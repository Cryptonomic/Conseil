--- conflicted
+++ resolved
@@ -230,11 +230,7 @@
 
         //prepare the token registry
 
-<<<<<<< HEAD
-        val registeredToken = Tables.RegisteredTokensRow("token", "symbol", 0, "[TZIP-7]", tokenAddress.id, None, 0, "address", "path", "[]", "[]")
-=======
         val registeredToken = Tables.RegisteredTokensRow(1, "token", "FA1.2", tokenAddress.id, 0, "null", false, false, "", 0, "", "")
->>>>>>> 70409796
 
         implicit val fa12Tokens = TokenContracts.fromConfig(List(tokenAddress -> "[TZIP-7]"))
         fa12Tokens.setMapId(tokenAddress, BigDecimal(tokenMap))
