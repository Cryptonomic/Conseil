--- conflicted
+++ resolved
@@ -45,15 +45,9 @@
       .flatMap {
         case (block, latestBlock) =>
           depth match {
-<<<<<<< HEAD
-            case Newest => loadBlocksWithTransactions(block.map(_.level + 1).getOrElse(1) to info.blocks)
-            case Everything => loadBlocksWithTransactions(1 to info.blocks)
-            case Custom(depth) => loadBlocksWithTransactions((info.blocks - depth) to info.blocks)
-=======
-            case Newest => loadBlocksWithTransactions(block.map(_.height + 1).getOrElse(1) to latestBlock)
+            case Newest => loadBlocksWithTransactions(block.map(_.level + 1).getOrElse(1) to latestBlock)
             case Everything => loadBlocksWithTransactions(1 to latestBlock)
             case Custom(depth) => loadBlocksWithTransactions(math.max(latestBlock - depth, 1) to latestBlock)
->>>>>>> ea9bb141
           }
       }
 
