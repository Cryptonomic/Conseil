--- conflicted
+++ resolved
@@ -36,273 +36,6 @@
   //whatever happens we try to clean up
   sys.addShutdownHook(shutdown())
 
-<<<<<<< HEAD
-  lazy val db = DatabaseUtil.lorreDb
-  lazy val sqlOperations = new LorreOperations
-
-  val tezosNodeOperator = new TezosNodeOperator(
-    new TezosNodeInterface(tezosConf, callsConf, streamingClientConf),
-    tezosConf.network,
-    batchingConf,
-    sqlOperations
-  )
-
-  implicit val tokens = initAnyCsvConfig()
-
-  /* Reads csv resources to initialize db tables and smart contracts objects */
-  def initAnyCsvConfig(): TokenContracts = {
-    import kantan.csv.generic._
-    import tech.cryptonomic.conseil.common.util.ConfigUtil.Csv._
-
-    val tokenContracts: TokenContracts = {
-
-      val tokenContractsFuture =
-        TezosDb.initTableFromCsv(db, Tables.RegisteredTokens, tezosConf.network).map {
-          case (tokenRows, _) =>
-            TokenContracts.fromConfig(
-              tokenRows.map {
-                case Tables.RegisteredTokensRow(_, tokenName, standard, accountId) =>
-                  ContractId(accountId) -> standard
-              }
-            )
-
-        }
-
-      Await.result(tokenContractsFuture, 5.seconds)
-    }
-
-    /** Inits tables with values from CSV files */
-    TezosDb.initTableFromCsv(db, Tables.KnownAddresses, tezosConf.network)
-    TezosDb.initTableFromCsv(db, Tables.BakerRegistry, tezosConf.network)
-
-    //return the contracts definitions
-    tokenContracts
-  }
-
-  implicit val tns: TNSContract =
-    tezosConf.tns match {
-      case None =>
-        logger.warn("No configuration found to initialize TNS for {}.", tezosConf.network)
-        TNSContract.noContract
-      case Some(conf) =>
-        TNSContract.fromConfig(conf)
-    }
-
-  //build operations on tns based on the implicit contracts defined before
-  val tnsOperations = new TezosNamesOperations(tns, tezosNodeOperator)
-
-  /** Schedules method for fetching baking rights */
-  system.scheduler.schedule(lorreConf.blockRightsFetching.initDelay, lorreConf.blockRightsFetching.interval)(
-    writeFutureRights()
-  )
-
-  /** Updates timestamps in the baking/endorsing rights tables */
-  def updateRightsTimestamps(): Future[Unit] = {
-    import cats.implicits._
-    val blockHead = tezosNodeOperator.getBareBlockHead()
-
-    blockHead.flatMap { blockData =>
-      val headLevel = blockData.header.level
-      val blockLevelsToUpdate = List.range(headLevel + 1, headLevel + lorreConf.blockRightsFetching.updateSize)
-      val br = tezosNodeOperator.getBatchBakingRightsByLevels(blockLevelsToUpdate).flatMap { bakingRightsResult =>
-        val brResults = bakingRightsResult.values.flatten
-        logger.info(s"Got ${brResults.size} baking rights")
-        db.run(TezosDb.updateBakingRightsTimestamp(brResults.toList))
-      }
-      val er = tezosNodeOperator.getBatchEndorsingRightsByLevel(blockLevelsToUpdate).flatMap { endorsingRightsResult =>
-        val erResults = endorsingRightsResult.values.flatten
-        logger.info(s"Got ${erResults.size} endorsing rights")
-        db.run(TezosDb.updateEndorsingRightsTimestamp(erResults.toList))
-      }
-      (br, er).mapN {
-        case (bb, ee) =>
-          logger.info("Updated {} baking rights and {} endorsing rights rows", bb.sum, ee.sum)
-      }
-    }
-  }
-
-  /** Updates bakers in the DB */
-  def updateBakers(lastCycle: Int): Future[Int] = {
-    logger.info("Updating Bakers table")
-    val blockHead = tezosNodeOperator.getBareBlockHead()
-    blockHead.flatMap { blockData =>
-      val cycle = TezosTypes.discardGenesis(blockData.metadata).level.cycle
-      if (lastCycle < cycle) {
-        val bakingRights = db.run(TezosDb.getBakingRightsForLevel(blockData.header.level))
-        val endorsingRights = db.run(TezosDb.getEndorsingRightsForLevel(blockData.header.level))
-        val bakersFromDb = db.run(TezosDb.getBakers)
-        for {
-          br <- bakingRights
-          er <- endorsingRights
-          distinctDelegates = (br.map(_.delegate) ::: er.map(_.delegate)).distinct
-          delegates <- tezosNodeOperator.getDelegatesForBlock(distinctDelegates.map(PublicKeyHash), blockData.hash)
-          bakers <- bakersFromDb
-          updatedBakers = applyUpdatesToBakers(delegates, bakers)
-          _ <- db.run(TezosDb.updateBakers(updatedBakers))
-        } yield cycle
-      } else {
-        Future.successful(lastCycle)
-      }
-    }
-  }
-
-  /** Helper method for updating BakerRows */
-  private def applyUpdatesToBakers(
-      delegates: Map[PublicKeyHash, Delegate],
-      bakers: List[Tables.BakersRow]
-  ): List[Tables.BakersRow] =
-    bakers.filter(baker => delegates.keySet.map(_.value).contains(baker.pkh)).map { baker =>
-      val optionalDelegate = delegates.get(PublicKeyHash(baker.pkh))
-      baker.copy(
-        balance = optionalDelegate.flatMap(x => extractBalance(x.balance)),
-        frozenBalance = optionalDelegate.flatMap(x => extractBalance(x.frozen_balance)),
-        stakingBalance = optionalDelegate.flatMap(x => extractBalance(x.staking_balance)),
-        delegatedBalance = optionalDelegate.flatMap(x => extractBalance(x.delegated_balance)),
-        deactivated = optionalDelegate.exists(_.deactivated)
-      )
-    }
-
-  /** Extracts balance from PositiveBigNumber */
-  private def extractBalance(balance: PositiveBigNumber): Option[BigDecimal] = balance match {
-    case PositiveDecimal(value) => Some(value)
-    case InvalidPositiveDecimal(_) => None
-  }
-
-  /** Fetches future baking and endorsing rights to insert it into the DB */
-  def writeFutureRights(): Unit = {
-    val berLogger = LoggerFactory.getLogger("RightsFetcher")
-
-    import cats.implicits._
-
-    implicit val mat = ActorMaterializer()
-    berLogger.info("Fetching future baking and endorsing rights")
-    val blockHead = tezosNodeOperator.getBareBlockHead()
-    val brLevelFut = sqlOperations.fetchMaxBakingRightsLevel()
-    val erLevelFut = sqlOperations.fetchMaxEndorsingRightsLevel()
-
-    (blockHead, brLevelFut, erLevelFut).mapN { (head, brLevel, erLevel) =>
-      val headLevel = head.header.level
-      val rightsStartLevel = math.max(brLevel, erLevel) + 1
-      berLogger.info(
-        s"Current Tezos block head level: $headLevel DB stored baking rights level: $brLevel DB stored endorsing rights level: $erLevel"
-      )
-
-      val length = TezosOptics.Blocks
-        .extractCyclePosition(head.metadata)
-        .map { cyclePosition =>
-          // calculates amount of future rights levels to be fetched based on cycle_position, cycle_size and amount cycles to fetch
-          (lorreConf.blockRightsFetching.cycleSize - cyclePosition) + lorreConf.blockRightsFetching.cycleSize * lorreConf.blockRightsFetching.cyclesToFetch
-        }
-        .getOrElse(0)
-
-      berLogger.info(s"Level and position to fetch ($headLevel, $length)")
-      val range = List.range(Math.max(headLevel + 1, rightsStartLevel), headLevel + length)
-      Source
-        .fromIterator(() => range.toIterator)
-        .grouped(lorreConf.blockRightsFetching.fetchSize)
-        .mapAsync(1) { partition =>
-          tezosNodeOperator.getBatchBakingRightsByLevels(partition.toList).flatMap { bakingRightsResult =>
-            val brResults = bakingRightsResult.values.flatten
-            berLogger.info(s"Got ${brResults.size} baking rights")
-            db.run(TezosDb.insertBakingRights(brResults.toList))
-          }
-          tezosNodeOperator.getBatchEndorsingRightsByLevel(partition.toList).flatMap { endorsingRightsResult =>
-            val erResults = endorsingRightsResult.values.flatten
-            berLogger.info(s"Got ${erResults.size} endorsing rights")
-            db.run(TezosDb.insertEndorsingRights(erResults.toList))
-          }
-        }
-        .runWith(Sink.ignore)
-    }.flatten
-    ()
-  }
-
-  /** close resources for application stop */
-  private[this] def shutdown(): Unit = {
-    logger.info("Doing clean-up")
-    db.close()
-    val nodeShutdown =
-      tezosNodeOperator.node
-        .shutdown()
-        .flatMap((_: ShutdownComplete) => system.terminate())
-
-    Await.result(nodeShutdown, shutdownWait)
-    logger.info("All things closed")
-  }
-
-  /** Tries to fetch blocks head to verify if connection with Tezos node was successfully established */
-  @tailrec
-  private[this] def checkTezosConnection(): Unit =
-    Try {
-      Await.result(tezosNodeOperator.getBareBlockHead(), lorreConf.bootupConnectionCheckTimeout)
-    } match {
-      case Failure(e) =>
-        logger.error("Could not make initial connection to Tezos", e)
-        Thread.sleep(lorreConf.bootupRetryInterval.toMillis)
-        checkTezosConnection()
-      case Success(_) =>
-        logger.info("Successfully made initial connection to Tezos")
-    }
-
-  // Finds unprocessed levels for account refreshes (i.e. when there is a need to reload all accounts data from the chain)
-  private def unprocessedLevelsForRefreshingAccounts(): Future[AccountUpdatesEvents] =
-    lorreConf.chainEvents.collectFirst {
-      case ChainEvent.AccountsRefresh(levelsNeedingRefresh) if levelsNeedingRefresh.nonEmpty =>
-        db.run(TezosDb.fetchProcessedEventsLevels(ChainEvent.accountsRefresh.render)).map { levels =>
-          //used to remove processed events
-          val processed = levels.map(_.intValue).toSet
-          //we want individual event levels with the associated pattern, such that we can sort them by level
-          val unprocessedEvents = levelsNeedingRefresh.toList.flatMap {
-            case (accountPattern, levels) => levels.filterNot(processed).sorted.map(_ -> accountPattern)
-          }
-          SortedSet(unprocessedEvents: _*)
-        }
-    }.getOrElse(Future.successful(SortedSet.empty))
-
-  /** The regular loop, once connection with the node is established */
-  @tailrec
-  private[this] def mainLoop(
-      iteration: Int,
-      lastCycle: Int,
-      accountsRefreshLevels: AccountUpdatesEvents
-  ): Unit = {
-    val noOp = Future.successful(())
-    val processing = for {
-      nextRefreshes <- processAccountRefreshes(accountsRefreshLevels)
-      _ <- processTezosBlocks()
-      _ <- if (iteration % lorreConf.feeUpdateInterval == 0)
-        FeeOperations.processTezosAverageFees(lorreConf.numberOfFeesAveraged)
-      else
-        noOp
-      _ <- updateRightsTimestamps()
-      currentCycle <- updateBakers(lastCycle)
-    } yield (Some(nextRefreshes), currentCycle)
-
-    /* Won't stop Lorre on failure from processing the chain, unless overridden by the environment to halt.
-     * Can be used to investigate issues on consistently failing block or account processing.
-     * Otherwise, any error will make Lorre proceed as expected by default (stop or wait for next cycle)
-     */
-    val attemptedProcessing =
-      if (ignoreProcessFailures.exists(ignore => ignore == "true" || ignore == "yes"))
-        processing.recover {
-          //swallow the error and proceed with the default behaviour
-          case f @ (AccountsProcessingFailed(_, _) | BlocksProcessingFailed(_, _) | BakersProcessingFailed(_, _)) =>
-            logger.error("Failed processing but will keep on going next cycle", f)
-            (None, lastCycle) //we have no meaningful response to provide
-        } else processing
-
-    //if something went wrong and wasn't recovered, this will actually blow the app
-    val (updatedLevels, currentCycle) = Await.result(attemptedProcessing, atMost = Duration.Inf)
-
-    lorreConf.depth match {
-      case Newest =>
-        logger.info("Taking a nap")
-        Thread.sleep(lorreConf.sleepInterval.toMillis)
-        mainLoop(iteration + 1, currentCycle, updatedLevels.getOrElse(accountsRefreshLevels))
-      case _ =>
-        logger.info("Synchronization is done")
-    }
-=======
   //creates the indexer based on the given configuration, which is picked based on platform and network from argument variables
   val indexer = platformConf match {
     case conf: TezosConfiguration =>
@@ -311,721 +44,9 @@
     case _: UnknownPlatformConfiguration =>
       logger.error("Could not initialize indexer. Unsupported platform has been read from configuration file.")
       sys.exit(1)
->>>>>>> 3f68a0f5
   }
 
   try {
-<<<<<<< HEAD
-    checkTezosConnection()
-    val accountRefreshesToRun = Await.result(unprocessedLevelsForRefreshingAccounts(), atMost = 5.seconds)
-    mainLoop(0, 0, accountRefreshesToRun)
-  } finally {
-    shutdown()
-  }
-
-  /* Possibly updates all accounts if the current block level is past any of the given ones
-   * @param events the relevant levels, each with its own selection pattern, that calls for a refresh
-   */
-  private def processAccountRefreshes(events: AccountUpdatesEvents): Future[AccountUpdatesEvents] =
-    if (events.nonEmpty) {
-      for {
-        storedHead <- sqlOperations.fetchMaxLevel
-        updated <- if (events.exists(_._1 <= storedHead)) {
-          val (past, toCome) = events.partition(_._1 <= storedHead)
-          val (levels, selectors) = past.unzip
-          logger.info(
-            "A block was reached that requires an update of account data as specified in the configuration file. A full refresh is now underway. Relevant block levels: {}",
-            levels.mkString(", ")
-          )
-          sqlOperations.fetchBlockAtLevel(levels.max).flatMap {
-            case Some(referenceBlockForRefresh) =>
-              val (hashRef, levelRef, timestamp, cycle) =
-                (
-                  BlockHash(referenceBlockForRefresh.hash),
-                  referenceBlockForRefresh.level,
-                  referenceBlockForRefresh.timestamp.toInstant(),
-                  referenceBlockForRefresh.metaCycle
-                )
-              db.run(
-                  //put all accounts in checkpoint, log the past levels to the db, keep the rest for future cycles
-                  TezosDb.refillAccountsCheckpointFromExisting(hashRef, levelRef, timestamp, cycle, selectors.toSet) >>
-                      TezosDb.writeProcessedEventsLevels(
-                        ChainEvent.accountsRefresh.render,
-                        levels.map(BigDecimal(_)).toList
-                      )
-                )
-                .andThen {
-                  case Success(accountsCount) =>
-                    logger.info(
-                      "Checkpoint stored for{} account updates in view of the full refresh.",
-                      accountsCount.fold("")(" " + _)
-                    )
-                  case Failure(err) =>
-                    logger.error(
-                      "I failed to store the accounts refresh updates in the checkpoint",
-                      err
-                    )
-                }
-                .map(_ => toCome) //keep the yet unreached levels and pass them on
-            case None =>
-              logger.warn(
-                "I couldn't find in Conseil the block data at level {}, required for the general accounts update, and this is actually unexpected. I'll retry the whole operation at next cycle.",
-                levels.max
-              )
-              Future.successful(events)
-          }
-        } else Future.successful(events)
-      } yield updated
-    } else Future.successful(events)
-
-  /**
-    * Fetches all blocks not in the database from the Tezos network and adds them to the database.
-    * Additionally stores account references that needs updating, too
-    */
-  private[this] def processTezosBlocks(): Future[Done] = {
-    import cats.instances.future._
-    import cats.syntax.flatMap._
-    import TezosTypes.Syntax._
-
-    logger.info("Processing Tezos Blocks..")
-
-    val blockPagesToSynchronize = lorreConf.depth match {
-      case Newest => tezosNodeOperator.getBlocksNotInDatabase()
-      case Everything => tezosNodeOperator.getLatestBlocks()
-      case Custom(n) => tezosNodeOperator.getLatestBlocks(Some(n), lorreConf.headHash)
-    }
-
-    /* will store a single page of block results */
-    def processBlocksPage(
-        results: tezosNodeOperator.BlockFetchingResults
-    )(implicit mat: ActorMaterializer): Future[Int] = {
-      def logBlockOutcome[A]: PartialFunction[Try[Option[A]], Unit] = {
-        case Success(accountsCount) =>
-          logger.info(
-            "Wrote {} blocks to the database, checkpoint stored for{} account updates",
-            results.size,
-            accountsCount.fold("")(" " + _)
-          )
-        case Failure(e) =>
-          logger.error("Could not write blocks or accounts checkpoints to the database.", e)
-      }
-
-      //ignore the account ids for storage, and prepare the checkpoint account data
-      //we do this on a single sweep over the list, pairing the results and then unzipping the outcome
-      val (blocks, accountUpdates) =
-        results.map {
-          case (block, accountIds) =>
-            block -> accountIds.taggedWithBlock(
-                  block.data.hash,
-                  block.data.header.level,
-                  Some(block.data.header.timestamp.toInstant),
-                  TezosOptics.Blocks.extractCycle(block),
-                  TezosOptics.Blocks.extractPeriod(block.data.metadata)
-                )
-        }.unzip
-
-      for {
-        _ <- db.run(TezosDb.writeBlocksAndCheckpointAccounts(blocks, accountUpdates)) andThen logBlockOutcome
-        _ <- tnsOperations.processNamesRegistrations(blocks).flatMap(db.run)
-        votingData <- processVotesForBlocks(results.map { case (block, _) => block })
-        rollsData = votingData.map {
-          case (block, rolls) => block.data.hash -> rolls
-        }
-        delegateCheckpoints <- processAccountsForBlocks(accountUpdates, rollsData) // should this fail, we still recover data from the checkpoint
-        _ <- processBakersForBlocks(delegateCheckpoints) // same as above
-        _ <- processBlocksForGovernance(blocks, votingData)
-      } yield results.size
-
-    }
-
-    /** Processes blocks and fetches needed data to produce Governance rows*/
-    def processBlocksForGovernance(
-        blocks: List[Block],
-        listings: List[(Block, List[Voting.BakerRolls])]
-    ): Future[Unit] = {
-      import DatabaseConversions._
-      import tech.cryptonomic.conseil.common.util.Conversion.Syntax._
-
-      for {
-        proposals <- tezosNodeOperator.getProposals(blocks.map(_.data))
-        blockHashesWithProposals = proposals.filter(_._2.isDefined).map(_._1)
-        blocksWithProposals = blocks.filter(blockData => blockHashesWithProposals.contains(blockData.data.hash))
-        ballotCountsPerCycle <- Future.traverse(blocksWithProposals) { block =>
-          db.run(TezosDb.getBallotOperationsForCycle(TezosTypes.discardGenesis(block.data.metadata).level.cycle))
-            .map(block -> _)
-        }
-        ballotCountsPerLevel <- Future.traverse(blocksWithProposals) { block =>
-          db.run(TezosDb.getBallotOperationsForLevel(block.data.header.level))
-            .map(block -> _)
-        }
-        proposalHashes <- Future.traverse(blocks) { block =>
-          db.run(TezosDb.getProposalOperationHashesByCycle(TezosTypes.discardGenesis(block.data.metadata).level.cycle))
-            .map(block -> _)
-        }
-        ballots <- tezosNodeOperator.getVotes(blocksWithProposals)
-        governanceRows = groupGovernanceDataByBlock(
-          blocksWithProposals,
-          proposals.toMap,
-          listings.map { case (block, listing) => block.data.header.level -> listing }.toMap,
-          ballots.toMap,
-          ballotCountsPerCycle.toMap,
-          ballotCountsPerLevel.toMap,
-          proposalHashes.toMap
-        ).map(_.convertTo[Tables.GovernanceRow])
-        _ <- db.run(TezosDb.insertGovernance(governanceRows))
-      } yield ()
-    }
-
-    /** Groups data needed for generating Governance */
-    def groupGovernanceDataByBlock(
-        blocks: List[Block],
-        proposals: Map[BlockHash, Option[ProtocolId]],
-        listings: Map[Int, List[Voting.BakerRolls]],
-        ballots: Map[Block, List[Voting.Ballot]],
-        ballotCountsPerCycle: Map[Block, Voting.BallotCounts],
-        ballotCountsPerLevel: Map[Block, Voting.BallotCounts],
-        proposalHashes: Map[Block, Map[String, Int]]
-    ): List[
-      (
-          BlockData,
-          Option[ProtocolId],
-          List[Voting.BakerRolls],
-          List[Voting.BakerRolls],
-          List[Voting.Ballot],
-          Option[Voting.BallotCounts],
-          Option[Voting.BallotCounts]
-      )
-    ] = blocks.flatMap { block =>
-      val proposal = proposals.get(block.data.hash).flatten
-      val listing = listings.get(block.data.header.level).toList.flatten
-      val prevListings = listings.get(block.data.header.level - 1).toList.flatten
-      val listingByBlock = listing.diff(prevListings)
-      val ballot = ballots.get(block).toList.flatten
-      val ballotCountPerCycle = ballotCountsPerCycle.get(block)
-      val ballotCountPerLevel = ballotCountsPerLevel.get(block)
-      val proposalHashesForBlock = proposalHashes.get(block).toList.flatten
-
-      (block.data, proposal, listing, listingByBlock, ballot, ballotCountPerCycle, ballotCountPerLevel) ::
-        proposalHashesForBlock.map {
-          case (proposalHash, count) =>
-            (
-              block.data,
-              Some(ProtocolId(proposalHash)),
-              listing,
-              listingByBlock,
-              ballot,
-              Some(Voting.BallotCounts(count, 0, 0)),
-              ballotCountPerLevel
-            )
-        }
-    }
-
-    def processBakingAndEndorsingRights(fetchingResults: tezosNodeOperator.BlockFetchingResults): Future[Unit] = {
-      import cats.implicits._
-
-      val blockHashesWithCycleAndGovernancePeriod = fetchingResults.map { results =>
-        {
-          val data = results._1.data
-          val hash = data.hash
-          data.metadata match {
-            case GenesisMetadata => FetchRights(None, None, Some(hash))
-            case BlockHeaderMetadata(_, _, _, _, _, level) =>
-              FetchRights(Some(level.cycle), Some(level.voting_period), Some(hash))
-
-          }
-        }
-      }
-
-      (
-        tezosNodeOperator.getBatchBakingRights(blockHashesWithCycleAndGovernancePeriod),
-        tezosNodeOperator.getBatchEndorsingRights(blockHashesWithCycleAndGovernancePeriod)
-      ).mapN { (br, er) =>
-        val updatedEndorsingRights = updateEndorsingRights(er, fetchingResults)
-        (db.run(TezosDb.upsertBakingRights(br)), db.run(TezosDb.upsertEndorsingRights(updatedEndorsingRights)))
-      }.void
-    }
-
-    /** Updates endorsing rights with endorsed block */
-    def updateEndorsingRights(
-        endorsingRights: Map[FetchRights, List[EndorsingRights]],
-        fetchingResults: tezosNodeOperator.BlockFetchingResults
-    ): Map[FetchRights, List[EndorsingRights]] =
-      endorsingRights.map {
-        case (fetchRights, endorsingRightsList) =>
-          fetchRights -> endorsingRightsList.map { rights =>
-                val endorsedBlock = fetchingResults.find {
-                  case (block, _) =>
-                    fetchRights.blockHash.contains(block.data.hash)
-                }.flatMap {
-                  case (block, _) =>
-                    block.operationGroups.flatMap {
-                      _.contents.collect {
-                        case e: Endorsement if e.metadata.delegate.value == rights.delegate => e
-                      }.map(_.level)
-                    }.headOption
-                }
-                rights.copy(endorsedBlock = endorsedBlock)
-              }
-      }
-
-    blockPagesToSynchronize.flatMap {
-      // Fails the whole process if any page processing fails
-      case (pages, total) => {
-        //this will be used for the pages streaming, and within all sub-processing doing a similar paging trick
-        implicit val mat = ActorMaterializer()
-
-        //custom progress tracking for blocks
-        val logProgress =
-          logProcessingProgress(entityName = "block", totalToProcess = total, processStartNanos = System.nanoTime()) _
-
-        // Process each page on his own, and keep track of the progress
-        Source
-          .fromIterator(() => pages)
-          .mapAsync[tezosNodeOperator.BlockFetchingResults](1)(identity)
-          .mapAsync(1) { fetchingResults =>
-            processBlocksPage(fetchingResults)
-              .flatTap(
-                _ =>
-                  processTezosAccountsCheckpoint >> processTezosBakersCheckpoint >> processBakingAndEndorsingRights(
-                        fetchingResults
-                      )
-              )
-          }
-          .runFold(0) { (processed, justDone) =>
-            processed + justDone <| logProgress
-          }
-
-      }
-    } transform {
-      case Failure(accountFailure @ AccountsProcessingFailed(_, _)) =>
-        Failure(accountFailure)
-      case Failure(delegateFailure @ BakersProcessingFailed(_, _)) =>
-        Failure(delegateFailure)
-      case Failure(e) =>
-        val error = "Could not fetch blocks from client"
-        logger.error(error, e)
-        Failure(BlocksProcessingFailed(message = error, e))
-      case Success(_) => Success(Done)
-    }
-
-  }
-
-  /**
-    * Fetches voting data for the blocks and stores any relevant
-    * result into the appropriate database table
-    */
-  private[this] def processVotesForBlocks(
-      blocks: List[TezosTypes.Block]
-  ): Future[List[(Block, List[Voting.BakerRolls])]] =
-    tezosNodeOperator.getVotingDetails(blocks)
-
-  /* Fetches accounts from account-id and saves those associated with the latest operations
-   * (i.e.the highest block level)
-   * @return the bakers key-hashes found for the accounts passed-in, grouped by block reference
-   */
-  private[this] def processAccountsForBlocks(
-      updates: List[BlockTagged[List[AccountId]]],
-      votingData: List[(BlockHash, List[Voting.BakerRolls])]
-  )(implicit mat: ActorMaterializer): Future[List[BlockTagged[List[PublicKeyHash]]]] = {
-    logger.info("Processing latest Tezos data for updated accounts...")
-
-    def keepMostRecent(associations: List[(AccountId, BlockReference)]): Map[AccountId, BlockReference] =
-      associations.foldLeft(Map.empty[AccountId, BlockReference]) { (collected, entry) =>
-        val key = entry._1
-        if (collected.contains(key)) collected else collected + (key -> entry._2)
-      }
-
-    val sorted = updates.flatMap {
-      case BlockTagged(hash, level, timestamp, cycle, period, ids) =>
-        ids.map(_ -> (hash, level, timestamp, cycle, period))
-    }.sortBy {
-      case (id, (hash, level, timestamp, cycle, period)) => level
-    }(Ordering[Int].reverse)
-
-    val toBeFetched = keepMostRecent(sorted)
-
-    AccountsProcessor.process(toBeFetched, votingData.toMap)
-  }
-
-  /** Fetches and stores all accounts from the latest blocks still in the checkpoint */
-  private[this] def processTezosAccountsCheckpoint(implicit mat: ActorMaterializer): Future[Done] = {
-    logger.info("Selecting all accounts left in the checkpoint table...")
-    db.run(TezosDb.getLatestAccountsFromCheckpoint) flatMap { checkpoints =>
-      if (checkpoints.nonEmpty) {
-        logger.info(
-          "I loaded all of {} checkpointed ids from the DB and will proceed to fetch updated accounts information from the chain",
-          checkpoints.size
-        )
-        // here we need to get missing bakers for the given block
-        db.run(TezosDb.getBakersForBlocks(checkpoints.values.map(_._1).toList)).flatMap { bakers =>
-          AccountsProcessor.process(checkpoints, bakers.toMap, onlyProcessLatest = true).map(_ => Done)
-        }
-
-      } else {
-        logger.info("No data to fetch from the accounts checkpoint")
-        Future.successful(Done)
-      }
-    }
-  }
-
-  private[this] def processBakersForBlocks(
-      updates: List[BlockTagged[List[PublicKeyHash]]]
-  )(implicit mat: ActorMaterializer): Future[Done] = {
-    logger.info("Processing latest Tezos data for account bakers...")
-
-    def keepMostRecent(associations: List[(PublicKeyHash, BlockReference)]): Map[PublicKeyHash, BlockReference] =
-      associations.foldLeft(Map.empty[PublicKeyHash, BlockReference]) { (collected, entry) =>
-        val key = entry._1
-        if (collected.contains(key)) collected else collected + (key -> entry._2)
-      }
-
-    val sorted = updates.flatMap {
-      case BlockTagged(hash, level, timestamp, cycle, period, ids) =>
-        ids.map(_ -> (hash, level, timestamp, cycle, period))
-    }.sortBy {
-      case (id, (hash, level, timestamp, cycle, period)) => level
-    }(Ordering[Int].reverse)
-
-    val toBeFetched = keepMostRecent(sorted)
-
-    BakersProcessor.process(toBeFetched)
-  }
-
-  /** Fetches and stores all bakers from the latest blocks still in the checkpoint */
-  private[this] def processTezosBakersCheckpoint(implicit mat: ActorMaterializer): Future[Done] = {
-    logger.info("Selecting all bakers left in the checkpoint table...")
-    db.run(TezosDb.getLatestBakersFromCheckpoint) flatMap { checkpoints =>
-      if (checkpoints.nonEmpty) {
-        logger.info(
-          "I loaded all of {} checkpointed ids from the DB and will proceed to fetch updated bakers information from the chain",
-          checkpoints.size
-        )
-        BakersProcessor.process(checkpoints, onlyProcessLatest = true)
-      } else {
-        logger.info("No data to fetch from the bakers checkpoint")
-        Future.successful(Done)
-      }
-    }
-  }
-
-  private object AccountsProcessor {
-
-    type AccountsIndex = Map[AccountId, Account]
-    type DelegateKeys = List[PublicKeyHash]
-
-    /* Fetches the data from the chain node and stores accounts into the data store.
-     * @param ids a pre-filtered map of account ids with latest block referring to them
-     * @param onlyProcessLatest verify that no recent update was made to the account before processing each id
-     *        (default = false)
-     */
-    def process(
-        ids: Map[AccountId, BlockReference],
-        votingData: Map[BlockHash, List[Voting.BakerRolls]],
-        onlyProcessLatest: Boolean = false
-    )(implicit mat: ActorMaterializer): Future[List[BlockTagged[DelegateKeys]]] = {
-      import cats.Monoid
-      import cats.instances.future._
-      import cats.instances.list._
-      import cats.instances.int._
-      import cats.instances.option._
-      import cats.instances.tuple._
-      import cats.syntax.flatMap._
-      import cats.syntax.functorFilter._
-      import cats.syntax.monoid._
-
-      def logWriteFailure: PartialFunction[Try[_], Unit] = {
-        case Failure(e) =>
-          logger.error("Could not write accounts to the database")
-      }
-
-      def logOutcome: PartialFunction[Try[(Option[Int], Option[Int], _)], Unit] = {
-        case Success((accountsRows, delegateCheckpointRows, _)) =>
-          logger.info(
-            "{} accounts were touched on the database. Checkpoint stored for{} bakers.",
-            accountsRows.fold("The")(String.valueOf),
-            delegateCheckpointRows.fold("")(" " + _)
-          )
-      }
-
-      def extractBakersInfo(
-          taggedAccounts: Seq[BlockTagged[AccountsIndex]]
-      ): (List[BlockTagged[AccountsIndex]], List[BlockTagged[DelegateKeys]]) = {
-        val taggedList = taggedAccounts.toList
-        def extractBakerKey(account: Account): Option[PublicKeyHash] =
-          PartialFunction.condOpt(account.delegate) {
-            case Some(Right(pkh)) => pkh
-            case Some(Left(Protocol4Delegate(_, Some(pkh)))) => pkh
-          }
-        val taggedBakersKeys = taggedList.map {
-          case BlockTagged(blockHash, blockLevel, timestamp, cycle, period, accountsMap) =>
-            import TezosTypes.Syntax._
-            val bakerKeys = accountsMap.values.toList
-              .mapFilter(extractBakerKey)
-
-            bakerKeys.taggedWithBlock(blockHash, blockLevel, timestamp, cycle, period)
-        }
-        (taggedList, taggedBakersKeys)
-      }
-
-      def processAccountsPage(
-          taggedAccounts: List[BlockTagged[Map[AccountId, Account]]],
-          taggedBakerKeys: List[BlockTagged[DelegateKeys]]
-      ): Future[(Option[Int], Option[Int], List[BlockTagged[DelegateKeys]])] = {
-        // we fetch active delegates per block so we can filter out current active bakers
-        // at this point in time and put the information about it in the separate row
-        // (there is no operation like bakers deactivation)
-        val accountsWithHistoryFut = for {
-          activatedOperations <- fetchActivationOperationsByLevel(taggedAccounts.map(_.blockLevel).distinct)
-          activatedAccounts <- db.run(TezosDb.findActivatedAccountIds)
-          updatedTaggedAccounts = updateTaggedAccountsWithIsActivated(
-            taggedAccounts,
-            activatedOperations,
-            activatedAccounts.toList
-          )
-          inactiveBakerAccounts <- getInactiveBakersWithTaggedAccounts(updatedTaggedAccounts)
-        } yield inactiveBakerAccounts
-
-        accountsWithHistoryFut.flatMap { accountsWithHistory =>
-          db.run(TezosDb.writeAccountsAndCheckpointBakers(accountsWithHistory, taggedBakerKeys))
-            .map {
-              case (accountWrites, accountHistoryWrites, bakerCheckpoints) =>
-                (accountWrites, bakerCheckpoints, taggedBakerKeys)
-            }
-            .andThen(logWriteFailure)
-        }
-      }
-
-      def getInactiveBakersWithTaggedAccounts(
-          taggedAccounts: List[BlockTagged[Map[AccountId, Account]]]
-      ): Future[List[(BlockTagged[Map[AccountId, Account]], List[Tables.AccountsRow])]] =
-        Future.traverse(taggedAccounts) { blockTaggedAccounts =>
-          if (blockTaggedAccounts.blockLevel % lorreConf.blockRightsFetching.cycleSize == 1) {
-            tezosNodeOperator.fetchActiveBakers(taggedAccounts.map(x => (x.blockLevel, x.blockHash))).flatMap {
-              activeBakers =>
-                val activeBakersIds = activeBakers.toMap.apply(blockTaggedAccounts.blockHash)
-                db.run {
-                  TezosDb
-                    .getInactiveBakersFromAccounts(activeBakersIds)
-                    .map(blockTaggedAccounts -> _)
-                }
-            }
-          } else {
-            Future.successful(blockTaggedAccounts -> List.empty)
-          }
-        }
-
-      def updateTaggedAccountsWithIsActivated(
-          taggedAccounts: List[BlockTagged[AccountsIndex]],
-          activatedOperations: Map[Int, Seq[Option[String]]],
-          activatedAccountIds: List[String]
-      ): List[BlockTagged[Map[AccountId, Account]]] =
-        taggedAccounts.map { taggedAccount =>
-          val activatedAccountsHashes = activatedOperations.get(taggedAccount.blockLevel).toList.flatten
-          taggedAccount.copy(
-            content = taggedAccount.content.mapValues { account =>
-              val hash = account.manager.map(_.value)
-              if ((activatedAccountsHashes ::: activatedAccountIds.map(Some(_))).contains(hash)) {
-                account.copy(isActivated = Some(true))
-              } else account
-            }
-          )
-        }
-
-      def fetchActivationOperationsByLevel(levels: List[Int]): Future[Map[Int, Seq[Option[String]]]] = {
-        import slick.jdbc.PostgresProfile.api._
-        db.run {
-          DBIO.sequence {
-            levels.map { level =>
-              TezosDb.fetchRecentOperationsHashByKind(Set("activate_account"), level).map(x => level -> x)
-            }
-          }.map(_.toMap)
-        }
-      }
-
-      def cleanup[T] = (_: T) => {
-        //can fail with no real downsides
-        val processed = Some(ids.keySet)
-        logger.info("Cleaning {} processed accounts from the checkpoint...", ids.size)
-        db.run(TezosDb.cleanAccountsCheckpoint(processed))
-          .map(cleaned => logger.info("Done cleaning {} accounts checkpoint rows.", cleaned))
-      }
-
-      //if needed, we get the stored levels and only keep updates that are more recent
-      def prunedUpdates(): Future[Map[AccountId, BlockReference]] =
-        if (onlyProcessLatest) db.run {
-          TezosDb.getLevelsForAccounts(ids.keySet).map { currentlyStored =>
-            ids.filterNot {
-              case (AccountId(id), (_, updateLevel, _, _, _)) =>
-                currentlyStored.exists { case (storedId, storedLevel) => storedId == id && storedLevel > updateLevel }
-            }
-          }
-        } else Future.successful(ids)
-
-      logger.info("Ready to fetch updated accounts information from the chain")
-
-      // updates account pages with baker information
-      def updateAccountPages(pages: LazyPages[tezosNodeOperator.AccountFetchingResults]) = pages.map { pageFut =>
-        pageFut.map { accounts =>
-          accounts.map { taggedAccounts =>
-            votingData
-              .get(taggedAccounts.blockHash)
-              .map { rolls =>
-                val affectedAccounts = rolls.map(_.pkh.value)
-                val accUp = taggedAccounts.content.map {
-                  case (accId, acc) if affectedAccounts.contains(accId.id) =>
-                    accId -> acc.copy(isBaker = Some(true))
-                  case x => x
-                }
-                taggedAccounts.copy(content = accUp)
-              }
-              .getOrElse(taggedAccounts)
-          }
-        }
-      }
-
-      /* Streams the (unevaluated) incoming data, actually fetching the results.
-       * We use combinators to keep the ongoing requests' flow under control, taking advantage of
-       * akka-streams automatic backpressure control.
-       * The results are grouped to optimize for database storage.
-       * We do this to re-aggregate results from pages which are now based on single blocks,
-       * which would lead to inefficient storage performances as-is.
-       */
-      val saveAccounts = (pages: LazyPages[tezosNodeOperator.AccountFetchingResults]) =>
-        Source
-          .fromIterator(() => pages)
-          .mapAsync(1)(identity) //extracts the future value as an element of the stream
-          .mapConcat(identity) //concatenates the list of values as single-valued elements in the stream
-          .grouped(batchingConf.blockPageSize) //re-arranges the process batching
-          .map(extractBakersInfo)
-          .mapAsync(1)((processAccountsPage _).tupled)
-          .runFold(Monoid[(Option[Int], Option[Int], List[BlockTagged[DelegateKeys]])].empty) { (processed, justDone) =>
-            processed |+| justDone
-          } andThen logOutcome
-
-      val fetchAndStore = for {
-        (accountPages, _) <- prunedUpdates().map(tezosNodeOperator.getAccountsForBlocks)
-        updatedPages = updateAccountPages(accountPages)
-        (stored, checkpoints, delegateKeys) <- saveAccounts(updatedPages) flatTap cleanup
-      } yield delegateKeys
-
-      fetchAndStore.transform(
-        identity,
-        e => {
-          val error = "I failed to fetch accounts from client and update them"
-          logger.error(error, e)
-          AccountsProcessingFailed(message = error, e)
-        }
-      )
-    }
-  }
-
-  private object BakersProcessor {
-
-    /* Fetches the data from the chain node and stores bakers into the data store.
-     * @param ids a pre-filtered map of delegate hashes with latest block referring to them
-     */
-    def process(ids: Map[PublicKeyHash, BlockReference], onlyProcessLatest: Boolean = false)(
-        implicit mat: ActorMaterializer
-    ): Future[Done] = {
-      import cats.Monoid
-      import cats.instances.int._
-      import cats.instances.option._
-      import cats.instances.future._
-      import cats.syntax.monoid._
-      import cats.syntax.flatMap._
-
-      def logWriteFailure: PartialFunction[Try[_], Unit] = {
-        case Failure(e) =>
-          logger.error(s"Could not write bakers to the database", e)
-      }
-
-      def logOutcome: PartialFunction[Try[Option[Int]], Unit] = {
-        case Success(rows) =>
-          logger.info("{} bakers were touched on the database.", rows.fold("The")(String.valueOf))
-      }
-
-      def processBakersPage(
-          taggedBakers: Seq[BlockTagged[Map[PublicKeyHash, Delegate]]],
-          rolls: List[Voting.BakerRolls]
-      ): Future[Option[Int]] = {
-
-        val enrichedBakers = taggedBakers
-          .map(
-            blockTagged =>
-              blockTagged.copy(content = blockTagged.content.map {
-                case (key, baker) =>
-                  val rollsSum = rolls.filter(_.pkh.value == key.value).map(_.rolls).sum
-                  (key, baker.updateRolls(rollsSum))
-              })
-          )
-
-        db.run(TezosDb.writeBakersAndCopyContracts(enrichedBakers.toList))
-          .andThen(logWriteFailure)
-      }
-
-      def cleanup[T] = (_: T) => {
-        //can fail with no real downsides
-        val processed = Some(ids.keySet)
-        logger.info("Cleaning {} processed bakers from the checkpoint...", ids.size)
-        db.run(TezosDb.cleanBakersCheckpoint(processed))
-          .map(cleaned => logger.info("Done cleaning {} bakers checkpoint rows.", cleaned))
-      }
-
-      //if needed, we get the stored levels and only keep updates that are more recent
-      def prunedUpdates(): Future[Map[PublicKeyHash, BlockReference]] =
-        if (onlyProcessLatest) db.run {
-          TezosDb.getLevelsForDelegates(ids.keySet).map { currentlyStored =>
-            ids.filterNot {
-              case (PublicKeyHash(pkh), (_, updateLevel, _, _, _)) =>
-                currentlyStored.exists {
-                  case (storedPkh, storedLevel) => storedPkh == pkh && storedLevel > updateLevel
-                }
-            }
-          }
-        } else Future.successful(ids)
-
-      logger.info("Ready to fetch updated bakers information from the chain")
-
-      /* Streams the (unevaluated) incoming data, actually fetching the results.
-       * We use combinators to keep the ongoing requests' flow under control, taking advantage of
-       * akka-streams automatic backpressure control.
-       * The results are grouped to optimize for database storage.
-       * We do this to re-aggregate results from pages which are now based on single blocks,
-       * which would lead to inefficient storage performances as-is.
-       */
-      val saveBakers = (pages: LazyPages[tezosNodeOperator.DelegateFetchingResults]) =>
-        Source
-          .fromIterator(() => pages)
-          .mapAsync(1)(identity) //extracts the future value as an element of the stream
-          .mapConcat(identity) //concatenates the list of values as single-valued elements in the stream
-          .grouped(batchingConf.blockPageSize) //re-arranges the process batching
-          .mapAsync(1)(taggedBakers => {
-
-            val hashIds = taggedBakers.toList.map(_.blockHash.value)
-            val rolls = tezosNodeOperator.getRolls(hashIds)
-
-            rolls.map((taggedBakers, _))
-          })
-          .mapAsync(1) {
-            case (bakers, rolls) => processBakersPage(bakers, rolls)
-          }
-          .runFold(Monoid[Option[Int]].empty) { (processed, justDone) =>
-            processed |+| justDone
-          } andThen logOutcome
-
-      val fetchAndStore = for {
-        (bakerPages, _) <- prunedUpdates().map(tezosNodeOperator.getBakersForBlocks)
-        _ <- saveBakers(bakerPages) flatTap cleanup
-      } yield Done
-
-      fetchAndStore.transform(
-        identity,
-        e => {
-          val error = "I failed to fetch bakers from client and update them"
-          logger.error(error, e)
-          BakersProcessingFailed(message = error, e)
-        }
-=======
     //displaying information for better debugging
     displayInfo(indexer.platform.name, platformConf.network)
     if (verbose.on)
@@ -1034,7 +55,6 @@
         platformConf,
         lorreConf,
         (LORRE_FAILURE_IGNORE_VAR, sys.env.get(LORRE_FAILURE_IGNORE_VAR))
->>>>>>> 3f68a0f5
       )
 
     //actual start of the indexer
