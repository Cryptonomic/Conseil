package tech.cryptonomic.conseil.indexer.tezos

import tech.cryptonomic.conseil.common.io.Logging.ConseilLogSupport
import tech.cryptonomic.conseil.common.tezos.TezosTypes._
import tech.cryptonomic.conseil.common.tezos.VotingOperations._

import scala.concurrent.{ExecutionContext, Future}
import scala.math.max
import scala.util.Try
import slick.dbio.DBIO
import slick.jdbc.PostgresProfile.api.Database
import cats.implicits._
import tech.cryptonomic.conseil.common.tezos.TezosOptics

/** Process blocks and voting data to compute details for
  * the governance-related cycles
  */
object TezosGovernanceOperations extends ConseilLogSupport {

  /** Collects all relevant data for the governance
    * voting process
    *
    * @param hash identifies a specific block
    * @param metadata the block metadata
    * @param proposalId a specific proposal under evaluation
    * @param allRolls ballot rolls up to this block for the proposal
    * @param rollsPerLevel ballot rolls included in this specific block
    * @param ballotsPerCycle how many ballots for a whole cycle
    * @param ballotsPerLevel how many ballots for the single block level
    */
  case class GovernanceAggregate(
      hash: TezosBlockHash,
      metadata: BlockHeaderMetadata,
      proposalId: Option[ProtocolId],
      allRolls: VoteRollsCounts,
      rollsPerLevel: VoteRollsCounts,
      ballotsPerCycle: Option[Voting.BallotCounts],
      ballotsPerLevel: Option[Voting.BallotCounts]
  )

  //wrappings to make the distinction between two different counts
  private case class BallotsPerCycle(counts: Voting.BallotCounts) extends AnyVal
  private case class BallotsPerLevel(counts: Voting.BallotCounts) extends AnyVal

  /** Collects rolls of votes counted during ballots
    *
    * @param yay how many yays
    * @param nay how many nays
    * @param pass how many passes
    */
  case class VoteRollsCounts(yay: Long, nay: Long, pass: Long)

  object VoteRollsCounts {

    /** a wrapper with all zeroes */
    val zero = VoteRollsCounts(0, 0, 0)

    /** defines substraction between counts, with the caveat
      * that no result of the substraction can have negative counts,
      * which would have no meaning
      *
      * @param subtrahend
      * @param minuend
      * @return the "zero-min" difference of the counts, element by element
      */
    def subtract(subtrahend: VoteRollsCounts, minuend: VoteRollsCounts): VoteRollsCounts = (subtrahend, minuend) match {
      case (VoteRollsCounts(y1, n1, p1), VoteRollsCounts(y2, n2, p2)) =>
        /* We make use of cats implicit instances which defines general operations that applies to Ints too:
         * - |+| sums two integers
         * - i.inverse() changes the sign, i.e. i.inverse() === -i
         * Therefore we do substraction by adding the negated number.
         *
         * Cats provides the additional facilities to do that for a whole triplet of Ints
         * in a single call, such that corresponding elements of the tuple are subtracted
         * as you might naturally want to do.
         *
         * We subtract the three values of the rolls counts each by each as 2 triplets.
         * Then we make sure to avoid results of negative rolls counts.
         */
        val (y, n, p) = (y1, n1, p1) |+| ((y2, n2, p2).inverse())
        VoteRollsCounts(max(y, 0), max(n, 0), max(p, 0))
    }

  }

  /** Extracts and aggregates the information relative to different
    * governance periods, restricted to a selection of blocks.
    * We use the input voting rolls and additional data retrieved both
    * from the tezos node, for the currently examined blocks, and from
    * previously indexed voting data entries, extracted from db.
    * The input keys identifies all blocks we're interested in, independently
    * from having any actual rolls data in the associated map value.
    *
    * @param db the reference database
    * @param nodeOperator the operator to get information from the remore tezos node
    * @param bakerRollsByBlock blocks of interest, with any rolls data available
    * @return the computed aggregate data
    */
  def extractGovernanceAggregations(
      db: Database,
      nodeOperator: TezosNodeOperator
  )(
      bakerRollsByBlock: Map[Block, List[Voting.BakerRolls]]
  )(implicit ec: ExecutionContext): Future[List[GovernanceAggregate]] = {
    // DANGER Will Robinson!
    // We assume in the rest of the code that we won't be handling the genesis metadata.
    // The original arguments must not be re-used directly to ensure such guarantee
    val (blocks, bakerRollsByLevel) = {
      val nonGenesis = bakerRollsByBlock.filterNot { case (block, _) => block.data.metadata == GenesisMetadata }
      (nonGenesis.keys.toList, nonGenesis.map { case (block, rolls) => block.data.header.level -> rolls })
    }

    /* Optimize the remote query for proposals by pre-selecting the blocks */
    val blocksInActiveVotingPeriod = blocks.filter(votingPeriodIn(activePeriods)).map(_.data)

    /* Here we retrieve node data needed to collect any voting period's interesting numbers.
     * We want proposals to identify blocks during a voting period, and votes cast in the blocks.
     * From those we create data aggregates with break-down information per level and
     * convert those into database rows to be stored.
     */
    for {
      activeProposals <- nodeOperator.getActiveProposals(blocksInActiveVotingPeriod)
      proposalsMap = activeProposals.toMap
      //pair blocks and proposals
      blocksAndProposals = blocks.map(block => block -> proposalsMap.getOrElse(block.data.hash, None)).toMap
      ballots <- nodeOperator.getVotes(blocks)
      aggregates <- aggregateData(db)(
        blocksAndProposals,
        ballots.toMap,
        bakerRollsByLevel
      )
    } yield aggregates

  }

  /** We take basic governance data and the blocks storing that
    * with the goal of deriving more detailed aggregate data on
    * the voting process.
    * The computation needs to access the database to fetch essential
    * ballot data
    *
    * SAFETY NOTE: make sure that the blocks passed to this method have
    *              have a proper metadata value, different from the genesis one
    *
    * @param db needed to fetch previously stored voting data
    * @param activeProposalsBlocks blocks we want to have governance data for, associated to the protocol of the proposal
    * @param activeProposalsBallots votes cast on the blocks of interest,
    *                         the keys should be a superset of the `activeProposalsBlocks` keys,
    *                         so that the value is available for each of those blocks.
    * @param rollsByLevel listings of baker rolls involved, indexed per level, we expect all levels for the
    *                         `proposalsBlocks` to be available, plus the level immediately before this batch.
    *                          ideally this would be a `Level => List[Voting.BakerRolls]` (i.e. a total function)
    * @param ec needed to compose concurrent operations
    * @return aggregated data
    */
  def aggregateData(db: Database)(
      activeProposalsBlocks: Map[Block, Option[ProtocolId]],
      activeProposalsBallots: Map[Block, List[Voting.Ballot]],
      rollsByLevel: Map[BlockLevel, List[Voting.BakerRolls]]
  )(implicit
      ec: ExecutionContext
  ): Future[List[GovernanceAggregate]] = {
    import TezosOptics.Blocks._

    //local functions, should simplify reading the calling code
    def countBallotsPerLevel(block: Block) =
      TezosDatabaseOperations.getBallotOperationsForLevel(block.data.header.level)

    def countBallotsPerCycle(cycle: Int) =
      TezosDatabaseOperations.getBallotOperationsForCycle(cycle)

    // as stated, this is a runtime failure if the block contains the wrong metadata
    def proposalHashesPerCycle(block: Block) = block.data.metadata match {
      case bh: BlockHeaderMetadata =>
        TezosDatabaseOperations.getProposalOperationHashesByCycle(extractCycle(bh).get)
    }

    logger.info("Searching for governance data in voting period...")

    //find blocks for a specific proposal under scrutiny, relevant for counting ballots
    val votingBlocks = activeProposalsBlocks.collect { case (block, Some(protocol)) => block }.toList

    val logVotingSize = if (votingBlocks.nonEmpty) String.valueOf(votingBlocks.size) else "no"
    logger.info(s"There are $logVotingSize blocks related to testing vote and proposal vote periods.")
    import TezosOptics.Blocks._

    //main algorithm
    val cycles = activeProposalsBlocks.keys
      .filter(votingPeriodIn(ballotPeriods))
      .map(_.data.metadata)
      .collect { case md: BlockHeaderMetadata =>
        extractCycle(md).get
      }
      .toList
      .distinct

    val cycleBallotCountsResult =
      Future
        .traverse(cycles) { cycle =>
          db.run(countBallotsPerCycle(cycle)).map(cycle -> BallotsPerCycle(_))
        }
        .map(_.toMap)

    val levelBallotCountsResult =
      Future
        .traverse(
          activeProposalsBlocks.keys.filter(votingPeriodIn(ballotPeriods))
        ) { block =>
          db.run(countBallotsPerLevel(block)).map(block -> BallotsPerLevel(_))
        }
        .map(_.toMap)

    val proposalCountsResult = Future.traverse(
      activeProposalsBlocks.keys.filter(votingPeriodIs(VotingPeriod.proposal))
    ) { block =>
      db.run(proposalHashesPerCycle(block).map(block -> _))
    }

    val previousRollsResult = db
      .run(
        queryPreviousBatchStats(activeProposalsBlocks.keySet)
      )

    for {
      levelCountsMap <- levelBallotCountsResult
      cycleCountsMap <- cycleBallotCountsResult
      proposalCounts <- proposalCountsResult
      previousBatchRolls <- previousRollsResult
    } yield fillAggregates(
      activeProposalsBlocks,
      rollsByLevel,
      activeProposalsBallots,
      levelCountsMap,
      cycleCountsMap,
      proposalCounts.toMap,
      previousBatchRolls.getOrElse(VoteRollsCounts.zero)
    )
  }

  /* Having all data ready, we can process per block,
   * extract the numbers returning a collector object.
   */
  private def fillAggregates(
      proposalsBlocks: Map[Block, Option[ProtocolId]],
      rollsByLevel: Map[BlockLevel, List[Voting.BakerRolls]],
      ballots: Map[Block, List[Voting.Ballot]],
      ballotCountsPerLevel: Map[Block, BallotsPerLevel],
      ballotCountsPerCycle: Map[Int, BallotsPerCycle],
      proposalCountsByBlock: Map[Block, Map[ProtocolId, Int]], //comes from individual operations on the block
      previousBatchRolls: VoteRollsCounts
  ): List[GovernanceAggregate] = {
    import TezosOptics.Blocks._

    proposalsBlocks.toList.flatMap { case (block, currentProposal) =>
      val ballot = ballots.getOrElse(block, List.empty)
      val rollsAtLevel = countRolls(rollsByLevel.getOrElse(block.data.header.level, List.empty), ballot)
      val rollsAtPreviousLevel = rollsByLevel.get(block.data.header.level - 1) match {
        case Some(bakerRolls) =>
          countRolls(bakerRolls, ballot)
        case None =>
          //when we have no data here we need to use the counts from previously collected blocks
          previousBatchRolls
      }
      val rollsForBlockLevel = VoteRollsCounts.subtract(rollsAtLevel, rollsAtPreviousLevel)
      val ballotCountPerCycle = block.data.metadata match {
        case md: BlockHeaderMetadata => ballotCountsPerCycle.get(extractCycle(md).get).map(_.counts)
        case GenesisMetadata => None
      }
      val ballotCountPerLevel = ballotCountsPerLevel.get(block).map(_.counts)
      val proposalCounts = proposalCountsByBlock.getOrElse(block, Map.empty).toList

      /* Here we collect a row for the block being considered
       * to get voting data for the periods with a specific proposal
       * under scrutiny: testing vote, testing, promotion.
       * In addition, we have many rows appended that comes
       * from operations during the proposal period, contained
       * in the block, which is now assumed to have no current proposal.
       * The previous considerations would make it impossible to have
       * the same proposal protocol and block hash for the two kind
       * of entries just described. We only have one or the other, by
       * construction, as the chain would reject any proposal with the
       * same protocol as the one under voting during the ballots phases.
       */
      block.data.metadata match {
        case metadata: BlockHeaderMetadata =>
          val activeProposalAggregate = currentProposal.map(proposal =>
            GovernanceAggregate(
              block.data.hash,
              metadata,
              Some(proposal),
              rollsAtLevel,
              rollsForBlockLevel,
              ballotCountPerCycle,
              ballotCountPerLevel
            )
          )
          val proposalOperationsAggregates =
            proposalCounts //these come from all individual proposal operations during the proposal period
              .filterNot {
                /* this should never be the case: the proposal currently under evaluation
                 * should not be proposed in operations of the same block
                 */
                case (proposal, _) => currentProposal.contains(proposal)
              }.map { case (proposalProtocol, count) =>
                GovernanceAggregate(
                  block.data.hash,
                  metadata.copy(voting_period_kind = Some(VotingPeriod.proposal)), //we know these are from operations
                  Some(proposalProtocol),
                  rollsAtLevel,
                  rollsForBlockLevel,
                  Some(Voting.BallotCounts(count, 0, 0)),
                  ballotCountPerLevel
                )
              }

          activeProposalAggregate.toList ::: proposalOperationsAggregates
        case GenesisMetadata =>
          //case handled to satisfy the compiler, should never run by design
          List.empty[GovernanceAggregate]
      }

    }
  }

  /* Will scan the ballots to count all rolls associated with each vote outcome */
  private def countRolls(listings: List[Voting.BakerRolls], ballots: List[Voting.Ballot]): VoteRollsCounts = {
    val (yays, nays, passes) = ballots.foldLeft((0L, 0L, 0L)) { case ((yays, nays, passes), votingBallot) =>
      val rolls = listings.find(_.pkh == votingBallot.pkh).fold(0L)(x => x.rolls.orElse(x.voting_power).get)
      votingBallot.ballot match {
        case Voting.Vote("yay") => (yays + rolls, nays, passes)
        case Voting.Vote("nay") => (yays, nays + rolls, passes)
        case Voting.Vote("pass") => (yays, nays, passes + rolls)
        case Voting.Vote(notSupported) =>
          logger.error(s"Not supported vote type $notSupported")
          (yays, nays, passes)
      }
    }
    VoteRollsCounts(yays, nays, passes)
  }

  /** We plan to compute rolls counts per each block level, as opposed to
    * having only the cycle total, up to a given level.
    * We do this by removing the previous level's counts from those of the
    * latest one.
    *
    * Since we're processing blocks in batches, the main entrypoint in this object
    * (i.e. [[extractGovernanceAggregations]])
    * will receive as arguments the batch of blocks, along with the corresponding
    * baker rolls.
    * Therefore, as we compute the rolls differences, we have all
    * the values we need for each block level, apart from the first block.
    * In such case we miss the cycle total of rolls for the previous level,
    * which is not included in the arguments. But we have those values stored
    * locally, because we computed the governance records for the previous
    * batch already.
    *
    * This function queries the existing governance records to find which
    * were the total rolls per cycle at the level "before" the one corresponding
    * to the first block in the set passed as argument.
    *
    * To give a clarifying example, consider a call to extract the aggregates
    * for block levels 100-110.
    * We get the blocks, and the rolls for those levels.
    * To compute rolls for bakers of level 110, we take the
    * rolls up to 110 and subtract the rolls up to 109, and so on,
    * until we bump into the fist block, at level 100.
    * Here we don't have rolls up to 99, so we need to reach
    * to the stored governance records and get those counts.
    */
  private def queryPreviousBatchStats(
      blocks: Set[Block]
  )(implicit ec: ExecutionContext): DBIO[Option[VoteRollsCounts]] = {
    //adapting database-level formats to the domain-level ones
    def downCastToLong(bd: BigDecimal) = Try(bd.toLongExact).toOption
    //should be the level we reached, before the current processing batch
<<<<<<< HEAD
    val previousBatchHighLevel = Try(blocks.map(_.data.header.level).min.toLong).toOption.getOrElse(1L) - 1
=======
    val previousBatchHighLevel = Try(blocks.map(_.data.header.level).min).getOrElse(1L) - 1
>>>>>>> d403015d

    TezosDatabaseOperations
      .getGovernanceForLevel(previousBatchHighLevel)
      .map(govRows =>
        govRows.headOption.flatMap(stats =>
          (
            stats.yayRolls,
            stats.nayRolls,
            stats.passRolls
          ).mapN(VoteRollsCounts.apply)
        )
      )
  }

}<|MERGE_RESOLUTION|>--- conflicted
+++ resolved
@@ -373,11 +373,7 @@
     //adapting database-level formats to the domain-level ones
     def downCastToLong(bd: BigDecimal) = Try(bd.toLongExact).toOption
     //should be the level we reached, before the current processing batch
-<<<<<<< HEAD
-    val previousBatchHighLevel = Try(blocks.map(_.data.header.level).min.toLong).toOption.getOrElse(1L) - 1
-=======
     val previousBatchHighLevel = Try(blocks.map(_.data.header.level).min).getOrElse(1L) - 1
->>>>>>> d403015d
 
     TezosDatabaseOperations
       .getGovernanceForLevel(previousBatchHighLevel)
