--- conflicted
+++ resolved
@@ -75,18 +75,18 @@
     )
   }
 
-<<<<<<< HEAD
-  if (featureFlags.registeredTokensIsOn) {
-    logger.info("I'm scheduling the concurrent tasks to update registered tokens")
-    system.scheduler.schedule(lorreConf.tokenContracts.initialDelay, lorreConf.tokenContracts.interval)(
-      RegisteredTokensFetcher.updateRegisteredTokens(lorreConf.tokenContracts)
-=======
   /** Schedules method for fetching TZIP-16 metadata */
   if (featureFlags.metadataFetchingIsOn) {
     logger.info("I'm scheduling the concurrent tasks to fetch TZIP-16 metadata")
     system.scheduler.schedule(lorreConf.metadataFetching.initDelay, lorreConf.metadataFetching.interval)(
       metadataProcessor.processMetadata
->>>>>>> 70409796
+    )
+  }
+
+  if (featureFlags.registeredTokensIsOn) {
+    logger.info("I'm scheduling the concurrent tasks to update registered tokens")
+    system.scheduler.schedule(lorreConf.tokenContracts.initialDelay, lorreConf.tokenContracts.interval)(
+      RegisteredTokensFetcher.updateRegisteredTokens(lorreConf.tokenContracts)
     )
   }
 
@@ -350,36 +350,12 @@
       import cats.implicits._
 
       /* Inits tables with values from CSV files */
-<<<<<<< HEAD
       (
         TezosDb.initTableFromCsv(db, Tables.KnownAddresses, selectedNetwork),
         TezosDb.initTableFromCsv(db, Tables.BakerRegistry, selectedNetwork),
         TezosDb.initRegisteredTokensTableFromJson(db, selectedNetwork)
       ).mapN {
         case (_, _, _) => ()
-=======
-      TezosDb.initTableFromCsv(db, Tables.KnownAddresses, selectedNetwork)
-      TezosDb.initTableFromCsv(db, Tables.BakerRegistry, selectedNetwork)
-
-      /* Here we want to initialize the registered tokens and additionally get the token data back
-       * since it's needed to process calls to the same token smart contracts as the chain evolves
-       */
-      val tokenContracts: TokenContracts = {
-
-        val tokenContractsFuture =
-          TezosDb.initTableFromCsv(db, Tables.RegisteredTokens, selectedNetwork).map {
-            case (tokenRows, _) =>
-              TokenContracts.fromConfig(
-                tokenRows.map {
-                  case Tables.RegisteredTokensRow(_, _, standard, accountId, _, _, _, _, _, _, _, _) =>
-                    ContractId(accountId) -> standard
-                }
-              )
-
-          }
-
-        Await.result(tokenContractsFuture, 5.seconds)
->>>>>>> 70409796
       }
       /* Here we want to initialize the registered tokens and additionally get the token data back
      * since it's needed to process calls to the same token smart contracts as the chain evolves
