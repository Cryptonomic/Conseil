--- conflicted
+++ resolved
@@ -360,8 +360,6 @@
 CREATE INDEX fki_fk_blockhashes ON public.operations USING btree (block_hash);
 
 --
-<<<<<<< HEAD
-=======
 -- Name: ix_accounts_block_level; Type: INDEX; Schema: public; Owner: -
 --
 CREATE INDEX ix_accounts_block_level ON public.accounts USING btree (block_level);
@@ -407,7 +405,6 @@
 
 
 --
->>>>>>> 7ccc36df
 -- Name: accounts accounts_block_id_fkey; Type: FK CONSTRAINT; Schema: public; Owner: -
 --
 
