--- conflicted
+++ resolved
@@ -107,22 +107,6 @@
 
 ALTER SEQUENCE tezos.balance_updates_id_seq OWNED BY tezos.balance_updates.id;
 
-<<<<<<< HEAD
-
---
--- Name: ballots; Type: TABLE; Schema: tezos; Owner: -
---
-
-CREATE TABLE tezos.ballots (
-    pkh character varying NOT NULL,
-    ballot character varying NOT NULL,
-    block_id character varying NOT NULL,
-    block_level integer NOT NULL
-);
-
-
-=======
->>>>>>> 544f7fb6
 --
 -- Name: blocks; Type: TABLE; Schema: tezos; Owner: -
 --
@@ -290,22 +274,6 @@
 
 ALTER SEQUENCE tezos.operations_operation_id_seq OWNED BY tezos.operations.operation_id;
 
-<<<<<<< HEAD
-
---
--- Name: proposals; Type: TABLE; Schema: tezos; Owner: -
---
-
-CREATE TABLE tezos.proposals (
-    protocol_hash character varying NOT NULL,
-    block_id character varying NOT NULL,
-    block_level integer NOT NULL,
-    supporters integer
-);
-
-
-=======
->>>>>>> 544f7fb6
 --
 -- Name: rolls; Type: TABLE; Schema: tezos; Owner: -
 --
@@ -512,17 +480,6 @@
 
 CREATE INDEX ix_rolls_block_level ON tezos.rolls USING btree (block_level);
 
-<<<<<<< HEAD
-
---
--- Name: ix_proposals_protocol; Type: INDEX; Schema: tezos; Owner: -
---
-
-CREATE INDEX ix_proposals_protocol ON tezos.proposals USING btree (protocol_hash);
-
-
-=======
->>>>>>> 544f7fb6
 --
 -- Name: accounts accounts_block_id_fkey; Type: FK CONSTRAINT; Schema: tezos; Owner: -
 --
@@ -530,18 +487,6 @@
 ALTER TABLE ONLY tezos.accounts
     ADD CONSTRAINT accounts_block_id_fkey FOREIGN KEY (block_id) REFERENCES tezos.blocks(hash);
 
-<<<<<<< HEAD
-
---
--- Name: ballots ballot_block_id_fkey; Type: FK CONSTRAINT; Schema: tezos; Owner: -
---
-
-ALTER TABLE ONLY tezos.ballots
-    ADD CONSTRAINT ballot_block_id_fkey FOREIGN KEY (block_id) REFERENCES tezos.blocks(hash);
-
-
-=======
->>>>>>> 544f7fb6
 --
 -- Name: operation_groups block; Type: FK CONSTRAINT; Schema: tezos; Owner: -
 --
@@ -605,19 +550,7 @@
     ADD CONSTRAINT fk_opgroups FOREIGN KEY (operation_group_hash, block_hash) REFERENCES tezos.operation_groups(hash, block_id);
 
 --
-<<<<<<< HEAD
--- Name: proposals proposal_block_id_fkey; Type: FK CONSTRAINT; Schema: tezos; Owner: -
---
-
-ALTER TABLE ONLY tezos.proposals
-    ADD CONSTRAINT proposal_block_id_fkey FOREIGN KEY (block_id) REFERENCES tezos.blocks(hash);
-
-
---
 -- Name: rolls rolls_block_id_fkey; Type: FK CONSTRAINT; Schema: tezos; Owner: -
-=======
--- Name: rolls rolls_block_id_fkey; Type: FK CONSTRAINT; Schema: public; Owner: -
->>>>>>> 544f7fb6
 --
 
 ALTER TABLE ONLY tezos.rolls
