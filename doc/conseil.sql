--
-- PostgreSQL database dump
--

-- Dumped from database version 11.4
-- Dumped by pg_dump version 11.4

SET statement_timeout = 0;
SET lock_timeout = 0;
SET idle_in_transaction_session_timeout = 0;
SET client_encoding = 'UTF8';
SET standard_conforming_strings = on;
SELECT pg_catalog.set_config('search_path', '', false);
SET check_function_bodies = false;
SET xmloption = content;
SET client_min_messages = warning;
SET row_security = off;

--
-- Name: truncate_tables(character varying); Type: FUNCTION; Schema: public; Owner: -
--

CREATE FUNCTION public.truncate_tables(username character varying) RETURNS void
    LANGUAGE plpgsql
    AS $$
DECLARE
    statements CURSOR FOR
        SELECT tablename FROM pg_tables
        WHERE tableowner = username AND schemaname = 'public';
BEGIN
    FOR stmt IN statements LOOP
        EXECUTE 'TRUNCATE TABLE ' || quote_ident(stmt.tablename) || ' CASCADE;';
    END LOOP;
END;
$$;

SET default_with_oids = false;

--
-- Name: accounts; Type: TABLE; Schema: public; Owner: -
--

CREATE TABLE public.accounts (
    account_id character varying NOT NULL,
    block_id character varying NOT NULL,
    manager character varying NOT NULL,
    spendable boolean NOT NULL,
    delegate_setable boolean NOT NULL,
    delegate_value character varying,
    counter integer NOT NULL,
    script character varying,
    storage character varying,
    balance numeric NOT NULL,
    block_level numeric DEFAULT '-1'::integer NOT NULL
);


--
-- Name: accounts_checkpoint; Type: TABLE; Schema: public; Owner: -
--

CREATE TABLE public.accounts_checkpoint (
    account_id character varying NOT NULL,
    block_id character varying NOT NULL,
    block_level integer DEFAULT '-1'::integer NOT NULL
);


--
-- Name: balance_updates; Type: TABLE; Schema: public; Owner: -
--

CREATE TABLE public.balance_updates (
    id integer NOT NULL,
    source character varying NOT NULL,
    source_id integer,
    source_hash character varying,
    kind character varying NOT NULL,
    contract character varying,
    change numeric NOT NULL,
    level numeric,
    delegate character varying,
    category character varying
);


--
-- Name: balance_updates_id_seq; Type: SEQUENCE; Schema: public; Owner: -
--

CREATE SEQUENCE public.balance_updates_id_seq
    START WITH 1
    INCREMENT BY 1
    NO MINVALUE
    NO MAXVALUE
    CACHE 1;


--
-- Name: balance_updates_id_seq; Type: SEQUENCE OWNED BY; Schema: public; Owner: -
--

ALTER SEQUENCE public.balance_updates_id_seq OWNED BY public.balance_updates.id;


--
-- Name: ballots; Type: TABLE; Schema: public; Owner: -
--

CREATE TABLE public.ballots (
    pkh character varying NOT NULL,
    ballot character varying NOT NULL,
    block_id character varying NOT NULL,
    block_level integer NOT NULL
);


--
-- Name: blocks; Type: TABLE; Schema: public; Owner: -
--

CREATE TABLE public.blocks (
    level integer NOT NULL,
    proto integer NOT NULL,
    predecessor character varying NOT NULL,
    "timestamp" timestamp without time zone NOT NULL,
    validation_pass integer NOT NULL,
    fitness character varying NOT NULL,
    context character varying,
    signature character varying,
    protocol character varying NOT NULL,
    chain_id character varying,
    hash character varying NOT NULL,
    operations_hash character varying,
    period_kind character varying,
    current_expected_quorum integer,
    active_proposal character varying,
    baker character varying,
    nonce_hash character varying,
    consumed_gas numeric,
    meta_level integer,
    meta_level_position integer,
    meta_cycle integer,
    meta_cycle_position integer,
    meta_voting_period integer,
    meta_voting_period_position integer,
    expected_commitment boolean,
    priority integer
);


--
-- Name: delegated_contracts; Type: TABLE; Schema: public; Owner: -
--

CREATE TABLE public.delegated_contracts (
    account_id character varying NOT NULL,
    delegate_value character varying
);


--
-- Name: delegates; Type: TABLE; Schema: public; Owner: -
--

CREATE TABLE public.delegates (
    pkh character varying NOT NULL,
    block_id character varying NOT NULL,
    balance numeric,
    frozen_balance numeric,
    staking_balance numeric,
    delegated_balance numeric,
    deactivated boolean NOT NULL,
    grace_period integer NOT NULL,
    block_level integer DEFAULT '-1'::integer NOT NULL
);


--
-- Name: delegates_checkpoint; Type: TABLE; Schema: public; Owner: -
--

CREATE TABLE public.delegates_checkpoint (
    delegate_pkh character varying NOT NULL,
    block_id character varying NOT NULL,
    block_level integer DEFAULT '-1'::integer NOT NULL
);


--
-- Name: fees; Type: TABLE; Schema: public; Owner: -
--

CREATE TABLE public.fees (
    low integer NOT NULL,
    medium integer NOT NULL,
    high integer NOT NULL,
    "timestamp" timestamp without time zone NOT NULL,
    kind character varying NOT NULL
);


--
-- Name: operation_groups; Type: TABLE; Schema: public; Owner: -
--

CREATE TABLE public.operation_groups (
    protocol character varying NOT NULL,
    chain_id character varying,
    hash character varying NOT NULL,
    branch character varying NOT NULL,
    signature character varying,
    block_id character varying NOT NULL,
    block_level integer NOT NULL
);


--
-- Name: operations; Type: TABLE; Schema: public; Owner: -
--

CREATE TABLE public.operations (
    operation_id integer NOT NULL,
    operation_group_hash character varying NOT NULL,
    kind character varying NOT NULL,
    level integer,
    delegate character varying,
    slots character varying,
    nonce character varying,
    pkh character varying,
    secret character varying,
    source character varying,
    fee numeric,
    counter numeric,
    gas_limit numeric,
    storage_limit numeric,
    public_key character varying,
    amount numeric,
    destination character varying,
    parameters character varying,
    manager_pubkey character varying,
    balance numeric,
    proposal character varying,
    spendable boolean,
    delegatable boolean,
    script character varying,
    storage character varying,
    status character varying,
    consumed_gas numeric,
    storage_size numeric,
    paid_storage_size_diff numeric,
    originated_contracts character varying,
    block_hash character varying NOT NULL,
    block_level integer NOT NULL,
    ballot character varying,
    internal boolean NOT NULL,
    "timestamp" timestamp without time zone NOT NULL
);


--
-- Name: operations_operation_id_seq; Type: SEQUENCE; Schema: public; Owner: -
--

CREATE SEQUENCE public.operations_operation_id_seq
    START WITH 1
    INCREMENT BY 1
    NO MINVALUE
    NO MAXVALUE
    CACHE 1;


--
-- Name: operations_operation_id_seq; Type: SEQUENCE OWNED BY; Schema: public; Owner: -
--

ALTER SEQUENCE public.operations_operation_id_seq OWNED BY public.operations.operation_id;


--
-- Name: proposals; Type: TABLE; Schema: public; Owner: -
--

CREATE TABLE public.proposals (
    protocol_hash character varying NOT NULL,
    block_id character varying NOT NULL,
    block_level integer NOT NULL,
    supporters integer
);


--
-- Name: rolls; Type: TABLE; Schema: public; Owner: -
--

CREATE TABLE public.rolls (
    pkh character varying NOT NULL,
    rolls integer NOT NULL,
    block_id character varying NOT NULL,
    block_level integer NOT NULL
);


--
-- Name: balance_updates id; Type: DEFAULT; Schema: public; Owner: -
--

ALTER TABLE ONLY public.balance_updates ALTER COLUMN id SET DEFAULT nextval('public.balance_updates_id_seq'::regclass);


--
-- Name: operations operation_id; Type: DEFAULT; Schema: public; Owner: -
--

ALTER TABLE ONLY public.operations ALTER COLUMN operation_id SET DEFAULT nextval('public.operations_operation_id_seq'::regclass);


--
-- Name: operation_groups OperationGroups_pkey; Type: CONSTRAINT; Schema: public; Owner: -
--

ALTER TABLE public.operation_groups
    ADD CONSTRAINT "OperationGroups_pkey" PRIMARY KEY (block_id, hash);


--
-- Name: accounts accounts_pkey; Type: CONSTRAINT; Schema: public; Owner: -
--

ALTER TABLE ONLY public.accounts
    ADD CONSTRAINT accounts_pkey PRIMARY KEY (account_id);


--
-- Name: balance_updates balance_updates_key; Type: CONSTRAINT; Schema: public; Owner: -
--

ALTER TABLE ONLY public.balance_updates
    ADD CONSTRAINT balance_updates_key PRIMARY KEY (id);


--
-- Name: blocks blocks_hash_key; Type: CONSTRAINT; Schema: public; Owner: -
--

ALTER TABLE ONLY public.blocks
    ADD CONSTRAINT blocks_hash_key UNIQUE (hash);


--
-- Name: delegates delegates_pkey; Type: CONSTRAINT; Schema: public; Owner: -
--

ALTER TABLE ONLY public.delegates
    ADD CONSTRAINT delegates_pkey PRIMARY KEY (pkh);


--
-- Name: operations operationId; Type: CONSTRAINT; Schema: public; Owner: -
--

ALTER TABLE ONLY public.operations
    ADD CONSTRAINT "operationId" PRIMARY KEY (operation_id);


--
-- Name: fki_block; Type: INDEX; Schema: public; Owner: -
--

CREATE INDEX fki_block ON public.operation_groups USING btree (block_id);


--
-- Name: fki_fk_blockhashes; Type: INDEX; Schema: public; Owner: -
--

CREATE INDEX fki_fk_blockhashes ON public.operations USING btree (block_hash);


--
-- Name: ix_accounts_block_level; Type: INDEX; Schema: public; Owner: -
--

CREATE INDEX ix_accounts_block_level ON public.accounts USING btree (block_level);


--
-- Name: ix_accounts_checkpoint_account_id; Type: INDEX; Schema: public; Owner: -
--

CREATE INDEX ix_accounts_checkpoint_account_id ON public.accounts_checkpoint USING btree (account_id);


--
-- Name: ix_accounts_checkpoint_block_level; Type: INDEX; Schema: public; Owner: -
--

CREATE INDEX ix_accounts_checkpoint_block_level ON public.accounts_checkpoint USING btree (block_level);


--
-- Name: ix_accounts_manager; Type: INDEX; Schema: public; Owner: -
--

CREATE INDEX ix_accounts_manager ON public.accounts USING btree (manager);


--
-- Name: ix_blocks_level; Type: INDEX; Schema: public; Owner: -
--

CREATE INDEX ix_blocks_level ON public.blocks USING btree (level);


--
-- Name: ix_delegates_checkpoint_block_level; Type: INDEX; Schema: public; Owner: -
--

CREATE INDEX ix_delegates_checkpoint_block_level ON public.delegates_checkpoint USING btree (block_level);


--
-- Name: ix_operation_groups_block_level; Type: INDEX; Schema: public; Owner: -
--

CREATE INDEX ix_operation_groups_block_level ON public.operation_groups USING btree (block_level);


--
-- Name: ix_operations_block_level; Type: INDEX; Schema: public; Owner: -
--

CREATE INDEX ix_operations_block_level ON public.operations USING btree (block_level);


--
-- Name: ix_operations_destination; Type: INDEX; Schema: public; Owner: -
--

CREATE INDEX ix_operations_destination ON public.operations USING btree (destination);


--
-- Name: ix_operations_source; Type: INDEX; Schema: public; Owner: -
--

CREATE INDEX ix_operations_source ON public.operations USING btree (source);


--
-- Name: ix_operations_timestamp; Type: INDEX; Schema: public; Owner: -
--

CREATE INDEX ix_operations_timestamp ON public.operations USING btree ("timestamp");


--
-- Name: ix_proposals_protocol; Type: INDEX; Schema: public; Owner: -
--

CREATE INDEX ix_proposals_protocol ON public.proposals USING btree (protocol_hash);


--
-- Name: accounts accounts_block_id_fkey; Type: FK CONSTRAINT; Schema: public; Owner: -
--

ALTER TABLE ONLY public.accounts
    ADD CONSTRAINT accounts_block_id_fkey FOREIGN KEY (block_id) REFERENCES public.blocks(hash);


--
-- Name: ballots ballot_block_id_fkey; Type: FK CONSTRAINT; Schema: public; Owner: -
--

ALTER TABLE ONLY public.ballots
    ADD CONSTRAINT ballot_block_id_fkey FOREIGN KEY (block_id) REFERENCES public.blocks(hash);


--
-- Name: operation_groups block; Type: FK CONSTRAINT; Schema: public; Owner: -
--

ALTER TABLE ONLY public.operation_groups
    ADD CONSTRAINT block FOREIGN KEY (block_id) REFERENCES public.blocks(hash);


--
-- Name: accounts_checkpoint checkpoint_block_id_fkey; Type: FK CONSTRAINT; Schema: public; Owner: -
--

ALTER TABLE ONLY public.accounts_checkpoint
    ADD CONSTRAINT checkpoint_block_id_fkey FOREIGN KEY (block_id) REFERENCES public.blocks(hash);


--
-- Name: delegated_contracts contracts_account_id_fkey; Type: FK CONSTRAINT; Schema: public; Owner: -
--

ALTER TABLE ONLY public.delegated_contracts
    ADD CONSTRAINT contracts_account_id_fkey FOREIGN KEY (account_id) REFERENCES public.accounts(account_id);


--
-- Name: delegated_contracts contracts_delegate_pkh_fkey; Type: FK CONSTRAINT; Schema: public; Owner: -
--

ALTER TABLE ONLY public.delegated_contracts
    ADD CONSTRAINT contracts_delegate_pkh_fkey FOREIGN KEY (delegate_value) REFERENCES public.delegates(pkh);


--
-- Name: delegates_checkpoint delegate_checkpoint_block_id_fkey; Type: FK CONSTRAINT; Schema: public; Owner: -
--

ALTER TABLE ONLY public.delegates_checkpoint
    ADD CONSTRAINT delegate_checkpoint_block_id_fkey FOREIGN KEY (block_id) REFERENCES public.blocks(hash);


--
-- Name: delegates delegates_block_id_fkey; Type: FK CONSTRAINT; Schema: public; Owner: -
--

ALTER TABLE ONLY public.delegates
    ADD CONSTRAINT delegates_block_id_fkey FOREIGN KEY (block_id) REFERENCES public.blocks(hash);


--
-- Name: operations fk_blockhashes; Type: FK CONSTRAINT; Schema: public; Owner: -
--

ALTER TABLE ONLY public.operations
    ADD CONSTRAINT fk_blockhashes FOREIGN KEY (block_hash) REFERENCES public.blocks(hash);


--
<<<<<<< HEAD
-- Name: operations fk_opgroups; Type: FK CONSTRAINT; Schema: public; Owner: -
--

ALTER TABLE ONLY public.operations
    ADD CONSTRAINT fk_opgroups FOREIGN KEY (operation_group_hash) REFERENCES public.operation_groups(hash);


--
=======
-- TOC entry 2089 (class 2606 OID 7467601)
>>>>>>> d66de109
-- Name: proposals proposal_block_id_fkey; Type: FK CONSTRAINT; Schema: public; Owner: -
--

ALTER TABLE ONLY public.proposals
    ADD CONSTRAINT proposal_block_id_fkey FOREIGN KEY (block_id) REFERENCES public.blocks(hash);


--
-- Name: rolls rolls_block_id_fkey; Type: FK CONSTRAINT; Schema: public; Owner: -
--

ALTER TABLE ONLY public.rolls
    ADD CONSTRAINT rolls_block_id_fkey FOREIGN KEY (block_id) REFERENCES public.blocks(hash);


--
-- PostgreSQL database dump complete
--<|MERGE_RESOLUTION|>--- conflicted
+++ resolved
@@ -534,20 +534,8 @@
 
 
 --
-<<<<<<< HEAD
--- Name: operations fk_opgroups; Type: FK CONSTRAINT; Schema: public; Owner: -
---
-
-ALTER TABLE ONLY public.operations
-    ADD CONSTRAINT fk_opgroups FOREIGN KEY (operation_group_hash) REFERENCES public.operation_groups(hash);
-
-
---
-=======
 -- TOC entry 2089 (class 2606 OID 7467601)
->>>>>>> d66de109
 -- Name: proposals proposal_block_id_fkey; Type: FK CONSTRAINT; Schema: public; Owner: -
---
 
 ALTER TABLE ONLY public.proposals
     ADD CONSTRAINT proposal_block_id_fkey FOREIGN KEY (block_id) REFERENCES public.blocks(hash);
