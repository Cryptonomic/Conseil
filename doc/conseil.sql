--- conflicted
+++ resolved
@@ -2,8 +2,10 @@
 -- PostgreSQL database dump
 --
 
--- Dumped from database version 11.4
--- Dumped by pg_dump version 11.4
+-- Dumped from database version 9.5.17
+-- Dumped by pg_dump version 11.4 (Ubuntu 11.4-1.pgdg18.04+1)
+
+-- Started on 2019-06-27 13:32:57 EDT
 
 SET statement_timeout = 0;
 SET lock_timeout = 0;
@@ -17,6 +19,7 @@
 SET row_security = off;
 
 --
+-- TOC entry 196 (class 1255 OID 7467460)
 -- Name: truncate_tables(character varying); Type: FUNCTION; Schema: public; Owner: -
 --
 
@@ -34,9 +37,11 @@
 END;
 $$;
 
+
 SET default_with_oids = false;
 
 --
+-- TOC entry 181 (class 1259 OID 7467461)
 -- Name: accounts; Type: TABLE; Schema: public; Owner: -
 --
 
@@ -56,6 +61,7 @@
 
 
 --
+-- TOC entry 189 (class 1259 OID 7467513)
 -- Name: accounts_checkpoint; Type: TABLE; Schema: public; Owner: -
 --
 
@@ -67,6 +73,7 @@
 
 
 --
+-- TOC entry 186 (class 1259 OID 7467492)
 -- Name: balance_updates; Type: TABLE; Schema: public; Owner: -
 --
 
@@ -85,6 +92,7 @@
 
 
 --
+-- TOC entry 195 (class 1259 OID 7467548)
 -- Name: balance_updates_id_seq; Type: SEQUENCE; Schema: public; Owner: -
 --
 
@@ -97,6 +105,8 @@
 
 
 --
+-- TOC entry 2211 (class 0 OID 0)
+-- Dependencies: 195
 -- Name: balance_updates_id_seq; Type: SEQUENCE OWNED BY; Schema: public; Owner: -
 --
 
@@ -104,6 +114,7 @@
 
 
 --
+-- TOC entry 193 (class 1259 OID 7467539)
 -- Name: ballots; Type: TABLE; Schema: public; Owner: -
 --
 
@@ -116,6 +127,7 @@
 
 
 --
+-- TOC entry 182 (class 1259 OID 7467468)
 -- Name: blocks; Type: TABLE; Schema: public; Owner: -
 --
 
@@ -148,8 +160,8 @@
     priority integer
 );
 
-
---
+--
+-- TOC entry 188 (class 1259 OID 7467507)
 -- Name: delegated_contracts; Type: TABLE; Schema: public; Owner: -
 --
 
@@ -160,6 +172,7 @@
 
 
 --
+-- TOC entry 187 (class 1259 OID 7467498)
 -- Name: delegates; Type: TABLE; Schema: public; Owner: -
 --
 
@@ -177,6 +190,7 @@
 
 
 --
+-- TOC entry 190 (class 1259 OID 7467520)
 -- Name: delegates_checkpoint; Type: TABLE; Schema: public; Owner: -
 --
 
@@ -188,6 +202,7 @@
 
 
 --
+-- TOC entry 183 (class 1259 OID 7467474)
 -- Name: fees; Type: TABLE; Schema: public; Owner: -
 --
 
@@ -201,6 +216,7 @@
 
 
 --
+-- TOC entry 184 (class 1259 OID 7467480)
 -- Name: operation_groups; Type: TABLE; Schema: public; Owner: -
 --
 
@@ -216,6 +232,7 @@
 
 
 --
+-- TOC entry 185 (class 1259 OID 7467486)
 -- Name: operations; Type: TABLE; Schema: public; Owner: -
 --
 
@@ -240,7 +257,6 @@
     parameters character varying,
     manager_pubkey character varying,
     balance numeric,
-    proposal character varying,
     spendable boolean,
     delegatable boolean,
     script character varying,
@@ -252,13 +268,13 @@
     originated_contracts character varying,
     block_hash character varying NOT NULL,
     block_level integer NOT NULL,
-    ballot character varying,
-    internal boolean NOT NULL,
-    "timestamp" timestamp without time zone NOT NULL
-);
-
-
---
+    "timestamp" timestamp without time zone NOT NULL,
+    internal boolean NOT NULL
+);
+
+
+--
+-- TOC entry 194 (class 1259 OID 7467545)
 -- Name: operations_operation_id_seq; Type: SEQUENCE; Schema: public; Owner: -
 --
 
@@ -271,6 +287,8 @@
 
 
 --
+-- TOC entry 2212 (class 0 OID 0)
+-- Dependencies: 194
 -- Name: operations_operation_id_seq; Type: SEQUENCE OWNED BY; Schema: public; Owner: -
 --
 
@@ -278,6 +296,7 @@
 
 
 --
+-- TOC entry 191 (class 1259 OID 7467527)
 -- Name: proposals; Type: TABLE; Schema: public; Owner: -
 --
 
@@ -290,6 +309,7 @@
 
 
 --
+-- TOC entry 192 (class 1259 OID 7467533)
 -- Name: rolls; Type: TABLE; Schema: public; Owner: -
 --
 
@@ -302,6 +322,7 @@
 
 
 --
+-- TOC entry 2051 (class 2604 OID 7467550)
 -- Name: balance_updates id; Type: DEFAULT; Schema: public; Owner: -
 --
 
@@ -309,6 +330,7 @@
 
 
 --
+-- TOC entry 2050 (class 2604 OID 7467547)
 -- Name: operations operation_id; Type: DEFAULT; Schema: public; Owner: -
 --
 
@@ -316,14 +338,16 @@
 
 
 --
+-- TOC entry 2063 (class 2606 OID 7467552)
 -- Name: operation_groups OperationGroups_pkey; Type: CONSTRAINT; Schema: public; Owner: -
 --
 
-ALTER TABLE public.operation_groups
-    ADD CONSTRAINT "OperationGroups_pkey" PRIMARY KEY (block_id, hash);
-
-
---
+ALTER TABLE ONLY public.operation_groups
+    ADD CONSTRAINT "OperationGroups_pkey" PRIMARY KEY (hash);
+
+
+--
+-- TOC entry 2056 (class 2606 OID 7467554)
 -- Name: accounts accounts_pkey; Type: CONSTRAINT; Schema: public; Owner: -
 --
 
@@ -332,6 +356,7 @@
 
 
 --
+-- TOC entry 2073 (class 2606 OID 7467560)
 -- Name: balance_updates balance_updates_key; Type: CONSTRAINT; Schema: public; Owner: -
 --
 
@@ -340,6 +365,7 @@
 
 
 --
+-- TOC entry 2060 (class 2606 OID 7467556)
 -- Name: blocks blocks_hash_key; Type: CONSTRAINT; Schema: public; Owner: -
 --
 
@@ -348,6 +374,7 @@
 
 
 --
+-- TOC entry 2075 (class 2606 OID 7467506)
 -- Name: delegates delegates_pkey; Type: CONSTRAINT; Schema: public; Owner: -
 --
 
@@ -356,6 +383,7 @@
 
 
 --
+-- TOC entry 2071 (class 2606 OID 7467558)
 -- Name: operations operationId; Type: CONSTRAINT; Schema: public; Owner: -
 --
 
@@ -364,13 +392,16 @@
 
 
 --
+-- TOC entry 2064 (class 1259 OID 7467561)
 -- Name: fki_block; Type: INDEX; Schema: public; Owner: -
 --
 
 CREATE INDEX fki_block ON public.operation_groups USING btree (block_id);
 
-
---
+CREATE INDEX ix_operation_groups_block_level ON public.operation_groups USING btree (block_level);
+
+--
+-- TOC entry 2065 (class 1259 OID 7467562)
 -- Name: fki_fk_blockhashes; Type: INDEX; Schema: public; Owner: -
 --
 
@@ -378,6 +409,7 @@
 
 
 --
+-- TOC entry 2057 (class 1259 OID 7467563)
 -- Name: ix_accounts_block_level; Type: INDEX; Schema: public; Owner: -
 --
 
@@ -385,6 +417,7 @@
 
 
 --
+-- TOC entry 2076 (class 1259 OID 7499961)
 -- Name: ix_accounts_checkpoint_account_id; Type: INDEX; Schema: public; Owner: -
 --
 
@@ -392,6 +425,7 @@
 
 
 --
+-- TOC entry 2077 (class 1259 OID 7467568)
 -- Name: ix_accounts_checkpoint_block_level; Type: INDEX; Schema: public; Owner: -
 --
 
@@ -399,6 +433,7 @@
 
 
 --
+-- TOC entry 2058 (class 1259 OID 7467564)
 -- Name: ix_accounts_manager; Type: INDEX; Schema: public; Owner: -
 --
 
@@ -406,6 +441,7 @@
 
 
 --
+-- TOC entry 2061 (class 1259 OID 7467565)
 -- Name: ix_blocks_level; Type: INDEX; Schema: public; Owner: -
 --
 
@@ -413,6 +449,7 @@
 
 
 --
+-- TOC entry 2078 (class 1259 OID 7467569)
 -- Name: ix_delegates_checkpoint_block_level; Type: INDEX; Schema: public; Owner: -
 --
 
@@ -420,13 +457,7 @@
 
 
 --
--- Name: ix_operation_groups_block_level; Type: INDEX; Schema: public; Owner: -
---
-
-CREATE INDEX ix_operation_groups_block_level ON public.operation_groups USING btree (block_level);
-
-
---
+-- TOC entry 2066 (class 1259 OID 7551880)
 -- Name: ix_operations_block_level; Type: INDEX; Schema: public; Owner: -
 --
 
@@ -434,6 +465,7 @@
 
 
 --
+-- TOC entry 2067 (class 1259 OID 7467566)
 -- Name: ix_operations_destination; Type: INDEX; Schema: public; Owner: -
 --
 
@@ -441,6 +473,7 @@
 
 
 --
+-- TOC entry 2068 (class 1259 OID 7467567)
 -- Name: ix_operations_source; Type: INDEX; Schema: public; Owner: -
 --
 
@@ -448,6 +481,7 @@
 
 
 --
+-- TOC entry 2069 (class 1259 OID 7552181)
 -- Name: ix_operations_timestamp; Type: INDEX; Schema: public; Owner: -
 --
 
@@ -455,6 +489,7 @@
 
 
 --
+-- TOC entry 2079 (class 1259 OID 7467570)
 -- Name: ix_proposals_protocol; Type: INDEX; Schema: public; Owner: -
 --
 
@@ -462,6 +497,7 @@
 
 
 --
+-- TOC entry 2080 (class 2606 OID 7467571)
 -- Name: accounts accounts_block_id_fkey; Type: FK CONSTRAINT; Schema: public; Owner: -
 --
 
@@ -470,6 +506,7 @@
 
 
 --
+-- TOC entry 2091 (class 2606 OID 7467611)
 -- Name: ballots ballot_block_id_fkey; Type: FK CONSTRAINT; Schema: public; Owner: -
 --
 
@@ -478,6 +515,7 @@
 
 
 --
+-- TOC entry 2081 (class 2606 OID 7467616)
 -- Name: operation_groups block; Type: FK CONSTRAINT; Schema: public; Owner: -
 --
 
@@ -486,6 +524,7 @@
 
 
 --
+-- TOC entry 2087 (class 2606 OID 7467591)
 -- Name: accounts_checkpoint checkpoint_block_id_fkey; Type: FK CONSTRAINT; Schema: public; Owner: -
 --
 
@@ -494,6 +533,7 @@
 
 
 --
+-- TOC entry 2086 (class 2606 OID 7467581)
 -- Name: delegated_contracts contracts_account_id_fkey; Type: FK CONSTRAINT; Schema: public; Owner: -
 --
 
@@ -502,6 +542,7 @@
 
 
 --
+-- TOC entry 2085 (class 2606 OID 7467576)
 -- Name: delegated_contracts contracts_delegate_pkh_fkey; Type: FK CONSTRAINT; Schema: public; Owner: -
 --
 
@@ -510,6 +551,7 @@
 
 
 --
+-- TOC entry 2088 (class 2606 OID 7467596)
 -- Name: delegates_checkpoint delegate_checkpoint_block_id_fkey; Type: FK CONSTRAINT; Schema: public; Owner: -
 --
 
@@ -518,6 +560,7 @@
 
 
 --
+-- TOC entry 2084 (class 2606 OID 7467586)
 -- Name: delegates delegates_block_id_fkey; Type: FK CONSTRAINT; Schema: public; Owner: -
 --
 
@@ -526,26 +569,15 @@
 
 
 --
+-- TOC entry 2082 (class 2606 OID 7467621)
 -- Name: operations fk_blockhashes; Type: FK CONSTRAINT; Schema: public; Owner: -
 --
 
 ALTER TABLE ONLY public.operations
     ADD CONSTRAINT fk_blockhashes FOREIGN KEY (block_hash) REFERENCES public.blocks(hash);
 
-
---
-<<<<<<< HEAD
--- Name: operations fk_opgroups; Type: FK CONSTRAINT; Schema: public; Owner: -
---
-
-ALTER TABLE ONLY public.operations
-    ADD CONSTRAINT fk_opgroups FOREIGN KEY (operation_group_hash) REFERENCES public.operation_groups(hash);
-
-
---
-=======
+--
 -- TOC entry 2089 (class 2606 OID 7467601)
->>>>>>> d66de109
 -- Name: proposals proposal_block_id_fkey; Type: FK CONSTRAINT; Schema: public; Owner: -
 --
 
@@ -554,6 +586,7 @@
 
 
 --
+-- TOC entry 2090 (class 2606 OID 7467606)
 -- Name: rolls rolls_block_id_fkey; Type: FK CONSTRAINT; Schema: public; Owner: -
 --
 
@@ -561,6 +594,8 @@
     ADD CONSTRAINT rolls_block_id_fkey FOREIGN KEY (block_id) REFERENCES public.blocks(hash);
 
 
+-- Completed on 2019-06-27 13:33:00 EDT
+
 --
 -- PostgreSQL database dump complete
---+-