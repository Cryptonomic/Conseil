--
-- PostgreSQL database dump
--

-- Dumped from database version 9.5.17
-- Dumped by pg_dump version 11.4 (Ubuntu 11.4-1.pgdg18.04+1)

-- Started on 2019-06-27 13:32:57 EDT

SET statement_timeout = 0;
SET lock_timeout = 0;
SET idle_in_transaction_session_timeout = 0;
SET client_encoding = 'UTF8';
SET standard_conforming_strings = on;
SELECT pg_catalog.set_config('search_path', '', false);
SET check_function_bodies = false;
SET xmloption = content;
SET client_min_messages = warning;
SET row_security = off;

--
-- TOC entry 196 (class 1255 OID 7467460)
-- Name: truncate_tables(character varying); Type: FUNCTION; Schema: public; Owner: -
--

CREATE FUNCTION public.truncate_tables(username character varying) RETURNS void
    LANGUAGE plpgsql
    AS $$
DECLARE
    statements CURSOR FOR
        SELECT tablename FROM pg_tables
        WHERE tableowner = username AND schemaname = 'public';
BEGIN
    FOR stmt IN statements LOOP
        EXECUTE 'TRUNCATE TABLE ' || quote_ident(stmt.tablename) || ' CASCADE;';
    END LOOP;
END;
$$;


SET default_with_oids = false;

--
-- TOC entry 181 (class 1259 OID 7467461)
-- Name: accounts; Type: TABLE; Schema: public; Owner: -
--

CREATE TABLE public.accounts (
    account_id character varying NOT NULL,
    block_id character varying NOT NULL,
    manager character varying NOT NULL,
    spendable boolean NOT NULL,
    delegate_setable boolean NOT NULL,
    delegate_value character varying,
    counter integer NOT NULL,
    script character varying,
    storage character varying,
    balance numeric NOT NULL,
    block_level numeric DEFAULT '-1'::integer NOT NULL
);


--
-- TOC entry 189 (class 1259 OID 7467513)
-- Name: accounts_checkpoint; Type: TABLE; Schema: public; Owner: -
--

CREATE TABLE public.accounts_checkpoint (
    account_id character varying NOT NULL,
    block_id character varying NOT NULL,
    block_level integer DEFAULT '-1'::integer NOT NULL
);


--
-- TOC entry 186 (class 1259 OID 7467492)
-- Name: balance_updates; Type: TABLE; Schema: public; Owner: -
--

CREATE TABLE public.balance_updates (
    id integer NOT NULL,
    source character varying NOT NULL,
    source_id integer,
    source_hash character varying,
    kind character varying NOT NULL,
    contract character varying,
    change numeric NOT NULL,
    level numeric,
    delegate character varying,
    category character varying
);


--
-- TOC entry 195 (class 1259 OID 7467548)
-- Name: balance_updates_id_seq; Type: SEQUENCE; Schema: public; Owner: -
--

CREATE SEQUENCE public.balance_updates_id_seq
    START WITH 1
    INCREMENT BY 1
    NO MINVALUE
    NO MAXVALUE
    CACHE 1;


--
-- TOC entry 2211 (class 0 OID 0)
-- Dependencies: 195
-- Name: balance_updates_id_seq; Type: SEQUENCE OWNED BY; Schema: public; Owner: -
--

ALTER SEQUENCE public.balance_updates_id_seq OWNED BY public.balance_updates.id;


--
-- TOC entry 193 (class 1259 OID 7467539)
-- Name: ballots; Type: TABLE; Schema: public; Owner: -
--

CREATE TABLE public.ballots (
    pkh character varying NOT NULL,
    ballot character varying NOT NULL,
    block_id character varying NOT NULL,
    block_level integer NOT NULL
);


--
-- TOC entry 182 (class 1259 OID 7467468)
-- Name: blocks; Type: TABLE; Schema: public; Owner: -
--

CREATE TABLE public.blocks (
    level integer NOT NULL,
    proto integer NOT NULL,
    predecessor character varying NOT NULL,
    "timestamp" timestamp without time zone NOT NULL,
    validation_pass integer NOT NULL,
    fitness character varying NOT NULL,
    context character varying,
    signature character varying,
    protocol character varying NOT NULL,
    chain_id character varying,
    hash character varying NOT NULL,
    operations_hash character varying,
    period_kind character varying,
    current_expected_quorum integer,
    active_proposal character varying,
    baker character varying,
    nonce_hash character varying,
    consumed_gas numeric,
    meta_level integer,
    meta_level_position integer,
    meta_cycle integer,
    meta_cycle_position integer,
    meta_voting_period integer,
    meta_voting_period_position integer,
    expected_commitment boolean,
    priority integer
);

--
-- TOC entry 188 (class 1259 OID 7467507)
-- Name: delegated_contracts; Type: TABLE; Schema: public; Owner: -
--

CREATE TABLE public.delegated_contracts (
    account_id character varying NOT NULL,
    delegate_value character varying
);


--
-- TOC entry 187 (class 1259 OID 7467498)
-- Name: delegates; Type: TABLE; Schema: public; Owner: -
--

CREATE TABLE public.delegates (
    pkh character varying NOT NULL,
    block_id character varying NOT NULL,
    balance numeric,
    frozen_balance numeric,
    staking_balance numeric,
    delegated_balance numeric,
    deactivated boolean NOT NULL,
    grace_period integer NOT NULL,
    block_level integer DEFAULT '-1'::integer NOT NULL
);


--
-- TOC entry 190 (class 1259 OID 7467520)
-- Name: delegates_checkpoint; Type: TABLE; Schema: public; Owner: -
--

CREATE TABLE public.delegates_checkpoint (
    delegate_pkh character varying NOT NULL,
    block_id character varying NOT NULL,
    block_level integer DEFAULT '-1'::integer NOT NULL
);


--
-- TOC entry 183 (class 1259 OID 7467474)
-- Name: fees; Type: TABLE; Schema: public; Owner: -
--

CREATE TABLE public.fees (
    low integer NOT NULL,
    medium integer NOT NULL,
    high integer NOT NULL,
    "timestamp" timestamp without time zone NOT NULL,
    kind character varying NOT NULL
);


--
<<<<<<< HEAD
-- Name: invalidated_blocks; Type: TABLE; Schema: public; Owner: -
--

CREATE TABLE public.invalidated_blocks (
    hash character varying NOT NULL,
    level integer NOT NULL,
    is_invalidated boolean NOT NULL
);


--
=======
-- TOC entry 184 (class 1259 OID 7467480)
>>>>>>> d7669ff5
-- Name: operation_groups; Type: TABLE; Schema: public; Owner: -
--

CREATE TABLE public.operation_groups (
    protocol character varying NOT NULL,
    chain_id character varying,
    hash character varying NOT NULL,
    branch character varying NOT NULL,
    signature character varying,
    block_id character varying NOT NULL,
    block_level integer NOT NULL
);


--
-- TOC entry 185 (class 1259 OID 7467486)
-- Name: operations; Type: TABLE; Schema: public; Owner: -
--

CREATE TABLE public.operations (
    operation_id integer NOT NULL,
    operation_group_hash character varying NOT NULL,
    kind character varying NOT NULL,
    level integer,
    delegate character varying,
    slots character varying,
    nonce character varying,
    pkh character varying,
    secret character varying,
    source character varying,
    fee numeric,
    counter numeric,
    gas_limit numeric,
    storage_limit numeric,
    public_key character varying,
    amount numeric,
    destination character varying,
    parameters character varying,
    manager_pubkey character varying,
    balance numeric,
    spendable boolean,
    delegatable boolean,
    script character varying,
    storage character varying,
    status character varying,
    consumed_gas numeric,
    storage_size numeric,
    paid_storage_size_diff numeric,
    originated_contracts character varying,
    block_hash character varying NOT NULL,
    block_level integer NOT NULL,
    "timestamp" timestamp without time zone NOT NULL,
    internal boolean NOT NULL
);


--
-- TOC entry 194 (class 1259 OID 7467545)
-- Name: operations_operation_id_seq; Type: SEQUENCE; Schema: public; Owner: -
--

CREATE SEQUENCE public.operations_operation_id_seq
    START WITH 1
    INCREMENT BY 1
    NO MINVALUE
    NO MAXVALUE
    CACHE 1;


--
-- TOC entry 2212 (class 0 OID 0)
-- Dependencies: 194
-- Name: operations_operation_id_seq; Type: SEQUENCE OWNED BY; Schema: public; Owner: -
--

ALTER SEQUENCE public.operations_operation_id_seq OWNED BY public.operations.operation_id;


--
-- TOC entry 191 (class 1259 OID 7467527)
-- Name: proposals; Type: TABLE; Schema: public; Owner: -
--

CREATE TABLE public.proposals (
    protocol_hash character varying NOT NULL,
    block_id character varying NOT NULL,
    block_level integer NOT NULL,
    supporters integer
);


--
-- TOC entry 192 (class 1259 OID 7467533)
-- Name: rolls; Type: TABLE; Schema: public; Owner: -
--

CREATE TABLE public.rolls (
    pkh character varying NOT NULL,
    rolls integer NOT NULL,
    block_id character varying NOT NULL,
    block_level integer NOT NULL
);


--
-- TOC entry 2051 (class 2604 OID 7467550)
-- Name: balance_updates id; Type: DEFAULT; Schema: public; Owner: -
--

ALTER TABLE ONLY public.balance_updates ALTER COLUMN id SET DEFAULT nextval('public.balance_updates_id_seq'::regclass);


--
-- TOC entry 2050 (class 2604 OID 7467547)
-- Name: operations operation_id; Type: DEFAULT; Schema: public; Owner: -
--

ALTER TABLE ONLY public.operations ALTER COLUMN operation_id SET DEFAULT nextval('public.operations_operation_id_seq'::regclass);


--
-- TOC entry 2063 (class 2606 OID 7467552)
-- Name: operation_groups OperationGroups_pkey; Type: CONSTRAINT; Schema: public; Owner: -
--

ALTER TABLE ONLY public.operation_groups
    ADD CONSTRAINT "OperationGroups_pkey" PRIMARY KEY (hash);


--
-- TOC entry 2056 (class 2606 OID 7467554)
-- Name: accounts accounts_pkey; Type: CONSTRAINT; Schema: public; Owner: -
--

ALTER TABLE ONLY public.accounts
    ADD CONSTRAINT accounts_pkey PRIMARY KEY (account_id);


--
-- TOC entry 2073 (class 2606 OID 7467560)
-- Name: balance_updates balance_updates_key; Type: CONSTRAINT; Schema: public; Owner: -
--

ALTER TABLE ONLY public.balance_updates
    ADD CONSTRAINT balance_updates_key PRIMARY KEY (id);


--
-- TOC entry 2060 (class 2606 OID 7467556)
-- Name: blocks blocks_hash_key; Type: CONSTRAINT; Schema: public; Owner: -
--

ALTER TABLE ONLY public.blocks
    ADD CONSTRAINT blocks_hash_key UNIQUE (hash);


--
-- TOC entry 2075 (class 2606 OID 7467506)
-- Name: delegates delegates_pkey; Type: CONSTRAINT; Schema: public; Owner: -
--

ALTER TABLE ONLY public.delegates
    ADD CONSTRAINT delegates_pkey PRIMARY KEY (pkh);


--
-- TOC entry 2071 (class 2606 OID 7467558)
-- Name: operations operationId; Type: CONSTRAINT; Schema: public; Owner: -
--

ALTER TABLE ONLY public.operations
    ADD CONSTRAINT "operationId" PRIMARY KEY (operation_id);


--
-- TOC entry 2064 (class 1259 OID 7467561)
-- Name: fki_block; Type: INDEX; Schema: public; Owner: -
--

CREATE INDEX fki_block ON public.operation_groups USING btree (block_id);

CREATE INDEX ix_operation_groups_block_level ON public.operation_groups USING btree (block_level);

--
-- TOC entry 2065 (class 1259 OID 7467562)
-- Name: fki_fk_blockhashes; Type: INDEX; Schema: public; Owner: -
--

CREATE INDEX fki_fk_blockhashes ON public.operations USING btree (block_hash);


--
<<<<<<< HEAD
-- Name: invalidated_blocks invalidated_blocks_pkey; Type: CONSTRAINT; Schema: public; Owner: -
--

ALTER TABLE ONLY public.invalidated_blocks
    ADD CONSTRAINT invalidated_blocks_pkey PRIMARY KEY (hash);


--
-- Name: operations operationId; Type: CONSTRAINT; Schema: public; Owner: -
=======
-- TOC entry 2057 (class 1259 OID 7467563)
-- Name: ix_accounts_block_level; Type: INDEX; Schema: public; Owner: -
>>>>>>> d7669ff5
--

CREATE INDEX ix_accounts_block_level ON public.accounts USING btree (block_level);


--
-- TOC entry 2076 (class 1259 OID 7499961)
-- Name: ix_accounts_checkpoint_account_id; Type: INDEX; Schema: public; Owner: -
--

CREATE INDEX ix_accounts_checkpoint_account_id ON public.accounts_checkpoint USING btree (account_id);


--
-- TOC entry 2077 (class 1259 OID 7467568)
-- Name: ix_accounts_checkpoint_block_level; Type: INDEX; Schema: public; Owner: -
--

CREATE INDEX ix_accounts_checkpoint_block_level ON public.accounts_checkpoint USING btree (block_level);


--
-- TOC entry 2058 (class 1259 OID 7467564)
-- Name: ix_accounts_manager; Type: INDEX; Schema: public; Owner: -
--

CREATE INDEX ix_accounts_manager ON public.accounts USING btree (manager);


--
-- TOC entry 2061 (class 1259 OID 7467565)
-- Name: ix_blocks_level; Type: INDEX; Schema: public; Owner: -
--

CREATE INDEX ix_blocks_level ON public.blocks USING btree (level);


--
-- TOC entry 2078 (class 1259 OID 7467569)
-- Name: ix_delegates_checkpoint_block_level; Type: INDEX; Schema: public; Owner: -
--

CREATE INDEX ix_delegates_checkpoint_block_level ON public.delegates_checkpoint USING btree (block_level);


--
-- TOC entry 2066 (class 1259 OID 7551880)
-- Name: ix_operations_block_level; Type: INDEX; Schema: public; Owner: -
--

CREATE INDEX ix_operations_block_level ON public.operations USING btree (block_level);


--
-- TOC entry 2067 (class 1259 OID 7467566)
-- Name: ix_operations_destination; Type: INDEX; Schema: public; Owner: -
--

CREATE INDEX ix_operations_destination ON public.operations USING btree (destination);


--
-- TOC entry 2068 (class 1259 OID 7467567)
-- Name: ix_operations_source; Type: INDEX; Schema: public; Owner: -
--

CREATE INDEX ix_operations_source ON public.operations USING btree (source);


--
-- TOC entry 2069 (class 1259 OID 7552181)
-- Name: ix_operations_timestamp; Type: INDEX; Schema: public; Owner: -
--

CREATE INDEX ix_operations_timestamp ON public.operations USING btree ("timestamp");


--
-- TOC entry 2079 (class 1259 OID 7467570)
-- Name: ix_proposals_protocol; Type: INDEX; Schema: public; Owner: -
--

CREATE INDEX ix_proposals_protocol ON public.proposals USING btree (protocol_hash);


--
-- TOC entry 2080 (class 2606 OID 7467571)
-- Name: accounts accounts_block_id_fkey; Type: FK CONSTRAINT; Schema: public; Owner: -
--

ALTER TABLE ONLY public.accounts
    ADD CONSTRAINT accounts_block_id_fkey FOREIGN KEY (block_id) REFERENCES public.blocks(hash);


--
-- TOC entry 2091 (class 2606 OID 7467611)
-- Name: ballots ballot_block_id_fkey; Type: FK CONSTRAINT; Schema: public; Owner: -
--

ALTER TABLE ONLY public.ballots
    ADD CONSTRAINT ballot_block_id_fkey FOREIGN KEY (block_id) REFERENCES public.blocks(hash);


--
-- TOC entry 2081 (class 2606 OID 7467616)
-- Name: operation_groups block; Type: FK CONSTRAINT; Schema: public; Owner: -
--

ALTER TABLE ONLY public.operation_groups
    ADD CONSTRAINT block FOREIGN KEY (block_id) REFERENCES public.blocks(hash);


--
-- TOC entry 2087 (class 2606 OID 7467591)
-- Name: accounts_checkpoint checkpoint_block_id_fkey; Type: FK CONSTRAINT; Schema: public; Owner: -
--

ALTER TABLE ONLY public.accounts_checkpoint
    ADD CONSTRAINT checkpoint_block_id_fkey FOREIGN KEY (block_id) REFERENCES public.blocks(hash);


--
-- TOC entry 2086 (class 2606 OID 7467581)
-- Name: delegated_contracts contracts_account_id_fkey; Type: FK CONSTRAINT; Schema: public; Owner: -
--

ALTER TABLE ONLY public.delegated_contracts
    ADD CONSTRAINT contracts_account_id_fkey FOREIGN KEY (account_id) REFERENCES public.accounts(account_id);


--
-- TOC entry 2085 (class 2606 OID 7467576)
-- Name: delegated_contracts contracts_delegate_pkh_fkey; Type: FK CONSTRAINT; Schema: public; Owner: -
--

ALTER TABLE ONLY public.delegated_contracts
    ADD CONSTRAINT contracts_delegate_pkh_fkey FOREIGN KEY (delegate_value) REFERENCES public.delegates(pkh);


--
-- TOC entry 2088 (class 2606 OID 7467596)
-- Name: delegates_checkpoint delegate_checkpoint_block_id_fkey; Type: FK CONSTRAINT; Schema: public; Owner: -
--

ALTER TABLE ONLY public.delegates_checkpoint
    ADD CONSTRAINT delegate_checkpoint_block_id_fkey FOREIGN KEY (block_id) REFERENCES public.blocks(hash);


--
-- TOC entry 2084 (class 2606 OID 7467586)
-- Name: delegates delegates_block_id_fkey; Type: FK CONSTRAINT; Schema: public; Owner: -
--

ALTER TABLE ONLY public.delegates
    ADD CONSTRAINT delegates_block_id_fkey FOREIGN KEY (block_id) REFERENCES public.blocks(hash);


--
-- TOC entry 2082 (class 2606 OID 7467621)
-- Name: operations fk_blockhashes; Type: FK CONSTRAINT; Schema: public; Owner: -
--

ALTER TABLE ONLY public.operations
    ADD CONSTRAINT fk_blockhashes FOREIGN KEY (block_hash) REFERENCES public.blocks(hash);


--
-- TOC entry 2083 (class 2606 OID 7467626)
-- Name: operations fk_opgroups; Type: FK CONSTRAINT; Schema: public; Owner: -
--

ALTER TABLE ONLY public.operations
    ADD CONSTRAINT fk_opgroups FOREIGN KEY (operation_group_hash) REFERENCES public.operation_groups(hash);


--
-- TOC entry 2089 (class 2606 OID 7467601)
-- Name: proposals proposal_block_id_fkey; Type: FK CONSTRAINT; Schema: public; Owner: -
--

ALTER TABLE ONLY public.proposals
    ADD CONSTRAINT proposal_block_id_fkey FOREIGN KEY (block_id) REFERENCES public.blocks(hash);


--
-- TOC entry 2090 (class 2606 OID 7467606)
-- Name: rolls rolls_block_id_fkey; Type: FK CONSTRAINT; Schema: public; Owner: -
--

ALTER TABLE ONLY public.rolls
    ADD CONSTRAINT rolls_block_id_fkey FOREIGN KEY (block_id) REFERENCES public.blocks(hash);


-- Completed on 2019-06-27 13:33:00 EDT

--
-- PostgreSQL database dump complete
--
<|MERGE_RESOLUTION|>--- conflicted
+++ resolved
@@ -216,7 +216,6 @@
 
 
 --
-<<<<<<< HEAD
 -- Name: invalidated_blocks; Type: TABLE; Schema: public; Owner: -
 --
 
@@ -228,9 +227,7 @@
 
 
 --
-=======
 -- TOC entry 184 (class 1259 OID 7467480)
->>>>>>> d7669ff5
 -- Name: operation_groups; Type: TABLE; Schema: public; Owner: -
 --
 
@@ -423,7 +420,6 @@
 
 
 --
-<<<<<<< HEAD
 -- Name: invalidated_blocks invalidated_blocks_pkey; Type: CONSTRAINT; Schema: public; Owner: -
 --
 
@@ -433,10 +429,8 @@
 
 --
 -- Name: operations operationId; Type: CONSTRAINT; Schema: public; Owner: -
-=======
 -- TOC entry 2057 (class 1259 OID 7467563)
 -- Name: ix_accounts_block_level; Type: INDEX; Schema: public; Owner: -
->>>>>>> d7669ff5
 --
 
 CREATE INDEX ix_accounts_block_level ON public.accounts USING btree (block_level);
