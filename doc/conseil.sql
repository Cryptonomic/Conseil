--
-- PostgreSQL database dump
--

-- Dumped from database version 10.3
-- Dumped by pg_dump version 10.3

SET statement_timeout = 0;
SET lock_timeout = 0;
SET idle_in_transaction_session_timeout = 0;
SET client_encoding = 'UTF8';
SET standard_conforming_strings = on;
SELECT pg_catalog.set_config('search_path', '', false);
SET check_function_bodies = false;
SET client_min_messages = warning;
SET row_security = off;

--
-- Name: plpgsql; Type: EXTENSION; Schema: -; Owner: -
--

CREATE EXTENSION IF NOT EXISTS plpgsql WITH SCHEMA pg_catalog;


--
-- Name: EXTENSION plpgsql; Type: COMMENT; Schema: -; Owner: -
--

COMMENT ON EXTENSION plpgsql IS 'PL/pgSQL procedural language';


--
-- Name: truncate_tables(character varying); Type: FUNCTION; Schema: public; Owner: -
--

DROP FUNCTION IF EXISTS public.truncate_tables(username character varying);

CREATE FUNCTION public.truncate_tables(username character varying) RETURNS void
    LANGUAGE plpgsql
    AS $$
DECLARE
    statements CURSOR FOR
        SELECT tablename FROM pg_tables
        WHERE tableowner = username AND schemaname = 'public';
BEGIN
    FOR stmt IN statements LOOP
        EXECUTE 'TRUNCATE TABLE ' || quote_ident(stmt.tablename) || ' CASCADE;';
    END LOOP;
END;
$$;


SET default_tablespace = '';

SET default_with_oids = false;

--
-- Name: accounts; Type: TABLE; Schema: public; Owner: -
--

CREATE TABLE public.accounts (
    account_id character varying NOT NULL,
    block_id character varying NOT NULL,
    manager character varying NOT NULL,
    spendable boolean NOT NULL,
    delegate_setable boolean NOT NULL,
    delegate_value character varying,
    counter integer NOT NULL,
    script character varying,
    balance numeric NOT NULL,
    block_level numeric DEFAULT '-1'::integer NOT NULL
);


--
-- Name: blocks; Type: TABLE; Schema: public; Owner: -
--

CREATE TABLE public.blocks (
    level integer NOT NULL,
    proto integer NOT NULL,
    predecessor character varying NOT NULL,
    "timestamp" timestamp without time zone NOT NULL,
    validation_pass integer NOT NULL,
    fitness character varying NOT NULL,
    context character varying,
    signature character varying,
    protocol character varying NOT NULL,
    chain_id character varying,
    hash character varying NOT NULL,
    operations_hash character varying,
    period_kind character varying,
    current_expected_quorum integer,
    active_proposal character varying,
    baker character varying,
    nonce_hash character varying,
    consumed_gas numeric,
    meta_level integer,
    meta_level_position integer,
    meta_cycle integer,
    meta_cycle_position integer,
    meta_voting_period integer,
    meta_voting_period_position integer,
    expected_commitment boolean
);


--
-- Name: fees; Type: TABLE; Schema: public; Owner: -
--

CREATE TABLE public.fees (
    low integer NOT NULL,
    medium integer NOT NULL,
    high integer NOT NULL,
    "timestamp" timestamp without time zone NOT NULL,
    kind character varying NOT NULL
);


--
-- Name: invalidated_blocks; Type: TABLE; Schema: public; Owner: -
--

CREATE TABLE public.invalidated_blocks (
    hash character varying NOT NULL,
    level integer NOT NULL,
    is_invalidated boolean NOT NULL
);


--
-- Name: operation_groups; Type: TABLE; Schema: public; Owner: -
--

CREATE TABLE public.operation_groups (
    protocol character varying NOT NULL,
    chain_id character varying,
    hash character varying NOT NULL,
    branch character varying NOT NULL,
    signature character varying,
    block_id character varying NOT NULL
);


--
-- Name: operations; Type: TABLE; Schema: public; Owner: -
--

CREATE TABLE public.operations (
    operation_id integer NOT NULL,
    operation_group_hash character varying NOT NULL,
    kind character varying NOT NULL,
    level integer,
    delegate character varying,
    slots character varying,
    nonce character varying,
    pkh character varying,
    secret character varying,
    source character varying,
    fee numeric,
    counter numeric,
    gas_limit numeric,
    storage_limit numeric,
    public_key character varying,
    amount numeric,
    destination character varying,
    parameters character varying,
    manager_pubkey character varying,
    balance numeric,
    spendable boolean,
    delegatable boolean,
    script character varying,
    storage character varying,
    status character varying,
    consumed_gas numeric,
    block_hash character varying NOT NULL,
    block_level integer NOT NULL,
    "timestamp" timestamp without time zone NOT NULL
);


--
-- Name: balance_updates; Type: TABLE; Schema: public; Owner: -
--

CREATE TABLE public.balance_updates (
    id integer NOT NULL,
    source character varying NOT NULL,
    source_id integer,
    source_hash character varying,
    kind character varying NOT NULL,
    contract character varying,
    change numeric NOT NULL,
    level numeric,
    delegate character varying,
    category character varying
);


--
-- Name: accounts_checkpoint; Type: TABLE; Schema: public; Owner: -
--

CREATE TABLE public.accounts_checkpoint (
    account_id character varying NOT NULL,
    block_id character varying NOT NULL,
    block_level integer DEFAULT '-1'::integer NOT NULL
);


--
-- Name: proposals; Type: TABLE; Schema: public; Owner: -
--

CREATE TABLE public.proposals (
    protocol_hash character varying NOT NULL,
    block_id character varying NOT NULL,
    block_level integer NOT NULL
);


--
-- Name: bakers; Type: TABLE; Schema: public; Owner: -
--

CREATE TABLE public.bakers (
    pkh character varying NOT NULL,
    rolls integer NOT NULL,
    block_id character varying NOT NULL,
    block_level integer NOT NULL
);


--
-- Name: ballots; Type: TABLE; Schema: public; Owner: -
--

CREATE TABLE public.ballots (
    pkh character varying NOT NULL,
    ballot character varying NOT NULL,
    block_id character varying NOT NULL,
    block_level integer NOT NULL
);


--
-- Name: operations_operation_id_seq; Type: SEQUENCE; Schema: public; Owner: -
--

CREATE SEQUENCE public.operations_operation_id_seq
    START WITH 1
    INCREMENT BY 1
    NO MINVALUE
    NO MAXVALUE
    CACHE 1;


--
-- Name: operations_operation_id_seq; Type: SEQUENCE OWNED BY; Schema: public; Owner: -
--

ALTER SEQUENCE public.operations_operation_id_seq OWNED BY public.operations.operation_id;


--
-- Name: operations operation_id; Type: DEFAULT; Schema: public; Owner: -
--

ALTER TABLE ONLY public.operations ALTER COLUMN operation_id SET DEFAULT nextval('public.operations_operation_id_seq'::regclass);


--
-- Name: balance_updates_id_seq; Type: SEQUENCE; Schema: public; Owner: -
--

CREATE SEQUENCE public.balance_updates_id_seq
    START WITH 1
    INCREMENT BY 1
    NO MINVALUE
    NO MAXVALUE
    CACHE 1;


--
-- Name: balance_updates_id_seq; Type: SEQUENCE OWNED BY; Schema: public; Owner: -
--

ALTER SEQUENCE public.balance_updates_id_seq OWNED BY public.balance_updates.id;


--
-- Name: balance_updates id; Type: DEFAULT; Schema: public; Owner: -
--

ALTER TABLE ONLY public.balance_updates ALTER COLUMN id SET DEFAULT nextval('public.balance_updates_id_seq'::regclass);


--
-- Name: operation_groups OperationGroups_pkey; Type: CONSTRAINT; Schema: public; Owner: -
--

ALTER TABLE ONLY public.operation_groups
    ADD CONSTRAINT "OperationGroups_pkey" PRIMARY KEY (hash);


--
-- Name: accounts accounts_pkey; Type: CONSTRAINT; Schema: public; Owner: -
--

ALTER TABLE ONLY public.accounts
    ADD CONSTRAINT accounts_pkey PRIMARY KEY (account_id);


--
-- Name: blocks blocks_hash_key; Type: CONSTRAINT; Schema: public; Owner: -
--

ALTER TABLE ONLY public.blocks
    ADD CONSTRAINT blocks_hash_key UNIQUE (hash);


--
-- Name: invalidated_blocks invalidated_blocks_pkey; Type: CONSTRAINT; Schema: public; Owner: -
--

ALTER TABLE ONLY public.invalidated_blocks
    ADD CONSTRAINT invalidated_blocks_pkey PRIMARY KEY (hash);


--
-- Name: operations operationId; Type: CONSTRAINT; Schema: public; Owner: -
--

ALTER TABLE ONLY public.operations
    ADD CONSTRAINT "operationId" PRIMARY KEY (operation_id);


--
-- Name: balance_updates balance_updates_key; Type: CONSTRAINT; Schema: public; Owner: -
--

ALTER TABLE ONLY public.balance_updates
    ADD CONSTRAINT "balance_updates_key" PRIMARY KEY (id);


--
-- Name: fki_block; Type: INDEX; Schema: public; Owner: -
--

CREATE INDEX fki_block ON public.operation_groups USING btree (block_id);


--
-- Name: fki_fk_blockhashes; Type: INDEX; Schema: public; Owner: -
--

CREATE INDEX fki_fk_blockhashes ON public.operations USING btree (block_hash);

--
<<<<<<< HEAD
=======
-- Name: ix_accounts_block_level; Type: INDEX; Schema: public; Owner: -
--
CREATE INDEX ix_accounts_block_level ON public.accounts USING btree (block_level);

--
-- Name: ix_accounts_manager; Type: INDEX; Schema: public; Owner: -
--

CREATE INDEX ix_accounts_manager ON public.accounts USING btree (manager);


--
-- Name: ix_blocks_level; Type: INDEX; Schema: public; Owner: -
--

CREATE INDEX ix_blocks_level ON public.blocks USING btree (level);


--
-- Name: ix_operations_destination; Type: INDEX; Schema: public; Owner: -
--

CREATE INDEX ix_operations_destination ON public.operations USING btree (destination);


--
-- Name: ix_operations_source; Type: INDEX; Schema: public; Owner: -
--

CREATE INDEX ix_operations_source ON public.operations USING btree (source);

--
-- Name: ix_accounts_checkpoint_block_level; Type: INDEX; Schema: public; Owner: -
--

CREATE INDEX ix_accounts_checkpoint_block_level ON public.accounts_checkpoint USING btree (block_level);

--
-- Name: ix_proposals_protocol; Type: INDEX; Schema: public; Owner: -
--

CREATE INDEX ix_proposals_protocol ON public.proposals USING btree (protocol_hash);


--
>>>>>>> 78304803
-- Name: accounts accounts_block_id_fkey; Type: FK CONSTRAINT; Schema: public; Owner: -
--

ALTER TABLE ONLY public.accounts
    ADD CONSTRAINT accounts_block_id_fkey FOREIGN KEY (block_id) REFERENCES public.blocks(hash);

--
-- Name: accounts_checkpoint checkpoint_block_id_fkey; Type: FK CONSTRAINT; Schema: public; Owner: -
--

ALTER TABLE ONLY public.accounts_checkpoint
    ADD CONSTRAINT checkpoint_block_id_fkey FOREIGN KEY (block_id) REFERENCES public.blocks(hash);


--
-- Name: proposals proposal_block_id_fkey; Type: FK CONSTRAINT; Schema: public; Owner: -
--

ALTER TABLE ONLY public.proposals
    ADD CONSTRAINT proposal_block_id_fkey FOREIGN KEY (block_id) REFERENCES public.blocks(hash);



--
-- Name: bakers baker_block_id_fkey; Type: FK CONSTRAINT; Schema: public; Owner: -
--

ALTER TABLE ONLY public.bakers
    ADD CONSTRAINT baker_block_id_fkey FOREIGN KEY (block_id) REFERENCES public.blocks(hash);




--
-- Name: ballots ballot_block_id_fkey; Type: FK CONSTRAINT; Schema: public; Owner: -
--

ALTER TABLE ONLY public.ballots
    ADD CONSTRAINT ballot_block_id_fkey FOREIGN KEY (block_id) REFERENCES public.blocks(hash);


--
-- Name: operation_groups block; Type: FK CONSTRAINT; Schema: public; Owner: -
--

ALTER TABLE ONLY public.operation_groups
    ADD CONSTRAINT block FOREIGN KEY (block_id) REFERENCES public.blocks(hash);


--
-- Name: operations fk_blockhashes; Type: FK CONSTRAINT; Schema: public; Owner: -
--

ALTER TABLE ONLY public.operations
    ADD CONSTRAINT fk_blockhashes FOREIGN KEY (block_hash) REFERENCES public.blocks(hash);


--
-- Name: operations fk_opgroups; Type: FK CONSTRAINT; Schema: public; Owner: -
--

ALTER TABLE ONLY public.operations
    ADD CONSTRAINT fk_opgroups FOREIGN KEY (operation_group_hash) REFERENCES public.operation_groups(hash);


--
-- PostgreSQL database dump complete
--<|MERGE_RESOLUTION|>--- conflicted
+++ resolved
@@ -358,8 +358,6 @@
 CREATE INDEX fki_fk_blockhashes ON public.operations USING btree (block_hash);
 
 --
-<<<<<<< HEAD
-=======
 -- Name: ix_accounts_block_level; Type: INDEX; Schema: public; Owner: -
 --
 CREATE INDEX ix_accounts_block_level ON public.accounts USING btree (block_level);
@@ -405,7 +403,6 @@
 
 
 --
->>>>>>> 78304803
 -- Name: accounts accounts_block_id_fkey; Type: FK CONSTRAINT; Schema: public; Owner: -
 --
 
