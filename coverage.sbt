coverageExcludedPackages := Seq(
<<<<<<< HEAD
    "<empty>",
    ".*\\.tezos.Tables",
    ".*\\directives.EnableCORSDirectives",
    ".*\\.routes.Docs",
    ".*\\.routes.openapi.TezosEndpoints",
    ".*\\.routes.openapi.OpenApiDoc",
    ".*\\.Lorre",
    ".*\\.Conseil",
    ".*config\\.LorreAppConfig",
    ".*config\\.ConseilAppConfig",
    ".*config\\.Security",
    "tech\\.cryptonomic\\.conseil\\.io.*",
    "tech\\.cryptonomic\\.conseil\\.scripts.*"
  ).mkString(";")
=======
  "<empty>",
  ".*\\.tezos.Tables",
  ".*\\.Lorre",
  ".*\\.Conseil",
  ".*config\\.LorreAppConfig",
  ".*config\\.ConseilAppConfig",
  ".*config\\.Security",
  "tech\\.cryptonomic\\.conseil\\.io.*",
  "tech\\.cryptonomic\\.conseil\\.scripts.*"
).mkString(";")
>>>>>>> b9691ac8
<|MERGE_RESOLUTION|>--- conflicted
+++ resolved
@@ -1,22 +1,10 @@
 coverageExcludedPackages := Seq(
-<<<<<<< HEAD
-    "<empty>",
-    ".*\\.tezos.Tables",
-    ".*\\directives.EnableCORSDirectives",
-    ".*\\.routes.Docs",
-    ".*\\.routes.openapi.TezosEndpoints",
-    ".*\\.routes.openapi.OpenApiDoc",
-    ".*\\.Lorre",
-    ".*\\.Conseil",
-    ".*config\\.LorreAppConfig",
-    ".*config\\.ConseilAppConfig",
-    ".*config\\.Security",
-    "tech\\.cryptonomic\\.conseil\\.io.*",
-    "tech\\.cryptonomic\\.conseil\\.scripts.*"
-  ).mkString(";")
-=======
   "<empty>",
   ".*\\.tezos.Tables",
+  ".*\\directives.EnableCORSDirectives",
+  ".*\\.routes.Docs",
+  ".*\\.routes.openapi.TezosEndpoints",
+  ".*\\.routes.openapi.OpenApiDoc",
   ".*\\.Lorre",
   ".*\\.Conseil",
   ".*config\\.LorreAppConfig",
@@ -24,5 +12,4 @@
   ".*config\\.Security",
   "tech\\.cryptonomic\\.conseil\\.io.*",
   "tech\\.cryptonomic\\.conseil\\.scripts.*"
-).mkString(";")
->>>>>>> b9691ac8
+).mkString(";")