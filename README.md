--- conflicted
+++ resolved
@@ -57,7 +57,6 @@
 
 ` env SBT_OPTS="-Dconfig.file={path to custom config file}" sbt "runMain tech.cryptonomic.conseil.Conseil"`
 
-<<<<<<< HEAD
 And..
 
 ` env SBT_OPTS="-Dconfig.file={path to custom config file}" sbt "runMain tech.cryptonomic.conseil.Lorre"`
@@ -71,9 +70,6 @@
 #### Using a database instance
 
 Cryptonomic uses Postgres for all its Conseil deployments. Once a Postgres database is set up, `doc/conseil.sql` can be used to set up the latest schema. For non-Postgres databases, the schema file might have to be updated to reflect the idiosyncrasies of the particular SQL dialect being used.
-
-#### Using a Docker image for Postgres
-=======
 Or you can use the predefined tasks which are custom-tailored with VM launch configuration that's best suited for the actual task:
 - for Conseil:
 `sbt -Dconfig.file="{path to custom config file}" runConseil`
@@ -85,8 +81,8 @@
 
 ### Locally test with database [`Docker installation needed]
 The application expects to access a postgres database instance to run.
->>>>>>> 49819e30
 
+#### Using a Docker image for Postgres
 A `docker-compose.yml` file is included in the `root` directory that will launch a docker container with the database.  
 You need to customize the credentials in the YAML file or in your custom configuration [see the following section]
 
