--- conflicted
+++ resolved
@@ -273,11 +273,7 @@
 For additional extra fine-grained configuration you can refer to [this appendix](docs/extra-custom-config.md)
 
 ## Publishing the artifacts
-<<<<<<< HEAD
 If you're a contributor and need to publish the artifacts on sonatype, you'll find instructions in the [publishing doc](docs/publishing.md)
-=======
-If you're a contributor and need to publish the artifacts on sonatype, you'll find instructions in the [publishing doc](doc/publishing.md)
 
 ## Contribution
-If you want to contribute please read [practices we follow](CONTRIBUTION.md) in terms of organizing workflow with git. 
->>>>>>> 59aebe30
+If you want to contribute please read [practices we follow](CONTRIBUTION.md) in terms of organizing workflow with git. 