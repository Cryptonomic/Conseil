--- conflicted
+++ resolved
@@ -33,29 +33,20 @@
 Run the following command from the root directory of the repository:
 
 `sbt compile`
-<<<<<<< HEAD
 
-### Package
-
-`sbt assembly`
-
-### Run
-=======
-  
 #### Package
 
 Run the following command from the root directory of the repository:
- 
+
 `sbt assembly`
 
 #### Deploy
 
 After the package step, check the SBT output for the path of the generated fat JAR file. Copy this file to the desired deployment area.
-  
+
 ### Running Locally
 
 (network is any field defined under platforms.<blockchain> in either application.conf. It is an object with the protocol, hostname, port, and pathPrefix of where your node is hosted. You can manually add your own in a local config file, as well)
->>>>>>> 8c4e72c3
 
 Run the fat JAR with the JRE:
 
@@ -85,7 +76,7 @@
 Or you can use the predefined tasks which are custom-tailored with VM launch configuration that's best suited for the actual task:
 - for Conseil:
 `sbt -Dconfig.file="{path to custom config file}" runConseil`
-- for Lorre 
+- for Lorre
 `sbt -Dconfig.file="{path to custom config file}" "runLorre alphanet"`
 - for schema generation
 `sbt -Dconfig.file="{path to custom config file}" genSchema`
@@ -94,12 +85,8 @@
 ### Locally test with database [`Docker installation needed]
 The application expects to access a postgres database instance to run.
 
-<<<<<<< HEAD
+#### Using a Docker image for Postgres
 A `docker-compose.yml` file is included in the `root` directory that will launch a docker container with the database.
-=======
-#### Using a Docker image for Postgres
-A `docker-compose.yml` file is included in the `root` directory that will launch a docker container with the database.  
->>>>>>> 8c4e72c3
 You need to customize the credentials in the YAML file or in your custom configuration [see the following section]
 
 To run the database, from the project root
@@ -133,7 +120,7 @@
 
 ### Custom configurations
 
-Conseil uses [Typesafe Config](https://github.com/lightbend/config) and [Slick](http://slick.lightbend.com/doc/3.2.0/database.html) for managing its configurations. Please ensure you become familiar with both configuration systems before deploying Conseil. It is advisable to run with a custom config file which inherits from `src/main/resources/application.conf` for production or `src/main/resources/developer.conf` for local development. 
+Conseil uses [Typesafe Config](https://github.com/lightbend/config) and [Slick](http://slick.lightbend.com/doc/3.2.0/database.html) for managing its configurations. Please ensure you become familiar with both configuration systems before deploying Conseil. It is advisable to run with a custom config file which inherits from `src/main/resources/application.conf` for production or `src/main/resources/developer.conf` for local development.
 
 Here is an example showing a default configuration used with custom database and Tezos node settings:
 
@@ -163,9 +150,7 @@
 }
 ```
 
-<<<<<<< HEAD
+Save this file in <path to Conseil>/Conseil/src/main/resources
+
 ## Publishing the artifacts
-If you're a contributor and need to publish the artifacts on sonatype, you'll find instructions in the [publishing doc](doc/publishing.md)
-=======
-Save this file in <path to Conseil>/Conseil/src/main/resources
->>>>>>> 8c4e72c3
+If you're a contributor and need to publish the artifacts on sonatype, you'll find instructions in the [publishing doc](doc/publishing.md)