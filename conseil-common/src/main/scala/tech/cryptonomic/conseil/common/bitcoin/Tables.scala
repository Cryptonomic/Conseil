--- conflicted
+++ resolved
@@ -217,8 +217,8 @@
     /** Database column time SqlType(timestamp) */
     val time: Rep[java.sql.Timestamp] = column[java.sql.Timestamp]("time")
 
-    /** Index over (height) (database name ix_block_height) */
-    val index1 = index("ix_block_height", height)
+    /** Index over (level) (database name ix_block_level) */
+    val index1 = index("ix_block_level", level)
 
     /** Index over (time) (database name ix_block_time) */
     val index2 = index("ix_block_time", time)
@@ -229,8 +229,8 @@
 
   /** Entity class storing rows of table Inputs
     *  @param txid Database column txid SqlType(text)
-    *  @param blockhash Database column blockhash SqlType(text)
-    *  @param blockHeight Database column block_height SqlType(int4)
+    *  @param blockHash Database column block_hash SqlType(text)
+    *  @param blockLevel Database column block_level SqlType(int4)
     *  @param blockTime Database column block_time SqlType(timestamp)
     *  @param outputTxid Database column output_txid SqlType(text), Default(None)
     *  @param vOut Database column v_out SqlType(int4), Default(None)
@@ -241,8 +241,8 @@
     *  @param txInWitness Database column tx_in_witness SqlType(text), Default(None) */
   case class InputsRow(
       txid: String,
-      blockhash: String,
-      blockHeight: Int,
+      blockHash: String,
+      blockLevel: Int,
       blockTime: java.sql.Timestamp,
       outputTxid: Option[String] = None,
       vOut: Option[Int] = None,
@@ -285,8 +285,8 @@
     def * =
       (
         txid,
-        blockhash,
-        blockHeight,
+        blockHash,
+        blockLevel,
         blockTime,
         outputTxid,
         vOut,
@@ -302,8 +302,8 @@
       (
         (
           Rep.Some(txid),
-          Rep.Some(blockhash),
-          Rep.Some(blockHeight),
+          Rep.Some(blockHash),
+          Rep.Some(blockLevel),
           Rep.Some(blockTime),
           outputTxid,
           vOut,
@@ -323,11 +323,11 @@
     /** Database column txid SqlType(text) */
     val txid: Rep[String] = column[String]("txid")
 
-    /** Database column blockhash SqlType(text) */
-    val blockhash: Rep[String] = column[String]("blockhash")
-
-    /** Database column block_height SqlType(int4) */
-    val blockHeight: Rep[Int] = column[Int]("block_height")
+    /** Database column block_hash SqlType(text) */
+    val blockHash: Rep[String] = column[String]("block_hash")
+
+    /** Database column block_level SqlType(int4) */
+    val blockLevel: Rep[Int] = column[Int]("block_level")
 
     /** Database column block_time SqlType(timestamp) */
     val blockTime: Rep[java.sql.Timestamp] = column[java.sql.Timestamp]("block_time")
@@ -360,11 +360,11 @@
       onDelete = ForeignKeyAction.NoAction
     )
 
-    /** Index over (blockHeight) (database name ix_inputs_block_height) */
-    val index1 = index("ix_inputs_block_height", blockHeight)
-
-    /** Index over (blockhash) (database name ix_inputs_blockhash) */
-    val index2 = index("ix_inputs_blockhash", blockhash)
+    /** Index over (blockHash) (database name ix_inputs_block_hash) */
+    val index1 = index("ix_inputs_block_hash", blockHash)
+
+    /** Index over (blockLevel) (database name ix_inputs_block_level) */
+    val index2 = index("ix_inputs_block_level", blockLevel)
   }
 
   /** Collection-like TableQuery object for table Inputs */
@@ -372,8 +372,8 @@
 
   /** Entity class storing rows of table Outputs
     *  @param txid Database column txid SqlType(text)
-    *  @param blockhash Database column blockhash SqlType(text)
-    *  @param blockHeight Database column block_height SqlType(int4)
+    *  @param blockHash Database column block_hash SqlType(text)
+    *  @param blockLevel Database column block_level SqlType(int4)
     *  @param blockTime Database column block_time SqlType(timestamp)
     *  @param value Database column value SqlType(numeric), Default(None)
     *  @param n Database column n SqlType(int4)
@@ -384,8 +384,8 @@
     *  @param scriptPubKeyAddresses Database column script_pub_key_addresses SqlType(text), Default(None) */
   case class OutputsRow(
       txid: String,
-      blockhash: String,
-      blockHeight: Int,
+      blockHash: String,
+      blockLevel: Int,
       blockTime: java.sql.Timestamp,
       value: Option[scala.math.BigDecimal] = None,
       n: Int,
@@ -428,8 +428,8 @@
     def * =
       (
         txid,
-        blockhash,
-        blockHeight,
+        blockHash,
+        blockLevel,
         blockTime,
         value,
         n,
@@ -445,8 +445,8 @@
       (
         (
           Rep.Some(txid),
-          Rep.Some(blockhash),
-          Rep.Some(blockHeight),
+          Rep.Some(blockHash),
+          Rep.Some(blockLevel),
           Rep.Some(blockTime),
           value,
           Rep.Some(n),
@@ -467,11 +467,11 @@
     /** Database column txid SqlType(text) */
     val txid: Rep[String] = column[String]("txid")
 
-    /** Database column blockhash SqlType(text) */
-    val blockhash: Rep[String] = column[String]("blockhash")
-
-    /** Database column block_height SqlType(int4) */
-    val blockHeight: Rep[Int] = column[Int]("block_height")
+    /** Database column block_hash SqlType(text) */
+    val blockHash: Rep[String] = column[String]("block_hash")
+
+    /** Database column block_level SqlType(int4) */
+    val blockLevel: Rep[Int] = column[Int]("block_level")
 
     /** Database column block_time SqlType(timestamp) */
     val blockTime: Rep[java.sql.Timestamp] = column[java.sql.Timestamp]("block_time")
@@ -504,11 +504,11 @@
       onDelete = ForeignKeyAction.NoAction
     )
 
-    /** Index over (blockHeight) (database name ix_outputs_block_height) */
-    val index1 = index("ix_outputs_block_height", blockHeight)
-
-    /** Index over (blockhash) (database name ix_outputs_blockhash) */
-    val index2 = index("ix_outputs_blockhash", blockhash)
+    /** Index over (blockHash) (database name ix_outputs_block_hash) */
+    val index1 = index("ix_outputs_block_hash", blockHash)
+
+    /** Index over (blockLevel) (database name ix_outputs_block_level) */
+    val index2 = index("ix_outputs_block_level", blockLevel)
   }
 
   /** Collection-like TableQuery object for table Outputs */
@@ -516,12 +516,8 @@
 
   /** Entity class storing rows of table Transactions
     *  @param txid Database column txid SqlType(text), PrimaryKey
-<<<<<<< HEAD
     *  @param blockHash Database column block_hash SqlType(text)
-=======
-    *  @param blockhash Database column blockhash SqlType(text)
-    *  @param blockHeight Database column block_height SqlType(int4)
->>>>>>> ea9bb141
+    *  @param blockLevel Database column block_level SqlType(int4)
     *  @param hash Database column hash SqlType(text)
     *  @param hex Database column hex SqlType(text)
     *  @param size Database column size SqlType(int4)
@@ -532,12 +528,8 @@
     *  @param blockTime Database column block_time SqlType(timestamp) */
   case class TransactionsRow(
       txid: String,
-<<<<<<< HEAD
       blockHash: String,
-=======
-      blockhash: String,
-      blockHeight: Int,
->>>>>>> ea9bb141
+      blockLevel: Int,
       hash: String,
       hex: String,
       size: Int,
@@ -576,23 +568,15 @@
   class Transactions(_tableTag: Tag)
       extends profile.api.Table[TransactionsRow](_tableTag, Some("bitcoin"), "transactions") {
     def * =
-<<<<<<< HEAD
-      (txid, blockHash, hash, hex, size, vsize, weight, version, lockTime, blockTime) <> (TransactionsRow.tupled, TransactionsRow.unapply)
-=======
-      (txid, blockhash, blockHeight, hash, hex, size, vsize, weight, version, lockTime, blockTime, time) <> (TransactionsRow.tupled, TransactionsRow.unapply)
->>>>>>> ea9bb141
+      (txid, blockHash, blockLevel, hash, hex, size, vsize, weight, version, lockTime, blockTime) <> (TransactionsRow.tupled, TransactionsRow.unapply)
 
     /** Maps whole row to an option. Useful for outer joins. */
     def ? =
       (
         (
           Rep.Some(txid),
-<<<<<<< HEAD
           Rep.Some(blockHash),
-=======
-          Rep.Some(blockhash),
-          Rep.Some(blockHeight),
->>>>>>> ea9bb141
+          Rep.Some(blockLevel),
           Rep.Some(hash),
           Rep.Some(hex),
           Rep.Some(size),
@@ -607,13 +591,8 @@
           import r._;
           _1.map(
             _ =>
-<<<<<<< HEAD
-              TransactionsRow.tupled((_1.get, _2.get, _3.get, _4.get, _5.get, _6.get, _7.get, _8.get, _9.get, _10.get))
-=======
-              TransactionsRow.tupled(
-                (_1.get, _2.get, _3.get, _4.get, _5.get, _6.get, _7.get, _8.get, _9.get, _10.get, _11.get, _12.get)
-              )
->>>>>>> ea9bb141
+              TransactionsRow
+                .tupled((_1.get, _2.get, _3.get, _4.get, _5.get, _6.get, _7.get, _8.get, _9.get, _10.get, _11.get))
           )
         },
         (_: Any) => throw new Exception("Inserting into ? projection not supported.")
@@ -625,8 +604,8 @@
     /** Database column block_hash SqlType(text) */
     val blockHash: Rep[String] = column[String]("block_hash")
 
-    /** Database column block_height SqlType(int4) */
-    val blockHeight: Rep[Int] = column[Int]("block_height")
+    /** Database column block_level SqlType(int4) */
+    val blockLevel: Rep[Int] = column[Int]("block_level")
 
     /** Database column hash SqlType(text) */
     val hash: Rep[String] = column[String]("hash")
@@ -659,8 +638,8 @@
       onDelete = ForeignKeyAction.NoAction
     )
 
-    /** Index over (blockHeight) (database name ix_transactions_block_height) */
-    val index1 = index("ix_transactions_block_height", blockHeight)
+    /** Index over (blockLevel) (database name ix_transactions_block_level) */
+    val index1 = index("ix_transactions_block_level", blockLevel)
   }
 
   /** Collection-like TableQuery object for table Transactions */
