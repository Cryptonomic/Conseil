package tech.cryptonomic.conseil.common.tezos

import tech.cryptonomic.conseil.common.config.Platforms._

import cats.Functor
import pureconfig._
import pureconfig.generic.auto._
import tech.cryptonomic.conseil.common.tezos.TezosTypes.Contract.LazyStorageDiff

import java.time.Instant
import java.time.ZonedDateTime
import scala.util.Try

/**
  * Classes used for deserializing Tezos node RPC results.
  */
object TezosTypes {

  /** Case class representing hash to identify blocks across many block chains */
  final case class TezosBlockHash(value: String) extends AnyVal

  //TODO use in a custom decoder for json strings that needs to have a proper encoding
  lazy val isBase58Check: String => Boolean = (s: String) => {
    val pattern = "^[^\\W0OlI_]*$".r.pattern
    pattern.matcher(s).matches
  }

  /** use to remove ambiguities about the meaning in voting proposals usage */
  type ProposalSupporters = Int

  /** alias used to harmonize any reference to a block level */
  type BlockLevel = Long

  final case class PublicKey(value: String) extends AnyVal

  final case class PublicKeyHash(value: String) extends AnyVal

  /** we use this alias to highlight the semantic of use, but it's another PKH */
  type AccountId = PublicKeyHash

  /** Wraps a string into an account id value, i.e. a public key hash */
  val makeAccountId = PublicKeyHash(_)

  final case class Signature(value: String) extends AnyVal

  final case class OperationHash(value: String) extends AnyVal

  final case class ContractId(id: String) extends AnyVal

  final case class ChainId(id: String) extends AnyVal

  final case class ProtocolId(id: String) extends AnyVal

  final case class Nonce(value: String) extends AnyVal

  final case class NonceHash(value: String) extends AnyVal

  final case class Secret(value: String) extends AnyVal

  final case class Micheline(expression: String) extends AnyVal

  final case class ScriptId(value: String) extends AnyVal

  /** a conventional value to get the latest block in the chain */
  final lazy val blockHeadHash = TezosBlockHash("head")

  final case class Block(
      data: BlockData,
      operationGroups: List[OperationsGroup],
      votes: CurrentVotes
  )

  final case class BlockData(
      protocol: String,
      chain_id: Option[String],
      hash: TezosBlockHash,
      header: BlockHeader,
      metadata: BlockMetadata
  )

  final case class BlockHeader(
      level: BlockLevel,
      proto: Int,
      predecessor: TezosBlockHash,
      timestamp: java.time.ZonedDateTime,
      validation_pass: Int,
      operations_hash: Option[String],
      fitness: Seq[String],
      priority: Option[Int],
      context: String,
      signature: Option[String]
  )

  sealed trait BlockMetadata extends Product with Serializable

  final case object GenesisMetadata extends BlockMetadata

  final case class BlockHeaderMetadata(
      balance_updates: List[OperationMetadata.BalanceUpdate],
      nonce_hash: Option[NonceHash],
      consumed_gas: PositiveBigNumber,
      baker: PublicKeyHash,
      voting_period_kind: Option[VotingPeriod.Kind],
      voting_period_info: Option[VotingPeriodInfo],
      level: Option[BlockHeaderMetadataLevel],
      level_info: Option[BlockHeaderMetadataLevelInfo],
      implicit_operations_results: Option[List[ImplicitOperationResults]]
  ) extends BlockMetadata

  final case class ImplicitOperationResults(
      kind: String,
      storage: Option[Micheline],
      balance_updates: List[OperationMetadata.BalanceUpdate],
      consumed_gas: PositiveBigNumber,
      consumed_milligas: PositiveBigNumber,
      storage_size: PositiveBigNumber
  )

  final case class BlockHeaderMetadataLevel(
      level: BlockLevel,
      level_position: Int,
      cycle: Int,
      cycle_position: Int,
      voting_period: Int,
      voting_period_position: Int,
      expected_commitment: Boolean
  )

  final case class BlockHeaderMetadataLevelInfo(
      level: BlockLevel,
      level_position: Int,
      cycle: Int,
      cycle_position: Int,
      expected_commitment: Boolean
  )

  final case class VotingPeriodInfo(
      voting_period: VotingPeriodObject,
      position: Int,
      remaining: Int
  )

  final case class VotingPeriodObject(
      index: Int,
      kind: VotingPeriod.Kind,
      start_position: Int
  )

  /** only accepts standard block metadata, discarding the genesis metadata */
  val discardGenesis: BlockMetadata => Option[BlockHeaderMetadata] = {
    val partialSelector: PartialFunction[BlockMetadata, BlockHeaderMetadata] = { case md: BlockHeaderMetadata =>
      md
    }
    partialSelector.lift
  }

  /** Naming can be deceiving, we're sticking with the json schema use of `positive_bignumber`
    * all the while accepting `0` as valid
    */
  sealed trait PositiveBigNumber extends Product with Serializable
  final case class PositiveDecimal(value: BigDecimal) extends PositiveBigNumber
  final case class InvalidPositiveDecimal(jsonString: String) extends PositiveBigNumber

  sealed trait BigNumber extends Product with Serializable
  final case class Decimal(value: BigDecimal) extends BigNumber
  final case class InvalidDecimal(jsonString: String) extends BigNumber

  object Contract {

    case class LazyStorageDiff(kind: String, id: BigNumber, diff: Diff) {
      def toBigMapDiff: List[CompatBigMapDiff] = {
        val result = this match {
          case LazyStorageDiff(kind, id, diff) =>
            kind match {
              case "big_map" =>
                diff match {
                  case d @ Diff("update", updates, _, _, _) =>
                    updates.toList.flatten.map { upd =>
                      BigMapUpdate(d.action, upd.key, upd.key_hash, id, upd.value)
                    }
                  case d @ Diff("remove", _, _, _, _) =>
                    List(BigMapRemove(d.action, id))
                  case d @ Diff("copy", _, sourceOpt, _, _) =>
                    sourceOpt.map(source => BigMapCopy(d.action, source, id)).toList
                  case d @ Diff("alloc", _, _, key_type, value_type) =>
                    key_type.flatMap { kt =>
                      value_type.map { vt =>
                        BigMapAlloc(d.action, id, kt, vt)
                      }
                    }.toList

                }
              case _ => List.empty
            }
        }
        result.map(Left(_))
      }
    }

    case class Diff(
        action: String,
        updates: Option[List[Update]],
        source: Option[BigNumber],
        key_type: Option[Micheline],
        value_type: Option[Micheline]
    )
    case class Update(key: Micheline, key_hash: ScriptId, value: Option[Micheline])

    /** retro-compat adapter from protocol 5+ */
    type CompatBigMapDiff = Either[BigMapDiff, Protocol4BigMapDiff]

    final case class Protocol4BigMapDiff(
        key_hash: ScriptId,
        key: Micheline,
        value: Option[Micheline]
    )

    sealed trait BigMapDiff extends Product with Serializable

    final case class BigMapUpdate(
        action: String,
        key: Micheline,
        key_hash: ScriptId,
        big_map: BigNumber,
        value: Option[Micheline]
    ) extends BigMapDiff

    final case class BigMapCopy(
        action: String,
        source_big_map: BigNumber,
        destination_big_map: BigNumber
    ) extends BigMapDiff

    final case class BigMapAlloc(
        action: String,
        big_map: BigNumber,
        key_type: Micheline,
        value_type: Micheline
    ) extends BigMapDiff

    final case class BigMapRemove(
        action: String,
        big_map: BigNumber
    ) extends BigMapDiff

  }

  object Scripted {
    final case class Contracts(
        storage: Micheline,
        code: Micheline,
        storage_micheline: Option[Micheline] = None
    )
  }

  /** root of the operation hiearchy */
  sealed trait Operation extends Product with Serializable {
    val blockOrder: Option[Int]
  }
  //operations definition
  type ParametersCompatibility = Either[Parameters, Micheline]

  /** The set of operations kinds */
  val knownOperationKinds = Set(
    "endorsement",
    "preendorsement",
    "seed_nonce_revelation",
    "double_endorsement_evidence",
    "double_preendorsement_evidence",
    "double_baking_evidence",
    "activate_account",
    "proposals",
    "ballot",
    "reveal",
    "transaction",
    "origination",
    "delegation",
    "set_deposits_limit",
    "failing_noop",
    "register_global_constant",
    "tx_rollup_origination",
    "tx_rollup_submit_batch",
    "tx_rollup_commit",
    "tx_rollup_return_bond",
    "tx_rollup_finalize_commitment",
    "tx_rollup_remove_commitment",
    "tx_rollup_rejection",
    "tx_rollup_dispatch_tickets",
    "transfer_ticket",
    "sc_rollup_originate",
    "sc_rollup_add_messages",
    "sc_rollup_cement",
    "sc_rollup_publish",
    "seed_nonce_revelation",
    "endorsement",
    "preendorsement",
    "double_preendorsement_evidence",
    "double_endorsement_evidence",
    "double_baking_evidence",
    "activate_account",
    "proposals",
    "ballot",
    "reveal",
    "transaction",
    "origination",
    "delegation",
    "register_global_constant",
    "set_deposits_limit",
    "tx_rollup_origination",
    "tx_rollup_submit_batch",
    "tx_rollup_commit",
    "tx_rollup_return_bond",
    "tx_rollup_finalize_commitment",
    "tx_rollup_remove_commitment",
    "tx_rollup_rejection",
    "transfer_ticket",
    "tx_rollup_dispatch_tickets",
    "sc_rollup_originate",
    "sc_rollup_add_messages",
    "sc_rollup_cement",
    "sc_rollup_publish"
  )

  final case class Operations(
      kind: String,
      level: BlockLevel
  )
  final case class EndorsementInternalObject(
      branch: String,
      operations: Operations
  )

  final case class Endorsement(
      level: BlockLevel,
      metadata: EndorsementMetadata,
      blockOrder: Option[Int] = None
  ) extends Operation

  final case class EndorsementWithSlot(
      endorsement: EndorsementInternalObject,
      metadata: EndorsementMetadata,
      blockOrder: Option[Int] = None
  ) extends Operation

  final case class Preendorsement(
      level: BlockLevel,
      metadata: PreendorsementMetadata,
      blockOrder: Option[Int] = None
  ) extends Operation

  final case class SeedNonceRevelation(
      level: BlockLevel,
      nonce: Nonce,
      metadata: BalanceUpdatesMetadata,
      blockOrder: Option[Int] = None
  ) extends Operation

  final case class ActivateAccount(
      pkh: PublicKeyHash,
      secret: Secret,
      metadata: BalanceUpdatesMetadata,
      blockOrder: Option[Int] = None
  ) extends Operation

  final case class Reveal(
      counter: PositiveBigNumber,
      fee: PositiveBigNumber,
      gas_limit: PositiveBigNumber,
      storage_limit: PositiveBigNumber,
      public_key: PublicKey,
      source: PublicKeyHash,
      metadata: ResultMetadata[OperationResult.Reveal],
      blockOrder: Option[Int] = None
  ) extends Operation

  final case class Transaction(
      counter: PositiveBigNumber,
      amount: PositiveBigNumber,
      fee: PositiveBigNumber,
      gas_limit: PositiveBigNumber,
      storage_limit: PositiveBigNumber,
      source: PublicKeyHash,
      destination: ContractId,
      parameters: Option[ParametersCompatibility],
      parameters_micheline: Option[ParametersCompatibility],
      metadata: ResultMetadata[OperationResult.Transaction],
      blockOrder: Option[Int] = None
  ) extends Operation

  final case class Parameters(
      value: Micheline,
      entrypoint: Option[String] = None
  )

  final case class Origination(
      counter: PositiveBigNumber,
      fee: PositiveBigNumber,
      source: PublicKeyHash,
      balance: PositiveBigNumber,
      gas_limit: PositiveBigNumber,
      storage_limit: PositiveBigNumber,
      manager_pubkey: Option[PublicKeyHash],
      delegatable: Option[Boolean],
      delegate: Option[PublicKeyHash],
      spendable: Option[Boolean],
      script: Option[Scripted.Contracts],
      metadata: ResultMetadata[OperationResult.Origination],
      blockOrder: Option[Int] = None
  ) extends Operation

  final case class TxRollupOrigination(
      counter: PositiveBigNumber,
      fee: PositiveBigNumber,
      source: PublicKeyHash,
      gas_limit: PositiveBigNumber,
      storage_limit: PositiveBigNumber,
      metadata: ResultMetadata[OperationResult.Origination],
      blockOrder: Option[Int] = None
  ) extends Operation

  final case class TxRollupSubmitBatch(
      counter: PositiveBigNumber,
      fee: PositiveBigNumber,
      source: PublicKeyHash,
      gas_limit: PositiveBigNumber,
      storage_limit: PositiveBigNumber,
      rollup: PublicKeyHash,
      metadata: ResultMetadata[OperationResult.Origination],
      blockOrder: Option[Int] = None
  ) extends Operation

  final case class TxRollupCommit(
      counter: PositiveBigNumber,
      fee: PositiveBigNumber,
      source: PublicKeyHash,
      gas_limit: PositiveBigNumber,
      storage_limit: PositiveBigNumber,
      rollup: PublicKeyHash,
      metadata: ResultMetadata[OperationResult.Origination],
      blockOrder: Option[Int] = None
  ) extends Operation

  final case class TxRollupFinalizeCommitment(
      counter: PositiveBigNumber,
      fee: PositiveBigNumber,
      source: PublicKeyHash,
      gas_limit: PositiveBigNumber,
      storage_limit: PositiveBigNumber,
      rollup: PublicKeyHash,
      metadata: ResultMetadata[OperationResult.Origination],
      blockOrder: Option[Int] = None
<<<<<<< HEAD
=======
  ) extends Operation

  final case class TxRollupDispatchTickets(
      counter: PositiveBigNumber,
      fee: PositiveBigNumber,
      source: PublicKeyHash,
      gas_limit: PositiveBigNumber,
      storage_limit: PositiveBigNumber,
      tx_rollup: PublicKeyHash,
      metadata: ResultMetadata[OperationResult.Origination],
      blockOrder: Option[Int] = None
>>>>>>> d403015d
  ) extends Operation

  final case class Delegation(
      counter: PositiveBigNumber,
      source: PublicKeyHash,
      fee: PositiveBigNumber,
      gas_limit: PositiveBigNumber,
      storage_limit: PositiveBigNumber,
      delegate: Option[PublicKeyHash],
      metadata: ResultMetadata[OperationResult.Delegation],
      blockOrder: Option[Int] = None
  ) extends Operation

  final case class DoubleEndorsementEvidence(blockOrder: Option[Int] = None) extends Operation
  final case class DoublePreendorsementEvidence(blockOrder: Option[Int] = None) extends Operation

  final case class DoubleBakingEvidence(blockOrder: Option[Int] = None) extends Operation
  final case class Proposals(
      source: Option[ContractId],
      period: Option[Int],
      proposals: Option[List[String]],
      blockOrder: Option[Int] = None
  ) extends Operation
  final case class Ballot(
      ballot: Voting.Vote,
      proposal: Option[String],
      source: Option[ContractId],
      period: Option[Int],
      blockOrder: Option[Int] = None
  ) extends Operation

  final case class RegisterGlobalConstant(
      source: Option[ContractId],
      fee: PositiveBigNumber,
      counter: PositiveBigNumber,
      gas_limit: PositiveBigNumber,
      storage_limit: PositiveBigNumber,
      value: Option[Micheline],
      blockOrder: Option[Int] = None,
      metadata: ResultMetadata[OperationResult.RegisterGlobalConstant]
  ) extends Operation

  final case class SetDepositsLimit(
      source: Option[ContractId],
      fee: PositiveBigNumber,
      counter: PositiveBigNumber,
      gas_limit: PositiveBigNumber,
      storage_limit: PositiveBigNumber,
      limit: Option[PositiveBigNumber],
      blockOrder: Option[Int] = None,
      metadata: ResultMetadata[OperationResult.SetDepositsLimit]
  ) extends Operation

  final case class DefaultOperation(
      kind: String,
      blockOrder: Option[Int] = None
  ) extends Operation

  //metadata definitions, both shared or specific to operation kind
  final case class EndorsementMetadata(
      slot: Option[Int],
      slots: Option[List[Int]],
      delegate: PublicKeyHash,
      balance_updates: Option[List[OperationMetadata.BalanceUpdate]]
  )

  final case class PreendorsementMetadata(
      delegate: PublicKeyHash,
      balance_updates: Option[List[OperationMetadata.BalanceUpdate]]
  )

  //for now we ignore internal results, as it gets funny as sitting naked on a wasps' nest
  final case class ResultMetadata[RESULT](
      operation_result: RESULT,
      balance_updates: Option[List[OperationMetadata.BalanceUpdate]],
      internal_operation_results: Option[List[InternalOperationResults.InternalOperationResult]] = None
  )

// Internal operations result definitions
  object InternalOperationResults {

    sealed trait InternalOperationResult extends Product with Serializable {
      def nonce: Int
      val blockOrder: Option[Int]
    }

    case class Reveal(
        kind: String,
        source: PublicKeyHash,
        nonce: Int,
        public_key: PublicKey,
        result: OperationResult.Reveal,
        blockOrder: Option[Int] = None
    ) extends InternalOperationResult

    case class Parameters(entrypoint: String, value: Micheline)

    case class Transaction(
        kind: String,
        source: PublicKeyHash,
        nonce: Int,
        amount: PositiveBigNumber,
        destination: ContractId,
        parameters: Option[ParametersCompatibility],
        parameters_micheline: Option[ParametersCompatibility],
        result: OperationResult.Transaction,
        blockOrder: Option[Int] = None
    ) extends InternalOperationResult

    /* some fields are only kept for backward-compatibility, as noted*/
    case class Origination(
        kind: String,
        source: PublicKeyHash,
        nonce: Int,
        manager_pubkey: Option[PublicKeyHash], // retro-compat from protocol 5+
        balance: PositiveBigNumber,
        spendable: Option[Boolean], // retro-compat from protocol 5+
        delegatable: Option[Boolean], // retro-compat from protocol 5+
        delegate: Option[PublicKeyHash],
        script: Option[Scripted.Contracts],
        result: OperationResult.Origination,
        blockOrder: Option[Int] = None
    ) extends InternalOperationResult

    case class Delegation(
        kind: String,
        source: PublicKeyHash,
        nonce: Int,
        delegate: Option[PublicKeyHash],
        result: OperationResult.Delegation,
        blockOrder: Option[Int] = None
    ) extends InternalOperationResult

    case class TxRollupOrigination(
        kind: String,
        consumed_gas: Option[BigNumber],
        nonce: Int,
        originated_rollup: PublicKeyHash,
        blockOrder: Option[Int] = None
    ) extends InternalOperationResult

  }

  //generic metadata, used whenever balance updates are the only thing inside
  final case class BalanceUpdatesMetadata(
      balance_updates: Option[List[OperationMetadata.BalanceUpdate]]
  )

  /** defines common result structures, following the json-schema definitions */
  object OperationResult {
    /* we're not yet decoding the complex schema for errors,
     * as every error can have additional custom fields
     * see: https://tezos.gitlab.io/api/errors.html
     */
    final case class Error(json: String) extends AnyVal

    //we're currently making no difference between different statuses in any of the results

    /** Utility to handle some known status strings */
    object Status extends Enumeration {
      type Status = Value
      val applied, failed, skipped, backtracked = Value

      def parse(in: String): Option[Status] =
        Try(withName(in)).toOption

    }

    final case class Reveal(
        status: String,
        consumed_gas: Option[BigNumber],
        errors: Option[List[Error]]
    )

    final case class Transaction(
        status: String,
        allocated_destination_contract: Option[Boolean],
        balance_updates: Option[List[OperationMetadata.BalanceUpdate]],
        big_map_diff: Option[List[Contract.CompatBigMapDiff]],
        lazy_storage_diff: Option[List[LazyStorageDiff]],
        consumed_gas: Option[BigNumber],
        originated_contracts: Option[List[ContractId]],
        paid_storage_size_diff: Option[BigNumber],
        storage: Option[Micheline],
        storage_size: Option[BigNumber],
        errors: Option[List[Error]]
    )

    final case class Origination(
        status: String,
        big_map_diff: Option[List[Contract.CompatBigMapDiff]],
        lazy_storage_diff: Option[List[LazyStorageDiff]],
        balance_updates: Option[List[OperationMetadata.BalanceUpdate]],
        consumed_gas: Option[BigNumber],
        originated_contracts: Option[List[ContractId]],
        paid_storage_size_diff: Option[BigNumber],
        storage_size: Option[BigNumber],
        errors: Option[List[Error]]
    )

    final case class TxRollupOrigination(
        balance_updates: Option[List[OperationMetadata.BalanceUpdate]]
    )

    final case class Delegation(
        status: String,
        consumed_gas: Option[BigNumber],
        errors: Option[List[Error]]
    )

    final case class RegisterGlobalConstant(
        status: String,
        balance_updates: Option[List[OperationMetadata.BalanceUpdate]],
        consumed_gas: Option[BigNumber],
        storage_size: Option[BigNumber],
        global_address: Option[String]
    )

    final case class SetDepositsLimit(
        status: String,
        balance_updates: Option[List[OperationMetadata.BalanceUpdate]],
        consumed_gas: Option[BigNumber]
    )

  }

  /** defines common metadata structures, following the json-schema definitions */
  object OperationMetadata {
    //we're currently making no difference between contract or freezer updates
    final case class BalanceUpdate(
        kind: String,
        change: BigNumber,
        category: Option[String],
        contract: Option[ContractId],
        delegate: Option[PublicKeyHash],
        level: Option[BlockLevel],
        origin: Option[String]
    )
  }

  /** a grouping of operations with common "header" information */
  final case class OperationsGroup(
      protocol: String,
      chain_id: Option[ChainId],
      hash: OperationHash,
      branch: TezosBlockHash,
      contents: List[Operation],
      signature: Option[Signature]
  )

  final case class AppliedOperationBalanceUpdates(
      kind: String,
      contract: Option[String],
      change: Int,
      category: Option[String],
      delegate: Option[String],
      level: Option[BlockLevel]
  )

  final case class AppliedOperationResultStatus(
      status: String,
      errors: Option[List[String]],
      storage: Option[Any],
      balanceUpdates: Option[AppliedOperationBalanceUpdates],
      originatedContracts: Option[String],
      consumedGas: Option[Int],
      storageSizeDiff: Option[Int]
  )

  /** retro-compat adapter from protocol 5+ */
  type AccountDelegate = Either[Protocol4Delegate, PublicKeyHash]

  final case class Protocol4Delegate(
      setable: Boolean,
      value: Option[PublicKeyHash]
  )

  final case class Account(
      balance: scala.math.BigDecimal,
      delegate: Option[AccountDelegate],
      script: Option[Scripted.Contracts],
      counter: Option[Int],
      manager: Option[PublicKeyHash], // retro-compat from protocol 5+
      spendable: Option[Boolean], // retro-compat from protocol 5+
      isBaker: Option[Boolean],
      isActivated: Option[Boolean]
  )

  /** convenience class to keep multiple values referencing a specific block */
  case class BlockReference(
      hash: TezosBlockHash,
      level: BlockLevel,
      timestamp: Option[Instant],
      cycle: Option[Int],
      period: Option[Int]
  )

  /** Keeps track of association between some domain type and a block reference
    * Synthetic class, no domain correspondence, it's used to simplify signatures
    */
  final case class BlockTagged[T](
      ref: BlockReference,
      content: T
  ) {
    val asTuple = (ref.hash, ref.level, ref.timestamp, ref.cycle, ref.period, content)

    /** Helper method for updating content of the class */
    def updateContent[A](newContent: A): BlockTagged[A] = this.copy(content = newContent)
  }

  /** Companion object for BlockTagged */
  object BlockTagged {

    /** Now we can easily map the content without touching the referenced block data */
    implicit val functorForBlockTagged = new Functor[BlockTagged] {
      override def map[A, B](fa: BlockTagged[A])(f: A => B): BlockTagged[B] = fa.copy(content = f(fa.content))
    }

    /** Tags given content with BlockData */
    def fromBlockData[T](block: BlockData, content: T): BlockTagged[T] =
      BlockTagged(
        BlockReference(
          block.hash,
          block.header.level,
          Some(block.header.timestamp.toInstant),
          TezosOptics.Blocks.extractCycle(block),
          TezosOptics.Blocks.extractPeriod(block.metadata)
        ),
        content
      )
  }

  final case class Delegate(
      balance: PositiveBigNumber,
      frozen_balance: PositiveBigNumber,
      frozen_balance_by_cycle: List[CycleBalance],
      staking_balance: PositiveBigNumber,
      delegated_contracts: List[ContractId],
      delegated_balance: PositiveBigNumber,
      deactivated: Boolean,
      grace_period: Int
  ) {

    /** Compute rolls based on staked balance */
    def rolls: Option[Long] = Baking.computeRollsFromStakes(staking_balance)

  }

  final case class CycleBalance(
      cycle: Int,
      deposit: Option[PositiveBigNumber],
      deposits: Option[PositiveBigNumber],
      fees: PositiveBigNumber,
      rewards: PositiveBigNumber
  )

  final case class Contract(
      manager: PublicKeyHash,
      balance: PositiveBigNumber,
      spendable: Boolean,
      delegate: ContractDelegate,
      script: Option[Scripted.Contracts],
      counter: PositiveBigNumber
  )

  final case class ContractDelegate(
      setable: Boolean,
      value: Option[PublicKeyHash]
  )

  object VotingPeriod extends Enumeration {
    type Kind = Value
    val proposal, promotion_vote, testing_vote, testing, adoption, promotion, exploration, cooldown = Value
  }

  val defaultVotingPeriod: VotingPeriod.Kind = VotingPeriod.proposal

  final case class CurrentVotes(
      quorum: Option[Int],
      active: Option[ProtocolId]
  )

  final object CurrentVotes {
    val empty = CurrentVotes(quorum = None, active = None)
  }

  final case class ManagerKey(
      manager: String,
      key: Option[String]
  )

  final case class ForgedOperation(operation: String)

  final case class AppliedOperationError(
      kind: String,
      id: String,
      hash: String
  )

  final case class AppliedOperationResult(
      operation: String,
      status: String,
      operationKind: Option[String],
      balanceUpdates: Option[List[AppliedOperationBalanceUpdates]],
      originatedContracts: Option[List[String]],
      errors: Option[List[AppliedOperationError]]
  )

  final case class AppliedOperation(
      kind: String,
      balance_updates: Option[List[AppliedOperationBalanceUpdates]],
      operation_results: Option[List[AppliedOperationResult]],
      id: Option[String],
      contract: Option[String]
  )

  final case class InjectedOperation(injectedOperation: String)

  final case class MichelsonExpression(prim: String, args: List[String])

  object Voting {

    final case class Vote(value: String) extends AnyVal
    final case class Proposal(protocols: List[(ProtocolId, ProposalSupporters)], block: Block)
    final case class BakerRolls(pkh: PublicKeyHash, rolls: Option[Long], voting_power: Option[Long])
    final case class Ballot(pkh: PublicKeyHash, ballot: Vote)
    final case class BallotCounts(yay: Long, nay: Long, pass: Long)
  }

  /** Utilities related to the baking process */
  object Baking {

    /** how big is a baker roll in tez */
    final val BakerRollsSize =
      loadConfig[TezosConfiguration](namespace = "platforms").fold(_ => BigDecimal.decimal(8000), _.bakerRollsSize)

    /** Starting from the staking balance, infers number of rolls for a given baker. */
    def computeRollsFromStakes(stakingBalance: PositiveBigNumber): Option[Long] =
      stakingBalance match {
        case PositiveDecimal(value) =>
          Some((value quot (BakerRollsSize * BigDecimal(1e6))).toLongExact) // taking scale of mutez into account
        case InvalidPositiveDecimal(jsonString) =>
          None
      }

  }

  object Syntax {

    /** provides a factory to tag any content with a reference block */
    implicit class BlockTagger[T](val content: T) extends AnyVal {

      /** creates a BlockTagged[T] instance based on any `T` value, adding the block reference */
      def taggedWithBlock(ref: BlockReference): BlockTagged[T] = BlockTagged(ref, content)

      /** creates a BlockTagged[T] instance based on any `T` value, adding the block reference */
      def taggedWithBlockData(data: BlockData): BlockTagged[T] =
        BlockTagged.fromBlockData(data, content)
    }

  }

  /** Baking rights model */
  final case class BakingRights(
      level: BlockLevel,
      delegate: String,
      priority: Option[Int],
      round: Option[Int],
      estimated_time: Option[ZonedDateTime],
      cycle: Option[Int],
      governancePeriod: Option[Int]
  )

  /** Endorsing rights model */
  final case class EndorsingRights(
      level: BlockLevel,
      delegate: String,
      slots: List[Int],
      estimated_time: Option[ZonedDateTime],
      cycle: Option[Int],
      governancePeriod: Option[Int],
      endorsedBlock: Option[BlockLevel]
  )

  /**
    * Information for fetching baking/endorsing rights
    * @param blockHash        hash of a block
    * @param cycle            block cycle
    * @param governancePeriod governance period
    */
  final case class RightsFetchKey(blockHash: TezosBlockHash, cycle: Option[Int], governancePeriod: Option[Int])

  object Fee {

    /**
      * Representation of estimation of average fees for a given operation kind.
      * @param low       Medium - one standard deviation
      * @param medium    The mean of fees on a given operation kind
      * @param high      Medium + one standard deviation
      * @param timestamp The timestamp when the calculation took place
      * @param kind      The kind of operation being averaged over
      * @param cycle     The latest operation cycle when the computation took place
      * @param level     The latest operation level when the computation took place
      */
    final case class AverageFees(
        low: Int,
        medium: Int,
        high: Int,
        timestamp: java.sql.Timestamp,
        kind: String,
        cycle: Option[Int],
        level: BlockLevel
    )
  }

}<|MERGE_RESOLUTION|>--- conflicted
+++ resolved
@@ -449,8 +449,6 @@
       rollup: PublicKeyHash,
       metadata: ResultMetadata[OperationResult.Origination],
       blockOrder: Option[Int] = None
-<<<<<<< HEAD
-=======
   ) extends Operation
 
   final case class TxRollupDispatchTickets(
@@ -462,7 +460,6 @@
       tx_rollup: PublicKeyHash,
       metadata: ResultMetadata[OperationResult.Origination],
       blockOrder: Option[Int] = None
->>>>>>> d403015d
   ) extends Operation
 
   final case class Delegation(
