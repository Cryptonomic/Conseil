package tech.cryptonomic.conseil.common.tezos
// AUTO-GENERATED Slick data model
/** Stand-alone Slick data model for immediate use */
object Tables extends {
  val profile = slick.jdbc.PostgresProfile
} with Tables

/** Slick data model trait for extension, choice of backend or usage in the cake pattern. (Make sure to initialize this late.) */
trait Tables {
  val profile: slick.jdbc.JdbcProfile
  import profile.api._
  import slick.model.ForeignKeyAction
  import slick.collection.heterogeneous._
  import slick.collection.heterogeneous.syntax._
  // NOTE: GetResult mappers for plain SQL are only generated for tables where Slick knows how to map the types of all columns.
  import slick.jdbc.{GetResult => GR}

  /** DDL for all tables. Call .create to execute. */
  lazy val schema: profile.SchemaDescription = Array(
    Accounts.schema,
    AccountsCheckpoint.schema,
    AccountsHistory.schema,
    BakerRegistry.schema,
    Bakers.schema,
    BakersCheckpoint.schema,
    BakersHistory.schema,
    BakingRights.schema,
    BalanceUpdates.schema,
    BigMapContents.schema,
    BigMapContentsHistory.schema,
    BigMaps.schema,
    Blocks.schema,
    EndorsingRights.schema,
    Fees.schema,
    Forks.schema,
    Governance.schema,
    KnownAddresses.schema,
    Metadata.schema,
    Nfts.schema,
    OperationGroups.schema,
    Operations.schema,
    OriginatedAccountMaps.schema,
    ProcessedChainEvents.schema,
    RegisteredTokens.schema,
    TezosNames.schema,
    TokenBalances.schema
  ).reduceLeft(_ ++ _)
  @deprecated("Use .schema instead of .ddl", "3.0")
  def ddl = schema

  /** Entity class storing rows of table Accounts
    *  @param accountId Database column account_id SqlType(varchar)
    *  @param blockId Database column block_id SqlType(varchar)
    *  @param counter Database column counter SqlType(int4), Default(None)
    *  @param script Database column script SqlType(varchar), Default(None)
    *  @param storage Database column storage SqlType(varchar), Default(None)
    *  @param balance Database column balance SqlType(numeric)
    *  @param blockLevel Database column block_level SqlType(int8), Default(-1)
    *  @param manager Database column manager SqlType(varchar), Default(None)
    *  @param spendable Database column spendable SqlType(bool), Default(None)
    *  @param delegateSetable Database column delegate_setable SqlType(bool), Default(None)
    *  @param delegateValue Database column delegate_value SqlType(varchar), Default(None)
    *  @param isBaker Database column is_baker SqlType(bool), Default(false)
    *  @param isActivated Database column is_activated SqlType(bool), Default(false)
    *  @param invalidatedAsof Database column invalidated_asof SqlType(timestamp), Default(None)
    *  @param forkId Database column fork_id SqlType(varchar)
    *  @param scriptHash Database column script_hash SqlType(varchar), Default(None) */
  case class AccountsRow(
      accountId: String,
      blockId: String,
      counter: Option[Int] = None,
      script: Option[String] = None,
      storage: Option[String] = None,
      balance: scala.math.BigDecimal,
      blockLevel: Long = -1L,
      manager: Option[String] = None,
      spendable: Option[Boolean] = None,
      delegateSetable: Option[Boolean] = None,
      delegateValue: Option[String] = None,
      isBaker: Boolean = false,
      isActivated: Boolean = false,
      invalidatedAsof: Option[java.sql.Timestamp] = None,
      forkId: String,
      scriptHash: Option[String] = None
  )

  /** GetResult implicit for fetching AccountsRow objects using plain SQL queries */
  implicit def GetResultAccountsRow(
      implicit e0: GR[String],
      e1: GR[Option[Int]],
      e2: GR[Option[String]],
      e3: GR[scala.math.BigDecimal],
      e4: GR[Long],
      e5: GR[Option[Boolean]],
      e6: GR[Boolean],
      e7: GR[Option[java.sql.Timestamp]]
  ): GR[AccountsRow] = GR { prs =>
    import prs._
    AccountsRow.tupled(
      (
        <<[String],
        <<[String],
        <<?[Int],
        <<?[String],
        <<?[String],
        <<[scala.math.BigDecimal],
        <<[Long],
        <<?[String],
        <<?[Boolean],
        <<?[Boolean],
        <<?[String],
        <<[Boolean],
        <<[Boolean],
        <<?[java.sql.Timestamp],
        <<[String],
        <<?[String]
      )
    )
  }

  /** Table description of table accounts. Objects of this class serve as prototypes for rows in queries. */
  class Accounts(_tableTag: Tag) extends profile.api.Table[AccountsRow](_tableTag, Some("tezos"), "accounts") {
    def * =
      (
        accountId,
        blockId,
        counter,
        script,
        storage,
        balance,
        blockLevel,
        manager,
        spendable,
        delegateSetable,
        delegateValue,
        isBaker,
        isActivated,
        invalidatedAsof,
        forkId,
        scriptHash
      ) <> (AccountsRow.tupled, AccountsRow.unapply)

    /** Maps whole row to an option. Useful for outer joins. */
    def ? =
      (
        (
          Rep.Some(accountId),
          Rep.Some(blockId),
          counter,
          script,
          storage,
          Rep.Some(balance),
          Rep.Some(blockLevel),
          manager,
          spendable,
          delegateSetable,
          delegateValue,
          Rep.Some(isBaker),
          Rep.Some(isActivated),
          invalidatedAsof,
          Rep.Some(forkId),
          scriptHash
        )
      ).shaped.<>(
        { r =>
          import r._;
          _1.map(
            _ =>
              AccountsRow.tupled(
                (_1.get, _2.get, _3, _4, _5, _6.get, _7.get, _8, _9, _10, _11, _12.get, _13.get, _14, _15.get, _16)
              )
          )
        },
        (_: Any) => throw new Exception("Inserting into ? projection not supported.")
      )

    /** Database column account_id SqlType(varchar) */
    val accountId: Rep[String] = column[String]("account_id")

    /** Database column block_id SqlType(varchar) */
    val blockId: Rep[String] = column[String]("block_id")

    /** Database column counter SqlType(int4), Default(None) */
    val counter: Rep[Option[Int]] = column[Option[Int]]("counter", O.Default(None))

    /** Database column script SqlType(varchar), Default(None) */
    val script: Rep[Option[String]] = column[Option[String]]("script", O.Default(None))

    /** Database column storage SqlType(varchar), Default(None) */
    val storage: Rep[Option[String]] = column[Option[String]]("storage", O.Default(None))

    /** Database column balance SqlType(numeric) */
    val balance: Rep[scala.math.BigDecimal] = column[scala.math.BigDecimal]("balance")

    /** Database column block_level SqlType(int8), Default(-1) */
    val blockLevel: Rep[Long] = column[Long]("block_level", O.Default(-1L))

    /** Database column manager SqlType(varchar), Default(None) */
    val manager: Rep[Option[String]] = column[Option[String]]("manager", O.Default(None))

    /** Database column spendable SqlType(bool), Default(None) */
    val spendable: Rep[Option[Boolean]] = column[Option[Boolean]]("spendable", O.Default(None))

    /** Database column delegate_setable SqlType(bool), Default(None) */
    val delegateSetable: Rep[Option[Boolean]] = column[Option[Boolean]]("delegate_setable", O.Default(None))

    /** Database column delegate_value SqlType(varchar), Default(None) */
    val delegateValue: Rep[Option[String]] = column[Option[String]]("delegate_value", O.Default(None))

    /** Database column is_baker SqlType(bool), Default(false) */
    val isBaker: Rep[Boolean] = column[Boolean]("is_baker", O.Default(false))

    /** Database column is_activated SqlType(bool), Default(false) */
    val isActivated: Rep[Boolean] = column[Boolean]("is_activated", O.Default(false))

    /** Database column invalidated_asof SqlType(timestamp), Default(None) */
    val invalidatedAsof: Rep[Option[java.sql.Timestamp]] =
      column[Option[java.sql.Timestamp]]("invalidated_asof", O.Default(None))

    /** Database column fork_id SqlType(varchar) */
    val forkId: Rep[String] = column[String]("fork_id")

    /** Database column script_hash SqlType(varchar), Default(None) */
    val scriptHash: Rep[Option[String]] = column[Option[String]]("script_hash", O.Default(None))

    /** Primary key of Accounts (database name accounts_pkey) */
    val pk = primaryKey("accounts_pkey", (accountId, forkId))

    /** Foreign key referencing Blocks (database name accounts_block_id_fkey) */
    lazy val blocksFk = foreignKey("accounts_block_id_fkey", (blockId, forkId), Blocks)(
      r => (r.hash, r.forkId),
      onUpdate = ForeignKeyAction.NoAction,
      onDelete = ForeignKeyAction.NoAction
    )

    /** Index over (blockId) (database name ix_accounts_block_id) */
    val index1 = index("ix_accounts_block_id", blockId)

    /** Index over (blockLevel) (database name ix_accounts_block_level) */
    val index2 = index("ix_accounts_block_level", blockLevel)

    /** Index over (isActivated) (database name ix_accounts_is_activated) */
    val index3 = index("ix_accounts_is_activated", isActivated)

    /** Index over (manager) (database name ix_accounts_manager) */
    val index4 = index("ix_accounts_manager", manager)
  }

  /** Collection-like TableQuery object for table Accounts */
  lazy val Accounts = new TableQuery(tag => new Accounts(tag))

  /** Entity class storing rows of table AccountsCheckpoint
    *  @param accountId Database column account_id SqlType(varchar)
    *  @param blockId Database column block_id SqlType(varchar)
    *  @param blockLevel Database column block_level SqlType(int8), Default(-1)
    *  @param asof Database column asof SqlType(timestamptz)
    *  @param cycle Database column cycle SqlType(int4), Default(None) */
  case class AccountsCheckpointRow(
      accountId: String,
      blockId: String,
      blockLevel: Long = -1L,
      asof: java.sql.Timestamp,
      cycle: Option[Int] = None
  )

  /** GetResult implicit for fetching AccountsCheckpointRow objects using plain SQL queries */
  implicit def GetResultAccountsCheckpointRow(
      implicit e0: GR[String],
      e1: GR[Long],
      e2: GR[java.sql.Timestamp],
      e3: GR[Option[Int]]
  ): GR[AccountsCheckpointRow] = GR { prs =>
    import prs._
    AccountsCheckpointRow.tupled((<<[String], <<[String], <<[Long], <<[java.sql.Timestamp], <<?[Int]))
  }

  /** Table description of table accounts_checkpoint. Objects of this class serve as prototypes for rows in queries. */
  class AccountsCheckpoint(_tableTag: Tag)
      extends profile.api.Table[AccountsCheckpointRow](_tableTag, Some("tezos"), "accounts_checkpoint") {
    def * =
      (accountId, blockId, blockLevel, asof, cycle) <> (AccountsCheckpointRow.tupled, AccountsCheckpointRow.unapply)

    /** Maps whole row to an option. Useful for outer joins. */
    def ? =
      ((Rep.Some(accountId), Rep.Some(blockId), Rep.Some(blockLevel), Rep.Some(asof), cycle)).shaped.<>(
        { r =>
          import r._; _1.map(_ => AccountsCheckpointRow.tupled((_1.get, _2.get, _3.get, _4.get, _5)))
        },
        (_: Any) => throw new Exception("Inserting into ? projection not supported.")
      )

    /** Database column account_id SqlType(varchar) */
    val accountId: Rep[String] = column[String]("account_id")

    /** Database column block_id SqlType(varchar) */
    val blockId: Rep[String] = column[String]("block_id")

    /** Database column block_level SqlType(int8), Default(-1) */
    val blockLevel: Rep[Long] = column[Long]("block_level", O.Default(-1L))

    /** Database column asof SqlType(timestamptz) */
    val asof: Rep[java.sql.Timestamp] = column[java.sql.Timestamp]("asof")

    /** Database column cycle SqlType(int4), Default(None) */
    val cycle: Rep[Option[Int]] = column[Option[Int]]("cycle", O.Default(None))

    /** Index over (accountId) (database name ix_accounts_checkpoint_account_id) */
    val index1 = index("ix_accounts_checkpoint_account_id", accountId)

    /** Index over (blockLevel) (database name ix_accounts_checkpoint_block_level) */
    val index2 = index("ix_accounts_checkpoint_block_level", blockLevel)
  }

  /** Collection-like TableQuery object for table AccountsCheckpoint */
  lazy val AccountsCheckpoint = new TableQuery(tag => new AccountsCheckpoint(tag))

  /** Entity class storing rows of table AccountsHistory
    *  @param accountId Database column account_id SqlType(varchar)
    *  @param blockId Database column block_id SqlType(varchar)
    *  @param counter Database column counter SqlType(int4), Default(None)
    *  @param storage Database column storage SqlType(varchar), Default(None)
    *  @param balance Database column balance SqlType(numeric)
    *  @param blockLevel Database column block_level SqlType(int8), Default(-1)
    *  @param delegateValue Database column delegate_value SqlType(varchar), Default(None)
    *  @param asof Database column asof SqlType(timestamp)
    *  @param isBaker Database column is_baker SqlType(bool), Default(false)
    *  @param cycle Database column cycle SqlType(int4), Default(None)
    *  @param isActivated Database column is_activated SqlType(bool), Default(false)
    *  @param isActiveBaker Database column is_active_baker SqlType(bool), Default(None)
    *  @param invalidatedAsof Database column invalidated_asof SqlType(timestamp), Default(None)
    *  @param forkId Database column fork_id SqlType(varchar)
    *  @param scriptHash Database column script_hash SqlType(varchar), Default(None) */
  case class AccountsHistoryRow(
      accountId: String,
      blockId: String,
      counter: Option[Int] = None,
      storage: Option[String] = None,
      balance: scala.math.BigDecimal,
      blockLevel: Long = -1L,
      delegateValue: Option[String] = None,
      asof: java.sql.Timestamp,
      isBaker: Boolean = false,
      cycle: Option[Int] = None,
      isActivated: Boolean = false,
      isActiveBaker: Option[Boolean] = None,
      invalidatedAsof: Option[java.sql.Timestamp] = None,
      forkId: String,
      scriptHash: Option[String] = None
  )

  /** GetResult implicit for fetching AccountsHistoryRow objects using plain SQL queries */
  implicit def GetResultAccountsHistoryRow(
      implicit e0: GR[String],
      e1: GR[Option[Int]],
      e2: GR[Option[String]],
      e3: GR[scala.math.BigDecimal],
      e4: GR[Long],
      e5: GR[java.sql.Timestamp],
      e6: GR[Boolean],
      e7: GR[Option[Boolean]],
      e8: GR[Option[java.sql.Timestamp]]
  ): GR[AccountsHistoryRow] = GR { prs =>
    import prs._
    AccountsHistoryRow.tupled(
      (
        <<[String],
        <<[String],
        <<?[Int],
        <<?[String],
        <<[scala.math.BigDecimal],
        <<[Long],
        <<?[String],
        <<[java.sql.Timestamp],
        <<[Boolean],
        <<?[Int],
        <<[Boolean],
        <<?[Boolean],
        <<?[java.sql.Timestamp],
        <<[String],
        <<?[String]
      )
    )
  }

  /** Table description of table accounts_history. Objects of this class serve as prototypes for rows in queries. */
  class AccountsHistory(_tableTag: Tag)
      extends profile.api.Table[AccountsHistoryRow](_tableTag, Some("tezos"), "accounts_history") {
    def * =
      (
        accountId,
        blockId,
        counter,
        storage,
        balance,
        blockLevel,
        delegateValue,
        asof,
        isBaker,
        cycle,
        isActivated,
        isActiveBaker,
        invalidatedAsof,
        forkId,
        scriptHash
      ) <> (AccountsHistoryRow.tupled, AccountsHistoryRow.unapply)

    /** Maps whole row to an option. Useful for outer joins. */
    def ? =
      (
        (
          Rep.Some(accountId),
          Rep.Some(blockId),
          counter,
          storage,
          Rep.Some(balance),
          Rep.Some(blockLevel),
          delegateValue,
          Rep.Some(asof),
          Rep.Some(isBaker),
          cycle,
          Rep.Some(isActivated),
          isActiveBaker,
          invalidatedAsof,
          Rep.Some(forkId),
          scriptHash
        )
      ).shaped.<>(
        { r =>
          import r._;
          _1.map(
            _ =>
              AccountsHistoryRow.tupled(
                (_1.get, _2.get, _3, _4, _5.get, _6.get, _7, _8.get, _9.get, _10, _11.get, _12, _13, _14.get, _15)
              )
          )
        },
        (_: Any) => throw new Exception("Inserting into ? projection not supported.")
      )

    /** Database column account_id SqlType(varchar) */
    val accountId: Rep[String] = column[String]("account_id")

    /** Database column block_id SqlType(varchar) */
    val blockId: Rep[String] = column[String]("block_id")

    /** Database column counter SqlType(int4), Default(None) */
    val counter: Rep[Option[Int]] = column[Option[Int]]("counter", O.Default(None))

    /** Database column storage SqlType(varchar), Default(None) */
    val storage: Rep[Option[String]] = column[Option[String]]("storage", O.Default(None))

    /** Database column balance SqlType(numeric) */
    val balance: Rep[scala.math.BigDecimal] = column[scala.math.BigDecimal]("balance")

    /** Database column block_level SqlType(int8), Default(-1) */
    val blockLevel: Rep[Long] = column[Long]("block_level", O.Default(-1L))

    /** Database column delegate_value SqlType(varchar), Default(None) */
    val delegateValue: Rep[Option[String]] = column[Option[String]]("delegate_value", O.Default(None))

    /** Database column asof SqlType(timestamp) */
    val asof: Rep[java.sql.Timestamp] = column[java.sql.Timestamp]("asof")

    /** Database column is_baker SqlType(bool), Default(false) */
    val isBaker: Rep[Boolean] = column[Boolean]("is_baker", O.Default(false))

    /** Database column cycle SqlType(int4), Default(None) */
    val cycle: Rep[Option[Int]] = column[Option[Int]]("cycle", O.Default(None))

    /** Database column is_activated SqlType(bool), Default(false) */
    val isActivated: Rep[Boolean] = column[Boolean]("is_activated", O.Default(false))

    /** Database column is_active_baker SqlType(bool), Default(None) */
    val isActiveBaker: Rep[Option[Boolean]] = column[Option[Boolean]]("is_active_baker", O.Default(None))

    /** Database column invalidated_asof SqlType(timestamp), Default(None) */
    val invalidatedAsof: Rep[Option[java.sql.Timestamp]] =
      column[Option[java.sql.Timestamp]]("invalidated_asof", O.Default(None))

    /** Database column fork_id SqlType(varchar) */
    val forkId: Rep[String] = column[String]("fork_id")

    /** Database column script_hash SqlType(varchar), Default(None) */
    val scriptHash: Rep[Option[String]] = column[Option[String]]("script_hash", O.Default(None))

    /** Index over (accountId) (database name ix_account_id) */
    val index1 = index("ix_account_id", accountId)

    /** Index over (blockId) (database name ix_accounts_history_block_id) */
    val index2 = index("ix_accounts_history_block_id", blockId)
  }

  /** Collection-like TableQuery object for table AccountsHistory */
  lazy val AccountsHistory = new TableQuery(tag => new AccountsHistory(tag))

  /** Entity class storing rows of table BakerRegistry
    *  @param name Database column name SqlType(varchar)
    *  @param isAcceptingDelegation Database column is_accepting_delegation SqlType(bool), Default(None)
    *  @param externalDataUrl Database column external_data_url SqlType(varchar), Default(None)
    *  @param split Database column split SqlType(numeric), Default(None)
    *  @param paymentAccounts Database column payment_accounts SqlType(varchar), Default(None)
    *  @param minimumDelegation Database column minimum_delegation SqlType(int4), Default(None)
    *  @param payoutDelay Database column payout_delay SqlType(int4), Default(None)
    *  @param payoutFrequency Database column payout_frequency SqlType(int4), Default(None)
    *  @param minimumPayout Database column minimum_payout SqlType(int4), Default(None)
    *  @param isCheap Database column is_cheap SqlType(bool), Default(None)
    *  @param payForOwnBlocks Database column pay_for_own_blocks SqlType(bool), Default(None)
    *  @param payForEndorsements Database column pay_for_endorsements SqlType(bool), Default(None)
    *  @param payGainedFees Database column pay_gained_fees SqlType(bool), Default(None)
    *  @param payForAccusationGains Database column pay_for_accusation_gains SqlType(bool), Default(None)
    *  @param subtractLostDepositsWhenAccused Database column subtract_lost_deposits_when_accused SqlType(bool), Default(None)
    *  @param subtractLostRewardsWhenAccused Database column subtract_lost_rewards_when_accused SqlType(bool), Default(None)
    *  @param subtractLostFeesWhenAccused Database column subtract_lost_fees_when_accused SqlType(bool), Default(None)
    *  @param payForRevelation Database column pay_for_revelation SqlType(bool), Default(None)
    *  @param subtractLostRewardsWhenMissRevelation Database column subtract_lost_rewards_when_miss_revelation SqlType(bool), Default(None)
    *  @param subtractLostFeesWhenMissRevelation Database column subtract_lost_fees_when_miss_revelation SqlType(bool), Default(None)
    *  @param compensateMissedBlocks Database column compensate_missed_blocks SqlType(bool), Default(None)
    *  @param payForStolenBlocks Database column pay_for_stolen_blocks SqlType(bool), Default(None)
    *  @param compensateMissedEndorsements Database column compensate_missed_endorsements SqlType(bool), Default(None)
    *  @param compensateLowPriorityEndorsementLoss Database column compensate_low_priority_endorsement_loss SqlType(bool), Default(None)
    *  @param overdelegationThreshold Database column overdelegation_threshold SqlType(int4), Default(None)
    *  @param subtractRewardsFromUninvitedDelegation Database column subtract_rewards_from_uninvited_delegation SqlType(bool), Default(None)
    *  @param recordManager Database column record_manager SqlType(varchar), Default(None)
    *  @param timestamp Database column timestamp SqlType(timestamp) */
  case class BakerRegistryRow(
      name: String,
      isAcceptingDelegation: Option[Boolean] = None,
      externalDataUrl: Option[String] = None,
      split: Option[scala.math.BigDecimal] = None,
      paymentAccounts: Option[String] = None,
      minimumDelegation: Option[Int] = None,
      payoutDelay: Option[Int] = None,
      payoutFrequency: Option[Int] = None,
      minimumPayout: Option[Int] = None,
      isCheap: Option[Boolean] = None,
      payForOwnBlocks: Option[Boolean] = None,
      payForEndorsements: Option[Boolean] = None,
      payGainedFees: Option[Boolean] = None,
      payForAccusationGains: Option[Boolean] = None,
      subtractLostDepositsWhenAccused: Option[Boolean] = None,
      subtractLostRewardsWhenAccused: Option[Boolean] = None,
      subtractLostFeesWhenAccused: Option[Boolean] = None,
      payForRevelation: Option[Boolean] = None,
      subtractLostRewardsWhenMissRevelation: Option[Boolean] = None,
      subtractLostFeesWhenMissRevelation: Option[Boolean] = None,
      compensateMissedBlocks: Option[Boolean] = None,
      payForStolenBlocks: Option[Boolean] = None,
      compensateMissedEndorsements: Option[Boolean] = None,
      compensateLowPriorityEndorsementLoss: Option[Boolean] = None,
      overdelegationThreshold: Option[Int] = None,
      subtractRewardsFromUninvitedDelegation: Option[Boolean] = None,
      recordManager: Option[String] = None,
      timestamp: java.sql.Timestamp
  )

  /** GetResult implicit for fetching BakerRegistryRow objects using plain SQL queries */
  implicit def GetResultBakerRegistryRow(
      implicit e0: GR[String],
      e1: GR[Option[Boolean]],
      e2: GR[Option[String]],
      e3: GR[Option[scala.math.BigDecimal]],
      e4: GR[Option[Int]],
      e5: GR[java.sql.Timestamp]
  ): GR[BakerRegistryRow] = GR { prs =>
    import prs._
    BakerRegistryRow(
      <<[String],
      <<?[Boolean],
      <<?[String],
      <<?[scala.math.BigDecimal],
      <<?[String],
      <<?[Int],
      <<?[Int],
      <<?[Int],
      <<?[Int],
      <<?[Boolean],
      <<?[Boolean],
      <<?[Boolean],
      <<?[Boolean],
      <<?[Boolean],
      <<?[Boolean],
      <<?[Boolean],
      <<?[Boolean],
      <<?[Boolean],
      <<?[Boolean],
      <<?[Boolean],
      <<?[Boolean],
      <<?[Boolean],
      <<?[Boolean],
      <<?[Boolean],
      <<?[Int],
      <<?[Boolean],
      <<?[String],
      <<[java.sql.Timestamp]
    )
  }

  /** Table description of table baker_registry. Objects of this class serve as prototypes for rows in queries. */
  class BakerRegistry(_tableTag: Tag)
      extends profile.api.Table[BakerRegistryRow](_tableTag, Some("tezos"), "baker_registry") {
    def * =
      (name :: isAcceptingDelegation :: externalDataUrl :: split :: paymentAccounts :: minimumDelegation :: payoutDelay :: payoutFrequency :: minimumPayout :: isCheap :: payForOwnBlocks :: payForEndorsements :: payGainedFees :: payForAccusationGains :: subtractLostDepositsWhenAccused :: subtractLostRewardsWhenAccused :: subtractLostFeesWhenAccused :: payForRevelation :: subtractLostRewardsWhenMissRevelation :: subtractLostFeesWhenMissRevelation :: compensateMissedBlocks :: payForStolenBlocks :: compensateMissedEndorsements :: compensateLowPriorityEndorsementLoss :: overdelegationThreshold :: subtractRewardsFromUninvitedDelegation :: recordManager :: timestamp :: HNil)
        .mapTo[BakerRegistryRow]

    /** Maps whole row to an option. Useful for outer joins. */
    def ? =
      (Rep.Some(name) :: isAcceptingDelegation :: externalDataUrl :: split :: paymentAccounts :: minimumDelegation :: payoutDelay :: payoutFrequency :: minimumPayout :: isCheap :: payForOwnBlocks :: payForEndorsements :: payGainedFees :: payForAccusationGains :: subtractLostDepositsWhenAccused :: subtractLostRewardsWhenAccused :: subtractLostFeesWhenAccused :: payForRevelation :: subtractLostRewardsWhenMissRevelation :: subtractLostFeesWhenMissRevelation :: compensateMissedBlocks :: payForStolenBlocks :: compensateMissedEndorsements :: compensateLowPriorityEndorsementLoss :: overdelegationThreshold :: subtractRewardsFromUninvitedDelegation :: recordManager :: Rep
            .Some(timestamp) :: HNil).shaped.<>(
        r =>
          BakerRegistryRow(
            r(0).asInstanceOf[Option[String]].get,
            r(1).asInstanceOf[Option[Boolean]],
            r(2).asInstanceOf[Option[String]],
            r(3).asInstanceOf[Option[scala.math.BigDecimal]],
            r(4).asInstanceOf[Option[String]],
            r(5).asInstanceOf[Option[Int]],
            r(6).asInstanceOf[Option[Int]],
            r(7).asInstanceOf[Option[Int]],
            r(8).asInstanceOf[Option[Int]],
            r(9).asInstanceOf[Option[Boolean]],
            r(10).asInstanceOf[Option[Boolean]],
            r(11).asInstanceOf[Option[Boolean]],
            r(12).asInstanceOf[Option[Boolean]],
            r(13).asInstanceOf[Option[Boolean]],
            r(14).asInstanceOf[Option[Boolean]],
            r(15).asInstanceOf[Option[Boolean]],
            r(16).asInstanceOf[Option[Boolean]],
            r(17).asInstanceOf[Option[Boolean]],
            r(18).asInstanceOf[Option[Boolean]],
            r(19).asInstanceOf[Option[Boolean]],
            r(20).asInstanceOf[Option[Boolean]],
            r(21).asInstanceOf[Option[Boolean]],
            r(22).asInstanceOf[Option[Boolean]],
            r(23).asInstanceOf[Option[Boolean]],
            r(24).asInstanceOf[Option[Int]],
            r(25).asInstanceOf[Option[Boolean]],
            r(26).asInstanceOf[Option[String]],
            r(27).asInstanceOf[Option[java.sql.Timestamp]].get
          ),
        (_: Any) => throw new Exception("Inserting into ? projection not supported.")
      )

    /** Database column name SqlType(varchar) */
    val name: Rep[String] = column[String]("name")

    /** Database column is_accepting_delegation SqlType(bool), Default(None) */
    val isAcceptingDelegation: Rep[Option[Boolean]] =
      column[Option[Boolean]]("is_accepting_delegation", O.Default(None))

    /** Database column external_data_url SqlType(varchar), Default(None) */
    val externalDataUrl: Rep[Option[String]] = column[Option[String]]("external_data_url", O.Default(None))

    /** Database column split SqlType(numeric), Default(None) */
    val split: Rep[Option[scala.math.BigDecimal]] = column[Option[scala.math.BigDecimal]]("split", O.Default(None))

    /** Database column payment_accounts SqlType(varchar), Default(None) */
    val paymentAccounts: Rep[Option[String]] = column[Option[String]]("payment_accounts", O.Default(None))

    /** Database column minimum_delegation SqlType(int4), Default(None) */
    val minimumDelegation: Rep[Option[Int]] = column[Option[Int]]("minimum_delegation", O.Default(None))

    /** Database column payout_delay SqlType(int4), Default(None) */
    val payoutDelay: Rep[Option[Int]] = column[Option[Int]]("payout_delay", O.Default(None))

    /** Database column payout_frequency SqlType(int4), Default(None) */
    val payoutFrequency: Rep[Option[Int]] = column[Option[Int]]("payout_frequency", O.Default(None))

    /** Database column minimum_payout SqlType(int4), Default(None) */
    val minimumPayout: Rep[Option[Int]] = column[Option[Int]]("minimum_payout", O.Default(None))

    /** Database column is_cheap SqlType(bool), Default(None) */
    val isCheap: Rep[Option[Boolean]] = column[Option[Boolean]]("is_cheap", O.Default(None))

    /** Database column pay_for_own_blocks SqlType(bool), Default(None) */
    val payForOwnBlocks: Rep[Option[Boolean]] = column[Option[Boolean]]("pay_for_own_blocks", O.Default(None))

    /** Database column pay_for_endorsements SqlType(bool), Default(None) */
    val payForEndorsements: Rep[Option[Boolean]] = column[Option[Boolean]]("pay_for_endorsements", O.Default(None))

    /** Database column pay_gained_fees SqlType(bool), Default(None) */
    val payGainedFees: Rep[Option[Boolean]] = column[Option[Boolean]]("pay_gained_fees", O.Default(None))

    /** Database column pay_for_accusation_gains SqlType(bool), Default(None) */
    val payForAccusationGains: Rep[Option[Boolean]] =
      column[Option[Boolean]]("pay_for_accusation_gains", O.Default(None))

    /** Database column subtract_lost_deposits_when_accused SqlType(bool), Default(None) */
    val subtractLostDepositsWhenAccused: Rep[Option[Boolean]] =
      column[Option[Boolean]]("subtract_lost_deposits_when_accused", O.Default(None))

    /** Database column subtract_lost_rewards_when_accused SqlType(bool), Default(None) */
    val subtractLostRewardsWhenAccused: Rep[Option[Boolean]] =
      column[Option[Boolean]]("subtract_lost_rewards_when_accused", O.Default(None))

    /** Database column subtract_lost_fees_when_accused SqlType(bool), Default(None) */
    val subtractLostFeesWhenAccused: Rep[Option[Boolean]] =
      column[Option[Boolean]]("subtract_lost_fees_when_accused", O.Default(None))

    /** Database column pay_for_revelation SqlType(bool), Default(None) */
    val payForRevelation: Rep[Option[Boolean]] = column[Option[Boolean]]("pay_for_revelation", O.Default(None))

    /** Database column subtract_lost_rewards_when_miss_revelation SqlType(bool), Default(None) */
    val subtractLostRewardsWhenMissRevelation: Rep[Option[Boolean]] =
      column[Option[Boolean]]("subtract_lost_rewards_when_miss_revelation", O.Default(None))

    /** Database column subtract_lost_fees_when_miss_revelation SqlType(bool), Default(None) */
    val subtractLostFeesWhenMissRevelation: Rep[Option[Boolean]] =
      column[Option[Boolean]]("subtract_lost_fees_when_miss_revelation", O.Default(None))

    /** Database column compensate_missed_blocks SqlType(bool), Default(None) */
    val compensateMissedBlocks: Rep[Option[Boolean]] =
      column[Option[Boolean]]("compensate_missed_blocks", O.Default(None))

    /** Database column pay_for_stolen_blocks SqlType(bool), Default(None) */
    val payForStolenBlocks: Rep[Option[Boolean]] = column[Option[Boolean]]("pay_for_stolen_blocks", O.Default(None))

    /** Database column compensate_missed_endorsements SqlType(bool), Default(None) */
    val compensateMissedEndorsements: Rep[Option[Boolean]] =
      column[Option[Boolean]]("compensate_missed_endorsements", O.Default(None))

    /** Database column compensate_low_priority_endorsement_loss SqlType(bool), Default(None) */
    val compensateLowPriorityEndorsementLoss: Rep[Option[Boolean]] =
      column[Option[Boolean]]("compensate_low_priority_endorsement_loss", O.Default(None))

    /** Database column overdelegation_threshold SqlType(int4), Default(None) */
    val overdelegationThreshold: Rep[Option[Int]] = column[Option[Int]]("overdelegation_threshold", O.Default(None))

    /** Database column subtract_rewards_from_uninvited_delegation SqlType(bool), Default(None) */
    val subtractRewardsFromUninvitedDelegation: Rep[Option[Boolean]] =
      column[Option[Boolean]]("subtract_rewards_from_uninvited_delegation", O.Default(None))

    /** Database column record_manager SqlType(varchar), Default(None) */
    val recordManager: Rep[Option[String]] = column[Option[String]]("record_manager", O.Default(None))

    /** Database column timestamp SqlType(timestamp) */
    val timestamp: Rep[java.sql.Timestamp] = column[java.sql.Timestamp]("timestamp")
  }

  /** Collection-like TableQuery object for table BakerRegistry */
  lazy val BakerRegistry = new TableQuery(tag => new BakerRegistry(tag))

  /** Entity class storing rows of table Bakers
    *  @param pkh Database column pkh SqlType(varchar)
    *  @param blockId Database column block_id SqlType(varchar)
    *  @param balance Database column balance SqlType(numeric), Default(None)
    *  @param frozenBalance Database column frozen_balance SqlType(numeric), Default(None)
    *  @param stakingBalance Database column staking_balance SqlType(numeric), Default(None)
    *  @param delegatedBalance Database column delegated_balance SqlType(numeric), Default(None)
    *  @param rolls Database column rolls SqlType(int4), Default(0)
    *  @param deactivated Database column deactivated SqlType(bool)
    *  @param gracePeriod Database column grace_period SqlType(int4)
    *  @param blockLevel Database column block_level SqlType(int8), Default(-1)
    *  @param cycle Database column cycle SqlType(int4), Default(None)
    *  @param period Database column period SqlType(int4), Default(None)
    *  @param invalidatedAsof Database column invalidated_asof SqlType(timestamp), Default(None)
    *  @param forkId Database column fork_id SqlType(varchar) */
  case class BakersRow(
      pkh: String,
      blockId: String,
      balance: Option[scala.math.BigDecimal] = None,
      frozenBalance: Option[scala.math.BigDecimal] = None,
      stakingBalance: Option[scala.math.BigDecimal] = None,
      delegatedBalance: Option[scala.math.BigDecimal] = None,
      rolls: Int = 0,
      deactivated: Boolean,
      gracePeriod: Int,
      blockLevel: Long = -1L,
      cycle: Option[Int] = None,
      period: Option[Int] = None,
      invalidatedAsof: Option[java.sql.Timestamp] = None,
      forkId: String
  )

  /** GetResult implicit for fetching BakersRow objects using plain SQL queries */
  implicit def GetResultBakersRow(
      implicit e0: GR[String],
      e1: GR[Option[scala.math.BigDecimal]],
      e2: GR[Int],
      e3: GR[Boolean],
      e4: GR[Long],
      e5: GR[Option[Int]],
      e6: GR[Option[java.sql.Timestamp]]
  ): GR[BakersRow] = GR { prs =>
    import prs._
    BakersRow.tupled(
      (
        <<[String],
        <<[String],
        <<?[scala.math.BigDecimal],
        <<?[scala.math.BigDecimal],
        <<?[scala.math.BigDecimal],
        <<?[scala.math.BigDecimal],
        <<[Int],
        <<[Boolean],
        <<[Int],
        <<[Long],
        <<?[Int],
        <<?[Int],
        <<?[java.sql.Timestamp],
        <<[String]
      )
    )
  }

  /** Table description of table bakers. Objects of this class serve as prototypes for rows in queries. */
  class Bakers(_tableTag: Tag) extends profile.api.Table[BakersRow](_tableTag, Some("tezos"), "bakers") {
    def * =
      (
        pkh,
        blockId,
        balance,
        frozenBalance,
        stakingBalance,
        delegatedBalance,
        rolls,
        deactivated,
        gracePeriod,
        blockLevel,
        cycle,
        period,
        invalidatedAsof,
        forkId
      ) <> (BakersRow.tupled, BakersRow.unapply)

    /** Maps whole row to an option. Useful for outer joins. */
    def ? =
      (
        (
          Rep.Some(pkh),
          Rep.Some(blockId),
          balance,
          frozenBalance,
          stakingBalance,
          delegatedBalance,
          Rep.Some(rolls),
          Rep.Some(deactivated),
          Rep.Some(gracePeriod),
          Rep.Some(blockLevel),
          cycle,
          period,
          invalidatedAsof,
          Rep.Some(forkId)
        )
      ).shaped.<>(
        { r =>
          import r._;
          _1.map(
            _ =>
              BakersRow
                .tupled((_1.get, _2.get, _3, _4, _5, _6, _7.get, _8.get, _9.get, _10.get, _11, _12, _13, _14.get))
          )
        },
        (_: Any) => throw new Exception("Inserting into ? projection not supported.")
      )

    /** Database column pkh SqlType(varchar) */
    val pkh: Rep[String] = column[String]("pkh")

    /** Database column block_id SqlType(varchar) */
    val blockId: Rep[String] = column[String]("block_id")

    /** Database column balance SqlType(numeric), Default(None) */
    val balance: Rep[Option[scala.math.BigDecimal]] = column[Option[scala.math.BigDecimal]]("balance", O.Default(None))

    /** Database column frozen_balance SqlType(numeric), Default(None) */
    val frozenBalance: Rep[Option[scala.math.BigDecimal]] =
      column[Option[scala.math.BigDecimal]]("frozen_balance", O.Default(None))

    /** Database column staking_balance SqlType(numeric), Default(None) */
    val stakingBalance: Rep[Option[scala.math.BigDecimal]] =
      column[Option[scala.math.BigDecimal]]("staking_balance", O.Default(None))

    /** Database column delegated_balance SqlType(numeric), Default(None) */
    val delegatedBalance: Rep[Option[scala.math.BigDecimal]] =
      column[Option[scala.math.BigDecimal]]("delegated_balance", O.Default(None))

    /** Database column rolls SqlType(int4), Default(0) */
    val rolls: Rep[Int] = column[Int]("rolls", O.Default(0))

    /** Database column deactivated SqlType(bool) */
    val deactivated: Rep[Boolean] = column[Boolean]("deactivated")

    /** Database column grace_period SqlType(int4) */
    val gracePeriod: Rep[Int] = column[Int]("grace_period")

    /** Database column block_level SqlType(int8), Default(-1) */
    val blockLevel: Rep[Long] = column[Long]("block_level", O.Default(-1L))

    /** Database column cycle SqlType(int4), Default(None) */
    val cycle: Rep[Option[Int]] = column[Option[Int]]("cycle", O.Default(None))

    /** Database column period SqlType(int4), Default(None) */
    val period: Rep[Option[Int]] = column[Option[Int]]("period", O.Default(None))

    /** Database column invalidated_asof SqlType(timestamp), Default(None) */
    val invalidatedAsof: Rep[Option[java.sql.Timestamp]] =
      column[Option[java.sql.Timestamp]]("invalidated_asof", O.Default(None))

    /** Database column fork_id SqlType(varchar) */
    val forkId: Rep[String] = column[String]("fork_id")

    /** Primary key of Bakers (database name bakers_pkey) */
    val pk = primaryKey("bakers_pkey", (pkh, forkId))

    /** Foreign key referencing Blocks (database name bakers_block_id_fkey) */
    lazy val blocksFk = foreignKey("bakers_block_id_fkey", (blockId, forkId), Blocks)(
      r => (r.hash, r.forkId),
      onUpdate = ForeignKeyAction.NoAction,
      onDelete = ForeignKeyAction.NoAction
    )
  }

  /** Collection-like TableQuery object for table Bakers */
  lazy val Bakers = new TableQuery(tag => new Bakers(tag))

  /** Entity class storing rows of table BakersCheckpoint
    *  @param delegatePkh Database column delegate_pkh SqlType(varchar)
    *  @param blockId Database column block_id SqlType(varchar)
    *  @param blockLevel Database column block_level SqlType(int8), Default(-1)
    *  @param cycle Database column cycle SqlType(int4), Default(None)
    *  @param period Database column period SqlType(int4), Default(None) */
  case class BakersCheckpointRow(
      delegatePkh: String,
      blockId: String,
      blockLevel: Long = -1L,
      cycle: Option[Int] = None,
      period: Option[Int] = None
  )

  /** GetResult implicit for fetching BakersCheckpointRow objects using plain SQL queries */
  implicit def GetResultBakersCheckpointRow(
      implicit e0: GR[String],
      e1: GR[Long],
      e2: GR[Option[Int]]
  ): GR[BakersCheckpointRow] = GR { prs =>
    import prs._
    BakersCheckpointRow.tupled((<<[String], <<[String], <<[Long], <<?[Int], <<?[Int]))
  }

  /** Table description of table bakers_checkpoint. Objects of this class serve as prototypes for rows in queries. */
  class BakersCheckpoint(_tableTag: Tag)
      extends profile.api.Table[BakersCheckpointRow](_tableTag, Some("tezos"), "bakers_checkpoint") {
    def * =
      (delegatePkh, blockId, blockLevel, cycle, period) <> (BakersCheckpointRow.tupled, BakersCheckpointRow.unapply)

    /** Maps whole row to an option. Useful for outer joins. */
    def ? =
      ((Rep.Some(delegatePkh), Rep.Some(blockId), Rep.Some(blockLevel), cycle, period)).shaped.<>(
        { r =>
          import r._; _1.map(_ => BakersCheckpointRow.tupled((_1.get, _2.get, _3.get, _4, _5)))
        },
        (_: Any) => throw new Exception("Inserting into ? projection not supported.")
      )

    /** Database column delegate_pkh SqlType(varchar) */
    val delegatePkh: Rep[String] = column[String]("delegate_pkh")

    /** Database column block_id SqlType(varchar) */
    val blockId: Rep[String] = column[String]("block_id")

    /** Database column block_level SqlType(int8), Default(-1) */
    val blockLevel: Rep[Long] = column[Long]("block_level", O.Default(-1L))

    /** Database column cycle SqlType(int4), Default(None) */
    val cycle: Rep[Option[Int]] = column[Option[Int]]("cycle", O.Default(None))

    /** Database column period SqlType(int4), Default(None) */
    val period: Rep[Option[Int]] = column[Option[Int]]("period", O.Default(None))

    /** Index over (blockLevel) (database name ix_bakers_checkpoint_block_level) */
    val index1 = index("ix_bakers_checkpoint_block_level", blockLevel)
  }

  /** Collection-like TableQuery object for table BakersCheckpoint */
  lazy val BakersCheckpoint = new TableQuery(tag => new BakersCheckpoint(tag))

  /** Entity class storing rows of table BakersHistory
    *  @param pkh Database column pkh SqlType(varchar)
    *  @param blockId Database column block_id SqlType(varchar)
    *  @param balance Database column balance SqlType(numeric), Default(None)
    *  @param frozenBalance Database column frozen_balance SqlType(numeric), Default(None)
    *  @param stakingBalance Database column staking_balance SqlType(numeric), Default(None)
    *  @param delegatedBalance Database column delegated_balance SqlType(numeric), Default(None)
    *  @param rolls Database column rolls SqlType(int4), Default(0)
    *  @param deactivated Database column deactivated SqlType(bool)
    *  @param gracePeriod Database column grace_period SqlType(int4)
    *  @param blockLevel Database column block_level SqlType(int8), Default(-1)
    *  @param cycle Database column cycle SqlType(int4), Default(None)
    *  @param period Database column period SqlType(int4), Default(None)
    *  @param asof Database column asof SqlType(timestamp)
    *  @param invalidatedAsof Database column invalidated_asof SqlType(timestamp), Default(None)
    *  @param forkId Database column fork_id SqlType(varchar) */
  case class BakersHistoryRow(
      pkh: String,
      blockId: String,
      balance: Option[scala.math.BigDecimal] = None,
      frozenBalance: Option[scala.math.BigDecimal] = None,
      stakingBalance: Option[scala.math.BigDecimal] = None,
      delegatedBalance: Option[scala.math.BigDecimal] = None,
      rolls: Int = 0,
      deactivated: Boolean,
      gracePeriod: Int,
      blockLevel: Long = -1L,
      cycle: Option[Int] = None,
      period: Option[Int] = None,
      asof: java.sql.Timestamp,
      invalidatedAsof: Option[java.sql.Timestamp] = None,
      forkId: String
  )

  /** GetResult implicit for fetching BakersHistoryRow objects using plain SQL queries */
  implicit def GetResultBakersHistoryRow(
      implicit e0: GR[String],
      e1: GR[Option[scala.math.BigDecimal]],
      e2: GR[Int],
      e3: GR[Boolean],
      e4: GR[Long],
      e5: GR[Option[Int]],
      e6: GR[java.sql.Timestamp],
      e7: GR[Option[java.sql.Timestamp]]
  ): GR[BakersHistoryRow] = GR { prs =>
    import prs._
    BakersHistoryRow.tupled(
      (
        <<[String],
        <<[String],
        <<?[scala.math.BigDecimal],
        <<?[scala.math.BigDecimal],
        <<?[scala.math.BigDecimal],
        <<?[scala.math.BigDecimal],
        <<[Int],
        <<[Boolean],
        <<[Int],
        <<[Long],
        <<?[Int],
        <<?[Int],
        <<[java.sql.Timestamp],
        <<?[java.sql.Timestamp],
        <<[String]
      )
    )
  }

  /** Table description of table bakers_history. Objects of this class serve as prototypes for rows in queries. */
  class BakersHistory(_tableTag: Tag)
      extends profile.api.Table[BakersHistoryRow](_tableTag, Some("tezos"), "bakers_history") {
    def * =
      (
        pkh,
        blockId,
        balance,
        frozenBalance,
        stakingBalance,
        delegatedBalance,
        rolls,
        deactivated,
        gracePeriod,
        blockLevel,
        cycle,
        period,
        asof,
        invalidatedAsof,
        forkId
      ) <> (BakersHistoryRow.tupled, BakersHistoryRow.unapply)

    /** Maps whole row to an option. Useful for outer joins. */
    def ? =
      (
        (
          Rep.Some(pkh),
          Rep.Some(blockId),
          balance,
          frozenBalance,
          stakingBalance,
          delegatedBalance,
          Rep.Some(rolls),
          Rep.Some(deactivated),
          Rep.Some(gracePeriod),
          Rep.Some(blockLevel),
          cycle,
          period,
          Rep.Some(asof),
          invalidatedAsof,
          Rep.Some(forkId)
        )
      ).shaped.<>(
        { r =>
          import r._;
          _1.map(
            _ =>
              BakersHistoryRow.tupled(
                (_1.get, _2.get, _3, _4, _5, _6, _7.get, _8.get, _9.get, _10.get, _11, _12, _13.get, _14, _15.get)
              )
          )
        },
        (_: Any) => throw new Exception("Inserting into ? projection not supported.")
      )

    /** Database column pkh SqlType(varchar) */
    val pkh: Rep[String] = column[String]("pkh")

    /** Database column block_id SqlType(varchar) */
    val blockId: Rep[String] = column[String]("block_id")

    /** Database column balance SqlType(numeric), Default(None) */
    val balance: Rep[Option[scala.math.BigDecimal]] = column[Option[scala.math.BigDecimal]]("balance", O.Default(None))

    /** Database column frozen_balance SqlType(numeric), Default(None) */
    val frozenBalance: Rep[Option[scala.math.BigDecimal]] =
      column[Option[scala.math.BigDecimal]]("frozen_balance", O.Default(None))

    /** Database column staking_balance SqlType(numeric), Default(None) */
    val stakingBalance: Rep[Option[scala.math.BigDecimal]] =
      column[Option[scala.math.BigDecimal]]("staking_balance", O.Default(None))

    /** Database column delegated_balance SqlType(numeric), Default(None) */
    val delegatedBalance: Rep[Option[scala.math.BigDecimal]] =
      column[Option[scala.math.BigDecimal]]("delegated_balance", O.Default(None))

    /** Database column rolls SqlType(int4), Default(0) */
    val rolls: Rep[Int] = column[Int]("rolls", O.Default(0))

    /** Database column deactivated SqlType(bool) */
    val deactivated: Rep[Boolean] = column[Boolean]("deactivated")

    /** Database column grace_period SqlType(int4) */
    val gracePeriod: Rep[Int] = column[Int]("grace_period")

    /** Database column block_level SqlType(int8), Default(-1) */
    val blockLevel: Rep[Long] = column[Long]("block_level", O.Default(-1L))

    /** Database column cycle SqlType(int4), Default(None) */
    val cycle: Rep[Option[Int]] = column[Option[Int]]("cycle", O.Default(None))

    /** Database column period SqlType(int4), Default(None) */
    val period: Rep[Option[Int]] = column[Option[Int]]("period", O.Default(None))

    /** Database column asof SqlType(timestamp) */
    val asof: Rep[java.sql.Timestamp] = column[java.sql.Timestamp]("asof")

    /** Database column invalidated_asof SqlType(timestamp), Default(None) */
    val invalidatedAsof: Rep[Option[java.sql.Timestamp]] =
      column[Option[java.sql.Timestamp]]("invalidated_asof", O.Default(None))

    /** Database column fork_id SqlType(varchar) */
    val forkId: Rep[String] = column[String]("fork_id")
  }

  /** Collection-like TableQuery object for table BakersHistory */
  lazy val BakersHistory = new TableQuery(tag => new BakersHistory(tag))

  /** Entity class storing rows of table BakingRights
    *  @param blockHash Database column block_hash SqlType(varchar), Default(None)
    *  @param blockLevel Database column block_level SqlType(int8)
    *  @param delegate Database column delegate SqlType(varchar)
    *  @param priority Database column priority SqlType(int4)
    *  @param estimatedTime Database column estimated_time SqlType(timestamp), Default(None)
    *  @param cycle Database column cycle SqlType(int4), Default(None)
    *  @param governancePeriod Database column governance_period SqlType(int4), Default(None)
    *  @param invalidatedAsof Database column invalidated_asof SqlType(timestamp), Default(None)
    *  @param forkId Database column fork_id SqlType(varchar) */
  case class BakingRightsRow(
      blockHash: Option[String] = None,
      blockLevel: Long,
      delegate: String,
      priority: Int,
      estimatedTime: Option[java.sql.Timestamp] = None,
      cycle: Option[Int] = None,
      governancePeriod: Option[Int] = None,
      invalidatedAsof: Option[java.sql.Timestamp] = None,
      forkId: String
  )

  /** GetResult implicit for fetching BakingRightsRow objects using plain SQL queries */
  implicit def GetResultBakingRightsRow(
      implicit e0: GR[Option[String]],
      e1: GR[Long],
      e2: GR[String],
      e3: GR[Int],
      e4: GR[Option[java.sql.Timestamp]],
      e5: GR[Option[Int]]
  ): GR[BakingRightsRow] = GR { prs =>
    import prs._
    BakingRightsRow.tupled(
      (
        <<?[String],
        <<[Long],
        <<[String],
        <<[Int],
        <<?[java.sql.Timestamp],
        <<?[Int],
        <<?[Int],
        <<?[java.sql.Timestamp],
        <<[String]
      )
    )
  }

  /** Table description of table baking_rights. Objects of this class serve as prototypes for rows in queries. */
  class BakingRights(_tableTag: Tag)
      extends profile.api.Table[BakingRightsRow](_tableTag, Some("tezos"), "baking_rights") {
    def * =
      (blockHash, blockLevel, delegate, priority, estimatedTime, cycle, governancePeriod, invalidatedAsof, forkId) <> (BakingRightsRow.tupled, BakingRightsRow.unapply)

    /** Maps whole row to an option. Useful for outer joins. */
    def ? =
      (
        (
          blockHash,
          Rep.Some(blockLevel),
          Rep.Some(delegate),
          Rep.Some(priority),
          estimatedTime,
          cycle,
          governancePeriod,
          invalidatedAsof,
          Rep.Some(forkId)
        )
      ).shaped.<>(
        { r =>
          import r._; _2.map(_ => BakingRightsRow.tupled((_1, _2.get, _3.get, _4.get, _5, _6, _7, _8, _9.get)))
        },
        (_: Any) => throw new Exception("Inserting into ? projection not supported.")
      )

    /** Database column block_hash SqlType(varchar), Default(None) */
    val blockHash: Rep[Option[String]] = column[Option[String]]("block_hash", O.Default(None))

    /** Database column block_level SqlType(int8) */
    val blockLevel: Rep[Long] = column[Long]("block_level")

    /** Database column delegate SqlType(varchar) */
    val delegate: Rep[String] = column[String]("delegate")

    /** Database column priority SqlType(int4) */
    val priority: Rep[Int] = column[Int]("priority")

    /** Database column estimated_time SqlType(timestamp), Default(None) */
    val estimatedTime: Rep[Option[java.sql.Timestamp]] =
      column[Option[java.sql.Timestamp]]("estimated_time", O.Default(None))

    /** Database column cycle SqlType(int4), Default(None) */
    val cycle: Rep[Option[Int]] = column[Option[Int]]("cycle", O.Default(None))

    /** Database column governance_period SqlType(int4), Default(None) */
    val governancePeriod: Rep[Option[Int]] = column[Option[Int]]("governance_period", O.Default(None))

    /** Database column invalidated_asof SqlType(timestamp), Default(None) */
    val invalidatedAsof: Rep[Option[java.sql.Timestamp]] =
      column[Option[java.sql.Timestamp]]("invalidated_asof", O.Default(None))

    /** Database column fork_id SqlType(varchar) */
    val forkId: Rep[String] = column[String]("fork_id")

    /** Primary key of BakingRights (database name baking_rights_pkey) */
    val pk = primaryKey("baking_rights_pkey", (blockLevel, delegate, forkId))

    /** Foreign key referencing Blocks (database name bake_rights_block_fkey) */
    lazy val blocksFk = foreignKey("bake_rights_block_fkey", (blockHash, forkId), Blocks)(
      r => (Rep.Some(r.hash), r.forkId),
      onUpdate = ForeignKeyAction.NoAction,
      onDelete = ForeignKeyAction.NoAction
    )

    /** Index over (delegate) (database name baking_rights_delegate_idx) */
    val index1 = index("baking_rights_delegate_idx", delegate)

    /** Index over (blockLevel) (database name baking_rights_level_idx) */
    val index2 = index("baking_rights_level_idx", blockLevel)

    /** Index over (blockHash) (database name fki_fk_block_hash) */
    val index3 = index("fki_fk_block_hash", blockHash)

    /** Index over (cycle) (database name ix_cycle) */
    val index4 = index("ix_cycle", cycle)

    /** Index over (delegate,priority) (database name ix_delegate_priority) */
    val index5 = index("ix_delegate_priority", (delegate, priority))

    /** Index over (delegate,priority,cycle) (database name ix_delegate_priority_cycle) */
    val index6 = index("ix_delegate_priority_cycle", (delegate, priority, cycle))
  }

  /** Collection-like TableQuery object for table BakingRights */
  lazy val BakingRights = new TableQuery(tag => new BakingRights(tag))

  /** Entity class storing rows of table BalanceUpdates
    *  @param id Database column id SqlType(serial), AutoInc
    *  @param source Database column source SqlType(varchar)
    *  @param sourceId Database column source_id SqlType(int4), Default(None)
    *  @param sourceHash Database column source_hash SqlType(varchar), Default(None)
    *  @param kind Database column kind SqlType(varchar)
    *  @param accountId Database column account_id SqlType(varchar)
    *  @param change Database column change SqlType(numeric)
    *  @param level Database column level SqlType(int8), Default(None)
    *  @param category Database column category SqlType(varchar), Default(None)
    *  @param operationGroupHash Database column operation_group_hash SqlType(varchar), Default(None)
    *  @param blockId Database column block_id SqlType(varchar)
    *  @param blockLevel Database column block_level SqlType(int8)
    *  @param cycle Database column cycle SqlType(int4), Default(None)
    *  @param period Database column period SqlType(int4), Default(None)
    *  @param invalidatedAsof Database column invalidated_asof SqlType(timestamp), Default(None)
    *  @param forkId Database column fork_id SqlType(varchar) */
  case class BalanceUpdatesRow(
      id: Int,
      source: String,
      sourceId: Option[Int] = None,
      sourceHash: Option[String] = None,
      kind: String,
      accountId: String,
      change: scala.math.BigDecimal,
      level: Option[Long] = None,
      category: Option[String] = None,
      operationGroupHash: Option[String] = None,
      blockId: String,
      blockLevel: Long,
      cycle: Option[Int] = None,
      period: Option[Int] = None,
      invalidatedAsof: Option[java.sql.Timestamp] = None,
      forkId: String
  )

  /** GetResult implicit for fetching BalanceUpdatesRow objects using plain SQL queries */
  implicit def GetResultBalanceUpdatesRow(
      implicit e0: GR[Int],
      e1: GR[String],
      e2: GR[Option[Int]],
      e3: GR[Option[String]],
      e4: GR[scala.math.BigDecimal],
      e5: GR[Option[Long]],
      e6: GR[Long],
      e7: GR[Option[java.sql.Timestamp]]
  ): GR[BalanceUpdatesRow] = GR { prs =>
    import prs._
    BalanceUpdatesRow.tupled(
      (
        <<[Int],
        <<[String],
        <<?[Int],
        <<?[String],
        <<[String],
        <<[String],
        <<[scala.math.BigDecimal],
        <<?[Long],
        <<?[String],
        <<?[String],
        <<[String],
        <<[Long],
        <<?[Int],
        <<?[Int],
        <<?[java.sql.Timestamp],
        <<[String]
      )
    )
  }

  /** Table description of table balance_updates. Objects of this class serve as prototypes for rows in queries. */
  class BalanceUpdates(_tableTag: Tag)
      extends profile.api.Table[BalanceUpdatesRow](_tableTag, Some("tezos"), "balance_updates") {
    def * =
      (
        id,
        source,
        sourceId,
        sourceHash,
        kind,
        accountId,
        change,
        level,
        category,
        operationGroupHash,
        blockId,
        blockLevel,
        cycle,
        period,
        invalidatedAsof,
        forkId
      ) <> (BalanceUpdatesRow.tupled, BalanceUpdatesRow.unapply)

    /** Maps whole row to an option. Useful for outer joins. */
    def ? =
      (
        (
          Rep.Some(id),
          Rep.Some(source),
          sourceId,
          sourceHash,
          Rep.Some(kind),
          Rep.Some(accountId),
          Rep.Some(change),
          level,
          category,
          operationGroupHash,
          Rep.Some(blockId),
          Rep.Some(blockLevel),
          cycle,
          period,
          invalidatedAsof,
          Rep.Some(forkId)
        )
      ).shaped.<>(
        { r =>
          import r._;
          _1.map(
            _ =>
              BalanceUpdatesRow.tupled(
                (_1.get, _2.get, _3, _4, _5.get, _6.get, _7.get, _8, _9, _10, _11.get, _12.get, _13, _14, _15, _16.get)
              )
          )
        },
        (_: Any) => throw new Exception("Inserting into ? projection not supported.")
      )

    /** Database column id SqlType(serial), AutoInc */
    val id: Rep[Int] = column[Int]("id", O.AutoInc)

    /** Database column source SqlType(varchar) */
    val source: Rep[String] = column[String]("source")

    /** Database column source_id SqlType(int4), Default(None) */
    val sourceId: Rep[Option[Int]] = column[Option[Int]]("source_id", O.Default(None))

    /** Database column source_hash SqlType(varchar), Default(None) */
    val sourceHash: Rep[Option[String]] = column[Option[String]]("source_hash", O.Default(None))

    /** Database column kind SqlType(varchar) */
    val kind: Rep[String] = column[String]("kind")

    /** Database column account_id SqlType(varchar) */
    val accountId: Rep[String] = column[String]("account_id")

    /** Database column change SqlType(numeric) */
    val change: Rep[scala.math.BigDecimal] = column[scala.math.BigDecimal]("change")

    /** Database column level SqlType(int8), Default(None) */
    val level: Rep[Option[Long]] = column[Option[Long]]("level", O.Default(None))

    /** Database column category SqlType(varchar), Default(None) */
    val category: Rep[Option[String]] = column[Option[String]]("category", O.Default(None))

    /** Database column operation_group_hash SqlType(varchar), Default(None) */
    val operationGroupHash: Rep[Option[String]] = column[Option[String]]("operation_group_hash", O.Default(None))

    /** Database column block_id SqlType(varchar) */
    val blockId: Rep[String] = column[String]("block_id")

    /** Database column block_level SqlType(int8) */
    val blockLevel: Rep[Long] = column[Long]("block_level")

    /** Database column cycle SqlType(int4), Default(None) */
    val cycle: Rep[Option[Int]] = column[Option[Int]]("cycle", O.Default(None))

    /** Database column period SqlType(int4), Default(None) */
    val period: Rep[Option[Int]] = column[Option[Int]]("period", O.Default(None))

    /** Database column invalidated_asof SqlType(timestamp), Default(None) */
    val invalidatedAsof: Rep[Option[java.sql.Timestamp]] =
      column[Option[java.sql.Timestamp]]("invalidated_asof", O.Default(None))

    /** Database column fork_id SqlType(varchar) */
    val forkId: Rep[String] = column[String]("fork_id")

    /** Primary key of BalanceUpdates (database name balance_updates_pkey) */
    val pk = primaryKey("balance_updates_pkey", (id, forkId))

    /** Index over (accountId) (database name ix_balance_updates_account_id) */
    val index1 = index("ix_balance_updates_account_id", accountId)

    /** Index over (blockLevel) (database name ix_balance_updates_block_level) */
    val index2 = index("ix_balance_updates_block_level", blockLevel)

    /** Index over (operationGroupHash) (database name ix_balance_updates_op_group_hash) */
    val index3 = index("ix_balance_updates_op_group_hash", operationGroupHash)
  }

  /** Collection-like TableQuery object for table BalanceUpdates */
  lazy val BalanceUpdates = new TableQuery(tag => new BalanceUpdates(tag))

  /** Entity class storing rows of table BigMapContents
    *  @param bigMapId Database column big_map_id SqlType(numeric)
    *  @param key Database column key SqlType(varchar)
    *  @param keyHash Database column key_hash SqlType(varchar), Default(None)
    *  @param operationGroupId Database column operation_group_id SqlType(varchar), Default(None)
    *  @param value Database column value SqlType(varchar), Default(None)
    *  @param valueMicheline Database column value_micheline SqlType(varchar), Default(None)
    *  @param blockLevel Database column block_level SqlType(int8), Default(None)
    *  @param timestamp Database column timestamp SqlType(timestamp), Default(None)
    *  @param cycle Database column cycle SqlType(int4), Default(None)
    *  @param period Database column period SqlType(int4), Default(None) */
  case class BigMapContentsRow(
      bigMapId: scala.math.BigDecimal,
      key: String,
      keyHash: Option[String] = None,
      operationGroupId: Option[String] = None,
      value: Option[String] = None,
      valueMicheline: Option[String] = None,
      blockLevel: Option[Long] = None,
      timestamp: Option[java.sql.Timestamp] = None,
      cycle: Option[Int] = None,
      period: Option[Int] = None
  )

  /** GetResult implicit for fetching BigMapContentsRow objects using plain SQL queries */
  implicit def GetResultBigMapContentsRow(
      implicit e0: GR[scala.math.BigDecimal],
      e1: GR[String],
      e2: GR[Option[String]],
      e3: GR[Option[Long]],
      e4: GR[Option[java.sql.Timestamp]],
      e5: GR[Option[Int]]
  ): GR[BigMapContentsRow] = GR { prs =>
    import prs._
    BigMapContentsRow.tupled(
      (
        <<[scala.math.BigDecimal],
        <<[String],
        <<?[String],
        <<?[String],
        <<?[String],
        <<?[String],
        <<?[Long],
        <<?[java.sql.Timestamp],
        <<?[Int],
        <<?[Int]
      )
    )
  }

  /** Table description of table big_map_contents. Objects of this class serve as prototypes for rows in queries. */
  class BigMapContents(_tableTag: Tag)
      extends profile.api.Table[BigMapContentsRow](_tableTag, Some("tezos"), "big_map_contents") {
    def * =
      (bigMapId, key, keyHash, operationGroupId, value, valueMicheline, blockLevel, timestamp, cycle, period) <> (BigMapContentsRow.tupled, BigMapContentsRow.unapply)

    /** Maps whole row to an option. Useful for outer joins. */
    def ? =
      (
        (
          Rep.Some(bigMapId),
          Rep.Some(key),
          keyHash,
          operationGroupId,
          value,
          valueMicheline,
          blockLevel,
          timestamp,
          cycle,
          period
        )
      ).shaped.<>(
        { r =>
          import r._; _1.map(_ => BigMapContentsRow.tupled((_1.get, _2.get, _3, _4, _5, _6, _7, _8, _9, _10)))
        },
        (_: Any) => throw new Exception("Inserting into ? projection not supported.")
      )

    /** Database column big_map_id SqlType(numeric) */
    val bigMapId: Rep[scala.math.BigDecimal] = column[scala.math.BigDecimal]("big_map_id")

    /** Database column key SqlType(varchar) */
    val key: Rep[String] = column[String]("key")

    /** Database column key_hash SqlType(varchar), Default(None) */
    val keyHash: Rep[Option[String]] = column[Option[String]]("key_hash", O.Default(None))

    /** Database column operation_group_id SqlType(varchar), Default(None) */
    val operationGroupId: Rep[Option[String]] = column[Option[String]]("operation_group_id", O.Default(None))

    /** Database column value SqlType(varchar), Default(None) */
    val value: Rep[Option[String]] = column[Option[String]]("value", O.Default(None))

    /** Database column value_micheline SqlType(varchar), Default(None) */
    val valueMicheline: Rep[Option[String]] = column[Option[String]]("value_micheline", O.Default(None))

    /** Database column block_level SqlType(int8), Default(None) */
    val blockLevel: Rep[Option[Long]] = column[Option[Long]]("block_level", O.Default(None))

    /** Database column timestamp SqlType(timestamp), Default(None) */
    val timestamp: Rep[Option[java.sql.Timestamp]] = column[Option[java.sql.Timestamp]]("timestamp", O.Default(None))

    /** Database column cycle SqlType(int4), Default(None) */
    val cycle: Rep[Option[Int]] = column[Option[Int]]("cycle", O.Default(None))

    /** Database column period SqlType(int4), Default(None) */
    val period: Rep[Option[Int]] = column[Option[Int]]("period", O.Default(None))

    /** Primary key of BigMapContents (database name big_map_contents_pkey) */
    val pk = primaryKey("big_map_contents_pkey", (bigMapId, key))

    /** Index over (bigMapId) (database name big_map_id_idx) */
    val index1 = index("big_map_id_idx", bigMapId)

    /** Index over (bigMapId,operationGroupId) (database name combined_big_map_operation_group_ids_idx) */
    val index2 = index("combined_big_map_operation_group_ids_idx", (bigMapId, operationGroupId))

    /** Index over (operationGroupId) (database name operation_group_id_idx) */
    val index3 = index("operation_group_id_idx", operationGroupId)
  }

  /** Collection-like TableQuery object for table BigMapContents */
  lazy val BigMapContents = new TableQuery(tag => new BigMapContents(tag))

  /** Entity class storing rows of table BigMapContentsHistory
    *  @param bigMapId Database column big_map_id SqlType(numeric)
    *  @param key Database column key SqlType(varchar)
    *  @param keyHash Database column key_hash SqlType(varchar), Default(None)
    *  @param operationGroupId Database column operation_group_id SqlType(varchar), Default(None)
    *  @param value Database column value SqlType(varchar), Default(None)
    *  @param blockLevel Database column block_level SqlType(int8), Default(None)
    *  @param timestamp Database column timestamp SqlType(timestamp), Default(None)
    *  @param cycle Database column cycle SqlType(int4), Default(None)
    *  @param period Database column period SqlType(int4), Default(None) */
  case class BigMapContentsHistoryRow(
      bigMapId: scala.math.BigDecimal,
      key: String,
      keyHash: Option[String] = None,
      operationGroupId: Option[String] = None,
      value: Option[String] = None,
      blockLevel: Option[Long] = None,
      timestamp: Option[java.sql.Timestamp] = None,
      cycle: Option[Int] = None,
      period: Option[Int] = None
  )

  /** GetResult implicit for fetching BigMapContentsHistoryRow objects using plain SQL queries */
  implicit def GetResultBigMapContentsHistoryRow(
      implicit e0: GR[scala.math.BigDecimal],
      e1: GR[String],
      e2: GR[Option[String]],
      e3: GR[Option[Long]],
      e4: GR[Option[java.sql.Timestamp]],
      e5: GR[Option[Int]]
  ): GR[BigMapContentsHistoryRow] = GR { prs =>
    import prs._
    BigMapContentsHistoryRow.tupled(
      (
        <<[scala.math.BigDecimal],
        <<[String],
        <<?[String],
        <<?[String],
        <<?[String],
        <<?[Long],
        <<?[java.sql.Timestamp],
        <<?[Int],
        <<?[Int]
      )
    )
  }

  /** Table description of table big_map_contents_history. Objects of this class serve as prototypes for rows in queries. */
  class BigMapContentsHistory(_tableTag: Tag)
      extends profile.api.Table[BigMapContentsHistoryRow](_tableTag, Some("tezos"), "big_map_contents_history") {
    def * =
      (bigMapId, key, keyHash, operationGroupId, value, blockLevel, timestamp, cycle, period) <> (BigMapContentsHistoryRow.tupled, BigMapContentsHistoryRow.unapply)

    /** Maps whole row to an option. Useful for outer joins. */
    def ? =
      ((Rep.Some(bigMapId), Rep.Some(key), keyHash, operationGroupId, value, blockLevel, timestamp, cycle, period)).shaped
        .<>(
          { r =>
            import r._; _1.map(_ => BigMapContentsHistoryRow.tupled((_1.get, _2.get, _3, _4, _5, _6, _7, _8, _9)))
          },
          (_: Any) => throw new Exception("Inserting into ? projection not supported.")
        )

    /** Database column big_map_id SqlType(numeric) */
    val bigMapId: Rep[scala.math.BigDecimal] = column[scala.math.BigDecimal]("big_map_id")

    /** Database column key SqlType(varchar) */
    val key: Rep[String] = column[String]("key")

    /** Database column key_hash SqlType(varchar), Default(None) */
    val keyHash: Rep[Option[String]] = column[Option[String]]("key_hash", O.Default(None))

    /** Database column operation_group_id SqlType(varchar), Default(None) */
    val operationGroupId: Rep[Option[String]] = column[Option[String]]("operation_group_id", O.Default(None))

    /** Database column value SqlType(varchar), Default(None) */
    val value: Rep[Option[String]] = column[Option[String]]("value", O.Default(None))

    /** Database column block_level SqlType(int8), Default(None) */
    val blockLevel: Rep[Option[Long]] = column[Option[Long]]("block_level", O.Default(None))

    /** Database column timestamp SqlType(timestamp), Default(None) */
    val timestamp: Rep[Option[java.sql.Timestamp]] = column[Option[java.sql.Timestamp]]("timestamp", O.Default(None))

    /** Database column cycle SqlType(int4), Default(None) */
    val cycle: Rep[Option[Int]] = column[Option[Int]]("cycle", O.Default(None))

    /** Database column period SqlType(int4), Default(None) */
    val period: Rep[Option[Int]] = column[Option[Int]]("period", O.Default(None))
  }

  /** Collection-like TableQuery object for table BigMapContentsHistory */
  lazy val BigMapContentsHistory = new TableQuery(tag => new BigMapContentsHistory(tag))

  /** Entity class storing rows of table BigMaps
    *  @param bigMapId Database column big_map_id SqlType(numeric), PrimaryKey
    *  @param keyType Database column key_type SqlType(varchar), Default(None)
    *  @param valueType Database column value_type SqlType(varchar), Default(None) */
  case class BigMapsRow(
      bigMapId: scala.math.BigDecimal,
      keyType: Option[String] = None,
      valueType: Option[String] = None
  )

  /** GetResult implicit for fetching BigMapsRow objects using plain SQL queries */
  implicit def GetResultBigMapsRow(implicit e0: GR[scala.math.BigDecimal], e1: GR[Option[String]]): GR[BigMapsRow] =
    GR { prs =>
      import prs._
      BigMapsRow.tupled((<<[scala.math.BigDecimal], <<?[String], <<?[String]))
    }

  /** Table description of table big_maps. Objects of this class serve as prototypes for rows in queries. */
  class BigMaps(_tableTag: Tag) extends profile.api.Table[BigMapsRow](_tableTag, Some("tezos"), "big_maps") {
    def * = (bigMapId, keyType, valueType) <> (BigMapsRow.tupled, BigMapsRow.unapply)

    /** Maps whole row to an option. Useful for outer joins. */
    def ? =
      ((Rep.Some(bigMapId), keyType, valueType)).shaped.<>({ r =>
        import r._; _1.map(_ => BigMapsRow.tupled((_1.get, _2, _3)))
      }, (_: Any) => throw new Exception("Inserting into ? projection not supported."))

    /** Database column big_map_id SqlType(numeric), PrimaryKey */
    val bigMapId: Rep[scala.math.BigDecimal] = column[scala.math.BigDecimal]("big_map_id", O.PrimaryKey)

    /** Database column key_type SqlType(varchar), Default(None) */
    val keyType: Rep[Option[String]] = column[Option[String]]("key_type", O.Default(None))

    /** Database column value_type SqlType(varchar), Default(None) */
    val valueType: Rep[Option[String]] = column[Option[String]]("value_type", O.Default(None))
  }

  /** Collection-like TableQuery object for table BigMaps */
  lazy val BigMaps = new TableQuery(tag => new BigMaps(tag))

  /** Entity class storing rows of table Blocks
    *  @param level Database column level SqlType(int8)
    *  @param proto Database column proto SqlType(int4)
    *  @param predecessor Database column predecessor SqlType(varchar)
    *  @param timestamp Database column timestamp SqlType(timestamp)
    *  @param fitness Database column fitness SqlType(varchar)
    *  @param context Database column context SqlType(varchar), Default(None)
    *  @param signature Database column signature SqlType(varchar), Default(None)
    *  @param protocol Database column protocol SqlType(varchar)
    *  @param chainId Database column chain_id SqlType(varchar), Default(None)
    *  @param hash Database column hash SqlType(varchar)
    *  @param operationsHash Database column operations_hash SqlType(varchar), Default(None)
    *  @param periodKind Database column period_kind SqlType(varchar), Default(None)
    *  @param currentExpectedQuorum Database column current_expected_quorum SqlType(int4), Default(None)
    *  @param activeProposal Database column active_proposal SqlType(varchar), Default(None)
    *  @param baker Database column baker SqlType(varchar), Default(None)
    *  @param consumedGas Database column consumed_gas SqlType(numeric), Default(None)
    *  @param metaLevel Database column meta_level SqlType(int8), Default(None)
    *  @param metaLevelPosition Database column meta_level_position SqlType(int4), Default(None)
    *  @param metaCycle Database column meta_cycle SqlType(int4), Default(None)
    *  @param metaCyclePosition Database column meta_cycle_position SqlType(int4), Default(None)
    *  @param metaVotingPeriod Database column meta_voting_period SqlType(int4), Default(None)
    *  @param metaVotingPeriodPosition Database column meta_voting_period_position SqlType(int4), Default(None)
    *  @param priority Database column priority SqlType(int4), Default(None)
    *  @param utcYear Database column utc_year SqlType(int4)
    *  @param utcMonth Database column utc_month SqlType(int4)
    *  @param utcDay Database column utc_day SqlType(int4)
    *  @param utcTime Database column utc_time SqlType(varchar)
    *  @param invalidatedAsof Database column invalidated_asof SqlType(timestamp), Default(None)
    *  @param forkId Database column fork_id SqlType(varchar) */
  case class BlocksRow(
      level: Long,
      proto: Int,
      predecessor: String,
      timestamp: java.sql.Timestamp,
      fitness: String,
      context: Option[String] = None,
      signature: Option[String] = None,
      protocol: String,
      chainId: Option[String] = None,
      hash: String,
      operationsHash: Option[String] = None,
      periodKind: Option[String] = None,
      currentExpectedQuorum: Option[Int] = None,
      activeProposal: Option[String] = None,
      baker: Option[String] = None,
      consumedGas: Option[scala.math.BigDecimal] = None,
      metaLevel: Option[Long] = None,
      metaLevelPosition: Option[Int] = None,
      metaCycle: Option[Int] = None,
      metaCyclePosition: Option[Int] = None,
      metaVotingPeriod: Option[Int] = None,
      metaVotingPeriodPosition: Option[Int] = None,
      priority: Option[Int] = None,
      utcYear: Int,
      utcMonth: Int,
      utcDay: Int,
      utcTime: String,
      invalidatedAsof: Option[java.sql.Timestamp] = None,
      forkId: String
  )

  /** GetResult implicit for fetching BlocksRow objects using plain SQL queries */
  implicit def GetResultBlocksRow(
      implicit e0: GR[Long],
      e1: GR[Int],
      e2: GR[String],
      e3: GR[java.sql.Timestamp],
      e4: GR[Option[String]],
      e5: GR[Option[Int]],
      e6: GR[Option[scala.math.BigDecimal]],
      e7: GR[Option[Long]],
      e8: GR[Option[java.sql.Timestamp]]
  ): GR[BlocksRow] = GR { prs =>
    import prs._
    BlocksRow(
      <<[Long],
      <<[Int],
      <<[String],
      <<[java.sql.Timestamp],
      <<[String],
      <<?[String],
      <<?[String],
      <<[String],
      <<?[String],
      <<[String],
      <<?[String],
      <<?[String],
      <<?[Int],
      <<?[String],
      <<?[String],
      <<?[scala.math.BigDecimal],
      <<?[Long],
      <<?[Int],
      <<?[Int],
      <<?[Int],
      <<?[Int],
      <<?[Int],
      <<?[Int],
      <<[Int],
      <<[Int],
      <<[Int],
      <<[String],
      <<?[java.sql.Timestamp],
      <<[String]
    )
  }

  /** Table description of table blocks. Objects of this class serve as prototypes for rows in queries. */
  class Blocks(_tableTag: Tag) extends profile.api.Table[BlocksRow](_tableTag, Some("tezos"), "blocks") {
    def * =
      (level :: proto :: predecessor :: timestamp :: fitness :: context :: signature :: protocol :: chainId :: hash :: operationsHash :: periodKind :: currentExpectedQuorum :: activeProposal :: baker :: consumedGas :: metaLevel :: metaLevelPosition :: metaCycle :: metaCyclePosition :: metaVotingPeriod :: metaVotingPeriodPosition :: priority :: utcYear :: utcMonth :: utcDay :: utcTime :: invalidatedAsof :: forkId :: HNil)
        .mapTo[BlocksRow]

    /** Maps whole row to an option. Useful for outer joins. */
    def ? =
      (Rep.Some(level) :: Rep.Some(proto) :: Rep.Some(predecessor) :: Rep.Some(timestamp) :: Rep.Some(fitness) :: context :: signature :: Rep
            .Some(protocol) :: chainId :: Rep.Some(hash) :: operationsHash :: periodKind :: currentExpectedQuorum :: activeProposal :: baker :: consumedGas :: metaLevel :: metaLevelPosition :: metaCycle :: metaCyclePosition :: metaVotingPeriod :: metaVotingPeriodPosition :: priority :: Rep
            .Some(utcYear) :: Rep.Some(utcMonth) :: Rep.Some(utcDay) :: Rep.Some(utcTime) :: invalidatedAsof :: Rep
            .Some(forkId) :: HNil).shaped.<>(
        r =>
          BlocksRow(
            r(0).asInstanceOf[Option[Long]].get,
            r(1).asInstanceOf[Option[Int]].get,
            r(2).asInstanceOf[Option[String]].get,
            r(3).asInstanceOf[Option[java.sql.Timestamp]].get,
            r(4).asInstanceOf[Option[String]].get,
            r(5).asInstanceOf[Option[String]],
            r(6).asInstanceOf[Option[String]],
            r(7).asInstanceOf[Option[String]].get,
            r(8).asInstanceOf[Option[String]],
            r(9).asInstanceOf[Option[String]].get,
            r(10).asInstanceOf[Option[String]],
            r(11).asInstanceOf[Option[String]],
            r(12).asInstanceOf[Option[Int]],
            r(13).asInstanceOf[Option[String]],
            r(14).asInstanceOf[Option[String]],
            r(15).asInstanceOf[Option[scala.math.BigDecimal]],
            r(16).asInstanceOf[Option[Long]],
            r(17).asInstanceOf[Option[Int]],
            r(18).asInstanceOf[Option[Int]],
            r(19).asInstanceOf[Option[Int]],
            r(20).asInstanceOf[Option[Int]],
            r(21).asInstanceOf[Option[Int]],
            r(22).asInstanceOf[Option[Int]],
            r(23).asInstanceOf[Option[Int]].get,
            r(24).asInstanceOf[Option[Int]].get,
            r(25).asInstanceOf[Option[Int]].get,
            r(26).asInstanceOf[Option[String]].get,
            r(27).asInstanceOf[Option[java.sql.Timestamp]],
            r(28).asInstanceOf[Option[String]].get
          ),
        (_: Any) => throw new Exception("Inserting into ? projection not supported.")
      )

    /** Database column level SqlType(int8) */
    val level: Rep[Long] = column[Long]("level")

    /** Database column proto SqlType(int4) */
    val proto: Rep[Int] = column[Int]("proto")

    /** Database column predecessor SqlType(varchar) */
    val predecessor: Rep[String] = column[String]("predecessor")

    /** Database column timestamp SqlType(timestamp) */
    val timestamp: Rep[java.sql.Timestamp] = column[java.sql.Timestamp]("timestamp")

    /** Database column fitness SqlType(varchar) */
    val fitness: Rep[String] = column[String]("fitness")

    /** Database column context SqlType(varchar), Default(None) */
    val context: Rep[Option[String]] = column[Option[String]]("context", O.Default(None))

    /** Database column signature SqlType(varchar), Default(None) */
    val signature: Rep[Option[String]] = column[Option[String]]("signature", O.Default(None))

    /** Database column protocol SqlType(varchar) */
    val protocol: Rep[String] = column[String]("protocol")

    /** Database column chain_id SqlType(varchar), Default(None) */
    val chainId: Rep[Option[String]] = column[Option[String]]("chain_id", O.Default(None))

    /** Database column hash SqlType(varchar) */
    val hash: Rep[String] = column[String]("hash")

    /** Database column operations_hash SqlType(varchar), Default(None) */
    val operationsHash: Rep[Option[String]] = column[Option[String]]("operations_hash", O.Default(None))

    /** Database column period_kind SqlType(varchar), Default(None) */
    val periodKind: Rep[Option[String]] = column[Option[String]]("period_kind", O.Default(None))

    /** Database column current_expected_quorum SqlType(int4), Default(None) */
    val currentExpectedQuorum: Rep[Option[Int]] = column[Option[Int]]("current_expected_quorum", O.Default(None))

    /** Database column active_proposal SqlType(varchar), Default(None) */
    val activeProposal: Rep[Option[String]] = column[Option[String]]("active_proposal", O.Default(None))

    /** Database column baker SqlType(varchar), Default(None) */
    val baker: Rep[Option[String]] = column[Option[String]]("baker", O.Default(None))

    /** Database column consumed_gas SqlType(numeric), Default(None) */
    val consumedGas: Rep[Option[scala.math.BigDecimal]] =
      column[Option[scala.math.BigDecimal]]("consumed_gas", O.Default(None))

    /** Database column meta_level SqlType(int8), Default(None) */
    val metaLevel: Rep[Option[Long]] = column[Option[Long]]("meta_level", O.Default(None))

    /** Database column meta_level_position SqlType(int4), Default(None) */
    val metaLevelPosition: Rep[Option[Int]] = column[Option[Int]]("meta_level_position", O.Default(None))

    /** Database column meta_cycle SqlType(int4), Default(None) */
    val metaCycle: Rep[Option[Int]] = column[Option[Int]]("meta_cycle", O.Default(None))

    /** Database column meta_cycle_position SqlType(int4), Default(None) */
    val metaCyclePosition: Rep[Option[Int]] = column[Option[Int]]("meta_cycle_position", O.Default(None))

    /** Database column meta_voting_period SqlType(int4), Default(None) */
    val metaVotingPeriod: Rep[Option[Int]] = column[Option[Int]]("meta_voting_period", O.Default(None))

    /** Database column meta_voting_period_position SqlType(int4), Default(None) */
    val metaVotingPeriodPosition: Rep[Option[Int]] = column[Option[Int]]("meta_voting_period_position", O.Default(None))

    /** Database column priority SqlType(int4), Default(None) */
    val priority: Rep[Option[Int]] = column[Option[Int]]("priority", O.Default(None))

    /** Database column utc_year SqlType(int4) */
    val utcYear: Rep[Int] = column[Int]("utc_year")

    /** Database column utc_month SqlType(int4) */
    val utcMonth: Rep[Int] = column[Int]("utc_month")

    /** Database column utc_day SqlType(int4) */
    val utcDay: Rep[Int] = column[Int]("utc_day")

    /** Database column utc_time SqlType(varchar) */
    val utcTime: Rep[String] = column[String]("utc_time")

    /** Database column invalidated_asof SqlType(timestamp), Default(None) */
    val invalidatedAsof: Rep[Option[java.sql.Timestamp]] =
      column[Option[java.sql.Timestamp]]("invalidated_asof", O.Default(None))

    /** Database column fork_id SqlType(varchar) */
    val forkId: Rep[String] = column[String]("fork_id")

    /** Uniqueness Index over (hash,forkId) (database name blocks_hash_fork_id_key) */
    val index1 = index("blocks_hash_fork_id_key", hash :: forkId :: HNil, unique = true)

    /** Index over (level) (database name ix_blocks_level) */
    val index2 = index("ix_blocks_level", level :: HNil)
  }

  /** Collection-like TableQuery object for table Blocks */
  lazy val Blocks = new TableQuery(tag => new Blocks(tag))

  /** Entity class storing rows of table EndorsingRights
    *  @param blockHash Database column block_hash SqlType(varchar), Default(None)
    *  @param blockLevel Database column block_level SqlType(int8)
    *  @param delegate Database column delegate SqlType(varchar)
    *  @param slot Database column slot SqlType(int4)
    *  @param estimatedTime Database column estimated_time SqlType(timestamp), Default(None)
    *  @param cycle Database column cycle SqlType(int4), Default(None)
    *  @param governancePeriod Database column governance_period SqlType(int4), Default(None)
    *  @param endorsedBlock Database column endorsed_block SqlType(int8), Default(None)
    *  @param invalidatedAsof Database column invalidated_asof SqlType(timestamp), Default(None)
    *  @param forkId Database column fork_id SqlType(varchar) */
  case class EndorsingRightsRow(
      blockHash: Option[String] = None,
      blockLevel: Long,
      delegate: String,
      slot: Int,
      estimatedTime: Option[java.sql.Timestamp] = None,
      cycle: Option[Int] = None,
      governancePeriod: Option[Int] = None,
      endorsedBlock: Option[Long] = None,
      invalidatedAsof: Option[java.sql.Timestamp] = None,
      forkId: String
  )

  /** GetResult implicit for fetching EndorsingRightsRow objects using plain SQL queries */
  implicit def GetResultEndorsingRightsRow(
      implicit e0: GR[Option[String]],
      e1: GR[Long],
      e2: GR[String],
      e3: GR[Int],
      e4: GR[Option[java.sql.Timestamp]],
      e5: GR[Option[Int]],
      e6: GR[Option[Long]]
  ): GR[EndorsingRightsRow] = GR { prs =>
    import prs._
    EndorsingRightsRow.tupled(
      (
        <<?[String],
        <<[Long],
        <<[String],
        <<[Int],
        <<?[java.sql.Timestamp],
        <<?[Int],
        <<?[Int],
        <<?[Long],
        <<?[java.sql.Timestamp],
        <<[String]
      )
    )
  }

  /** Table description of table endorsing_rights. Objects of this class serve as prototypes for rows in queries. */
  class EndorsingRights(_tableTag: Tag)
      extends profile.api.Table[EndorsingRightsRow](_tableTag, Some("tezos"), "endorsing_rights") {
    def * =
      (
        blockHash,
        blockLevel,
        delegate,
        slot,
        estimatedTime,
        cycle,
        governancePeriod,
        endorsedBlock,
        invalidatedAsof,
        forkId
      ) <> (EndorsingRightsRow.tupled, EndorsingRightsRow.unapply)

    /** Maps whole row to an option. Useful for outer joins. */
    def ? =
      (
        (
          blockHash,
          Rep.Some(blockLevel),
          Rep.Some(delegate),
          Rep.Some(slot),
          estimatedTime,
          cycle,
          governancePeriod,
          endorsedBlock,
          invalidatedAsof,
          Rep.Some(forkId)
        )
      ).shaped.<>(
        { r =>
          import r._; _2.map(_ => EndorsingRightsRow.tupled((_1, _2.get, _3.get, _4.get, _5, _6, _7, _8, _9, _10.get)))
        },
        (_: Any) => throw new Exception("Inserting into ? projection not supported.")
      )

    /** Database column block_hash SqlType(varchar), Default(None) */
    val blockHash: Rep[Option[String]] = column[Option[String]]("block_hash", O.Default(None))

    /** Database column block_level SqlType(int8) */
    val blockLevel: Rep[Long] = column[Long]("block_level")

    /** Database column delegate SqlType(varchar) */
    val delegate: Rep[String] = column[String]("delegate")

    /** Database column slot SqlType(int4) */
    val slot: Rep[Int] = column[Int]("slot")

    /** Database column estimated_time SqlType(timestamp), Default(None) */
    val estimatedTime: Rep[Option[java.sql.Timestamp]] =
      column[Option[java.sql.Timestamp]]("estimated_time", O.Default(None))

    /** Database column cycle SqlType(int4), Default(None) */
    val cycle: Rep[Option[Int]] = column[Option[Int]]("cycle", O.Default(None))

    /** Database column governance_period SqlType(int4), Default(None) */
    val governancePeriod: Rep[Option[Int]] = column[Option[Int]]("governance_period", O.Default(None))

    /** Database column endorsed_block SqlType(int8), Default(None) */
    val endorsedBlock: Rep[Option[Long]] = column[Option[Long]]("endorsed_block", O.Default(None))

    /** Database column invalidated_asof SqlType(timestamp), Default(None) */
    val invalidatedAsof: Rep[Option[java.sql.Timestamp]] =
      column[Option[java.sql.Timestamp]]("invalidated_asof", O.Default(None))

    /** Database column fork_id SqlType(varchar) */
    val forkId: Rep[String] = column[String]("fork_id")

    /** Primary key of EndorsingRights (database name endorsing_rights_pkey) */
    val pk = primaryKey("endorsing_rights_pkey", (blockLevel, delegate, slot, forkId))

    /** Foreign key referencing Blocks (database name endorse_rights_block_fkey) */
    lazy val blocksFk = foreignKey("endorse_rights_block_fkey", (blockHash, forkId), Blocks)(
      r => (Rep.Some(r.hash), r.forkId),
      onUpdate = ForeignKeyAction.NoAction,
      onDelete = ForeignKeyAction.NoAction
    )

    /** Index over (delegate) (database name endorsing_rights_delegate_idx) */
    val index1 = index("endorsing_rights_delegate_idx", delegate)

    /** Index over (blockLevel) (database name endorsing_rights_level_idx) */
    val index2 = index("endorsing_rights_level_idx", blockLevel)

    /** Index over (blockHash) (database name fki_fk_block_hash2) */
    val index3 = index("fki_fk_block_hash2", blockHash)

    /** Index over (delegate,blockLevel) (database name ix_delegate_block_level) */
    val index4 = index("ix_delegate_block_level", (delegate, blockLevel))

    /** Index over (delegate,slot) (database name ix_delegate_slot) */
    val index5 = index("ix_delegate_slot", (delegate, slot))
  }

  /** Collection-like TableQuery object for table EndorsingRights */
  lazy val EndorsingRights = new TableQuery(tag => new EndorsingRights(tag))

  /** Entity class storing rows of table Fees
    *  @param low Database column low SqlType(int4)
    *  @param medium Database column medium SqlType(int4)
    *  @param high Database column high SqlType(int4)
    *  @param timestamp Database column timestamp SqlType(timestamp)
    *  @param kind Database column kind SqlType(varchar)
    *  @param cycle Database column cycle SqlType(int4), Default(None)
    *  @param level Database column level SqlType(int8), Default(None)
    *  @param invalidatedAsof Database column invalidated_asof SqlType(timestamp), Default(None)
    *  @param forkId Database column fork_id SqlType(varchar) */
  case class FeesRow(
      low: Int,
      medium: Int,
      high: Int,
      timestamp: java.sql.Timestamp,
      kind: String,
      cycle: Option[Int] = None,
      level: Option[Long] = None,
      invalidatedAsof: Option[java.sql.Timestamp] = None,
      forkId: String
  )

  /** GetResult implicit for fetching FeesRow objects using plain SQL queries */
  implicit def GetResultFeesRow(
      implicit e0: GR[Int],
      e1: GR[java.sql.Timestamp],
      e2: GR[String],
      e3: GR[Option[Int]],
      e4: GR[Option[Long]],
      e5: GR[Option[java.sql.Timestamp]]
  ): GR[FeesRow] = GR { prs =>
    import prs._
    FeesRow.tupled(
      (
        <<[Int],
        <<[Int],
        <<[Int],
        <<[java.sql.Timestamp],
        <<[String],
        <<?[Int],
        <<?[Long],
        <<?[java.sql.Timestamp],
        <<[String]
      )
    )
  }

  /** Table description of table fees. Objects of this class serve as prototypes for rows in queries. */
  class Fees(_tableTag: Tag) extends profile.api.Table[FeesRow](_tableTag, Some("tezos"), "fees") {
    def * =
      (low, medium, high, timestamp, kind, cycle, level, invalidatedAsof, forkId) <> (FeesRow.tupled, FeesRow.unapply)

    /** Maps whole row to an option. Useful for outer joins. */
    def ? =
      (
        (
          Rep.Some(low),
          Rep.Some(medium),
          Rep.Some(high),
          Rep.Some(timestamp),
          Rep.Some(kind),
          cycle,
          level,
          invalidatedAsof,
          Rep.Some(forkId)
        )
      ).shaped.<>(
        { r =>
          import r._; _1.map(_ => FeesRow.tupled((_1.get, _2.get, _3.get, _4.get, _5.get, _6, _7, _8, _9.get)))
        },
        (_: Any) => throw new Exception("Inserting into ? projection not supported.")
      )

    /** Database column low SqlType(int4) */
    val low: Rep[Int] = column[Int]("low")

    /** Database column medium SqlType(int4) */
    val medium: Rep[Int] = column[Int]("medium")

    /** Database column high SqlType(int4) */
    val high: Rep[Int] = column[Int]("high")

    /** Database column timestamp SqlType(timestamp) */
    val timestamp: Rep[java.sql.Timestamp] = column[java.sql.Timestamp]("timestamp")

    /** Database column kind SqlType(varchar) */
    val kind: Rep[String] = column[String]("kind")

    /** Database column cycle SqlType(int4), Default(None) */
    val cycle: Rep[Option[Int]] = column[Option[Int]]("cycle", O.Default(None))

    /** Database column level SqlType(int8), Default(None) */
    val level: Rep[Option[Long]] = column[Option[Long]]("level", O.Default(None))

    /** Database column invalidated_asof SqlType(timestamp), Default(None) */
    val invalidatedAsof: Rep[Option[java.sql.Timestamp]] =
      column[Option[java.sql.Timestamp]]("invalidated_asof", O.Default(None))

    /** Database column fork_id SqlType(varchar) */
    val forkId: Rep[String] = column[String]("fork_id")
  }

  /** Collection-like TableQuery object for table Fees */
  lazy val Fees = new TableQuery(tag => new Fees(tag))

  /** Entity class storing rows of table Forks
    *  @param forkId Database column fork_id SqlType(varchar), PrimaryKey
    *  @param forkLevel Database column fork_level SqlType(int8)
    *  @param forkHash Database column fork_hash SqlType(varchar)
    *  @param headLevel Database column head_level SqlType(int8)
    *  @param timestamp Database column timestamp SqlType(timestamp) */
  case class ForksRow(forkId: String, forkLevel: Long, forkHash: String, headLevel: Long, timestamp: java.sql.Timestamp)

  /** GetResult implicit for fetching ForksRow objects using plain SQL queries */
  implicit def GetResultForksRow(implicit e0: GR[String], e1: GR[Long], e2: GR[java.sql.Timestamp]): GR[ForksRow] = GR {
    prs =>
      import prs._
      ForksRow.tupled((<<[String], <<[Long], <<[String], <<[Long], <<[java.sql.Timestamp]))
  }

  /** Table description of table forks. Objects of this class serve as prototypes for rows in queries. */
  class Forks(_tableTag: Tag) extends profile.api.Table[ForksRow](_tableTag, Some("tezos"), "forks") {
    def * = (forkId, forkLevel, forkHash, headLevel, timestamp) <> (ForksRow.tupled, ForksRow.unapply)

    /** Maps whole row to an option. Useful for outer joins. */
    def ? =
      ((Rep.Some(forkId), Rep.Some(forkLevel), Rep.Some(forkHash), Rep.Some(headLevel), Rep.Some(timestamp))).shaped.<>(
        { r =>
          import r._; _1.map(_ => ForksRow.tupled((_1.get, _2.get, _3.get, _4.get, _5.get)))
        },
        (_: Any) => throw new Exception("Inserting into ? projection not supported.")
      )

    /** Database column fork_id SqlType(varchar), PrimaryKey */
    val forkId: Rep[String] = column[String]("fork_id", O.PrimaryKey)

    /** Database column fork_level SqlType(int8) */
    val forkLevel: Rep[Long] = column[Long]("fork_level")

    /** Database column fork_hash SqlType(varchar) */
    val forkHash: Rep[String] = column[String]("fork_hash")

    /** Database column head_level SqlType(int8) */
    val headLevel: Rep[Long] = column[Long]("head_level")

    /** Database column timestamp SqlType(timestamp) */
    val timestamp: Rep[java.sql.Timestamp] = column[java.sql.Timestamp]("timestamp")
  }

  /** Collection-like TableQuery object for table Forks */
  lazy val Forks = new TableQuery(tag => new Forks(tag))

  /** Entity class storing rows of table Governance
    *  @param votingPeriod Database column voting_period SqlType(int4)
    *  @param votingPeriodKind Database column voting_period_kind SqlType(varchar)
    *  @param cycle Database column cycle SqlType(int4), Default(None)
    *  @param level Database column level SqlType(int8), Default(None)
    *  @param blockHash Database column block_hash SqlType(varchar)
    *  @param proposalHash Database column proposal_hash SqlType(varchar)
    *  @param yayCount Database column yay_count SqlType(int4), Default(None)
    *  @param nayCount Database column nay_count SqlType(int4), Default(None)
    *  @param passCount Database column pass_count SqlType(int4), Default(None)
    *  @param yayRolls Database column yay_rolls SqlType(numeric), Default(None)
    *  @param nayRolls Database column nay_rolls SqlType(numeric), Default(None)
    *  @param passRolls Database column pass_rolls SqlType(numeric), Default(None)
    *  @param totalRolls Database column total_rolls SqlType(numeric), Default(None)
    *  @param blockYayCount Database column block_yay_count SqlType(int4), Default(None)
    *  @param blockNayCount Database column block_nay_count SqlType(int4), Default(None)
    *  @param blockPassCount Database column block_pass_count SqlType(int4), Default(None)
    *  @param blockYayRolls Database column block_yay_rolls SqlType(numeric), Default(None)
    *  @param blockNayRolls Database column block_nay_rolls SqlType(numeric), Default(None)
    *  @param blockPassRolls Database column block_pass_rolls SqlType(numeric), Default(None)
    *  @param invalidatedAsof Database column invalidated_asof SqlType(timestamp), Default(None)
    *  @param forkId Database column fork_id SqlType(varchar) */
  case class GovernanceRow(
      votingPeriod: Int,
      votingPeriodKind: String,
      cycle: Option[Int] = None,
      level: Option[Long] = None,
      blockHash: String,
      proposalHash: String,
      yayCount: Option[Int] = None,
      nayCount: Option[Int] = None,
      passCount: Option[Int] = None,
      yayRolls: Option[scala.math.BigDecimal] = None,
      nayRolls: Option[scala.math.BigDecimal] = None,
      passRolls: Option[scala.math.BigDecimal] = None,
      totalRolls: Option[scala.math.BigDecimal] = None,
      blockYayCount: Option[Int] = None,
      blockNayCount: Option[Int] = None,
      blockPassCount: Option[Int] = None,
      blockYayRolls: Option[scala.math.BigDecimal] = None,
      blockNayRolls: Option[scala.math.BigDecimal] = None,
      blockPassRolls: Option[scala.math.BigDecimal] = None,
      invalidatedAsof: Option[java.sql.Timestamp] = None,
      forkId: String
  )

  /** GetResult implicit for fetching GovernanceRow objects using plain SQL queries */
  implicit def GetResultGovernanceRow(
      implicit e0: GR[Int],
      e1: GR[String],
      e2: GR[Option[Int]],
      e3: GR[Option[Long]],
      e4: GR[Option[scala.math.BigDecimal]],
      e5: GR[Option[java.sql.Timestamp]]
  ): GR[GovernanceRow] = GR { prs =>
    import prs._
    GovernanceRow.tupled(
      (
        <<[Int],
        <<[String],
        <<?[Int],
        <<?[Long],
        <<[String],
        <<[String],
        <<?[Int],
        <<?[Int],
        <<?[Int],
        <<?[scala.math.BigDecimal],
        <<?[scala.math.BigDecimal],
        <<?[scala.math.BigDecimal],
        <<?[scala.math.BigDecimal],
        <<?[Int],
        <<?[Int],
        <<?[Int],
        <<?[scala.math.BigDecimal],
        <<?[scala.math.BigDecimal],
        <<?[scala.math.BigDecimal],
        <<?[java.sql.Timestamp],
        <<[String]
      )
    )
  }

  /** Table description of table governance. Objects of this class serve as prototypes for rows in queries. */
  class Governance(_tableTag: Tag) extends profile.api.Table[GovernanceRow](_tableTag, Some("tezos"), "governance") {
    def * =
      (
        votingPeriod,
        votingPeriodKind,
        cycle,
        level,
        blockHash,
        proposalHash,
        yayCount,
        nayCount,
        passCount,
        yayRolls,
        nayRolls,
        passRolls,
        totalRolls,
        blockYayCount,
        blockNayCount,
        blockPassCount,
        blockYayRolls,
        blockNayRolls,
        blockPassRolls,
        invalidatedAsof,
        forkId
      ) <> (GovernanceRow.tupled, GovernanceRow.unapply)

    /** Maps whole row to an option. Useful for outer joins. */
    def ? =
      (
        (
          Rep.Some(votingPeriod),
          Rep.Some(votingPeriodKind),
          cycle,
          level,
          Rep.Some(blockHash),
          Rep.Some(proposalHash),
          yayCount,
          nayCount,
          passCount,
          yayRolls,
          nayRolls,
          passRolls,
          totalRolls,
          blockYayCount,
          blockNayCount,
          blockPassCount,
          blockYayRolls,
          blockNayRolls,
          blockPassRolls,
          invalidatedAsof,
          Rep.Some(forkId)
        )
      ).shaped.<>(
        { r =>
          import r._;
          _1.map(
            _ =>
              GovernanceRow.tupled(
                (
                  _1.get,
                  _2.get,
                  _3,
                  _4,
                  _5.get,
                  _6.get,
                  _7,
                  _8,
                  _9,
                  _10,
                  _11,
                  _12,
                  _13,
                  _14,
                  _15,
                  _16,
                  _17,
                  _18,
                  _19,
                  _20,
                  _21.get
                )
              )
          )
        },
        (_: Any) => throw new Exception("Inserting into ? projection not supported.")
      )

    /** Database column voting_period SqlType(int4) */
    val votingPeriod: Rep[Int] = column[Int]("voting_period")

    /** Database column voting_period_kind SqlType(varchar) */
    val votingPeriodKind: Rep[String] = column[String]("voting_period_kind")

    /** Database column cycle SqlType(int4), Default(None) */
    val cycle: Rep[Option[Int]] = column[Option[Int]]("cycle", O.Default(None))

    /** Database column level SqlType(int8), Default(None) */
    val level: Rep[Option[Long]] = column[Option[Long]]("level", O.Default(None))

    /** Database column block_hash SqlType(varchar) */
    val blockHash: Rep[String] = column[String]("block_hash")

    /** Database column proposal_hash SqlType(varchar) */
    val proposalHash: Rep[String] = column[String]("proposal_hash")

    /** Database column yay_count SqlType(int4), Default(None) */
    val yayCount: Rep[Option[Int]] = column[Option[Int]]("yay_count", O.Default(None))

    /** Database column nay_count SqlType(int4), Default(None) */
    val nayCount: Rep[Option[Int]] = column[Option[Int]]("nay_count", O.Default(None))

    /** Database column pass_count SqlType(int4), Default(None) */
    val passCount: Rep[Option[Int]] = column[Option[Int]]("pass_count", O.Default(None))

    /** Database column yay_rolls SqlType(numeric), Default(None) */
    val yayRolls: Rep[Option[scala.math.BigDecimal]] =
      column[Option[scala.math.BigDecimal]]("yay_rolls", O.Default(None))

    /** Database column nay_rolls SqlType(numeric), Default(None) */
    val nayRolls: Rep[Option[scala.math.BigDecimal]] =
      column[Option[scala.math.BigDecimal]]("nay_rolls", O.Default(None))

    /** Database column pass_rolls SqlType(numeric), Default(None) */
    val passRolls: Rep[Option[scala.math.BigDecimal]] =
      column[Option[scala.math.BigDecimal]]("pass_rolls", O.Default(None))

    /** Database column total_rolls SqlType(numeric), Default(None) */
    val totalRolls: Rep[Option[scala.math.BigDecimal]] =
      column[Option[scala.math.BigDecimal]]("total_rolls", O.Default(None))

    /** Database column block_yay_count SqlType(int4), Default(None) */
    val blockYayCount: Rep[Option[Int]] = column[Option[Int]]("block_yay_count", O.Default(None))

    /** Database column block_nay_count SqlType(int4), Default(None) */
    val blockNayCount: Rep[Option[Int]] = column[Option[Int]]("block_nay_count", O.Default(None))

    /** Database column block_pass_count SqlType(int4), Default(None) */
    val blockPassCount: Rep[Option[Int]] = column[Option[Int]]("block_pass_count", O.Default(None))

    /** Database column block_yay_rolls SqlType(numeric), Default(None) */
    val blockYayRolls: Rep[Option[scala.math.BigDecimal]] =
      column[Option[scala.math.BigDecimal]]("block_yay_rolls", O.Default(None))

    /** Database column block_nay_rolls SqlType(numeric), Default(None) */
    val blockNayRolls: Rep[Option[scala.math.BigDecimal]] =
      column[Option[scala.math.BigDecimal]]("block_nay_rolls", O.Default(None))

    /** Database column block_pass_rolls SqlType(numeric), Default(None) */
    val blockPassRolls: Rep[Option[scala.math.BigDecimal]] =
      column[Option[scala.math.BigDecimal]]("block_pass_rolls", O.Default(None))

    /** Database column invalidated_asof SqlType(timestamp), Default(None) */
    val invalidatedAsof: Rep[Option[java.sql.Timestamp]] =
      column[Option[java.sql.Timestamp]]("invalidated_asof", O.Default(None))

    /** Database column fork_id SqlType(varchar) */
    val forkId: Rep[String] = column[String]("fork_id")

    /** Primary key of Governance (database name governance_pkey) */
    val pk = primaryKey("governance_pkey", (blockHash, proposalHash, votingPeriodKind, forkId))

    /** Index over (blockHash) (database name governance_block_hash_idx) */
    val index1 = index("governance_block_hash_idx", blockHash)

    /** Index over (proposalHash) (database name governance_proposal_hash_idx) */
    val index2 = index("governance_proposal_hash_idx", proposalHash)
  }

  /** Collection-like TableQuery object for table Governance */
  lazy val Governance = new TableQuery(tag => new Governance(tag))

  /** Entity class storing rows of table KnownAddresses
    *  @param address Database column address SqlType(varchar)
    *  @param alias Database column alias SqlType(varchar) */
  case class KnownAddressesRow(address: String, alias: String)

  /** GetResult implicit for fetching KnownAddressesRow objects using plain SQL queries */
  implicit def GetResultKnownAddressesRow(implicit e0: GR[String]): GR[KnownAddressesRow] = GR { prs =>
    import prs._
    KnownAddressesRow.tupled((<<[String], <<[String]))
  }

  /** Table description of table known_addresses. Objects of this class serve as prototypes for rows in queries. */
  class KnownAddresses(_tableTag: Tag)
      extends profile.api.Table[KnownAddressesRow](_tableTag, Some("tezos"), "known_addresses") {
    def * = (address, alias) <> (KnownAddressesRow.tupled, KnownAddressesRow.unapply)

    /** Maps whole row to an option. Useful for outer joins. */
    def ? =
      ((Rep.Some(address), Rep.Some(alias))).shaped.<>({ r =>
        import r._; _1.map(_ => KnownAddressesRow.tupled((_1.get, _2.get)))
      }, (_: Any) => throw new Exception("Inserting into ? projection not supported."))

    /** Database column address SqlType(varchar) */
    val address: Rep[String] = column[String]("address")

    /** Database column alias SqlType(varchar) */
    val alias: Rep[String] = column[String]("alias")
  }

  /** Collection-like TableQuery object for table KnownAddresses */
  lazy val KnownAddresses = new TableQuery(tag => new KnownAddresses(tag))

  /** Entity class storing rows of table Metadata
    *  @param address Database column address SqlType(text)
    *  @param rawMetadata Database column raw_metadata SqlType(text)
    *  @param name Database column name SqlType(text)
    *  @param description Database column description SqlType(text), Default(None)
    *  @param lastUpdated Database column last_updated SqlType(timestamp), Default(None) */
  case class MetadataRow(
      address: String,
      rawMetadata: String,
      name: String,
      description: Option[String] = None,
      lastUpdated: Option[java.sql.Timestamp] = None
  )

  /** GetResult implicit for fetching MetadataRow objects using plain SQL queries */
  implicit def GetResultMetadataRow(
      implicit e0: GR[String],
      e1: GR[Option[String]],
      e2: GR[Option[java.sql.Timestamp]]
  ): GR[MetadataRow] = GR { prs =>
    import prs._
    MetadataRow.tupled((<<[String], <<[String], <<[String], <<?[String], <<?[java.sql.Timestamp]))
  }

  /** Table description of table metadata. Objects of this class serve as prototypes for rows in queries. */
  class Metadata(_tableTag: Tag) extends profile.api.Table[MetadataRow](_tableTag, Some("tezos"), "metadata") {
    def * = (address, rawMetadata, name, description, lastUpdated) <> (MetadataRow.tupled, MetadataRow.unapply)

    /** Maps whole row to an option. Useful for outer joins. */
    def ? =
      ((Rep.Some(address), Rep.Some(rawMetadata), Rep.Some(name), description, lastUpdated)).shaped.<>({ r =>
        import r._; _1.map(_ => MetadataRow.tupled((_1.get, _2.get, _3.get, _4, _5)))
      }, (_: Any) => throw new Exception("Inserting into ? projection not supported."))

    /** Database column address SqlType(text) */
    val address: Rep[String] = column[String]("address")

    /** Database column raw_metadata SqlType(text) */
    val rawMetadata: Rep[String] = column[String]("raw_metadata")

    /** Database column name SqlType(text) */
    val name: Rep[String] = column[String]("name")

    /** Database column description SqlType(text), Default(None) */
    val description: Rep[Option[String]] = column[Option[String]]("description", O.Default(None))

    /** Database column last_updated SqlType(timestamp), Default(None) */
    val lastUpdated: Rep[Option[java.sql.Timestamp]] =
      column[Option[java.sql.Timestamp]]("last_updated", O.Default(None))

    /** Primary key of Metadata (database name metadata_pkey) */
    val pk = primaryKey("metadata_pkey", (address, name))
  }

  /** Collection-like TableQuery object for table Metadata */
  lazy val Metadata = new TableQuery(tag => new Metadata(tag))

  /** Entity class storing rows of table Nfts
    *  @param contractAddress Database column contract_address SqlType(text)
    *  @param opGroupHash Database column op_group_hash SqlType(text)
    *  @param blockLevel Database column block_level SqlType(int8)
    *  @param timestamp Database column timestamp SqlType(timestamp)
    *  @param contractName Database column contract_name SqlType(text)
    *  @param assetType Database column asset_type SqlType(text)
    *  @param assetLocation Database column asset_location SqlType(text)
    *  @param rawMetadata Database column raw_metadata SqlType(text) */
  case class NftsRow(
      contractAddress: String,
      opGroupHash: String,
      blockLevel: Long,
      timestamp: java.sql.Timestamp,
      contractName: String,
      assetType: String,
      assetLocation: String,
      rawMetadata: String
  )

  /** GetResult implicit for fetching NftsRow objects using plain SQL queries */
  implicit def GetResultNftsRow(implicit e0: GR[String], e1: GR[Long], e2: GR[java.sql.Timestamp]): GR[NftsRow] = GR {
    prs =>
      import prs._
      NftsRow.tupled(
        (<<[String], <<[String], <<[Long], <<[java.sql.Timestamp], <<[String], <<[String], <<[String], <<[String])
      )
  }

  /** Table description of table nfts. Objects of this class serve as prototypes for rows in queries. */
  class Nfts(_tableTag: Tag) extends profile.api.Table[NftsRow](_tableTag, Some("tezos"), "nfts") {
    def * =
      (contractAddress, opGroupHash, blockLevel, timestamp, contractName, assetType, assetLocation, rawMetadata) <> (NftsRow.tupled, NftsRow.unapply)

    /** Maps whole row to an option. Useful for outer joins. */
    def ? =
      (
        (
          Rep.Some(contractAddress),
          Rep.Some(opGroupHash),
          Rep.Some(blockLevel),
          Rep.Some(timestamp),
          Rep.Some(contractName),
          Rep.Some(assetType),
          Rep.Some(assetLocation),
          Rep.Some(rawMetadata)
        )
      ).shaped.<>(
        { r =>
          import r._; _1.map(_ => NftsRow.tupled((_1.get, _2.get, _3.get, _4.get, _5.get, _6.get, _7.get, _8.get)))
        },
        (_: Any) => throw new Exception("Inserting into ? projection not supported.")
      )

    /** Database column contract_address SqlType(text) */
    val contractAddress: Rep[String] = column[String]("contract_address")

    /** Database column op_group_hash SqlType(text) */
    val opGroupHash: Rep[String] = column[String]("op_group_hash")

    /** Database column block_level SqlType(int8) */
    val blockLevel: Rep[Long] = column[Long]("block_level")

    /** Database column timestamp SqlType(timestamp) */
    val timestamp: Rep[java.sql.Timestamp] = column[java.sql.Timestamp]("timestamp")

    /** Database column contract_name SqlType(text) */
    val contractName: Rep[String] = column[String]("contract_name")

    /** Database column asset_type SqlType(text) */
    val assetType: Rep[String] = column[String]("asset_type")

    /** Database column asset_location SqlType(text) */
    val assetLocation: Rep[String] = column[String]("asset_location")

    /** Database column raw_metadata SqlType(text) */
    val rawMetadata: Rep[String] = column[String]("raw_metadata")
  }

  /** Collection-like TableQuery object for table Nfts */
  lazy val Nfts = new TableQuery(tag => new Nfts(tag))

  /** Entity class storing rows of table OperationGroups
    *  @param protocol Database column protocol SqlType(varchar)
    *  @param chainId Database column chain_id SqlType(varchar), Default(None)
    *  @param hash Database column hash SqlType(varchar)
    *  @param branch Database column branch SqlType(varchar)
    *  @param signature Database column signature SqlType(varchar), Default(None)
    *  @param blockId Database column block_id SqlType(varchar)
    *  @param blockLevel Database column block_level SqlType(int8)
    *  @param invalidatedAsof Database column invalidated_asof SqlType(timestamp), Default(None)
    *  @param forkId Database column fork_id SqlType(varchar) */
  case class OperationGroupsRow(
      protocol: String,
      chainId: Option[String] = None,
      hash: String,
      branch: String,
      signature: Option[String] = None,
      blockId: String,
      blockLevel: Long,
      invalidatedAsof: Option[java.sql.Timestamp] = None,
      forkId: String
  )

  /** GetResult implicit for fetching OperationGroupsRow objects using plain SQL queries */
  implicit def GetResultOperationGroupsRow(
      implicit e0: GR[String],
      e1: GR[Option[String]],
      e2: GR[Long],
      e3: GR[Option[java.sql.Timestamp]]
  ): GR[OperationGroupsRow] = GR { prs =>
    import prs._
    OperationGroupsRow.tupled(
      (
        <<[String],
        <<?[String],
        <<[String],
        <<[String],
        <<?[String],
        <<[String],
        <<[Long],
        <<?[java.sql.Timestamp],
        <<[String]
      )
    )
  }

  /** Table description of table operation_groups. Objects of this class serve as prototypes for rows in queries. */
  class OperationGroups(_tableTag: Tag)
      extends profile.api.Table[OperationGroupsRow](_tableTag, Some("tezos"), "operation_groups") {
    def * =
      (protocol, chainId, hash, branch, signature, blockId, blockLevel, invalidatedAsof, forkId) <> (OperationGroupsRow.tupled, OperationGroupsRow.unapply)

    /** Maps whole row to an option. Useful for outer joins. */
    def ? =
      (
        (
          Rep.Some(protocol),
          chainId,
          Rep.Some(hash),
          Rep.Some(branch),
          signature,
          Rep.Some(blockId),
          Rep.Some(blockLevel),
          invalidatedAsof,
          Rep.Some(forkId)
        )
      ).shaped.<>(
        { r =>
          import r._;
          _1.map(_ => OperationGroupsRow.tupled((_1.get, _2, _3.get, _4.get, _5, _6.get, _7.get, _8, _9.get)))
        },
        (_: Any) => throw new Exception("Inserting into ? projection not supported.")
      )

    /** Database column protocol SqlType(varchar) */
    val protocol: Rep[String] = column[String]("protocol")

    /** Database column chain_id SqlType(varchar), Default(None) */
    val chainId: Rep[Option[String]] = column[Option[String]]("chain_id", O.Default(None))

    /** Database column hash SqlType(varchar) */
    val hash: Rep[String] = column[String]("hash")

    /** Database column branch SqlType(varchar) */
    val branch: Rep[String] = column[String]("branch")

    /** Database column signature SqlType(varchar), Default(None) */
    val signature: Rep[Option[String]] = column[Option[String]]("signature", O.Default(None))

    /** Database column block_id SqlType(varchar) */
    val blockId: Rep[String] = column[String]("block_id")

    /** Database column block_level SqlType(int8) */
    val blockLevel: Rep[Long] = column[Long]("block_level")

    /** Database column invalidated_asof SqlType(timestamp), Default(None) */
    val invalidatedAsof: Rep[Option[java.sql.Timestamp]] =
      column[Option[java.sql.Timestamp]]("invalidated_asof", O.Default(None))

    /** Database column fork_id SqlType(varchar) */
    val forkId: Rep[String] = column[String]("fork_id")

    /** Primary key of OperationGroups (database name operation_groups_pkey) */
    val pk = primaryKey("operation_groups_pkey", (blockId, hash, forkId))

    /** Foreign key referencing Blocks (database name block) */
    lazy val blocksFk = foreignKey("block", (blockId, forkId), Blocks)(
      r => (r.hash, r.forkId),
      onUpdate = ForeignKeyAction.NoAction,
      onDelete = ForeignKeyAction.NoAction
    )

    /** Index over (blockId) (database name fki_block) */
    val index1 = index("fki_block", blockId)

    /** Index over (blockLevel) (database name ix_operation_groups_block_level) */
    val index2 = index("ix_operation_groups_block_level", blockLevel)
  }

  /** Collection-like TableQuery object for table OperationGroups */
  lazy val OperationGroups = new TableQuery(tag => new OperationGroups(tag))

  /** Entity class storing rows of table Operations
    *  @param branch Database column branch SqlType(varchar), Default(None)
    *  @param numberOfSlots Database column number_of_slots SqlType(int4), Default(None)
    *  @param cycle Database column cycle SqlType(int4), Default(None)
    *  @param operationId Database column operation_id SqlType(serial), AutoInc
    *  @param operationGroupHash Database column operation_group_hash SqlType(varchar)
    *  @param kind Database column kind SqlType(varchar)
    *  @param level Database column level SqlType(int8), Default(None)
    *  @param delegate Database column delegate SqlType(varchar), Default(None)
    *  @param slots Database column slots SqlType(varchar), Default(None)
    *  @param nonce Database column nonce SqlType(varchar), Default(None)
    *  @param pkh Database column pkh SqlType(varchar), Default(None)
    *  @param secret Database column secret SqlType(varchar), Default(None)
    *  @param source Database column source SqlType(varchar), Default(None)
    *  @param fee Database column fee SqlType(numeric), Default(None)
    *  @param counter Database column counter SqlType(numeric), Default(None)
    *  @param gasLimit Database column gas_limit SqlType(numeric), Default(None)
    *  @param storageLimit Database column storage_limit SqlType(numeric), Default(None)
    *  @param publicKey Database column public_key SqlType(varchar), Default(None)
    *  @param amount Database column amount SqlType(numeric), Default(None)
    *  @param destination Database column destination SqlType(varchar), Default(None)
    *  @param parameters Database column parameters SqlType(varchar), Default(None)
    *  @param parametersEntrypoints Database column parameters_entrypoints SqlType(varchar), Default(None)
    *  @param parametersMicheline Database column parameters_micheline SqlType(varchar), Default(None)
    *  @param managerPubkey Database column manager_pubkey SqlType(varchar), Default(None)
    *  @param balance Database column balance SqlType(numeric), Default(None)
    *  @param proposal Database column proposal SqlType(varchar), Default(None)
    *  @param spendable Database column spendable SqlType(bool), Default(None)
    *  @param delegatable Database column delegatable SqlType(bool), Default(None)
    *  @param script Database column script SqlType(varchar), Default(None)
    *  @param storage Database column storage SqlType(varchar), Default(None)
    *  @param storageMicheline Database column storage_micheline SqlType(varchar), Default(None)
    *  @param status Database column status SqlType(varchar), Default(None)
    *  @param consumedGas Database column consumed_gas SqlType(numeric), Default(None)
    *  @param storageSize Database column storage_size SqlType(numeric), Default(None)
    *  @param paidStorageSizeDiff Database column paid_storage_size_diff SqlType(numeric), Default(None)
    *  @param originatedContracts Database column originated_contracts SqlType(varchar), Default(None)
    *  @param blockHash Database column block_hash SqlType(varchar)
    *  @param blockLevel Database column block_level SqlType(int8)
    *  @param ballot Database column ballot SqlType(varchar), Default(None)
    *  @param internal Database column internal SqlType(bool)
    *  @param period Database column period SqlType(int4), Default(None)
    *  @param ballotPeriod Database column ballot_period SqlType(int4), Default(None)
    *  @param timestamp Database column timestamp SqlType(timestamp)
    *  @param errors Database column errors SqlType(varchar), Default(None)
    *  @param utcYear Database column utc_year SqlType(int4)
    *  @param utcMonth Database column utc_month SqlType(int4)
    *  @param utcDay Database column utc_day SqlType(int4)
    *  @param utcTime Database column utc_time SqlType(varchar)
    *  @param invalidatedAsof Database column invalidated_asof SqlType(timestamp), Default(None)
    *  @param forkId Database column fork_id SqlType(varchar) */
  case class OperationsRow(
      branch: Option[String] = None,
      numberOfSlots: Option[Int] = None,
      cycle: Option[Int] = None,
      operationId: Int,
      operationGroupHash: String,
      kind: String,
      level: Option[Long] = None,
      delegate: Option[String] = None,
      slots: Option[String] = None,
      nonce: Option[String] = None,
      pkh: Option[String] = None,
      secret: Option[String] = None,
      source: Option[String] = None,
      fee: Option[scala.math.BigDecimal] = None,
      counter: Option[scala.math.BigDecimal] = None,
      gasLimit: Option[scala.math.BigDecimal] = None,
      storageLimit: Option[scala.math.BigDecimal] = None,
      publicKey: Option[String] = None,
      amount: Option[scala.math.BigDecimal] = None,
      destination: Option[String] = None,
      parameters: Option[String] = None,
      parametersEntrypoints: Option[String] = None,
      parametersMicheline: Option[String] = None,
      managerPubkey: Option[String] = None,
      balance: Option[scala.math.BigDecimal] = None,
      proposal: Option[String] = None,
      spendable: Option[Boolean] = None,
      delegatable: Option[Boolean] = None,
      script: Option[String] = None,
      storage: Option[String] = None,
      storageMicheline: Option[String] = None,
      status: Option[String] = None,
      consumedGas: Option[scala.math.BigDecimal] = None,
      storageSize: Option[scala.math.BigDecimal] = None,
      paidStorageSizeDiff: Option[scala.math.BigDecimal] = None,
      originatedContracts: Option[String] = None,
      blockHash: String,
      blockLevel: Long,
      ballot: Option[String] = None,
      internal: Boolean,
      period: Option[Int] = None,
      ballotPeriod: Option[Int] = None,
      timestamp: java.sql.Timestamp,
      errors: Option[String] = None,
      utcYear: Int,
      utcMonth: Int,
      utcDay: Int,
      utcTime: String,
      invalidatedAsof: Option[java.sql.Timestamp] = None,
      forkId: String
  )

  /** GetResult implicit for fetching OperationsRow objects using plain SQL queries */
  implicit def GetResultOperationsRow(
      implicit e0: GR[Option[String]],
      e1: GR[Option[Int]],
      e2: GR[Int],
      e3: GR[String],
      e4: GR[Option[Long]],
      e5: GR[Option[scala.math.BigDecimal]],
      e6: GR[Option[Boolean]],
      e7: GR[Long],
      e8: GR[Boolean],
      e9: GR[java.sql.Timestamp],
      e10: GR[Option[java.sql.Timestamp]]
  ): GR[OperationsRow] = GR { prs =>
    import prs._
    OperationsRow(
      <<?[String],
      <<?[Int],
      <<?[Int],
      <<[Int],
      <<[String],
      <<[String],
      <<?[Long],
      <<?[String],
      <<?[String],
      <<?[String],
      <<?[String],
      <<?[String],
      <<?[String],
      <<?[scala.math.BigDecimal],
      <<?[scala.math.BigDecimal],
      <<?[scala.math.BigDecimal],
      <<?[scala.math.BigDecimal],
      <<?[String],
      <<?[scala.math.BigDecimal],
      <<?[String],
      <<?[String],
      <<?[String],
      <<?[String],
      <<?[String],
      <<?[scala.math.BigDecimal],
      <<?[String],
      <<?[Boolean],
      <<?[Boolean],
      <<?[String],
      <<?[String],
      <<?[String],
      <<?[String],
      <<?[scala.math.BigDecimal],
      <<?[scala.math.BigDecimal],
      <<?[scala.math.BigDecimal],
      <<?[String],
      <<[String],
      <<[Long],
      <<?[String],
      <<[Boolean],
      <<?[Int],
      <<?[Int],
      <<[java.sql.Timestamp],
      <<?[String],
      <<[Int],
      <<[Int],
      <<[Int],
      <<[String],
      <<?[java.sql.Timestamp],
      <<[String]
    )
  }

  /** Table description of table operations. Objects of this class serve as prototypes for rows in queries. */
  class Operations(_tableTag: Tag) extends profile.api.Table[OperationsRow](_tableTag, Some("tezos"), "operations") {
    def * =
      (branch :: numberOfSlots :: cycle :: operationId :: operationGroupHash :: kind :: level :: delegate :: slots :: nonce :: pkh :: secret :: source :: fee :: counter :: gasLimit :: storageLimit :: publicKey :: amount :: destination :: parameters :: parametersEntrypoints :: parametersMicheline :: managerPubkey :: balance :: proposal :: spendable :: delegatable :: script :: storage :: storageMicheline :: status :: consumedGas :: storageSize :: paidStorageSizeDiff :: originatedContracts :: blockHash :: blockLevel :: ballot :: internal :: period :: ballotPeriod :: timestamp :: errors :: utcYear :: utcMonth :: utcDay :: utcTime :: invalidatedAsof :: forkId :: HNil)
        .mapTo[OperationsRow]

    /** Maps whole row to an option. Useful for outer joins. */
    def ? =
      (branch :: numberOfSlots :: cycle :: Rep.Some(operationId) :: Rep.Some(operationGroupHash) :: Rep.Some(kind) :: level :: delegate :: slots :: nonce :: pkh :: secret :: source :: fee :: counter :: gasLimit :: storageLimit :: publicKey :: amount :: destination :: parameters :: parametersEntrypoints :: parametersMicheline :: managerPubkey :: balance :: proposal :: spendable :: delegatable :: script :: storage :: storageMicheline :: status :: consumedGas :: storageSize :: paidStorageSizeDiff :: originatedContracts :: Rep
            .Some(blockHash) :: Rep.Some(blockLevel) :: ballot :: Rep.Some(internal) :: period :: ballotPeriod :: Rep
            .Some(timestamp) :: errors :: Rep.Some(utcYear) :: Rep.Some(utcMonth) :: Rep.Some(utcDay) :: Rep.Some(
            utcTime
          ) :: invalidatedAsof :: Rep.Some(forkId) :: HNil).shaped.<>(
        r =>
          OperationsRow(
            r(0).asInstanceOf[Option[String]],
            r(1).asInstanceOf[Option[Int]],
            r(2).asInstanceOf[Option[Int]],
            r(3).asInstanceOf[Option[Int]].get,
            r(4).asInstanceOf[Option[String]].get,
            r(5).asInstanceOf[Option[String]].get,
            r(6).asInstanceOf[Option[Long]],
            r(7).asInstanceOf[Option[String]],
            r(8).asInstanceOf[Option[String]],
            r(9).asInstanceOf[Option[String]],
            r(10).asInstanceOf[Option[String]],
            r(11).asInstanceOf[Option[String]],
            r(12).asInstanceOf[Option[String]],
            r(13).asInstanceOf[Option[scala.math.BigDecimal]],
            r(14).asInstanceOf[Option[scala.math.BigDecimal]],
            r(15).asInstanceOf[Option[scala.math.BigDecimal]],
            r(16).asInstanceOf[Option[scala.math.BigDecimal]],
            r(17).asInstanceOf[Option[String]],
            r(18).asInstanceOf[Option[scala.math.BigDecimal]],
            r(19).asInstanceOf[Option[String]],
            r(20).asInstanceOf[Option[String]],
            r(21).asInstanceOf[Option[String]],
            r(22).asInstanceOf[Option[String]],
            r(23).asInstanceOf[Option[String]],
            r(24).asInstanceOf[Option[scala.math.BigDecimal]],
            r(25).asInstanceOf[Option[String]],
            r(26).asInstanceOf[Option[Boolean]],
            r(27).asInstanceOf[Option[Boolean]],
            r(28).asInstanceOf[Option[String]],
            r(29).asInstanceOf[Option[String]],
            r(30).asInstanceOf[Option[String]],
            r(31).asInstanceOf[Option[String]],
            r(32).asInstanceOf[Option[scala.math.BigDecimal]],
            r(33).asInstanceOf[Option[scala.math.BigDecimal]],
            r(34).asInstanceOf[Option[scala.math.BigDecimal]],
            r(35).asInstanceOf[Option[String]],
            r(36).asInstanceOf[Option[String]].get,
            r(37).asInstanceOf[Option[Long]].get,
            r(38).asInstanceOf[Option[String]],
            r(39).asInstanceOf[Option[Boolean]].get,
            r(40).asInstanceOf[Option[Int]],
            r(41).asInstanceOf[Option[Int]],
            r(42).asInstanceOf[Option[java.sql.Timestamp]].get,
            r(43).asInstanceOf[Option[String]],
            r(44).asInstanceOf[Option[Int]].get,
            r(45).asInstanceOf[Option[Int]].get,
            r(46).asInstanceOf[Option[Int]].get,
            r(47).asInstanceOf[Option[String]].get,
            r(48).asInstanceOf[Option[java.sql.Timestamp]],
            r(49).asInstanceOf[Option[String]].get
          ),
        (_: Any) => throw new Exception("Inserting into ? projection not supported.")
      )

    /** Database column branch SqlType(varchar), Default(None) */
    val branch: Rep[Option[String]] = column[Option[String]]("branch", O.Default(None))

    /** Database column number_of_slots SqlType(int4), Default(None) */
    val numberOfSlots: Rep[Option[Int]] = column[Option[Int]]("number_of_slots", O.Default(None))

    /** Database column cycle SqlType(int4), Default(None) */
    val cycle: Rep[Option[Int]] = column[Option[Int]]("cycle", O.Default(None))

    /** Database column operation_id SqlType(serial), AutoInc */
    val operationId: Rep[Int] = column[Int]("operation_id", O.AutoInc)

    /** Database column operation_group_hash SqlType(varchar) */
    val operationGroupHash: Rep[String] = column[String]("operation_group_hash")

    /** Database column kind SqlType(varchar) */
    val kind: Rep[String] = column[String]("kind")

    /** Database column level SqlType(int8), Default(None) */
    val level: Rep[Option[Long]] = column[Option[Long]]("level", O.Default(None))

    /** Database column delegate SqlType(varchar), Default(None) */
    val delegate: Rep[Option[String]] = column[Option[String]]("delegate", O.Default(None))

    /** Database column slots SqlType(varchar), Default(None) */
    val slots: Rep[Option[String]] = column[Option[String]]("slots", O.Default(None))

    /** Database column nonce SqlType(varchar), Default(None) */
    val nonce: Rep[Option[String]] = column[Option[String]]("nonce", O.Default(None))

    /** Database column pkh SqlType(varchar), Default(None) */
    val pkh: Rep[Option[String]] = column[Option[String]]("pkh", O.Default(None))

    /** Database column secret SqlType(varchar), Default(None) */
    val secret: Rep[Option[String]] = column[Option[String]]("secret", O.Default(None))

    /** Database column source SqlType(varchar), Default(None) */
    val source: Rep[Option[String]] = column[Option[String]]("source", O.Default(None))

    /** Database column fee SqlType(numeric), Default(None) */
    val fee: Rep[Option[scala.math.BigDecimal]] = column[Option[scala.math.BigDecimal]]("fee", O.Default(None))

    /** Database column counter SqlType(numeric), Default(None) */
    val counter: Rep[Option[scala.math.BigDecimal]] = column[Option[scala.math.BigDecimal]]("counter", O.Default(None))

    /** Database column gas_limit SqlType(numeric), Default(None) */
    val gasLimit: Rep[Option[scala.math.BigDecimal]] =
      column[Option[scala.math.BigDecimal]]("gas_limit", O.Default(None))

    /** Database column storage_limit SqlType(numeric), Default(None) */
    val storageLimit: Rep[Option[scala.math.BigDecimal]] =
      column[Option[scala.math.BigDecimal]]("storage_limit", O.Default(None))

    /** Database column public_key SqlType(varchar), Default(None) */
    val publicKey: Rep[Option[String]] = column[Option[String]]("public_key", O.Default(None))

    /** Database column amount SqlType(numeric), Default(None) */
    val amount: Rep[Option[scala.math.BigDecimal]] = column[Option[scala.math.BigDecimal]]("amount", O.Default(None))

    /** Database column destination SqlType(varchar), Default(None) */
    val destination: Rep[Option[String]] = column[Option[String]]("destination", O.Default(None))

    /** Database column parameters SqlType(varchar), Default(None) */
    val parameters: Rep[Option[String]] = column[Option[String]]("parameters", O.Default(None))

    /** Database column parameters_entrypoints SqlType(varchar), Default(None) */
    val parametersEntrypoints: Rep[Option[String]] = column[Option[String]]("parameters_entrypoints", O.Default(None))

    /** Database column parameters_micheline SqlType(varchar), Default(None) */
    val parametersMicheline: Rep[Option[String]] = column[Option[String]]("parameters_micheline", O.Default(None))

    /** Database column manager_pubkey SqlType(varchar), Default(None) */
    val managerPubkey: Rep[Option[String]] = column[Option[String]]("manager_pubkey", O.Default(None))

    /** Database column balance SqlType(numeric), Default(None) */
    val balance: Rep[Option[scala.math.BigDecimal]] = column[Option[scala.math.BigDecimal]]("balance", O.Default(None))

    /** Database column proposal SqlType(varchar), Default(None) */
    val proposal: Rep[Option[String]] = column[Option[String]]("proposal", O.Default(None))

    /** Database column spendable SqlType(bool), Default(None) */
    val spendable: Rep[Option[Boolean]] = column[Option[Boolean]]("spendable", O.Default(None))

    /** Database column delegatable SqlType(bool), Default(None) */
    val delegatable: Rep[Option[Boolean]] = column[Option[Boolean]]("delegatable", O.Default(None))

    /** Database column script SqlType(varchar), Default(None) */
    val script: Rep[Option[String]] = column[Option[String]]("script", O.Default(None))

    /** Database column storage SqlType(varchar), Default(None) */
    val storage: Rep[Option[String]] = column[Option[String]]("storage", O.Default(None))

    /** Database column storage_micheline SqlType(varchar), Default(None) */
    val storageMicheline: Rep[Option[String]] = column[Option[String]]("storage_micheline", O.Default(None))

    /** Database column status SqlType(varchar), Default(None) */
    val status: Rep[Option[String]] = column[Option[String]]("status", O.Default(None))

    /** Database column consumed_gas SqlType(numeric), Default(None) */
    val consumedGas: Rep[Option[scala.math.BigDecimal]] =
      column[Option[scala.math.BigDecimal]]("consumed_gas", O.Default(None))

    /** Database column storage_size SqlType(numeric), Default(None) */
    val storageSize: Rep[Option[scala.math.BigDecimal]] =
      column[Option[scala.math.BigDecimal]]("storage_size", O.Default(None))

    /** Database column paid_storage_size_diff SqlType(numeric), Default(None) */
    val paidStorageSizeDiff: Rep[Option[scala.math.BigDecimal]] =
      column[Option[scala.math.BigDecimal]]("paid_storage_size_diff", O.Default(None))

    /** Database column originated_contracts SqlType(varchar), Default(None) */
    val originatedContracts: Rep[Option[String]] = column[Option[String]]("originated_contracts", O.Default(None))

    /** Database column block_hash SqlType(varchar) */
    val blockHash: Rep[String] = column[String]("block_hash")

    /** Database column block_level SqlType(int8) */
    val blockLevel: Rep[Long] = column[Long]("block_level")

    /** Database column ballot SqlType(varchar), Default(None) */
    val ballot: Rep[Option[String]] = column[Option[String]]("ballot", O.Default(None))

    /** Database column internal SqlType(bool) */
    val internal: Rep[Boolean] = column[Boolean]("internal")

    /** Database column period SqlType(int4), Default(None) */
    val period: Rep[Option[Int]] = column[Option[Int]]("period", O.Default(None))

    /** Database column ballot_period SqlType(int4), Default(None) */
    val ballotPeriod: Rep[Option[Int]] = column[Option[Int]]("ballot_period", O.Default(None))

    /** Database column timestamp SqlType(timestamp) */
    val timestamp: Rep[java.sql.Timestamp] = column[java.sql.Timestamp]("timestamp")

    /** Database column errors SqlType(varchar), Default(None) */
    val errors: Rep[Option[String]] = column[Option[String]]("errors", O.Default(None))

    /** Database column utc_year SqlType(int4) */
    val utcYear: Rep[Int] = column[Int]("utc_year")

    /** Database column utc_month SqlType(int4) */
    val utcMonth: Rep[Int] = column[Int]("utc_month")

    /** Database column utc_day SqlType(int4) */
    val utcDay: Rep[Int] = column[Int]("utc_day")

    /** Database column utc_time SqlType(varchar) */
    val utcTime: Rep[String] = column[String]("utc_time")

    /** Database column invalidated_asof SqlType(timestamp), Default(None) */
    val invalidatedAsof: Rep[Option[java.sql.Timestamp]] =
      column[Option[java.sql.Timestamp]]("invalidated_asof", O.Default(None))

    /** Database column fork_id SqlType(varchar) */
    val forkId: Rep[String] = column[String]("fork_id")

    /** Primary key of Operations (database name operations_pkey) */
    val pk = primaryKey("operations_pkey", operationId :: forkId :: HNil)

    /** Foreign key referencing Blocks (database name fk_blockhashes) */
    lazy val blocksFk = foreignKey("fk_blockhashes", blockHash :: forkId :: HNil, Blocks)(
      r => r.hash :: r.forkId :: HNil,
      onUpdate = ForeignKeyAction.NoAction,
      onDelete = ForeignKeyAction.NoAction
    )

    /** Foreign key referencing OperationGroups (database name fk_opgroups) */
    lazy val operationGroupsFk =
      foreignKey("fk_opgroups", operationGroupHash :: blockHash :: forkId :: HNil, OperationGroups)(
        r => r.hash :: r.blockId :: r.forkId :: HNil,
        onUpdate = ForeignKeyAction.NoAction,
        onDelete = ForeignKeyAction.NoAction
      )

    /** Index over (blockHash) (database name fki_fk_blockhashes) */
    val index1 = index("fki_fk_blockhashes", blockHash :: HNil)

    /** Index over (managerPubkey) (database name ix_manager_pubkey) */
    val index2 = index("ix_manager_pubkey", managerPubkey :: HNil)

    /** Index over (operationGroupHash) (database name ix_operation_group_hash) */
    val index3 = index("ix_operation_group_hash", operationGroupHash :: HNil)

    /** Index over (blockLevel) (database name ix_operations_block_level) */
    val index4 = index("ix_operations_block_level", blockLevel :: HNil)

    /** Index over (cycle) (database name ix_operations_cycle) */
    val index5 = index("ix_operations_cycle", cycle :: HNil)

    /** Index over (delegate) (database name ix_operations_delegate) */
    val index6 = index("ix_operations_delegate", delegate :: HNil)

    /** Index over (destination) (database name ix_operations_destination) */
    val index7 = index("ix_operations_destination", destination :: HNil)

    /** Index over (kind) (database name ix_operations_kind) */
    val index8 = index("ix_operations_kind", kind :: HNil)

    /** Index over (source) (database name ix_operations_source) */
    val index9 = index("ix_operations_source", source :: HNil)

    /** Index over (timestamp) (database name ix_operations_timestamp) */
    val index10 = index("ix_operations_timestamp", timestamp :: HNil)

    /** Index over (originatedContracts) (database name ix_originated_contracts) */
    val index11 = index("ix_originated_contracts", originatedContracts :: HNil)
  }

  /** Collection-like TableQuery object for table Operations */
  lazy val Operations = new TableQuery(tag => new Operations(tag))

  /** Entity class storing rows of table OriginatedAccountMaps
    *  @param bigMapId Database column big_map_id SqlType(numeric)
    *  @param accountId Database column account_id SqlType(varchar) */
  case class OriginatedAccountMapsRow(bigMapId: scala.math.BigDecimal, accountId: String)

  /** GetResult implicit for fetching OriginatedAccountMapsRow objects using plain SQL queries */
  implicit def GetResultOriginatedAccountMapsRow(
      implicit e0: GR[scala.math.BigDecimal],
      e1: GR[String]
  ): GR[OriginatedAccountMapsRow] = GR { prs =>
    import prs._
    OriginatedAccountMapsRow.tupled((<<[scala.math.BigDecimal], <<[String]))
  }

  /** Table description of table originated_account_maps. Objects of this class serve as prototypes for rows in queries. */
  class OriginatedAccountMaps(_tableTag: Tag)
      extends profile.api.Table[OriginatedAccountMapsRow](_tableTag, Some("tezos"), "originated_account_maps") {
    def * = (bigMapId, accountId) <> (OriginatedAccountMapsRow.tupled, OriginatedAccountMapsRow.unapply)

    /** Maps whole row to an option. Useful for outer joins. */
    def ? =
      ((Rep.Some(bigMapId), Rep.Some(accountId))).shaped.<>({ r =>
        import r._; _1.map(_ => OriginatedAccountMapsRow.tupled((_1.get, _2.get)))
      }, (_: Any) => throw new Exception("Inserting into ? projection not supported."))

    /** Database column big_map_id SqlType(numeric) */
    val bigMapId: Rep[scala.math.BigDecimal] = column[scala.math.BigDecimal]("big_map_id")

    /** Database column account_id SqlType(varchar) */
    val accountId: Rep[String] = column[String]("account_id")

    /** Primary key of OriginatedAccountMaps (database name originated_account_maps_pkey) */
    val pk = primaryKey("originated_account_maps_pkey", (bigMapId, accountId))

    /** Index over (accountId) (database name accounts_maps_idx) */
    val index1 = index("accounts_maps_idx", accountId)
  }

  /** Collection-like TableQuery object for table OriginatedAccountMaps */
  lazy val OriginatedAccountMaps = new TableQuery(tag => new OriginatedAccountMaps(tag))

  /** Entity class storing rows of table ProcessedChainEvents
    *  @param eventLevel Database column event_level SqlType(int8)
    *  @param eventType Database column event_type SqlType(varchar) */
  case class ProcessedChainEventsRow(eventLevel: Long, eventType: String)

  /** GetResult implicit for fetching ProcessedChainEventsRow objects using plain SQL queries */
  implicit def GetResultProcessedChainEventsRow(implicit e0: GR[Long], e1: GR[String]): GR[ProcessedChainEventsRow] =
    GR { prs =>
      import prs._
      ProcessedChainEventsRow.tupled((<<[Long], <<[String]))
    }

  /** Table description of table processed_chain_events. Objects of this class serve as prototypes for rows in queries. */
  class ProcessedChainEvents(_tableTag: Tag)
      extends profile.api.Table[ProcessedChainEventsRow](_tableTag, Some("tezos"), "processed_chain_events") {
    def * = (eventLevel, eventType) <> (ProcessedChainEventsRow.tupled, ProcessedChainEventsRow.unapply)

    /** Maps whole row to an option. Useful for outer joins. */
    def ? =
      ((Rep.Some(eventLevel), Rep.Some(eventType))).shaped.<>({ r =>
        import r._; _1.map(_ => ProcessedChainEventsRow.tupled((_1.get, _2.get)))
      }, (_: Any) => throw new Exception("Inserting into ? projection not supported."))

    /** Database column event_level SqlType(int8) */
    val eventLevel: Rep[Long] = column[Long]("event_level")

    /** Database column event_type SqlType(varchar) */
    val eventType: Rep[String] = column[String]("event_type")

    /** Primary key of ProcessedChainEvents (database name processed_chain_events_pkey) */
    val pk = primaryKey("processed_chain_events_pkey", (eventLevel, eventType))
  }

  /** Collection-like TableQuery object for table ProcessedChainEvents */
  lazy val ProcessedChainEvents = new TableQuery(tag => new ProcessedChainEvents(tag))

  /** Entity class storing rows of table RegisteredTokens
    *  @param name Database column name SqlType(text)
<<<<<<< HEAD
    *  @param symbol Database column symbol SqlType(text)
    *  @param decimals Database column decimals SqlType(int4)
    *  @param interfaces Database column interfaces SqlType(text)
    *  @param address Database column address SqlType(text)
    *  @param tokenIndex Database column token_index SqlType(int4), Default(None)
    *  @param balanceMap Database column balance_map SqlType(int4)
    *  @param balanceKeyType Database column balance_key_type SqlType(text)
    *  @param balancePath Database column balance_path SqlType(text)
    *  @param markets Database column markets SqlType(text)
    *  @param farms Database column farms SqlType(text) */
  case class RegisteredTokensRow(
      name: String,
      symbol: String,
      decimals: Int,
      interfaces: String,
      address: String,
      tokenIndex: Option[Int] = None,
      balanceMap: Int,
      balanceKeyType: String,
      balancePath: String,
      markets: String,
      farms: String
=======
    *  @param contractType Database column contract_type SqlType(text)
    *  @param accountId Database column account_id SqlType(text)
    *  @param scale Database column scale SqlType(int4)
    *  @param interfaces Database column interfaces SqlType(text)
    *  @param isTzip16 Database column is_tzip16 SqlType(bool)
    *  @param isNft Database column is_nft SqlType(bool)
    *  @param metadataType Database column metadata_type SqlType(text)
    *  @param metadataBigMapId Database column metadata_big_map_id SqlType(int4)
    *  @param metadataBigMapType Database column metadata_big_map_type SqlType(text)
    *  @param metadataPath Database column metadata_path SqlType(text) */
  case class RegisteredTokensRow(
      id: Int,
      name: String,
      contractType: String,
      accountId: String,
      scale: Int,
      interfaces: String,
      isTzip16: Boolean,
      isNft: Boolean,
      metadataType: String,
      metadataBigMapId: Int,
      metadataBigMapType: String,
      metadataPath: String
>>>>>>> 70409796
  )

  /** GetResult implicit for fetching RegisteredTokensRow objects using plain SQL queries */
  implicit def GetResultRegisteredTokensRow(
<<<<<<< HEAD
      implicit e0: GR[String],
      e1: GR[Int],
      e2: GR[Option[Int]]
=======
      implicit e0: GR[Int],
      e1: GR[String],
      e2: GR[Boolean]
>>>>>>> 70409796
  ): GR[RegisteredTokensRow] = GR { prs =>
    import prs._
    RegisteredTokensRow.tupled(
      (
<<<<<<< HEAD
        <<[String],
        <<[String],
        <<[Int],
        <<[String],
        <<[String],
        <<?[Int],
        <<[Int],
        <<[String],
        <<[String],
=======
        <<[Int],
        <<[String],
        <<[String],
        <<[String],
        <<[Int],
        <<[String],
        <<[Boolean],
        <<[Boolean],
        <<[String],
        <<[Int],
>>>>>>> 70409796
        <<[String],
        <<[String]
      )
    )
  }

  /** Table description of table registered_tokens. Objects of this class serve as prototypes for rows in queries. */
  class RegisteredTokens(_tableTag: Tag)
      extends profile.api.Table[RegisteredTokensRow](_tableTag, Some("tezos"), "registered_tokens") {
    def * =
<<<<<<< HEAD
      (name, symbol, decimals, interfaces, address, tokenIndex, balanceMap, balanceKeyType, balancePath, markets, farms) <> (RegisteredTokensRow.tupled, RegisteredTokensRow.unapply)
=======
      (
        id,
        name,
        contractType,
        accountId,
        scale,
        interfaces,
        isTzip16,
        isNft,
        metadataType,
        metadataBigMapId,
        metadataBigMapType,
        metadataPath
      ) <> (RegisteredTokensRow.tupled, RegisteredTokensRow.unapply)
>>>>>>> 70409796

    /** Maps whole row to an option. Useful for outer joins. */
    def ? =
      (
        (
<<<<<<< HEAD
          Rep.Some(name),
          Rep.Some(symbol),
          Rep.Some(decimals),
          Rep.Some(interfaces),
          Rep.Some(address),
          tokenIndex,
          Rep.Some(balanceMap),
          Rep.Some(balanceKeyType),
          Rep.Some(balancePath),
          Rep.Some(markets),
          Rep.Some(farms)
=======
          Rep.Some(id),
          Rep.Some(name),
          Rep.Some(contractType),
          Rep.Some(accountId),
          Rep.Some(scale),
          Rep.Some(interfaces),
          Rep.Some(isTzip16),
          Rep.Some(isNft),
          Rep.Some(metadataType),
          Rep.Some(metadataBigMapId),
          Rep.Some(metadataBigMapType),
          Rep.Some(metadataPath)
>>>>>>> 70409796
        )
      ).shaped.<>(
        { r =>
          import r._;
          _1.map(
            _ =>
<<<<<<< HEAD
              RegisteredTokensRow
                .tupled((_1.get, _2.get, _3.get, _4.get, _5.get, _6, _7.get, _8.get, _9.get, _10.get, _11.get))
=======
              RegisteredTokensRow.tupled(
                (_1.get, _2.get, _3.get, _4.get, _5.get, _6.get, _7.get, _8.get, _9.get, _10.get, _11.get, _12.get)
              )
>>>>>>> 70409796
          )
        },
        (_: Any) => throw new Exception("Inserting into ? projection not supported.")
      )

    /** Database column name SqlType(text) */
    val name: Rep[String] = column[String]("name")

    /** Database column symbol SqlType(text) */
    val symbol: Rep[String] = column[String]("symbol")

    /** Database column decimals SqlType(int4) */
    val decimals: Rep[Int] = column[Int]("decimals")

    /** Database column interfaces SqlType(text) */
    val interfaces: Rep[String] = column[String]("interfaces")

    /** Database column address SqlType(text) */
    val address: Rep[String] = column[String]("address")

    /** Database column token_index SqlType(int4), Default(None) */
    val tokenIndex: Rep[Option[Int]] = column[Option[Int]]("token_index", O.Default(None))

<<<<<<< HEAD
    /** Database column balance_map SqlType(int4) */
    val balanceMap: Rep[Int] = column[Int]("balance_map")

    /** Database column balance_key_type SqlType(text) */
    val balanceKeyType: Rep[String] = column[String]("balance_key_type")

    /** Database column balance_path SqlType(text) */
    val balancePath: Rep[String] = column[String]("balance_path")

    /** Database column markets SqlType(text) */
    val markets: Rep[String] = column[String]("markets")

    /** Database column farms SqlType(text) */
    val farms: Rep[String] = column[String]("farms")
=======
    /** Database column scale SqlType(int4) */
    val scale: Rep[Int] = column[Int]("scale")

    /** Database column interfaces SqlType(text) */
    val interfaces: Rep[String] = column[String]("interfaces")

    /** Database column is_tzip16 SqlType(bool) */
    val isTzip16: Rep[Boolean] = column[Boolean]("is_tzip16")

    /** Database column is_nft SqlType(bool) */
    val isNft: Rep[Boolean] = column[Boolean]("is_nft")

    /** Database column metadata_type SqlType(text) */
    val metadataType: Rep[String] = column[String]("metadata_type")

    /** Database column metadata_big_map_id SqlType(int4) */
    val metadataBigMapId: Rep[Int] = column[Int]("metadata_big_map_id")

    /** Database column metadata_big_map_type SqlType(text) */
    val metadataBigMapType: Rep[String] = column[String]("metadata_big_map_type")

    /** Database column metadata_path SqlType(text) */
    val metadataPath: Rep[String] = column[String]("metadata_path")
>>>>>>> 70409796
  }

  /** Collection-like TableQuery object for table RegisteredTokens */
  lazy val RegisteredTokens = new TableQuery(tag => new RegisteredTokens(tag))

  /** Entity class storing rows of table TezosNames
    *  @param name Database column name SqlType(varchar), PrimaryKey
    *  @param owner Database column owner SqlType(varchar), Default(None)
    *  @param resolver Database column resolver SqlType(varchar), Default(None)
    *  @param registeredAt Database column registered_at SqlType(timestamp), Default(None)
    *  @param registrationPeriod Database column registration_period SqlType(int4), Default(None)
    *  @param modified Database column modified SqlType(bool), Default(None) */
  case class TezosNamesRow(
      name: String,
      owner: Option[String] = None,
      resolver: Option[String] = None,
      registeredAt: Option[java.sql.Timestamp] = None,
      registrationPeriod: Option[Int] = None,
      modified: Option[Boolean] = None
  )

  /** GetResult implicit for fetching TezosNamesRow objects using plain SQL queries */
  implicit def GetResultTezosNamesRow(
      implicit e0: GR[String],
      e1: GR[Option[String]],
      e2: GR[Option[java.sql.Timestamp]],
      e3: GR[Option[Int]],
      e4: GR[Option[Boolean]]
  ): GR[TezosNamesRow] = GR { prs =>
    import prs._
    TezosNamesRow.tupled((<<[String], <<?[String], <<?[String], <<?[java.sql.Timestamp], <<?[Int], <<?[Boolean]))
  }

  /** Table description of table tezos_names. Objects of this class serve as prototypes for rows in queries. */
  class TezosNames(_tableTag: Tag) extends profile.api.Table[TezosNamesRow](_tableTag, Some("tezos"), "tezos_names") {
    def * =
      (name, owner, resolver, registeredAt, registrationPeriod, modified) <> (TezosNamesRow.tupled, TezosNamesRow.unapply)

    /** Maps whole row to an option. Useful for outer joins. */
    def ? =
      ((Rep.Some(name), owner, resolver, registeredAt, registrationPeriod, modified)).shaped.<>({ r =>
        import r._; _1.map(_ => TezosNamesRow.tupled((_1.get, _2, _3, _4, _5, _6)))
      }, (_: Any) => throw new Exception("Inserting into ? projection not supported."))

    /** Database column name SqlType(varchar), PrimaryKey */
    val name: Rep[String] = column[String]("name", O.PrimaryKey)

    /** Database column owner SqlType(varchar), Default(None) */
    val owner: Rep[Option[String]] = column[Option[String]]("owner", O.Default(None))

    /** Database column resolver SqlType(varchar), Default(None) */
    val resolver: Rep[Option[String]] = column[Option[String]]("resolver", O.Default(None))

    /** Database column registered_at SqlType(timestamp), Default(None) */
    val registeredAt: Rep[Option[java.sql.Timestamp]] =
      column[Option[java.sql.Timestamp]]("registered_at", O.Default(None))

    /** Database column registration_period SqlType(int4), Default(None) */
    val registrationPeriod: Rep[Option[Int]] = column[Option[Int]]("registration_period", O.Default(None))

    /** Database column modified SqlType(bool), Default(None) */
    val modified: Rep[Option[Boolean]] = column[Option[Boolean]]("modified", O.Default(None))

    /** Index over (owner) (database name tezos_names_owner_idx) */
    val index1 = index("tezos_names_owner_idx", owner)

    /** Index over (resolver) (database name tezos_names_resolver_idx) */
    val index2 = index("tezos_names_resolver_idx", resolver)
  }

  /** Collection-like TableQuery object for table TezosNames */
  lazy val TezosNames = new TableQuery(tag => new TezosNames(tag))

  /** Entity class storing rows of table TokenBalances
    *  @param tokenAddress Database column token_address SqlType(text)
    *  @param address Database column address SqlType(text)
    *  @param balance Database column balance SqlType(numeric)
    *  @param blockId Database column block_id SqlType(varchar)
    *  @param blockLevel Database column block_level SqlType(int8), Default(-1)
    *  @param asof Database column asof SqlType(timestamp)
    *  @param invalidatedAsof Database column invalidated_asof SqlType(timestamp), Default(None)
    *  @param forkId Database column fork_id SqlType(varchar) */
  case class TokenBalancesRow(
      tokenAddress: String,
      address: String,
      balance: scala.math.BigDecimal,
      blockId: String,
      blockLevel: Long = -1L,
      asof: java.sql.Timestamp,
      invalidatedAsof: Option[java.sql.Timestamp] = None,
      forkId: String
  )

  /** GetResult implicit for fetching TokenBalancesRow objects using plain SQL queries */
  implicit def GetResultTokenBalancesRow(
      implicit e0: GR[String],
      e1: GR[scala.math.BigDecimal],
      e2: GR[Long],
      e3: GR[java.sql.Timestamp],
      e4: GR[Option[java.sql.Timestamp]]
  ): GR[TokenBalancesRow] = GR { prs =>
    import prs._
    TokenBalancesRow.tupled(
      (
        <<[String],
        <<[String],
        <<[scala.math.BigDecimal],
        <<[String],
        <<[Long],
        <<[java.sql.Timestamp],
        <<?[java.sql.Timestamp],
        <<[String]
      )
    )
  }

  /** Table description of table token_balances. Objects of this class serve as prototypes for rows in queries. */
  class TokenBalances(_tableTag: Tag)
      extends profile.api.Table[TokenBalancesRow](_tableTag, Some("tezos"), "token_balances") {
    def * =
      (tokenAddress, address, balance, blockId, blockLevel, asof, invalidatedAsof, forkId) <> (TokenBalancesRow.tupled, TokenBalancesRow.unapply)

    /** Maps whole row to an option. Useful for outer joins. */
    def ? =
      (
        (
          Rep.Some(tokenAddress),
          Rep.Some(address),
          Rep.Some(balance),
          Rep.Some(blockId),
          Rep.Some(blockLevel),
          Rep.Some(asof),
          invalidatedAsof,
          Rep.Some(forkId)
        )
      ).shaped.<>(
        { r =>
          import r._; _1.map(_ => TokenBalancesRow.tupled((_1.get, _2.get, _3.get, _4.get, _5.get, _6.get, _7, _8.get)))
        },
        (_: Any) => throw new Exception("Inserting into ? projection not supported.")
      )

    /** Database column token_address SqlType(text) */
    val tokenAddress: Rep[String] = column[String]("token_address")

    /** Database column address SqlType(text) */
    val address: Rep[String] = column[String]("address")

    /** Database column balance SqlType(numeric) */
    val balance: Rep[scala.math.BigDecimal] = column[scala.math.BigDecimal]("balance")

    /** Database column block_id SqlType(varchar) */
    val blockId: Rep[String] = column[String]("block_id")

    /** Database column block_level SqlType(int8), Default(-1) */
    val blockLevel: Rep[Long] = column[Long]("block_level", O.Default(-1L))

    /** Database column asof SqlType(timestamp) */
    val asof: Rep[java.sql.Timestamp] = column[java.sql.Timestamp]("asof")

    /** Database column invalidated_asof SqlType(timestamp), Default(None) */
    val invalidatedAsof: Rep[Option[java.sql.Timestamp]] =
      column[Option[java.sql.Timestamp]]("invalidated_asof", O.Default(None))

    /** Database column fork_id SqlType(varchar) */
    val forkId: Rep[String] = column[String]("fork_id")

    /** Primary key of TokenBalances (database name token_balances_pkey) */
    val pk = primaryKey("token_balances_pkey", (tokenAddress, address, blockLevel, forkId))
  }

  /** Collection-like TableQuery object for table TokenBalances */
  lazy val TokenBalances = new TableQuery(tag => new TokenBalances(tag))
}<|MERGE_RESOLUTION|>--- conflicted
+++ resolved
@@ -3370,167 +3370,27 @@
 
   /** Entity class storing rows of table RegisteredTokens
     *  @param name Database column name SqlType(text)
-<<<<<<< HEAD
-    *  @param symbol Database column symbol SqlType(text)
-    *  @param decimals Database column decimals SqlType(int4)
-    *  @param interfaces Database column interfaces SqlType(text)
-    *  @param address Database column address SqlType(text)
-    *  @param tokenIndex Database column token_index SqlType(int4), Default(None)
-    *  @param balanceMap Database column balance_map SqlType(int4)
-    *  @param balanceKeyType Database column balance_key_type SqlType(text)
-    *  @param balancePath Database column balance_path SqlType(text)
-    *  @param markets Database column markets SqlType(text)
-    *  @param farms Database column farms SqlType(text) */
-  case class RegisteredTokensRow(
-      name: String,
-      symbol: String,
-      decimals: Int,
-      interfaces: String,
-      address: String,
-      tokenIndex: Option[Int] = None,
-      balanceMap: Int,
-      balanceKeyType: String,
-      balancePath: String,
-      markets: String,
-      farms: String
-=======
     *  @param contractType Database column contract_type SqlType(text)
     *  @param accountId Database column account_id SqlType(text)
-    *  @param scale Database column scale SqlType(int4)
-    *  @param interfaces Database column interfaces SqlType(text)
-    *  @param isTzip16 Database column is_tzip16 SqlType(bool)
-    *  @param isNft Database column is_nft SqlType(bool)
-    *  @param metadataType Database column metadata_type SqlType(text)
-    *  @param metadataBigMapId Database column metadata_big_map_id SqlType(int4)
-    *  @param metadataBigMapType Database column metadata_big_map_type SqlType(text)
-    *  @param metadataPath Database column metadata_path SqlType(text) */
-  case class RegisteredTokensRow(
-      id: Int,
-      name: String,
-      contractType: String,
-      accountId: String,
-      scale: Int,
-      interfaces: String,
-      isTzip16: Boolean,
-      isNft: Boolean,
-      metadataType: String,
-      metadataBigMapId: Int,
-      metadataBigMapType: String,
-      metadataPath: String
->>>>>>> 70409796
-  )
+    *  @param scale Database column scale SqlType(int4) */
+  case class RegisteredTokensRow(id: Int, name: String, contractType: String, accountId: String, scale: Int)
 
   /** GetResult implicit for fetching RegisteredTokensRow objects using plain SQL queries */
-  implicit def GetResultRegisteredTokensRow(
-<<<<<<< HEAD
-      implicit e0: GR[String],
-      e1: GR[Int],
-      e2: GR[Option[Int]]
-=======
-      implicit e0: GR[Int],
-      e1: GR[String],
-      e2: GR[Boolean]
->>>>>>> 70409796
-  ): GR[RegisteredTokensRow] = GR { prs =>
+  implicit def GetResultRegisteredTokensRow(implicit e0: GR[Int], e1: GR[String]): GR[RegisteredTokensRow] = GR { prs =>
     import prs._
-    RegisteredTokensRow.tupled(
-      (
-<<<<<<< HEAD
-        <<[String],
-        <<[String],
-        <<[Int],
-        <<[String],
-        <<[String],
-        <<?[Int],
-        <<[Int],
-        <<[String],
-        <<[String],
-=======
-        <<[Int],
-        <<[String],
-        <<[String],
-        <<[String],
-        <<[Int],
-        <<[String],
-        <<[Boolean],
-        <<[Boolean],
-        <<[String],
-        <<[Int],
->>>>>>> 70409796
-        <<[String],
-        <<[String]
-      )
-    )
+    RegisteredTokensRow.tupled((<<[Int], <<[String], <<[String], <<[String], <<[Int]))
   }
 
   /** Table description of table registered_tokens. Objects of this class serve as prototypes for rows in queries. */
   class RegisteredTokens(_tableTag: Tag)
       extends profile.api.Table[RegisteredTokensRow](_tableTag, Some("tezos"), "registered_tokens") {
-    def * =
-<<<<<<< HEAD
-      (name, symbol, decimals, interfaces, address, tokenIndex, balanceMap, balanceKeyType, balancePath, markets, farms) <> (RegisteredTokensRow.tupled, RegisteredTokensRow.unapply)
-=======
-      (
-        id,
-        name,
-        contractType,
-        accountId,
-        scale,
-        interfaces,
-        isTzip16,
-        isNft,
-        metadataType,
-        metadataBigMapId,
-        metadataBigMapType,
-        metadataPath
-      ) <> (RegisteredTokensRow.tupled, RegisteredTokensRow.unapply)
->>>>>>> 70409796
+    def * = (id, name, contractType, accountId, scale) <> (RegisteredTokensRow.tupled, RegisteredTokensRow.unapply)
 
     /** Maps whole row to an option. Useful for outer joins. */
     def ? =
-      (
-        (
-<<<<<<< HEAD
-          Rep.Some(name),
-          Rep.Some(symbol),
-          Rep.Some(decimals),
-          Rep.Some(interfaces),
-          Rep.Some(address),
-          tokenIndex,
-          Rep.Some(balanceMap),
-          Rep.Some(balanceKeyType),
-          Rep.Some(balancePath),
-          Rep.Some(markets),
-          Rep.Some(farms)
-=======
-          Rep.Some(id),
-          Rep.Some(name),
-          Rep.Some(contractType),
-          Rep.Some(accountId),
-          Rep.Some(scale),
-          Rep.Some(interfaces),
-          Rep.Some(isTzip16),
-          Rep.Some(isNft),
-          Rep.Some(metadataType),
-          Rep.Some(metadataBigMapId),
-          Rep.Some(metadataBigMapType),
-          Rep.Some(metadataPath)
->>>>>>> 70409796
-        )
-      ).shaped.<>(
+      ((Rep.Some(id), Rep.Some(name), Rep.Some(contractType), Rep.Some(accountId), Rep.Some(scale))).shaped.<>(
         { r =>
-          import r._;
-          _1.map(
-            _ =>
-<<<<<<< HEAD
-              RegisteredTokensRow
-                .tupled((_1.get, _2.get, _3.get, _4.get, _5.get, _6, _7.get, _8.get, _9.get, _10.get, _11.get))
-=======
-              RegisteredTokensRow.tupled(
-                (_1.get, _2.get, _3.get, _4.get, _5.get, _6.get, _7.get, _8.get, _9.get, _10.get, _11.get, _12.get)
-              )
->>>>>>> 70409796
-          )
+          import r._; _1.map(_ => RegisteredTokensRow.tupled((_1.get, _2.get, _3.get, _4.get, _5.get)))
         },
         (_: Any) => throw new Exception("Inserting into ? projection not supported.")
       )
@@ -3553,46 +3413,8 @@
     /** Database column token_index SqlType(int4), Default(None) */
     val tokenIndex: Rep[Option[Int]] = column[Option[Int]]("token_index", O.Default(None))
 
-<<<<<<< HEAD
-    /** Database column balance_map SqlType(int4) */
-    val balanceMap: Rep[Int] = column[Int]("balance_map")
-
-    /** Database column balance_key_type SqlType(text) */
-    val balanceKeyType: Rep[String] = column[String]("balance_key_type")
-
-    /** Database column balance_path SqlType(text) */
-    val balancePath: Rep[String] = column[String]("balance_path")
-
-    /** Database column markets SqlType(text) */
-    val markets: Rep[String] = column[String]("markets")
-
-    /** Database column farms SqlType(text) */
-    val farms: Rep[String] = column[String]("farms")
-=======
     /** Database column scale SqlType(int4) */
     val scale: Rep[Int] = column[Int]("scale")
-
-    /** Database column interfaces SqlType(text) */
-    val interfaces: Rep[String] = column[String]("interfaces")
-
-    /** Database column is_tzip16 SqlType(bool) */
-    val isTzip16: Rep[Boolean] = column[Boolean]("is_tzip16")
-
-    /** Database column is_nft SqlType(bool) */
-    val isNft: Rep[Boolean] = column[Boolean]("is_nft")
-
-    /** Database column metadata_type SqlType(text) */
-    val metadataType: Rep[String] = column[String]("metadata_type")
-
-    /** Database column metadata_big_map_id SqlType(int4) */
-    val metadataBigMapId: Rep[Int] = column[Int]("metadata_big_map_id")
-
-    /** Database column metadata_big_map_type SqlType(text) */
-    val metadataBigMapType: Rep[String] = column[String]("metadata_big_map_type")
-
-    /** Database column metadata_path SqlType(text) */
-    val metadataPath: Rep[String] = column[String]("metadata_path")
->>>>>>> 70409796
   }
 
   /** Collection-like TableQuery object for table RegisteredTokens */
