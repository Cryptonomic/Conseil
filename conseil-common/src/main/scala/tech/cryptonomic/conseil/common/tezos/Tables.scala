package tech.cryptonomic.conseil.common.tezos
// AUTO-GENERATED Slick data model
/** Stand-alone Slick data model for immediate use */
object Tables extends {
  val profile = slick.jdbc.PostgresProfile
} with Tables

/** Slick data model trait for extension, choice of backend or usage in the cake pattern. (Make sure to initialize this late.) */
trait Tables {
  val profile: slick.jdbc.JdbcProfile
  import profile.api._
  import slick.model.ForeignKeyAction
  import slick.collection.heterogeneous._
  import slick.collection.heterogeneous.syntax._
  // NOTE: GetResult mappers for plain SQL are only generated for tables where Slick knows how to map the types of all columns.
  import slick.jdbc.{GetResult => GR}

  /** DDL for all tables. Call .create to execute. */
  lazy val schema: profile.SchemaDescription = Array(Accounts.schema, AccountsCheckpoint.schema, AccountsHistory.schema, BakerRegistry.schema, Bakers.schema, BakersCheckpoint.schema, BakersHistory.schema, BakingRights.schema, BalanceUpdates.schema, BigMapContents.schema, BigMapContentsHistory.schema, BigMaps.schema, Blocks.schema, EndorsingRights.schema, Fees.schema, Forks.schema, Governance.schema, KnownAddresses.schema, Metadata.schema, Nfts.schema, OperationGroups.schema, Operations.schema, OriginatedAccountMaps.schema, ProcessedChainEvents.schema, RegisteredTokens.schema, TezosNames.schema, TokenBalances.schema).reduceLeft(_ ++ _)
  @deprecated("Use .schema instead of .ddl", "3.0")
  def ddl = schema

  /** Entity class storing rows of table Accounts
    *  @param accountId Database column account_id SqlType(varchar)
    *  @param blockId Database column block_id SqlType(varchar)
    *  @param counter Database column counter SqlType(int4), Default(None)
    *  @param script Database column script SqlType(varchar), Default(None)
    *  @param storage Database column storage SqlType(varchar), Default(None)
    *  @param balance Database column balance SqlType(numeric)
    *  @param blockLevel Database column block_level SqlType(int8), Default(-1)
    *  @param manager Database column manager SqlType(varchar), Default(None)
    *  @param spendable Database column spendable SqlType(bool), Default(None)
    *  @param delegateSetable Database column delegate_setable SqlType(bool), Default(None)
    *  @param delegateValue Database column delegate_value SqlType(varchar), Default(None)
    *  @param isBaker Database column is_baker SqlType(bool), Default(false)
    *  @param isActivated Database column is_activated SqlType(bool), Default(false)
    *  @param invalidatedAsof Database column invalidated_asof SqlType(timestamp), Default(None)
    *  @param forkId Database column fork_id SqlType(varchar)
<<<<<<< HEAD
    *  @param scriptHash Database column script_hash SqlType(varchar), Default(None)
    */
  case class AccountsRow(
      accountId: String,
      blockId: String,
      counter: Option[Int] = None,
      script: Option[String] = None,
      storage: Option[String] = None,
      balance: scala.math.BigDecimal,
      blockLevel: Long = -1L,
      manager: Option[String] = None,
      spendable: Option[Boolean] = None,
      delegateSetable: Option[Boolean] = None,
      delegateValue: Option[String] = None,
      isBaker: Boolean = false,
      isActivated: Boolean = false,
      invalidatedAsof: Option[java.sql.Timestamp] = None,
      forkId: String,
      scriptHash: Option[String] = None
  )

  /** GetResult implicit for fetching AccountsRow objects using plain SQL queries */
  implicit def GetResultAccountsRow(implicit
      e0: GR[String],
      e1: GR[Option[Int]],
      e2: GR[Option[String]],
      e3: GR[scala.math.BigDecimal],
      e4: GR[Long],
      e5: GR[Option[Boolean]],
      e6: GR[Boolean],
      e7: GR[Option[java.sql.Timestamp]]
  ): GR[AccountsRow] = GR { prs =>
    import prs._
    AccountsRow.tupled(
      (
        <<[String],
        <<[String],
        <<?[Int],
        <<?[String],
        <<?[String],
        <<[scala.math.BigDecimal],
        <<[Long],
        <<?[String],
        <<?[Boolean],
        <<?[Boolean],
        <<?[String],
        <<[Boolean],
        <<[Boolean],
        <<?[java.sql.Timestamp],
        <<[String],
        <<?[String]
      )
    )
=======
    *  @param scriptHash Database column script_hash SqlType(varchar), Default(None) */
  case class AccountsRow(accountId: String, blockId: String, counter: Option[Int] = None, script: Option[String] = None, storage: Option[String] = None, balance: scala.math.BigDecimal, blockLevel: Long = -1L, manager: Option[String] = None, spendable: Option[Boolean] = None, delegateSetable: Option[Boolean] = None, delegateValue: Option[String] = None, isBaker: Boolean = false, isActivated: Boolean = false, invalidatedAsof: Option[java.sql.Timestamp] = None, forkId: String, scriptHash: Option[String] = None)
  /** GetResult implicit for fetching AccountsRow objects using plain SQL queries */
  implicit def GetResultAccountsRow(implicit e0: GR[String], e1: GR[Option[Int]], e2: GR[Option[String]], e3: GR[scala.math.BigDecimal], e4: GR[Long], e5: GR[Option[Boolean]], e6: GR[Boolean], e7: GR[Option[java.sql.Timestamp]]): GR[AccountsRow] = GR{
    prs => import prs._
      AccountsRow.tupled((<<[String], <<[String], <<?[Int], <<?[String], <<?[String], <<[scala.math.BigDecimal], <<[Long], <<?[String], <<?[Boolean], <<?[Boolean], <<?[String], <<[Boolean], <<[Boolean], <<?[java.sql.Timestamp], <<[String], <<?[String]))
>>>>>>> fa042030
  }
  /** Table description of table accounts. Objects of this class serve as prototypes for rows in queries. */
  class Accounts(_tableTag: Tag) extends profile.api.Table[AccountsRow](_tableTag, Some("tezos"), "accounts") {
    def * = (accountId, blockId, counter, script, storage, balance, blockLevel, manager, spendable, delegateSetable, delegateValue, isBaker, isActivated, invalidatedAsof, forkId, scriptHash) <> (AccountsRow.tupled, AccountsRow.unapply)
    /** Maps whole row to an option. Useful for outer joins. */
<<<<<<< HEAD
    def ? =
      (
        (
          Rep.Some(accountId),
          Rep.Some(blockId),
          counter,
          script,
          storage,
          Rep.Some(balance),
          Rep.Some(blockLevel),
          manager,
          spendable,
          delegateSetable,
          delegateValue,
          Rep.Some(isBaker),
          Rep.Some(isActivated),
          invalidatedAsof,
          Rep.Some(forkId),
          scriptHash
        )
      ).shaped.<>(
        { r =>
          import r._;
          _1.map(_ =>
            AccountsRow.tupled(
              (_1.get, _2.get, _3, _4, _5, _6.get, _7.get, _8, _9, _10, _11, _12.get, _13.get, _14, _15.get, _16)
            )
          )
        },
        (_: Any) => throw new Exception("Inserting into ? projection not supported.")
      )
=======
    def ? = ((Rep.Some(accountId), Rep.Some(blockId), counter, script, storage, Rep.Some(balance), Rep.Some(blockLevel), manager, spendable, delegateSetable, delegateValue, Rep.Some(isBaker), Rep.Some(isActivated), invalidatedAsof, Rep.Some(forkId), scriptHash)).shaped.<>({r=>import r._; _1.map(_=> AccountsRow.tupled((_1.get, _2.get, _3, _4, _5, _6.get, _7.get, _8, _9, _10, _11, _12.get, _13.get, _14, _15.get, _16)))}, (_:Any) =>  throw new Exception("Inserting into ? projection not supported."))
>>>>>>> fa042030

    /** Database column account_id SqlType(varchar) */
    val accountId: Rep[String] = column[String]("account_id")
    /** Database column block_id SqlType(varchar) */
    val blockId: Rep[String] = column[String]("block_id")
    /** Database column counter SqlType(int4), Default(None) */
    val counter: Rep[Option[Int]] = column[Option[Int]]("counter", O.Default(None))
    /** Database column script SqlType(varchar), Default(None) */
    val script: Rep[Option[String]] = column[Option[String]]("script", O.Default(None))
    /** Database column storage SqlType(varchar), Default(None) */
    val storage: Rep[Option[String]] = column[Option[String]]("storage", O.Default(None))
    /** Database column balance SqlType(numeric) */
    val balance: Rep[scala.math.BigDecimal] = column[scala.math.BigDecimal]("balance")
    /** Database column block_level SqlType(int8), Default(-1) */
    val blockLevel: Rep[Long] = column[Long]("block_level", O.Default(-1L))
    /** Database column manager SqlType(varchar), Default(None) */
    val manager: Rep[Option[String]] = column[Option[String]]("manager", O.Default(None))
    /** Database column spendable SqlType(bool), Default(None) */
    val spendable: Rep[Option[Boolean]] = column[Option[Boolean]]("spendable", O.Default(None))
    /** Database column delegate_setable SqlType(bool), Default(None) */
    val delegateSetable: Rep[Option[Boolean]] = column[Option[Boolean]]("delegate_setable", O.Default(None))
    /** Database column delegate_value SqlType(varchar), Default(None) */
    val delegateValue: Rep[Option[String]] = column[Option[String]]("delegate_value", O.Default(None))
    /** Database column is_baker SqlType(bool), Default(false) */
    val isBaker: Rep[Boolean] = column[Boolean]("is_baker", O.Default(false))
    /** Database column is_activated SqlType(bool), Default(false) */
    val isActivated: Rep[Boolean] = column[Boolean]("is_activated", O.Default(false))
    /** Database column invalidated_asof SqlType(timestamp), Default(None) */
    val invalidatedAsof: Rep[Option[java.sql.Timestamp]] = column[Option[java.sql.Timestamp]]("invalidated_asof", O.Default(None))
    /** Database column fork_id SqlType(varchar) */
    val forkId: Rep[String] = column[String]("fork_id")
    /** Database column script_hash SqlType(varchar), Default(None) */
    val scriptHash: Rep[Option[String]] = column[Option[String]]("script_hash", O.Default(None))

    /** Primary key of Accounts (database name accounts_pkey) */
    val pk = primaryKey("accounts_pkey", (accountId, forkId))

    /** Foreign key referencing Blocks (database name accounts_block_id_fkey) */
    lazy val blocksFk = foreignKey("accounts_block_id_fkey", (blockId, forkId), Blocks)(r => (r.hash, r.forkId), onUpdate=ForeignKeyAction.NoAction, onDelete=ForeignKeyAction.NoAction)

    /** Index over (blockId) (database name ix_accounts_block_id) */
    val index1 = index("ix_accounts_block_id", blockId)
    /** Index over (blockLevel) (database name ix_accounts_block_level) */
    val index2 = index("ix_accounts_block_level", blockLevel)
    /** Index over (isActivated) (database name ix_accounts_is_activated) */
    val index3 = index("ix_accounts_is_activated", isActivated)
    /** Index over (manager) (database name ix_accounts_manager) */
    val index4 = index("ix_accounts_manager", manager)
  }
  /** Collection-like TableQuery object for table Accounts */
  lazy val Accounts = new TableQuery(tag => new Accounts(tag))

  /** Entity class storing rows of table AccountsCheckpoint
    *  @param accountId Database column account_id SqlType(varchar)
    *  @param blockId Database column block_id SqlType(varchar)
    *  @param blockLevel Database column block_level SqlType(int8), Default(-1)
    *  @param asof Database column asof SqlType(timestamptz)
<<<<<<< HEAD
    *  @param cycle Database column cycle SqlType(int4), Default(None)
    */
  case class AccountsCheckpointRow(
      accountId: String,
      blockId: String,
      blockLevel: Long = -1L,
      asof: java.sql.Timestamp,
      cycle: Option[Int] = None
  )

  /** GetResult implicit for fetching AccountsCheckpointRow objects using plain SQL queries */
  implicit def GetResultAccountsCheckpointRow(implicit
      e0: GR[String],
      e1: GR[Long],
      e2: GR[java.sql.Timestamp],
      e3: GR[Option[Int]]
  ): GR[AccountsCheckpointRow] = GR { prs =>
    import prs._
    AccountsCheckpointRow.tupled((<<[String], <<[String], <<[Long], <<[java.sql.Timestamp], <<?[Int]))
=======
    *  @param cycle Database column cycle SqlType(int4), Default(None) */
  case class AccountsCheckpointRow(accountId: String, blockId: String, blockLevel: Long = -1L, asof: java.sql.Timestamp, cycle: Option[Int] = None)
  /** GetResult implicit for fetching AccountsCheckpointRow objects using plain SQL queries */
  implicit def GetResultAccountsCheckpointRow(implicit e0: GR[String], e1: GR[Long], e2: GR[java.sql.Timestamp], e3: GR[Option[Int]]): GR[AccountsCheckpointRow] = GR{
    prs => import prs._
      AccountsCheckpointRow.tupled((<<[String], <<[String], <<[Long], <<[java.sql.Timestamp], <<?[Int]))
>>>>>>> fa042030
  }
  /** Table description of table accounts_checkpoint. Objects of this class serve as prototypes for rows in queries. */
  class AccountsCheckpoint(_tableTag: Tag) extends profile.api.Table[AccountsCheckpointRow](_tableTag, Some("tezos"), "accounts_checkpoint") {
    def * = (accountId, blockId, blockLevel, asof, cycle) <> (AccountsCheckpointRow.tupled, AccountsCheckpointRow.unapply)
    /** Maps whole row to an option. Useful for outer joins. */
    def ? = ((Rep.Some(accountId), Rep.Some(blockId), Rep.Some(blockLevel), Rep.Some(asof), cycle)).shaped.<>({r=>import r._; _1.map(_=> AccountsCheckpointRow.tupled((_1.get, _2.get, _3.get, _4.get, _5)))}, (_:Any) =>  throw new Exception("Inserting into ? projection not supported."))

    /** Database column account_id SqlType(varchar) */
    val accountId: Rep[String] = column[String]("account_id")
    /** Database column block_id SqlType(varchar) */
    val blockId: Rep[String] = column[String]("block_id")
    /** Database column block_level SqlType(int8), Default(-1) */
    val blockLevel: Rep[Long] = column[Long]("block_level", O.Default(-1L))
    /** Database column asof SqlType(timestamptz) */
    val asof: Rep[java.sql.Timestamp] = column[java.sql.Timestamp]("asof")
    /** Database column cycle SqlType(int4), Default(None) */
    val cycle: Rep[Option[Int]] = column[Option[Int]]("cycle", O.Default(None))

    /** Index over (accountId) (database name ix_accounts_checkpoint_account_id) */
    val index1 = index("ix_accounts_checkpoint_account_id", accountId)
    /** Index over (blockLevel) (database name ix_accounts_checkpoint_block_level) */
    val index2 = index("ix_accounts_checkpoint_block_level", blockLevel)
  }
  /** Collection-like TableQuery object for table AccountsCheckpoint */
  lazy val AccountsCheckpoint = new TableQuery(tag => new AccountsCheckpoint(tag))

  /** Entity class storing rows of table AccountsHistory
    *  @param accountId Database column account_id SqlType(varchar)
    *  @param blockId Database column block_id SqlType(varchar)
    *  @param counter Database column counter SqlType(int4), Default(None)
    *  @param storage Database column storage SqlType(varchar), Default(None)
    *  @param balance Database column balance SqlType(numeric)
    *  @param blockLevel Database column block_level SqlType(int8), Default(-1)
    *  @param delegateValue Database column delegate_value SqlType(varchar), Default(None)
    *  @param asof Database column asof SqlType(timestamp)
    *  @param isBaker Database column is_baker SqlType(bool), Default(false)
    *  @param cycle Database column cycle SqlType(int4), Default(None)
    *  @param isActivated Database column is_activated SqlType(bool), Default(false)
    *  @param isActiveBaker Database column is_active_baker SqlType(bool), Default(None)
    *  @param invalidatedAsof Database column invalidated_asof SqlType(timestamp), Default(None)
    *  @param forkId Database column fork_id SqlType(varchar)
<<<<<<< HEAD
    *  @param scriptHash Database column script_hash SqlType(varchar), Default(None)
    */
  case class AccountsHistoryRow(
      accountId: String,
      blockId: String,
      counter: Option[Int] = None,
      storage: Option[String] = None,
      balance: scala.math.BigDecimal,
      blockLevel: Long = -1L,
      delegateValue: Option[String] = None,
      asof: java.sql.Timestamp,
      isBaker: Boolean = false,
      cycle: Option[Int] = None,
      isActivated: Boolean = false,
      isActiveBaker: Option[Boolean] = None,
      invalidatedAsof: Option[java.sql.Timestamp] = None,
      forkId: String,
      scriptHash: Option[String] = None
  )

  /** GetResult implicit for fetching AccountsHistoryRow objects using plain SQL queries */
  implicit def GetResultAccountsHistoryRow(implicit
      e0: GR[String],
      e1: GR[Option[Int]],
      e2: GR[Option[String]],
      e3: GR[scala.math.BigDecimal],
      e4: GR[Long],
      e5: GR[java.sql.Timestamp],
      e6: GR[Boolean],
      e7: GR[Option[Boolean]],
      e8: GR[Option[java.sql.Timestamp]]
  ): GR[AccountsHistoryRow] = GR { prs =>
    import prs._
    AccountsHistoryRow.tupled(
      (
        <<[String],
        <<[String],
        <<?[Int],
        <<?[String],
        <<[scala.math.BigDecimal],
        <<[Long],
        <<?[String],
        <<[java.sql.Timestamp],
        <<[Boolean],
        <<?[Int],
        <<[Boolean],
        <<?[Boolean],
        <<?[java.sql.Timestamp],
        <<[String],
        <<?[String]
      )
    )
=======
    *  @param scriptHash Database column script_hash SqlType(varchar), Default(None) */
  case class AccountsHistoryRow(accountId: String, blockId: String, counter: Option[Int] = None, storage: Option[String] = None, balance: scala.math.BigDecimal, blockLevel: Long = -1L, delegateValue: Option[String] = None, asof: java.sql.Timestamp, isBaker: Boolean = false, cycle: Option[Int] = None, isActivated: Boolean = false, isActiveBaker: Option[Boolean] = None, invalidatedAsof: Option[java.sql.Timestamp] = None, forkId: String, scriptHash: Option[String] = None)
  /** GetResult implicit for fetching AccountsHistoryRow objects using plain SQL queries */
  implicit def GetResultAccountsHistoryRow(implicit e0: GR[String], e1: GR[Option[Int]], e2: GR[Option[String]], e3: GR[scala.math.BigDecimal], e4: GR[Long], e5: GR[java.sql.Timestamp], e6: GR[Boolean], e7: GR[Option[Boolean]], e8: GR[Option[java.sql.Timestamp]]): GR[AccountsHistoryRow] = GR{
    prs => import prs._
      AccountsHistoryRow.tupled((<<[String], <<[String], <<?[Int], <<?[String], <<[scala.math.BigDecimal], <<[Long], <<?[String], <<[java.sql.Timestamp], <<[Boolean], <<?[Int], <<[Boolean], <<?[Boolean], <<?[java.sql.Timestamp], <<[String], <<?[String]))
>>>>>>> fa042030
  }
  /** Table description of table accounts_history. Objects of this class serve as prototypes for rows in queries. */
  class AccountsHistory(_tableTag: Tag) extends profile.api.Table[AccountsHistoryRow](_tableTag, Some("tezos"), "accounts_history") {
    def * = (accountId, blockId, counter, storage, balance, blockLevel, delegateValue, asof, isBaker, cycle, isActivated, isActiveBaker, invalidatedAsof, forkId, scriptHash) <> (AccountsHistoryRow.tupled, AccountsHistoryRow.unapply)
    /** Maps whole row to an option. Useful for outer joins. */
<<<<<<< HEAD
    def ? =
      (
        (
          Rep.Some(accountId),
          Rep.Some(blockId),
          counter,
          storage,
          Rep.Some(balance),
          Rep.Some(blockLevel),
          delegateValue,
          Rep.Some(asof),
          Rep.Some(isBaker),
          cycle,
          Rep.Some(isActivated),
          isActiveBaker,
          invalidatedAsof,
          Rep.Some(forkId),
          scriptHash
        )
      ).shaped.<>(
        { r =>
          import r._;
          _1.map(_ =>
            AccountsHistoryRow.tupled(
              (_1.get, _2.get, _3, _4, _5.get, _6.get, _7, _8.get, _9.get, _10, _11.get, _12, _13, _14.get, _15)
            )
          )
        },
        (_: Any) => throw new Exception("Inserting into ? projection not supported.")
      )
=======
    def ? = ((Rep.Some(accountId), Rep.Some(blockId), counter, storage, Rep.Some(balance), Rep.Some(blockLevel), delegateValue, Rep.Some(asof), Rep.Some(isBaker), cycle, Rep.Some(isActivated), isActiveBaker, invalidatedAsof, Rep.Some(forkId), scriptHash)).shaped.<>({r=>import r._; _1.map(_=> AccountsHistoryRow.tupled((_1.get, _2.get, _3, _4, _5.get, _6.get, _7, _8.get, _9.get, _10, _11.get, _12, _13, _14.get, _15)))}, (_:Any) =>  throw new Exception("Inserting into ? projection not supported."))
>>>>>>> fa042030

    /** Database column account_id SqlType(varchar) */
    val accountId: Rep[String] = column[String]("account_id")
    /** Database column block_id SqlType(varchar) */
    val blockId: Rep[String] = column[String]("block_id")
    /** Database column counter SqlType(int4), Default(None) */
    val counter: Rep[Option[Int]] = column[Option[Int]]("counter", O.Default(None))
    /** Database column storage SqlType(varchar), Default(None) */
    val storage: Rep[Option[String]] = column[Option[String]]("storage", O.Default(None))
    /** Database column balance SqlType(numeric) */
    val balance: Rep[scala.math.BigDecimal] = column[scala.math.BigDecimal]("balance")
    /** Database column block_level SqlType(int8), Default(-1) */
    val blockLevel: Rep[Long] = column[Long]("block_level", O.Default(-1L))
    /** Database column delegate_value SqlType(varchar), Default(None) */
    val delegateValue: Rep[Option[String]] = column[Option[String]]("delegate_value", O.Default(None))
    /** Database column asof SqlType(timestamp) */
    val asof: Rep[java.sql.Timestamp] = column[java.sql.Timestamp]("asof")
    /** Database column is_baker SqlType(bool), Default(false) */
    val isBaker: Rep[Boolean] = column[Boolean]("is_baker", O.Default(false))
    /** Database column cycle SqlType(int4), Default(None) */
    val cycle: Rep[Option[Int]] = column[Option[Int]]("cycle", O.Default(None))
    /** Database column is_activated SqlType(bool), Default(false) */
    val isActivated: Rep[Boolean] = column[Boolean]("is_activated", O.Default(false))
    /** Database column is_active_baker SqlType(bool), Default(None) */
    val isActiveBaker: Rep[Option[Boolean]] = column[Option[Boolean]]("is_active_baker", O.Default(None))
    /** Database column invalidated_asof SqlType(timestamp), Default(None) */
    val invalidatedAsof: Rep[Option[java.sql.Timestamp]] = column[Option[java.sql.Timestamp]]("invalidated_asof", O.Default(None))
    /** Database column fork_id SqlType(varchar) */
    val forkId: Rep[String] = column[String]("fork_id")
    /** Database column script_hash SqlType(varchar), Default(None) */
    val scriptHash: Rep[Option[String]] = column[Option[String]]("script_hash", O.Default(None))

    /** Index over (accountId) (database name ix_account_id) */
    val index1 = index("ix_account_id", accountId)
    /** Index over (blockId) (database name ix_accounts_history_block_id) */
    val index2 = index("ix_accounts_history_block_id", blockId)
  }
  /** Collection-like TableQuery object for table AccountsHistory */
  lazy val AccountsHistory = new TableQuery(tag => new AccountsHistory(tag))

  /** Entity class storing rows of table BakerRegistry
    *  @param name Database column name SqlType(varchar)
    *  @param isAcceptingDelegation Database column is_accepting_delegation SqlType(bool), Default(None)
    *  @param externalDataUrl Database column external_data_url SqlType(varchar), Default(None)
    *  @param split Database column split SqlType(numeric), Default(None)
    *  @param paymentAccounts Database column payment_accounts SqlType(varchar), Default(None)
    *  @param minimumDelegation Database column minimum_delegation SqlType(int4), Default(None)
    *  @param payoutDelay Database column payout_delay SqlType(int4), Default(None)
    *  @param payoutFrequency Database column payout_frequency SqlType(int4), Default(None)
    *  @param minimumPayout Database column minimum_payout SqlType(int4), Default(None)
    *  @param isCheap Database column is_cheap SqlType(bool), Default(None)
    *  @param payForOwnBlocks Database column pay_for_own_blocks SqlType(bool), Default(None)
    *  @param payForEndorsements Database column pay_for_endorsements SqlType(bool), Default(None)
    *  @param payGainedFees Database column pay_gained_fees SqlType(bool), Default(None)
    *  @param payForAccusationGains Database column pay_for_accusation_gains SqlType(bool), Default(None)
    *  @param subtractLostDepositsWhenAccused Database column subtract_lost_deposits_when_accused SqlType(bool), Default(None)
    *  @param subtractLostRewardsWhenAccused Database column subtract_lost_rewards_when_accused SqlType(bool), Default(None)
    *  @param subtractLostFeesWhenAccused Database column subtract_lost_fees_when_accused SqlType(bool), Default(None)
    *  @param payForRevelation Database column pay_for_revelation SqlType(bool), Default(None)
    *  @param subtractLostRewardsWhenMissRevelation Database column subtract_lost_rewards_when_miss_revelation SqlType(bool), Default(None)
    *  @param subtractLostFeesWhenMissRevelation Database column subtract_lost_fees_when_miss_revelation SqlType(bool), Default(None)
    *  @param compensateMissedBlocks Database column compensate_missed_blocks SqlType(bool), Default(None)
    *  @param payForStolenBlocks Database column pay_for_stolen_blocks SqlType(bool), Default(None)
    *  @param compensateMissedEndorsements Database column compensate_missed_endorsements SqlType(bool), Default(None)
    *  @param compensateLowPriorityEndorsementLoss Database column compensate_low_priority_endorsement_loss SqlType(bool), Default(None)
    *  @param overdelegationThreshold Database column overdelegation_threshold SqlType(int4), Default(None)
    *  @param subtractRewardsFromUninvitedDelegation Database column subtract_rewards_from_uninvited_delegation SqlType(bool), Default(None)
    *  @param recordManager Database column record_manager SqlType(varchar), Default(None)
<<<<<<< HEAD
    *  @param timestamp Database column timestamp SqlType(timestamp)
    */
  case class BakerRegistryRow(
      name: String,
      isAcceptingDelegation: Option[Boolean] = None,
      externalDataUrl: Option[String] = None,
      split: Option[scala.math.BigDecimal] = None,
      paymentAccounts: Option[String] = None,
      minimumDelegation: Option[Int] = None,
      payoutDelay: Option[Int] = None,
      payoutFrequency: Option[Int] = None,
      minimumPayout: Option[Int] = None,
      isCheap: Option[Boolean] = None,
      payForOwnBlocks: Option[Boolean] = None,
      payForEndorsements: Option[Boolean] = None,
      payGainedFees: Option[Boolean] = None,
      payForAccusationGains: Option[Boolean] = None,
      subtractLostDepositsWhenAccused: Option[Boolean] = None,
      subtractLostRewardsWhenAccused: Option[Boolean] = None,
      subtractLostFeesWhenAccused: Option[Boolean] = None,
      payForRevelation: Option[Boolean] = None,
      subtractLostRewardsWhenMissRevelation: Option[Boolean] = None,
      subtractLostFeesWhenMissRevelation: Option[Boolean] = None,
      compensateMissedBlocks: Option[Boolean] = None,
      payForStolenBlocks: Option[Boolean] = None,
      compensateMissedEndorsements: Option[Boolean] = None,
      compensateLowPriorityEndorsementLoss: Option[Boolean] = None,
      overdelegationThreshold: Option[Int] = None,
      subtractRewardsFromUninvitedDelegation: Option[Boolean] = None,
      recordManager: Option[String] = None,
      timestamp: java.sql.Timestamp
  )

  /** GetResult implicit for fetching BakerRegistryRow objects using plain SQL queries */
  implicit def GetResultBakerRegistryRow(implicit
      e0: GR[String],
      e1: GR[Option[Boolean]],
      e2: GR[Option[String]],
      e3: GR[Option[scala.math.BigDecimal]],
      e4: GR[Option[Int]],
      e5: GR[java.sql.Timestamp]
  ): GR[BakerRegistryRow] = GR { prs =>
    import prs._
    BakerRegistryRow(
      <<[String],
      <<?[Boolean],
      <<?[String],
      <<?[scala.math.BigDecimal],
      <<?[String],
      <<?[Int],
      <<?[Int],
      <<?[Int],
      <<?[Int],
      <<?[Boolean],
      <<?[Boolean],
      <<?[Boolean],
      <<?[Boolean],
      <<?[Boolean],
      <<?[Boolean],
      <<?[Boolean],
      <<?[Boolean],
      <<?[Boolean],
      <<?[Boolean],
      <<?[Boolean],
      <<?[Boolean],
      <<?[Boolean],
      <<?[Boolean],
      <<?[Boolean],
      <<?[Int],
      <<?[Boolean],
      <<?[String],
      <<[java.sql.Timestamp]
    )
=======
    *  @param timestamp Database column timestamp SqlType(timestamp) */
  case class BakerRegistryRow(name: String, isAcceptingDelegation: Option[Boolean] = None, externalDataUrl: Option[String] = None, split: Option[scala.math.BigDecimal] = None, paymentAccounts: Option[String] = None, minimumDelegation: Option[Int] = None, payoutDelay: Option[Int] = None, payoutFrequency: Option[Int] = None, minimumPayout: Option[Int] = None, isCheap: Option[Boolean] = None, payForOwnBlocks: Option[Boolean] = None, payForEndorsements: Option[Boolean] = None, payGainedFees: Option[Boolean] = None, payForAccusationGains: Option[Boolean] = None, subtractLostDepositsWhenAccused: Option[Boolean] = None, subtractLostRewardsWhenAccused: Option[Boolean] = None, subtractLostFeesWhenAccused: Option[Boolean] = None, payForRevelation: Option[Boolean] = None, subtractLostRewardsWhenMissRevelation: Option[Boolean] = None, subtractLostFeesWhenMissRevelation: Option[Boolean] = None, compensateMissedBlocks: Option[Boolean] = None, payForStolenBlocks: Option[Boolean] = None, compensateMissedEndorsements: Option[Boolean] = None, compensateLowPriorityEndorsementLoss: Option[Boolean] = None, overdelegationThreshold: Option[Int] = None, subtractRewardsFromUninvitedDelegation: Option[Boolean] = None, recordManager: Option[String] = None, timestamp: java.sql.Timestamp)
  /** GetResult implicit for fetching BakerRegistryRow objects using plain SQL queries */
  implicit def GetResultBakerRegistryRow(implicit e0: GR[String], e1: GR[Option[Boolean]], e2: GR[Option[String]], e3: GR[Option[scala.math.BigDecimal]], e4: GR[Option[Int]], e5: GR[java.sql.Timestamp]): GR[BakerRegistryRow] = GR{
    prs => import prs._
      BakerRegistryRow(<<[String], <<?[Boolean], <<?[String], <<?[scala.math.BigDecimal], <<?[String], <<?[Int], <<?[Int], <<?[Int], <<?[Int], <<?[Boolean], <<?[Boolean], <<?[Boolean], <<?[Boolean], <<?[Boolean], <<?[Boolean], <<?[Boolean], <<?[Boolean], <<?[Boolean], <<?[Boolean], <<?[Boolean], <<?[Boolean], <<?[Boolean], <<?[Boolean], <<?[Boolean], <<?[Int], <<?[Boolean], <<?[String], <<[java.sql.Timestamp])
>>>>>>> fa042030
  }
  /** Table description of table baker_registry. Objects of this class serve as prototypes for rows in queries. */
  class BakerRegistry(_tableTag: Tag) extends profile.api.Table[BakerRegistryRow](_tableTag, Some("tezos"), "baker_registry") {
    def * = (name :: isAcceptingDelegation :: externalDataUrl :: split :: paymentAccounts :: minimumDelegation :: payoutDelay :: payoutFrequency :: minimumPayout :: isCheap :: payForOwnBlocks :: payForEndorsements :: payGainedFees :: payForAccusationGains :: subtractLostDepositsWhenAccused :: subtractLostRewardsWhenAccused :: subtractLostFeesWhenAccused :: payForRevelation :: subtractLostRewardsWhenMissRevelation :: subtractLostFeesWhenMissRevelation :: compensateMissedBlocks :: payForStolenBlocks :: compensateMissedEndorsements :: compensateLowPriorityEndorsementLoss :: overdelegationThreshold :: subtractRewardsFromUninvitedDelegation :: recordManager :: timestamp :: HNil).mapTo[BakerRegistryRow]
    /** Maps whole row to an option. Useful for outer joins. */
<<<<<<< HEAD
    def ? =
      (Rep.Some(
        name
      ) :: isAcceptingDelegation :: externalDataUrl :: split :: paymentAccounts :: minimumDelegation :: payoutDelay :: payoutFrequency :: minimumPayout :: isCheap :: payForOwnBlocks :: payForEndorsements :: payGainedFees :: payForAccusationGains :: subtractLostDepositsWhenAccused :: subtractLostRewardsWhenAccused :: subtractLostFeesWhenAccused :: payForRevelation :: subtractLostRewardsWhenMissRevelation :: subtractLostFeesWhenMissRevelation :: compensateMissedBlocks :: payForStolenBlocks :: compensateMissedEndorsements :: compensateLowPriorityEndorsementLoss :: overdelegationThreshold :: subtractRewardsFromUninvitedDelegation :: recordManager :: Rep
        .Some(timestamp) :: HNil).shaped.<>(
        r =>
          BakerRegistryRow(
            r(0).asInstanceOf[Option[String]].get,
            r(1).asInstanceOf[Option[Boolean]],
            r(2).asInstanceOf[Option[String]],
            r(3).asInstanceOf[Option[scala.math.BigDecimal]],
            r(4).asInstanceOf[Option[String]],
            r(5).asInstanceOf[Option[Int]],
            r(6).asInstanceOf[Option[Int]],
            r(7).asInstanceOf[Option[Int]],
            r(8).asInstanceOf[Option[Int]],
            r(9).asInstanceOf[Option[Boolean]],
            r(10).asInstanceOf[Option[Boolean]],
            r(11).asInstanceOf[Option[Boolean]],
            r(12).asInstanceOf[Option[Boolean]],
            r(13).asInstanceOf[Option[Boolean]],
            r(14).asInstanceOf[Option[Boolean]],
            r(15).asInstanceOf[Option[Boolean]],
            r(16).asInstanceOf[Option[Boolean]],
            r(17).asInstanceOf[Option[Boolean]],
            r(18).asInstanceOf[Option[Boolean]],
            r(19).asInstanceOf[Option[Boolean]],
            r(20).asInstanceOf[Option[Boolean]],
            r(21).asInstanceOf[Option[Boolean]],
            r(22).asInstanceOf[Option[Boolean]],
            r(23).asInstanceOf[Option[Boolean]],
            r(24).asInstanceOf[Option[Int]],
            r(25).asInstanceOf[Option[Boolean]],
            r(26).asInstanceOf[Option[String]],
            r(27).asInstanceOf[Option[java.sql.Timestamp]].get
          ),
        (_: Any) => throw new Exception("Inserting into ? projection not supported.")
      )
=======
    def ? = (Rep.Some(name) :: isAcceptingDelegation :: externalDataUrl :: split :: paymentAccounts :: minimumDelegation :: payoutDelay :: payoutFrequency :: minimumPayout :: isCheap :: payForOwnBlocks :: payForEndorsements :: payGainedFees :: payForAccusationGains :: subtractLostDepositsWhenAccused :: subtractLostRewardsWhenAccused :: subtractLostFeesWhenAccused :: payForRevelation :: subtractLostRewardsWhenMissRevelation :: subtractLostFeesWhenMissRevelation :: compensateMissedBlocks :: payForStolenBlocks :: compensateMissedEndorsements :: compensateLowPriorityEndorsementLoss :: overdelegationThreshold :: subtractRewardsFromUninvitedDelegation :: recordManager :: Rep.Some(timestamp) :: HNil).shaped.<>(r => BakerRegistryRow(r(0).asInstanceOf[Option[String]].get, r(1).asInstanceOf[Option[Boolean]], r(2).asInstanceOf[Option[String]], r(3).asInstanceOf[Option[scala.math.BigDecimal]], r(4).asInstanceOf[Option[String]], r(5).asInstanceOf[Option[Int]], r(6).asInstanceOf[Option[Int]], r(7).asInstanceOf[Option[Int]], r(8).asInstanceOf[Option[Int]], r(9).asInstanceOf[Option[Boolean]], r(10).asInstanceOf[Option[Boolean]], r(11).asInstanceOf[Option[Boolean]], r(12).asInstanceOf[Option[Boolean]], r(13).asInstanceOf[Option[Boolean]], r(14).asInstanceOf[Option[Boolean]], r(15).asInstanceOf[Option[Boolean]], r(16).asInstanceOf[Option[Boolean]], r(17).asInstanceOf[Option[Boolean]], r(18).asInstanceOf[Option[Boolean]], r(19).asInstanceOf[Option[Boolean]], r(20).asInstanceOf[Option[Boolean]], r(21).asInstanceOf[Option[Boolean]], r(22).asInstanceOf[Option[Boolean]], r(23).asInstanceOf[Option[Boolean]], r(24).asInstanceOf[Option[Int]], r(25).asInstanceOf[Option[Boolean]], r(26).asInstanceOf[Option[String]], r(27).asInstanceOf[Option[java.sql.Timestamp]].get), (_:Any) =>  throw new Exception("Inserting into ? projection not supported."))
>>>>>>> fa042030

    /** Database column name SqlType(varchar) */
    val name: Rep[String] = column[String]("name")
    /** Database column is_accepting_delegation SqlType(bool), Default(None) */
    val isAcceptingDelegation: Rep[Option[Boolean]] = column[Option[Boolean]]("is_accepting_delegation", O.Default(None))
    /** Database column external_data_url SqlType(varchar), Default(None) */
    val externalDataUrl: Rep[Option[String]] = column[Option[String]]("external_data_url", O.Default(None))
    /** Database column split SqlType(numeric), Default(None) */
    val split: Rep[Option[scala.math.BigDecimal]] = column[Option[scala.math.BigDecimal]]("split", O.Default(None))
    /** Database column payment_accounts SqlType(varchar), Default(None) */
    val paymentAccounts: Rep[Option[String]] = column[Option[String]]("payment_accounts", O.Default(None))
    /** Database column minimum_delegation SqlType(int4), Default(None) */
    val minimumDelegation: Rep[Option[Int]] = column[Option[Int]]("minimum_delegation", O.Default(None))
    /** Database column payout_delay SqlType(int4), Default(None) */
    val payoutDelay: Rep[Option[Int]] = column[Option[Int]]("payout_delay", O.Default(None))
    /** Database column payout_frequency SqlType(int4), Default(None) */
    val payoutFrequency: Rep[Option[Int]] = column[Option[Int]]("payout_frequency", O.Default(None))
    /** Database column minimum_payout SqlType(int4), Default(None) */
    val minimumPayout: Rep[Option[Int]] = column[Option[Int]]("minimum_payout", O.Default(None))
    /** Database column is_cheap SqlType(bool), Default(None) */
    val isCheap: Rep[Option[Boolean]] = column[Option[Boolean]]("is_cheap", O.Default(None))
    /** Database column pay_for_own_blocks SqlType(bool), Default(None) */
    val payForOwnBlocks: Rep[Option[Boolean]] = column[Option[Boolean]]("pay_for_own_blocks", O.Default(None))
    /** Database column pay_for_endorsements SqlType(bool), Default(None) */
    val payForEndorsements: Rep[Option[Boolean]] = column[Option[Boolean]]("pay_for_endorsements", O.Default(None))
    /** Database column pay_gained_fees SqlType(bool), Default(None) */
    val payGainedFees: Rep[Option[Boolean]] = column[Option[Boolean]]("pay_gained_fees", O.Default(None))
    /** Database column pay_for_accusation_gains SqlType(bool), Default(None) */
    val payForAccusationGains: Rep[Option[Boolean]] = column[Option[Boolean]]("pay_for_accusation_gains", O.Default(None))
    /** Database column subtract_lost_deposits_when_accused SqlType(bool), Default(None) */
    val subtractLostDepositsWhenAccused: Rep[Option[Boolean]] = column[Option[Boolean]]("subtract_lost_deposits_when_accused", O.Default(None))
    /** Database column subtract_lost_rewards_when_accused SqlType(bool), Default(None) */
    val subtractLostRewardsWhenAccused: Rep[Option[Boolean]] = column[Option[Boolean]]("subtract_lost_rewards_when_accused", O.Default(None))
    /** Database column subtract_lost_fees_when_accused SqlType(bool), Default(None) */
    val subtractLostFeesWhenAccused: Rep[Option[Boolean]] = column[Option[Boolean]]("subtract_lost_fees_when_accused", O.Default(None))
    /** Database column pay_for_revelation SqlType(bool), Default(None) */
    val payForRevelation: Rep[Option[Boolean]] = column[Option[Boolean]]("pay_for_revelation", O.Default(None))
    /** Database column subtract_lost_rewards_when_miss_revelation SqlType(bool), Default(None) */
    val subtractLostRewardsWhenMissRevelation: Rep[Option[Boolean]] = column[Option[Boolean]]("subtract_lost_rewards_when_miss_revelation", O.Default(None))
    /** Database column subtract_lost_fees_when_miss_revelation SqlType(bool), Default(None) */
    val subtractLostFeesWhenMissRevelation: Rep[Option[Boolean]] = column[Option[Boolean]]("subtract_lost_fees_when_miss_revelation", O.Default(None))
    /** Database column compensate_missed_blocks SqlType(bool), Default(None) */
    val compensateMissedBlocks: Rep[Option[Boolean]] = column[Option[Boolean]]("compensate_missed_blocks", O.Default(None))
    /** Database column pay_for_stolen_blocks SqlType(bool), Default(None) */
    val payForStolenBlocks: Rep[Option[Boolean]] = column[Option[Boolean]]("pay_for_stolen_blocks", O.Default(None))
    /** Database column compensate_missed_endorsements SqlType(bool), Default(None) */
    val compensateMissedEndorsements: Rep[Option[Boolean]] = column[Option[Boolean]]("compensate_missed_endorsements", O.Default(None))
    /** Database column compensate_low_priority_endorsement_loss SqlType(bool), Default(None) */
    val compensateLowPriorityEndorsementLoss: Rep[Option[Boolean]] = column[Option[Boolean]]("compensate_low_priority_endorsement_loss", O.Default(None))
    /** Database column overdelegation_threshold SqlType(int4), Default(None) */
    val overdelegationThreshold: Rep[Option[Int]] = column[Option[Int]]("overdelegation_threshold", O.Default(None))
    /** Database column subtract_rewards_from_uninvited_delegation SqlType(bool), Default(None) */
    val subtractRewardsFromUninvitedDelegation: Rep[Option[Boolean]] = column[Option[Boolean]]("subtract_rewards_from_uninvited_delegation", O.Default(None))
    /** Database column record_manager SqlType(varchar), Default(None) */
    val recordManager: Rep[Option[String]] = column[Option[String]]("record_manager", O.Default(None))
    /** Database column timestamp SqlType(timestamp) */
    val timestamp: Rep[java.sql.Timestamp] = column[java.sql.Timestamp]("timestamp")
  }
  /** Collection-like TableQuery object for table BakerRegistry */
  lazy val BakerRegistry = new TableQuery(tag => new BakerRegistry(tag))

  /** Entity class storing rows of table Bakers
    *  @param pkh Database column pkh SqlType(varchar)
    *  @param blockId Database column block_id SqlType(varchar)
    *  @param balance Database column balance SqlType(numeric), Default(None)
    *  @param frozenBalance Database column frozen_balance SqlType(numeric), Default(None)
    *  @param stakingBalance Database column staking_balance SqlType(numeric), Default(None)
    *  @param delegatedBalance Database column delegated_balance SqlType(numeric), Default(None)
    *  @param rolls Database column rolls SqlType(int4), Default(0)
    *  @param deactivated Database column deactivated SqlType(bool)
    *  @param gracePeriod Database column grace_period SqlType(int4)
    *  @param blockLevel Database column block_level SqlType(int8), Default(-1)
    *  @param cycle Database column cycle SqlType(int4), Default(None)
    *  @param period Database column period SqlType(int4), Default(None)
    *  @param invalidatedAsof Database column invalidated_asof SqlType(timestamp), Default(None)
<<<<<<< HEAD
    *  @param forkId Database column fork_id SqlType(varchar)
    */
  case class BakersRow(
      pkh: String,
      blockId: String,
      balance: Option[scala.math.BigDecimal] = None,
      frozenBalance: Option[scala.math.BigDecimal] = None,
      stakingBalance: Option[scala.math.BigDecimal] = None,
      delegatedBalance: Option[scala.math.BigDecimal] = None,
      rolls: Int = 0,
      deactivated: Boolean,
      gracePeriod: Int,
      blockLevel: Long = -1L,
      cycle: Option[Int] = None,
      period: Option[Int] = None,
      invalidatedAsof: Option[java.sql.Timestamp] = None,
      forkId: String
  )

  /** GetResult implicit for fetching BakersRow objects using plain SQL queries */
  implicit def GetResultBakersRow(implicit
      e0: GR[String],
      e1: GR[Option[scala.math.BigDecimal]],
      e2: GR[Int],
      e3: GR[Boolean],
      e4: GR[Long],
      e5: GR[Option[Int]],
      e6: GR[Option[java.sql.Timestamp]]
  ): GR[BakersRow] = GR { prs =>
    import prs._
    BakersRow.tupled(
      (
        <<[String],
        <<[String],
        <<?[scala.math.BigDecimal],
        <<?[scala.math.BigDecimal],
        <<?[scala.math.BigDecimal],
        <<?[scala.math.BigDecimal],
        <<[Int],
        <<[Boolean],
        <<[Int],
        <<[Long],
        <<?[Int],
        <<?[Int],
        <<?[java.sql.Timestamp],
        <<[String]
      )
    )
=======
    *  @param forkId Database column fork_id SqlType(varchar) */
  case class BakersRow(pkh: String, blockId: String, balance: Option[scala.math.BigDecimal] = None, frozenBalance: Option[scala.math.BigDecimal] = None, stakingBalance: Option[scala.math.BigDecimal] = None, delegatedBalance: Option[scala.math.BigDecimal] = None, rolls: Int = 0, deactivated: Boolean, gracePeriod: Int, blockLevel: Long = -1L, cycle: Option[Int] = None, period: Option[Int] = None, invalidatedAsof: Option[java.sql.Timestamp] = None, forkId: String)
  /** GetResult implicit for fetching BakersRow objects using plain SQL queries */
  implicit def GetResultBakersRow(implicit e0: GR[String], e1: GR[Option[scala.math.BigDecimal]], e2: GR[Int], e3: GR[Boolean], e4: GR[Long], e5: GR[Option[Int]], e6: GR[Option[java.sql.Timestamp]]): GR[BakersRow] = GR{
    prs => import prs._
      BakersRow.tupled((<<[String], <<[String], <<?[scala.math.BigDecimal], <<?[scala.math.BigDecimal], <<?[scala.math.BigDecimal], <<?[scala.math.BigDecimal], <<[Int], <<[Boolean], <<[Int], <<[Long], <<?[Int], <<?[Int], <<?[java.sql.Timestamp], <<[String]))
>>>>>>> fa042030
  }
  /** Table description of table bakers. Objects of this class serve as prototypes for rows in queries. */
  class Bakers(_tableTag: Tag) extends profile.api.Table[BakersRow](_tableTag, Some("tezos"), "bakers") {
    def * = (pkh, blockId, balance, frozenBalance, stakingBalance, delegatedBalance, rolls, deactivated, gracePeriod, blockLevel, cycle, period, invalidatedAsof, forkId) <> (BakersRow.tupled, BakersRow.unapply)
    /** Maps whole row to an option. Useful for outer joins. */
<<<<<<< HEAD
    def ? =
      (
        (
          Rep.Some(pkh),
          Rep.Some(blockId),
          balance,
          frozenBalance,
          stakingBalance,
          delegatedBalance,
          Rep.Some(rolls),
          Rep.Some(deactivated),
          Rep.Some(gracePeriod),
          Rep.Some(blockLevel),
          cycle,
          period,
          invalidatedAsof,
          Rep.Some(forkId)
        )
      ).shaped.<>(
        { r =>
          import r._;
          _1.map(_ =>
            BakersRow
              .tupled((_1.get, _2.get, _3, _4, _5, _6, _7.get, _8.get, _9.get, _10.get, _11, _12, _13, _14.get))
          )
        },
        (_: Any) => throw new Exception("Inserting into ? projection not supported.")
      )
=======
    def ? = ((Rep.Some(pkh), Rep.Some(blockId), balance, frozenBalance, stakingBalance, delegatedBalance, Rep.Some(rolls), Rep.Some(deactivated), Rep.Some(gracePeriod), Rep.Some(blockLevel), cycle, period, invalidatedAsof, Rep.Some(forkId))).shaped.<>({r=>import r._; _1.map(_=> BakersRow.tupled((_1.get, _2.get, _3, _4, _5, _6, _7.get, _8.get, _9.get, _10.get, _11, _12, _13, _14.get)))}, (_:Any) =>  throw new Exception("Inserting into ? projection not supported."))
>>>>>>> fa042030

    /** Database column pkh SqlType(varchar) */
    val pkh: Rep[String] = column[String]("pkh")
    /** Database column block_id SqlType(varchar) */
    val blockId: Rep[String] = column[String]("block_id")
    /** Database column balance SqlType(numeric), Default(None) */
    val balance: Rep[Option[scala.math.BigDecimal]] = column[Option[scala.math.BigDecimal]]("balance", O.Default(None))
    /** Database column frozen_balance SqlType(numeric), Default(None) */
    val frozenBalance: Rep[Option[scala.math.BigDecimal]] = column[Option[scala.math.BigDecimal]]("frozen_balance", O.Default(None))
    /** Database column staking_balance SqlType(numeric), Default(None) */
    val stakingBalance: Rep[Option[scala.math.BigDecimal]] = column[Option[scala.math.BigDecimal]]("staking_balance", O.Default(None))
    /** Database column delegated_balance SqlType(numeric), Default(None) */
    val delegatedBalance: Rep[Option[scala.math.BigDecimal]] = column[Option[scala.math.BigDecimal]]("delegated_balance", O.Default(None))
    /** Database column rolls SqlType(int4), Default(0) */
    val rolls: Rep[Int] = column[Int]("rolls", O.Default(0))
    /** Database column deactivated SqlType(bool) */
    val deactivated: Rep[Boolean] = column[Boolean]("deactivated")
    /** Database column grace_period SqlType(int4) */
    val gracePeriod: Rep[Int] = column[Int]("grace_period")
    /** Database column block_level SqlType(int8), Default(-1) */
    val blockLevel: Rep[Long] = column[Long]("block_level", O.Default(-1L))
    /** Database column cycle SqlType(int4), Default(None) */
    val cycle: Rep[Option[Int]] = column[Option[Int]]("cycle", O.Default(None))
    /** Database column period SqlType(int4), Default(None) */
    val period: Rep[Option[Int]] = column[Option[Int]]("period", O.Default(None))
    /** Database column invalidated_asof SqlType(timestamp), Default(None) */
    val invalidatedAsof: Rep[Option[java.sql.Timestamp]] = column[Option[java.sql.Timestamp]]("invalidated_asof", O.Default(None))
    /** Database column fork_id SqlType(varchar) */
    val forkId: Rep[String] = column[String]("fork_id")

    /** Primary key of Bakers (database name bakers_pkey) */
    val pk = primaryKey("bakers_pkey", (pkh, forkId))

    /** Foreign key referencing Blocks (database name bakers_block_id_fkey) */
    lazy val blocksFk = foreignKey("bakers_block_id_fkey", (blockId, forkId), Blocks)(r => (r.hash, r.forkId), onUpdate=ForeignKeyAction.NoAction, onDelete=ForeignKeyAction.NoAction)
  }
  /** Collection-like TableQuery object for table Bakers */
  lazy val Bakers = new TableQuery(tag => new Bakers(tag))

  /** Entity class storing rows of table BakersCheckpoint
    *  @param delegatePkh Database column delegate_pkh SqlType(varchar)
    *  @param blockId Database column block_id SqlType(varchar)
    *  @param blockLevel Database column block_level SqlType(int8), Default(-1)
    *  @param cycle Database column cycle SqlType(int4), Default(None)
<<<<<<< HEAD
    *  @param period Database column period SqlType(int4), Default(None)
    */
  case class BakersCheckpointRow(
      delegatePkh: String,
      blockId: String,
      blockLevel: Long = -1L,
      cycle: Option[Int] = None,
      period: Option[Int] = None
  )

  /** GetResult implicit for fetching BakersCheckpointRow objects using plain SQL queries */
  implicit def GetResultBakersCheckpointRow(implicit
      e0: GR[String],
      e1: GR[Long],
      e2: GR[Option[Int]]
  ): GR[BakersCheckpointRow] = GR { prs =>
    import prs._
    BakersCheckpointRow.tupled((<<[String], <<[String], <<[Long], <<?[Int], <<?[Int]))
=======
    *  @param period Database column period SqlType(int4), Default(None) */
  case class BakersCheckpointRow(delegatePkh: String, blockId: String, blockLevel: Long = -1L, cycle: Option[Int] = None, period: Option[Int] = None)
  /** GetResult implicit for fetching BakersCheckpointRow objects using plain SQL queries */
  implicit def GetResultBakersCheckpointRow(implicit e0: GR[String], e1: GR[Long], e2: GR[Option[Int]]): GR[BakersCheckpointRow] = GR{
    prs => import prs._
      BakersCheckpointRow.tupled((<<[String], <<[String], <<[Long], <<?[Int], <<?[Int]))
>>>>>>> fa042030
  }
  /** Table description of table bakers_checkpoint. Objects of this class serve as prototypes for rows in queries. */
  class BakersCheckpoint(_tableTag: Tag) extends profile.api.Table[BakersCheckpointRow](_tableTag, Some("tezos"), "bakers_checkpoint") {
    def * = (delegatePkh, blockId, blockLevel, cycle, period) <> (BakersCheckpointRow.tupled, BakersCheckpointRow.unapply)
    /** Maps whole row to an option. Useful for outer joins. */
    def ? = ((Rep.Some(delegatePkh), Rep.Some(blockId), Rep.Some(blockLevel), cycle, period)).shaped.<>({r=>import r._; _1.map(_=> BakersCheckpointRow.tupled((_1.get, _2.get, _3.get, _4, _5)))}, (_:Any) =>  throw new Exception("Inserting into ? projection not supported."))

    /** Database column delegate_pkh SqlType(varchar) */
    val delegatePkh: Rep[String] = column[String]("delegate_pkh")
    /** Database column block_id SqlType(varchar) */
    val blockId: Rep[String] = column[String]("block_id")
    /** Database column block_level SqlType(int8), Default(-1) */
    val blockLevel: Rep[Long] = column[Long]("block_level", O.Default(-1L))
    /** Database column cycle SqlType(int4), Default(None) */
    val cycle: Rep[Option[Int]] = column[Option[Int]]("cycle", O.Default(None))
    /** Database column period SqlType(int4), Default(None) */
    val period: Rep[Option[Int]] = column[Option[Int]]("period", O.Default(None))

    /** Index over (blockLevel) (database name ix_bakers_checkpoint_block_level) */
    val index1 = index("ix_bakers_checkpoint_block_level", blockLevel)
  }
  /** Collection-like TableQuery object for table BakersCheckpoint */
  lazy val BakersCheckpoint = new TableQuery(tag => new BakersCheckpoint(tag))

  /** Entity class storing rows of table BakersHistory
    *  @param pkh Database column pkh SqlType(varchar)
    *  @param blockId Database column block_id SqlType(varchar)
    *  @param balance Database column balance SqlType(numeric), Default(None)
    *  @param frozenBalance Database column frozen_balance SqlType(numeric), Default(None)
    *  @param stakingBalance Database column staking_balance SqlType(numeric), Default(None)
    *  @param delegatedBalance Database column delegated_balance SqlType(numeric), Default(None)
    *  @param rolls Database column rolls SqlType(int4), Default(0)
    *  @param deactivated Database column deactivated SqlType(bool)
    *  @param gracePeriod Database column grace_period SqlType(int4)
    *  @param blockLevel Database column block_level SqlType(int8), Default(-1)
    *  @param cycle Database column cycle SqlType(int4), Default(None)
    *  @param period Database column period SqlType(int4), Default(None)
    *  @param asof Database column asof SqlType(timestamp)
    *  @param invalidatedAsof Database column invalidated_asof SqlType(timestamp), Default(None)
<<<<<<< HEAD
    *  @param forkId Database column fork_id SqlType(varchar)
    */
  case class BakersHistoryRow(
      pkh: String,
      blockId: String,
      balance: Option[scala.math.BigDecimal] = None,
      frozenBalance: Option[scala.math.BigDecimal] = None,
      stakingBalance: Option[scala.math.BigDecimal] = None,
      delegatedBalance: Option[scala.math.BigDecimal] = None,
      rolls: Int = 0,
      deactivated: Boolean,
      gracePeriod: Int,
      blockLevel: Long = -1L,
      cycle: Option[Int] = None,
      period: Option[Int] = None,
      asof: java.sql.Timestamp,
      invalidatedAsof: Option[java.sql.Timestamp] = None,
      forkId: String
  )

  /** GetResult implicit for fetching BakersHistoryRow objects using plain SQL queries */
  implicit def GetResultBakersHistoryRow(implicit
      e0: GR[String],
      e1: GR[Option[scala.math.BigDecimal]],
      e2: GR[Int],
      e3: GR[Boolean],
      e4: GR[Long],
      e5: GR[Option[Int]],
      e6: GR[java.sql.Timestamp],
      e7: GR[Option[java.sql.Timestamp]]
  ): GR[BakersHistoryRow] = GR { prs =>
    import prs._
    BakersHistoryRow.tupled(
      (
        <<[String],
        <<[String],
        <<?[scala.math.BigDecimal],
        <<?[scala.math.BigDecimal],
        <<?[scala.math.BigDecimal],
        <<?[scala.math.BigDecimal],
        <<[Int],
        <<[Boolean],
        <<[Int],
        <<[Long],
        <<?[Int],
        <<?[Int],
        <<[java.sql.Timestamp],
        <<?[java.sql.Timestamp],
        <<[String]
      )
    )
=======
    *  @param forkId Database column fork_id SqlType(varchar) */
  case class BakersHistoryRow(pkh: String, blockId: String, balance: Option[scala.math.BigDecimal] = None, frozenBalance: Option[scala.math.BigDecimal] = None, stakingBalance: Option[scala.math.BigDecimal] = None, delegatedBalance: Option[scala.math.BigDecimal] = None, rolls: Int = 0, deactivated: Boolean, gracePeriod: Int, blockLevel: Long = -1L, cycle: Option[Int] = None, period: Option[Int] = None, asof: java.sql.Timestamp, invalidatedAsof: Option[java.sql.Timestamp] = None, forkId: String)
  /** GetResult implicit for fetching BakersHistoryRow objects using plain SQL queries */
  implicit def GetResultBakersHistoryRow(implicit e0: GR[String], e1: GR[Option[scala.math.BigDecimal]], e2: GR[Int], e3: GR[Boolean], e4: GR[Long], e5: GR[Option[Int]], e6: GR[java.sql.Timestamp], e7: GR[Option[java.sql.Timestamp]]): GR[BakersHistoryRow] = GR{
    prs => import prs._
      BakersHistoryRow.tupled((<<[String], <<[String], <<?[scala.math.BigDecimal], <<?[scala.math.BigDecimal], <<?[scala.math.BigDecimal], <<?[scala.math.BigDecimal], <<[Int], <<[Boolean], <<[Int], <<[Long], <<?[Int], <<?[Int], <<[java.sql.Timestamp], <<?[java.sql.Timestamp], <<[String]))
>>>>>>> fa042030
  }
  /** Table description of table bakers_history. Objects of this class serve as prototypes for rows in queries. */
  class BakersHistory(_tableTag: Tag) extends profile.api.Table[BakersHistoryRow](_tableTag, Some("tezos"), "bakers_history") {
    def * = (pkh, blockId, balance, frozenBalance, stakingBalance, delegatedBalance, rolls, deactivated, gracePeriod, blockLevel, cycle, period, asof, invalidatedAsof, forkId) <> (BakersHistoryRow.tupled, BakersHistoryRow.unapply)
    /** Maps whole row to an option. Useful for outer joins. */
<<<<<<< HEAD
    def ? =
      (
        (
          Rep.Some(pkh),
          Rep.Some(blockId),
          balance,
          frozenBalance,
          stakingBalance,
          delegatedBalance,
          Rep.Some(rolls),
          Rep.Some(deactivated),
          Rep.Some(gracePeriod),
          Rep.Some(blockLevel),
          cycle,
          period,
          Rep.Some(asof),
          invalidatedAsof,
          Rep.Some(forkId)
        )
      ).shaped.<>(
        { r =>
          import r._;
          _1.map(_ =>
            BakersHistoryRow.tupled(
              (_1.get, _2.get, _3, _4, _5, _6, _7.get, _8.get, _9.get, _10.get, _11, _12, _13.get, _14, _15.get)
            )
          )
        },
        (_: Any) => throw new Exception("Inserting into ? projection not supported.")
      )
=======
    def ? = ((Rep.Some(pkh), Rep.Some(blockId), balance, frozenBalance, stakingBalance, delegatedBalance, Rep.Some(rolls), Rep.Some(deactivated), Rep.Some(gracePeriod), Rep.Some(blockLevel), cycle, period, Rep.Some(asof), invalidatedAsof, Rep.Some(forkId))).shaped.<>({r=>import r._; _1.map(_=> BakersHistoryRow.tupled((_1.get, _2.get, _3, _4, _5, _6, _7.get, _8.get, _9.get, _10.get, _11, _12, _13.get, _14, _15.get)))}, (_:Any) =>  throw new Exception("Inserting into ? projection not supported."))
>>>>>>> fa042030

    /** Database column pkh SqlType(varchar) */
    val pkh: Rep[String] = column[String]("pkh")
    /** Database column block_id SqlType(varchar) */
    val blockId: Rep[String] = column[String]("block_id")
    /** Database column balance SqlType(numeric), Default(None) */
    val balance: Rep[Option[scala.math.BigDecimal]] = column[Option[scala.math.BigDecimal]]("balance", O.Default(None))
    /** Database column frozen_balance SqlType(numeric), Default(None) */
    val frozenBalance: Rep[Option[scala.math.BigDecimal]] = column[Option[scala.math.BigDecimal]]("frozen_balance", O.Default(None))
    /** Database column staking_balance SqlType(numeric), Default(None) */
    val stakingBalance: Rep[Option[scala.math.BigDecimal]] = column[Option[scala.math.BigDecimal]]("staking_balance", O.Default(None))
    /** Database column delegated_balance SqlType(numeric), Default(None) */
    val delegatedBalance: Rep[Option[scala.math.BigDecimal]] = column[Option[scala.math.BigDecimal]]("delegated_balance", O.Default(None))
    /** Database column rolls SqlType(int4), Default(0) */
    val rolls: Rep[Int] = column[Int]("rolls", O.Default(0))
    /** Database column deactivated SqlType(bool) */
    val deactivated: Rep[Boolean] = column[Boolean]("deactivated")
    /** Database column grace_period SqlType(int4) */
    val gracePeriod: Rep[Int] = column[Int]("grace_period")
    /** Database column block_level SqlType(int8), Default(-1) */
    val blockLevel: Rep[Long] = column[Long]("block_level", O.Default(-1L))
    /** Database column cycle SqlType(int4), Default(None) */
    val cycle: Rep[Option[Int]] = column[Option[Int]]("cycle", O.Default(None))
    /** Database column period SqlType(int4), Default(None) */
    val period: Rep[Option[Int]] = column[Option[Int]]("period", O.Default(None))
    /** Database column asof SqlType(timestamp) */
    val asof: Rep[java.sql.Timestamp] = column[java.sql.Timestamp]("asof")
    /** Database column invalidated_asof SqlType(timestamp), Default(None) */
    val invalidatedAsof: Rep[Option[java.sql.Timestamp]] = column[Option[java.sql.Timestamp]]("invalidated_asof", O.Default(None))
    /** Database column fork_id SqlType(varchar) */
    val forkId: Rep[String] = column[String]("fork_id")
  }
  /** Collection-like TableQuery object for table BakersHistory */
  lazy val BakersHistory = new TableQuery(tag => new BakersHistory(tag))

  /** Entity class storing rows of table BakingRights
    *  @param blockHash Database column block_hash SqlType(varchar), Default(None)
    *  @param blockLevel Database column block_level SqlType(int8)
    *  @param delegate Database column delegate SqlType(varchar)
    *  @param priority Database column priority SqlType(int4)
    *  @param estimatedTime Database column estimated_time SqlType(timestamp), Default(None)
    *  @param cycle Database column cycle SqlType(int4), Default(None)
    *  @param governancePeriod Database column governance_period SqlType(int4), Default(None)
    *  @param invalidatedAsof Database column invalidated_asof SqlType(timestamp), Default(None)
<<<<<<< HEAD
    *  @param forkId Database column fork_id SqlType(varchar)
    */
  case class BakingRightsRow(
      blockHash: Option[String] = None,
      blockLevel: Long,
      delegate: String,
      priority: Int,
      estimatedTime: Option[java.sql.Timestamp] = None,
      cycle: Option[Int] = None,
      governancePeriod: Option[Int] = None,
      invalidatedAsof: Option[java.sql.Timestamp] = None,
      forkId: String
  )

  /** GetResult implicit for fetching BakingRightsRow objects using plain SQL queries */
  implicit def GetResultBakingRightsRow(implicit
      e0: GR[Option[String]],
      e1: GR[Long],
      e2: GR[String],
      e3: GR[Int],
      e4: GR[Option[java.sql.Timestamp]],
      e5: GR[Option[Int]]
  ): GR[BakingRightsRow] = GR { prs =>
    import prs._
    BakingRightsRow.tupled(
      (
        <<?[String],
        <<[Long],
        <<[String],
        <<[Int],
        <<?[java.sql.Timestamp],
        <<?[Int],
        <<?[Int],
        <<?[java.sql.Timestamp],
        <<[String]
      )
    )
=======
    *  @param forkId Database column fork_id SqlType(varchar) */
  case class BakingRightsRow(blockHash: Option[String] = None, blockLevel: Long, delegate: String, priority: Int, estimatedTime: Option[java.sql.Timestamp] = None, cycle: Option[Int] = None, governancePeriod: Option[Int] = None, invalidatedAsof: Option[java.sql.Timestamp] = None, forkId: String)
  /** GetResult implicit for fetching BakingRightsRow objects using plain SQL queries */
  implicit def GetResultBakingRightsRow(implicit e0: GR[Option[String]], e1: GR[Long], e2: GR[String], e3: GR[Int], e4: GR[Option[java.sql.Timestamp]], e5: GR[Option[Int]]): GR[BakingRightsRow] = GR{
    prs => import prs._
      BakingRightsRow.tupled((<<?[String], <<[Long], <<[String], <<[Int], <<?[java.sql.Timestamp], <<?[Int], <<?[Int], <<?[java.sql.Timestamp], <<[String]))
>>>>>>> fa042030
  }
  /** Table description of table baking_rights. Objects of this class serve as prototypes for rows in queries. */
<<<<<<< HEAD
  class BakingRights(_tableTag: Tag)
      extends profile.api.Table[BakingRightsRow](_tableTag, Some("tezos"), "baking_rights") {
    def * =
      (
        blockHash,
        blockLevel,
        delegate,
        priority,
        estimatedTime,
        cycle,
        governancePeriod,
        invalidatedAsof,
        forkId
      ) <> (BakingRightsRow.tupled, BakingRightsRow.unapply)

=======
  class BakingRights(_tableTag: Tag) extends profile.api.Table[BakingRightsRow](_tableTag, Some("tezos"), "baking_rights") {
    def * = (blockHash, blockLevel, delegate, priority, estimatedTime, cycle, governancePeriod, invalidatedAsof, forkId) <> (BakingRightsRow.tupled, BakingRightsRow.unapply)
>>>>>>> fa042030
    /** Maps whole row to an option. Useful for outer joins. */
    def ? = ((blockHash, Rep.Some(blockLevel), Rep.Some(delegate), Rep.Some(priority), estimatedTime, cycle, governancePeriod, invalidatedAsof, Rep.Some(forkId))).shaped.<>({r=>import r._; _2.map(_=> BakingRightsRow.tupled((_1, _2.get, _3.get, _4.get, _5, _6, _7, _8, _9.get)))}, (_:Any) =>  throw new Exception("Inserting into ? projection not supported."))

    /** Database column block_hash SqlType(varchar), Default(None) */
    val blockHash: Rep[Option[String]] = column[Option[String]]("block_hash", O.Default(None))
    /** Database column block_level SqlType(int8) */
    val blockLevel: Rep[Long] = column[Long]("block_level")
    /** Database column delegate SqlType(varchar) */
    val delegate: Rep[String] = column[String]("delegate")
    /** Database column priority SqlType(int4) */
    val priority: Rep[Int] = column[Int]("priority")
    /** Database column estimated_time SqlType(timestamp), Default(None) */
    val estimatedTime: Rep[Option[java.sql.Timestamp]] = column[Option[java.sql.Timestamp]]("estimated_time", O.Default(None))
    /** Database column cycle SqlType(int4), Default(None) */
    val cycle: Rep[Option[Int]] = column[Option[Int]]("cycle", O.Default(None))
    /** Database column governance_period SqlType(int4), Default(None) */
    val governancePeriod: Rep[Option[Int]] = column[Option[Int]]("governance_period", O.Default(None))
    /** Database column invalidated_asof SqlType(timestamp), Default(None) */
    val invalidatedAsof: Rep[Option[java.sql.Timestamp]] = column[Option[java.sql.Timestamp]]("invalidated_asof", O.Default(None))
    /** Database column fork_id SqlType(varchar) */
    val forkId: Rep[String] = column[String]("fork_id")

    /** Primary key of BakingRights (database name baking_rights_pkey) */
    val pk = primaryKey("baking_rights_pkey", (blockLevel, delegate, forkId))

    /** Foreign key referencing Blocks (database name bake_rights_block_fkey) */
    lazy val blocksFk = foreignKey("bake_rights_block_fkey", (blockHash, forkId), Blocks)(r => (Rep.Some(r.hash), r.forkId), onUpdate=ForeignKeyAction.NoAction, onDelete=ForeignKeyAction.NoAction)

    /** Index over (delegate) (database name baking_rights_delegate_idx) */
    val index1 = index("baking_rights_delegate_idx", delegate)
    /** Index over (blockLevel) (database name baking_rights_level_idx) */
    val index2 = index("baking_rights_level_idx", blockLevel)
    /** Index over (blockHash) (database name fki_fk_block_hash) */
    val index3 = index("fki_fk_block_hash", blockHash)
    /** Index over (cycle) (database name ix_cycle) */
    val index4 = index("ix_cycle", cycle)
    /** Index over (delegate,priority) (database name ix_delegate_priority) */
    val index5 = index("ix_delegate_priority", (delegate, priority))
    /** Index over (delegate,priority,cycle) (database name ix_delegate_priority_cycle) */
    val index6 = index("ix_delegate_priority_cycle", (delegate, priority, cycle))
  }
  /** Collection-like TableQuery object for table BakingRights */
  lazy val BakingRights = new TableQuery(tag => new BakingRights(tag))

  /** Entity class storing rows of table BalanceUpdates
    *  @param id Database column id SqlType(serial), AutoInc
    *  @param source Database column source SqlType(varchar)
    *  @param sourceId Database column source_id SqlType(int4), Default(None)
    *  @param sourceHash Database column source_hash SqlType(varchar), Default(None)
    *  @param kind Database column kind SqlType(varchar)
    *  @param accountId Database column account_id SqlType(varchar)
    *  @param change Database column change SqlType(numeric)
    *  @param level Database column level SqlType(int8), Default(None)
    *  @param category Database column category SqlType(varchar), Default(None)
    *  @param operationGroupHash Database column operation_group_hash SqlType(varchar), Default(None)
    *  @param blockId Database column block_id SqlType(varchar)
    *  @param blockLevel Database column block_level SqlType(int8)
    *  @param cycle Database column cycle SqlType(int4), Default(None)
    *  @param period Database column period SqlType(int4), Default(None)
    *  @param invalidatedAsof Database column invalidated_asof SqlType(timestamp), Default(None)
<<<<<<< HEAD
    *  @param forkId Database column fork_id SqlType(varchar)
    */
  case class BalanceUpdatesRow(
      id: Int,
      source: String,
      sourceId: Option[Int] = None,
      sourceHash: Option[String] = None,
      kind: String,
      accountId: String,
      change: scala.math.BigDecimal,
      level: Option[Long] = None,
      category: Option[String] = None,
      operationGroupHash: Option[String] = None,
      blockId: String,
      blockLevel: Long,
      cycle: Option[Int] = None,
      period: Option[Int] = None,
      invalidatedAsof: Option[java.sql.Timestamp] = None,
      forkId: String
  )

  /** GetResult implicit for fetching BalanceUpdatesRow objects using plain SQL queries */
  implicit def GetResultBalanceUpdatesRow(implicit
      e0: GR[Int],
      e1: GR[String],
      e2: GR[Option[Int]],
      e3: GR[Option[String]],
      e4: GR[scala.math.BigDecimal],
      e5: GR[Option[Long]],
      e6: GR[Long],
      e7: GR[Option[java.sql.Timestamp]]
  ): GR[BalanceUpdatesRow] = GR { prs =>
    import prs._
    BalanceUpdatesRow.tupled(
      (
        <<[Int],
        <<[String],
        <<?[Int],
        <<?[String],
        <<[String],
        <<[String],
        <<[scala.math.BigDecimal],
        <<?[Long],
        <<?[String],
        <<?[String],
        <<[String],
        <<[Long],
        <<?[Int],
        <<?[Int],
        <<?[java.sql.Timestamp],
        <<[String]
      )
    )
=======
    *  @param forkId Database column fork_id SqlType(varchar) */
  case class BalanceUpdatesRow(id: Int, source: String, sourceId: Option[Int] = None, sourceHash: Option[String] = None, kind: String, accountId: String, change: scala.math.BigDecimal, level: Option[Long] = None, category: Option[String] = None, operationGroupHash: Option[String] = None, blockId: String, blockLevel: Long, cycle: Option[Int] = None, period: Option[Int] = None, invalidatedAsof: Option[java.sql.Timestamp] = None, forkId: String)
  /** GetResult implicit for fetching BalanceUpdatesRow objects using plain SQL queries */
  implicit def GetResultBalanceUpdatesRow(implicit e0: GR[Int], e1: GR[String], e2: GR[Option[Int]], e3: GR[Option[String]], e4: GR[scala.math.BigDecimal], e5: GR[Option[Long]], e6: GR[Long], e7: GR[Option[java.sql.Timestamp]]): GR[BalanceUpdatesRow] = GR{
    prs => import prs._
      BalanceUpdatesRow.tupled((<<[Int], <<[String], <<?[Int], <<?[String], <<[String], <<[String], <<[scala.math.BigDecimal], <<?[Long], <<?[String], <<?[String], <<[String], <<[Long], <<?[Int], <<?[Int], <<?[java.sql.Timestamp], <<[String]))
>>>>>>> fa042030
  }
  /** Table description of table balance_updates. Objects of this class serve as prototypes for rows in queries. */
  class BalanceUpdates(_tableTag: Tag) extends profile.api.Table[BalanceUpdatesRow](_tableTag, Some("tezos"), "balance_updates") {
    def * = (id, source, sourceId, sourceHash, kind, accountId, change, level, category, operationGroupHash, blockId, blockLevel, cycle, period, invalidatedAsof, forkId) <> (BalanceUpdatesRow.tupled, BalanceUpdatesRow.unapply)
    /** Maps whole row to an option. Useful for outer joins. */
<<<<<<< HEAD
    def ? =
      (
        (
          Rep.Some(id),
          Rep.Some(source),
          sourceId,
          sourceHash,
          Rep.Some(kind),
          Rep.Some(accountId),
          Rep.Some(change),
          level,
          category,
          operationGroupHash,
          Rep.Some(blockId),
          Rep.Some(blockLevel),
          cycle,
          period,
          invalidatedAsof,
          Rep.Some(forkId)
        )
      ).shaped.<>(
        { r =>
          import r._;
          _1.map(_ =>
            BalanceUpdatesRow.tupled(
              (_1.get, _2.get, _3, _4, _5.get, _6.get, _7.get, _8, _9, _10, _11.get, _12.get, _13, _14, _15, _16.get)
            )
          )
        },
        (_: Any) => throw new Exception("Inserting into ? projection not supported.")
      )
=======
    def ? = ((Rep.Some(id), Rep.Some(source), sourceId, sourceHash, Rep.Some(kind), Rep.Some(accountId), Rep.Some(change), level, category, operationGroupHash, Rep.Some(blockId), Rep.Some(blockLevel), cycle, period, invalidatedAsof, Rep.Some(forkId))).shaped.<>({r=>import r._; _1.map(_=> BalanceUpdatesRow.tupled((_1.get, _2.get, _3, _4, _5.get, _6.get, _7.get, _8, _9, _10, _11.get, _12.get, _13, _14, _15, _16.get)))}, (_:Any) =>  throw new Exception("Inserting into ? projection not supported."))
>>>>>>> fa042030

    /** Database column id SqlType(serial), AutoInc */
    val id: Rep[Int] = column[Int]("id", O.AutoInc)
    /** Database column source SqlType(varchar) */
    val source: Rep[String] = column[String]("source")
    /** Database column source_id SqlType(int4), Default(None) */
    val sourceId: Rep[Option[Int]] = column[Option[Int]]("source_id", O.Default(None))
    /** Database column source_hash SqlType(varchar), Default(None) */
    val sourceHash: Rep[Option[String]] = column[Option[String]]("source_hash", O.Default(None))
    /** Database column kind SqlType(varchar) */
    val kind: Rep[String] = column[String]("kind")
    /** Database column account_id SqlType(varchar) */
    val accountId: Rep[String] = column[String]("account_id")
    /** Database column change SqlType(numeric) */
    val change: Rep[scala.math.BigDecimal] = column[scala.math.BigDecimal]("change")
    /** Database column level SqlType(int8), Default(None) */
    val level: Rep[Option[Long]] = column[Option[Long]]("level", O.Default(None))
    /** Database column category SqlType(varchar), Default(None) */
    val category: Rep[Option[String]] = column[Option[String]]("category", O.Default(None))
    /** Database column operation_group_hash SqlType(varchar), Default(None) */
    val operationGroupHash: Rep[Option[String]] = column[Option[String]]("operation_group_hash", O.Default(None))
    /** Database column block_id SqlType(varchar) */
    val blockId: Rep[String] = column[String]("block_id")
    /** Database column block_level SqlType(int8) */
    val blockLevel: Rep[Long] = column[Long]("block_level")
    /** Database column cycle SqlType(int4), Default(None) */
    val cycle: Rep[Option[Int]] = column[Option[Int]]("cycle", O.Default(None))
    /** Database column period SqlType(int4), Default(None) */
    val period: Rep[Option[Int]] = column[Option[Int]]("period", O.Default(None))
    /** Database column invalidated_asof SqlType(timestamp), Default(None) */
    val invalidatedAsof: Rep[Option[java.sql.Timestamp]] = column[Option[java.sql.Timestamp]]("invalidated_asof", O.Default(None))
    /** Database column fork_id SqlType(varchar) */
    val forkId: Rep[String] = column[String]("fork_id")

    /** Primary key of BalanceUpdates (database name balance_updates_pkey) */
    val pk = primaryKey("balance_updates_pkey", (id, forkId))

    /** Index over (accountId) (database name ix_balance_updates_account_id) */
    val index1 = index("ix_balance_updates_account_id", accountId)
    /** Index over (blockLevel) (database name ix_balance_updates_block_level) */
    val index2 = index("ix_balance_updates_block_level", blockLevel)
    /** Index over (operationGroupHash) (database name ix_balance_updates_op_group_hash) */
    val index3 = index("ix_balance_updates_op_group_hash", operationGroupHash)
  }
  /** Collection-like TableQuery object for table BalanceUpdates */
  lazy val BalanceUpdates = new TableQuery(tag => new BalanceUpdates(tag))

  /** Entity class storing rows of table BigMapContents
    *  @param bigMapId Database column big_map_id SqlType(numeric)
    *  @param key Database column key SqlType(varchar)
    *  @param keyHash Database column key_hash SqlType(varchar)
    *  @param operationGroupId Database column operation_group_id SqlType(varchar), Default(None)
    *  @param value Database column value SqlType(varchar), Default(None)
    *  @param valueMicheline Database column value_micheline SqlType(varchar), Default(None)
    *  @param blockLevel Database column block_level SqlType(int8), Default(None)
    *  @param timestamp Database column timestamp SqlType(timestamp), Default(None)
    *  @param cycle Database column cycle SqlType(int4), Default(None)
    *  @param period Database column period SqlType(int4), Default(None)
    *  @param forkId Database column fork_id SqlType(varchar)
<<<<<<< HEAD
    *  @param invalidatedAsof Database column invalidated_asof SqlType(timestamp), Default(None)
    */
  case class BigMapContentsRow(
      bigMapId: scala.math.BigDecimal,
      key: String,
      keyHash: Option[String] = None,
      operationGroupId: Option[String] = None,
      value: Option[String] = None,
      valueMicheline: Option[String] = None,
      blockLevel: Option[Long] = None,
      timestamp: Option[java.sql.Timestamp] = None,
      cycle: Option[Int] = None,
      period: Option[Int] = None,
      forkId: String,
      invalidatedAsof: Option[java.sql.Timestamp] = None
  )

  /** GetResult implicit for fetching BigMapContentsRow objects using plain SQL queries */
  implicit def GetResultBigMapContentsRow(implicit
      e0: GR[scala.math.BigDecimal],
      e1: GR[String],
      e2: GR[Option[String]],
      e3: GR[Option[Long]],
      e4: GR[Option[java.sql.Timestamp]],
      e5: GR[Option[Int]]
  ): GR[BigMapContentsRow] = GR { prs =>
    import prs._
    BigMapContentsRow.tupled(
      (
        <<[scala.math.BigDecimal],
        <<[String],
        <<?[String],
        <<?[String],
        <<?[String],
        <<?[String],
        <<?[Long],
        <<?[java.sql.Timestamp],
        <<?[Int],
        <<?[Int],
        <<[String],
        <<?[java.sql.Timestamp]
      )
    )
=======
    *  @param invalidatedAsof Database column invalidated_asof SqlType(timestamp), Default(None) */
  case class BigMapContentsRow(bigMapId: scala.math.BigDecimal, key: String, keyHash: String, operationGroupId: Option[String] = None, value: Option[String] = None, valueMicheline: Option[String] = None, blockLevel: Option[Long] = None, timestamp: Option[java.sql.Timestamp] = None, cycle: Option[Int] = None, period: Option[Int] = None, forkId: String, invalidatedAsof: Option[java.sql.Timestamp] = None)
  /** GetResult implicit for fetching BigMapContentsRow objects using plain SQL queries */
  implicit def GetResultBigMapContentsRow(implicit e0: GR[scala.math.BigDecimal], e1: GR[String], e2: GR[Option[String]], e3: GR[Option[Long]], e4: GR[Option[java.sql.Timestamp]], e5: GR[Option[Int]]): GR[BigMapContentsRow] = GR{
    prs => import prs._
      BigMapContentsRow.tupled((<<[scala.math.BigDecimal], <<[String], <<[String], <<?[String], <<?[String], <<?[String], <<?[Long], <<?[java.sql.Timestamp], <<?[Int], <<?[Int], <<[String], <<?[java.sql.Timestamp]))
>>>>>>> fa042030
  }
  /** Table description of table big_map_contents. Objects of this class serve as prototypes for rows in queries. */
  class BigMapContents(_tableTag: Tag) extends profile.api.Table[BigMapContentsRow](_tableTag, Some("tezos"), "big_map_contents") {
    def * = (bigMapId, key, keyHash, operationGroupId, value, valueMicheline, blockLevel, timestamp, cycle, period, forkId, invalidatedAsof) <> (BigMapContentsRow.tupled, BigMapContentsRow.unapply)
    /** Maps whole row to an option. Useful for outer joins. */
    def ? = ((Rep.Some(bigMapId), Rep.Some(key), Rep.Some(keyHash), operationGroupId, value, valueMicheline, blockLevel, timestamp, cycle, period, Rep.Some(forkId), invalidatedAsof)).shaped.<>({r=>import r._; _1.map(_=> BigMapContentsRow.tupled((_1.get, _2.get, _3.get, _4, _5, _6, _7, _8, _9, _10, _11.get, _12)))}, (_:Any) =>  throw new Exception("Inserting into ? projection not supported."))

    /** Database column big_map_id SqlType(numeric) */
    val bigMapId: Rep[scala.math.BigDecimal] = column[scala.math.BigDecimal]("big_map_id")
    /** Database column key SqlType(varchar) */
    val key: Rep[String] = column[String]("key")
    /** Database column key_hash SqlType(varchar) */
    val keyHash: Rep[String] = column[String]("key_hash")
    /** Database column operation_group_id SqlType(varchar), Default(None) */
    val operationGroupId: Rep[Option[String]] = column[Option[String]]("operation_group_id", O.Default(None))
    /** Database column value SqlType(varchar), Default(None) */
    val value: Rep[Option[String]] = column[Option[String]]("value", O.Default(None))
    /** Database column value_micheline SqlType(varchar), Default(None) */
    val valueMicheline: Rep[Option[String]] = column[Option[String]]("value_micheline", O.Default(None))
    /** Database column block_level SqlType(int8), Default(None) */
    val blockLevel: Rep[Option[Long]] = column[Option[Long]]("block_level", O.Default(None))
    /** Database column timestamp SqlType(timestamp), Default(None) */
    val timestamp: Rep[Option[java.sql.Timestamp]] = column[Option[java.sql.Timestamp]]("timestamp", O.Default(None))
    /** Database column cycle SqlType(int4), Default(None) */
    val cycle: Rep[Option[Int]] = column[Option[Int]]("cycle", O.Default(None))
    /** Database column period SqlType(int4), Default(None) */
    val period: Rep[Option[Int]] = column[Option[Int]]("period", O.Default(None))
    /** Database column fork_id SqlType(varchar) */
    val forkId: Rep[String] = column[String]("fork_id")
    /** Database column invalidated_asof SqlType(timestamp), Default(None) */
    val invalidatedAsof: Rep[Option[java.sql.Timestamp]] = column[Option[java.sql.Timestamp]]("invalidated_asof", O.Default(None))

    /** Primary key of BigMapContents (database name big_map_contents_pkey) */
    val pk = primaryKey("big_map_contents_pkey", (bigMapId, keyHash, forkId))

    /** Index over (bigMapId) (database name big_map_id_idx) */
    val index1 = index("big_map_id_idx", bigMapId)
    /** Index over (bigMapId,operationGroupId) (database name combined_big_map_operation_group_ids_idx) */
    val index2 = index("combined_big_map_operation_group_ids_idx", (bigMapId, operationGroupId))
    /** Index over (operationGroupId) (database name operation_group_id_idx) */
    val index3 = index("operation_group_id_idx", operationGroupId)
  }
  /** Collection-like TableQuery object for table BigMapContents */
  lazy val BigMapContents = new TableQuery(tag => new BigMapContents(tag))

  /** Entity class storing rows of table BigMapContentsHistory
    *  @param bigMapId Database column big_map_id SqlType(numeric)
    *  @param key Database column key SqlType(varchar)
    *  @param keyHash Database column key_hash SqlType(varchar), Default(None)
    *  @param operationGroupId Database column operation_group_id SqlType(varchar), Default(None)
    *  @param value Database column value SqlType(varchar), Default(None)
    *  @param blockLevel Database column block_level SqlType(int8), Default(None)
    *  @param timestamp Database column timestamp SqlType(timestamp), Default(None)
    *  @param cycle Database column cycle SqlType(int4), Default(None)
    *  @param period Database column period SqlType(int4), Default(None)
    *  @param forkId Database column fork_id SqlType(varchar)
<<<<<<< HEAD
    *  @param invalidatedAsof Database column invalidated_asof SqlType(timestamp), Default(None)
    */
  case class BigMapContentsHistoryRow(
      bigMapId: scala.math.BigDecimal,
      key: String,
      keyHash: Option[String] = None,
      operationGroupId: Option[String] = None,
      value: Option[String] = None,
      blockLevel: Option[Long] = None,
      timestamp: Option[java.sql.Timestamp] = None,
      cycle: Option[Int] = None,
      period: Option[Int] = None,
      forkId: String,
      invalidatedAsof: Option[java.sql.Timestamp] = None
  )

  /** GetResult implicit for fetching BigMapContentsHistoryRow objects using plain SQL queries */
  implicit def GetResultBigMapContentsHistoryRow(implicit
      e0: GR[scala.math.BigDecimal],
      e1: GR[String],
      e2: GR[Option[String]],
      e3: GR[Option[Long]],
      e4: GR[Option[java.sql.Timestamp]],
      e5: GR[Option[Int]]
  ): GR[BigMapContentsHistoryRow] = GR { prs =>
    import prs._
    BigMapContentsHistoryRow.tupled(
      (
        <<[scala.math.BigDecimal],
        <<[String],
        <<?[String],
        <<?[String],
        <<?[String],
        <<?[Long],
        <<?[java.sql.Timestamp],
        <<?[Int],
        <<?[Int],
        <<[String],
        <<?[java.sql.Timestamp]
      )
    )
=======
    *  @param invalidatedAsof Database column invalidated_asof SqlType(timestamp), Default(None) */
  case class BigMapContentsHistoryRow(bigMapId: scala.math.BigDecimal, key: String, keyHash: Option[String] = None, operationGroupId: Option[String] = None, value: Option[String] = None, blockLevel: Option[Long] = None, timestamp: Option[java.sql.Timestamp] = None, cycle: Option[Int] = None, period: Option[Int] = None, forkId: String, invalidatedAsof: Option[java.sql.Timestamp] = None)
  /** GetResult implicit for fetching BigMapContentsHistoryRow objects using plain SQL queries */
  implicit def GetResultBigMapContentsHistoryRow(implicit e0: GR[scala.math.BigDecimal], e1: GR[String], e2: GR[Option[String]], e3: GR[Option[Long]], e4: GR[Option[java.sql.Timestamp]], e5: GR[Option[Int]]): GR[BigMapContentsHistoryRow] = GR{
    prs => import prs._
      BigMapContentsHistoryRow.tupled((<<[scala.math.BigDecimal], <<[String], <<?[String], <<?[String], <<?[String], <<?[Long], <<?[java.sql.Timestamp], <<?[Int], <<?[Int], <<[String], <<?[java.sql.Timestamp]))
>>>>>>> fa042030
  }
  /** Table description of table big_map_contents_history. Objects of this class serve as prototypes for rows in queries. */
<<<<<<< HEAD
  class BigMapContentsHistory(_tableTag: Tag)
      extends profile.api.Table[BigMapContentsHistoryRow](_tableTag, Some("tezos"), "big_map_contents_history") {
    def * =
      (
        bigMapId,
        key,
        keyHash,
        operationGroupId,
        value,
        blockLevel,
        timestamp,
        cycle,
        period,
        forkId,
        invalidatedAsof
      ) <> (BigMapContentsHistoryRow.tupled, BigMapContentsHistoryRow.unapply)

=======
  class BigMapContentsHistory(_tableTag: Tag) extends profile.api.Table[BigMapContentsHistoryRow](_tableTag, Some("tezos"), "big_map_contents_history") {
    def * = (bigMapId, key, keyHash, operationGroupId, value, blockLevel, timestamp, cycle, period, forkId, invalidatedAsof) <> (BigMapContentsHistoryRow.tupled, BigMapContentsHistoryRow.unapply)
>>>>>>> fa042030
    /** Maps whole row to an option. Useful for outer joins. */
    def ? = ((Rep.Some(bigMapId), Rep.Some(key), keyHash, operationGroupId, value, blockLevel, timestamp, cycle, period, Rep.Some(forkId), invalidatedAsof)).shaped.<>({r=>import r._; _1.map(_=> BigMapContentsHistoryRow.tupled((_1.get, _2.get, _3, _4, _5, _6, _7, _8, _9, _10.get, _11)))}, (_:Any) =>  throw new Exception("Inserting into ? projection not supported."))

    /** Database column big_map_id SqlType(numeric) */
    val bigMapId: Rep[scala.math.BigDecimal] = column[scala.math.BigDecimal]("big_map_id")
    /** Database column key SqlType(varchar) */
    val key: Rep[String] = column[String]("key")
    /** Database column key_hash SqlType(varchar), Default(None) */
    val keyHash: Rep[Option[String]] = column[Option[String]]("key_hash", O.Default(None))
    /** Database column operation_group_id SqlType(varchar), Default(None) */
    val operationGroupId: Rep[Option[String]] = column[Option[String]]("operation_group_id", O.Default(None))
    /** Database column value SqlType(varchar), Default(None) */
    val value: Rep[Option[String]] = column[Option[String]]("value", O.Default(None))
    /** Database column block_level SqlType(int8), Default(None) */
    val blockLevel: Rep[Option[Long]] = column[Option[Long]]("block_level", O.Default(None))
    /** Database column timestamp SqlType(timestamp), Default(None) */
    val timestamp: Rep[Option[java.sql.Timestamp]] = column[Option[java.sql.Timestamp]]("timestamp", O.Default(None))
    /** Database column cycle SqlType(int4), Default(None) */
    val cycle: Rep[Option[Int]] = column[Option[Int]]("cycle", O.Default(None))
    /** Database column period SqlType(int4), Default(None) */
    val period: Rep[Option[Int]] = column[Option[Int]]("period", O.Default(None))
    /** Database column fork_id SqlType(varchar) */
    val forkId: Rep[String] = column[String]("fork_id")
    /** Database column invalidated_asof SqlType(timestamp), Default(None) */
    val invalidatedAsof: Rep[Option[java.sql.Timestamp]] = column[Option[java.sql.Timestamp]]("invalidated_asof", O.Default(None))
  }
  /** Collection-like TableQuery object for table BigMapContentsHistory */
  lazy val BigMapContentsHistory = new TableQuery(tag => new BigMapContentsHistory(tag))

  /** Entity class storing rows of table BigMaps
    *  @param bigMapId Database column big_map_id SqlType(numeric)
    *  @param keyType Database column key_type SqlType(varchar), Default(None)
    *  @param valueType Database column value_type SqlType(varchar), Default(None)
    *  @param forkId Database column fork_id SqlType(varchar)
    *  @param blockLevel Database column block_level SqlType(int8), Default(None)
<<<<<<< HEAD
    *  @param invalidatedAsof Database column invalidated_asof SqlType(timestamp), Default(None)
    */
  case class BigMapsRow(
      bigMapId: scala.math.BigDecimal,
      keyType: Option[String] = None,
      valueType: Option[String] = None,
      forkId: String,
      blockLevel: Option[Long] = None,
      invalidatedAsof: Option[java.sql.Timestamp] = None
  )

  /** GetResult implicit for fetching BigMapsRow objects using plain SQL queries */
  implicit def GetResultBigMapsRow(implicit
      e0: GR[scala.math.BigDecimal],
      e1: GR[Option[String]],
      e2: GR[String],
      e3: GR[Option[Long]],
      e4: GR[Option[java.sql.Timestamp]]
  ): GR[BigMapsRow] = GR { prs =>
    import prs._
    BigMapsRow.tupled(
      (<<[scala.math.BigDecimal], <<?[String], <<?[String], <<[String], <<?[Long], <<?[java.sql.Timestamp])
    )
=======
    *  @param invalidatedAsof Database column invalidated_asof SqlType(timestamp), Default(None) */
  case class BigMapsRow(bigMapId: scala.math.BigDecimal, keyType: Option[String] = None, valueType: Option[String] = None, forkId: String, blockLevel: Option[Long] = None, invalidatedAsof: Option[java.sql.Timestamp] = None)
  /** GetResult implicit for fetching BigMapsRow objects using plain SQL queries */
  implicit def GetResultBigMapsRow(implicit e0: GR[scala.math.BigDecimal], e1: GR[Option[String]], e2: GR[String], e3: GR[Option[Long]], e4: GR[Option[java.sql.Timestamp]]): GR[BigMapsRow] = GR{
    prs => import prs._
      BigMapsRow.tupled((<<[scala.math.BigDecimal], <<?[String], <<?[String], <<[String], <<?[Long], <<?[java.sql.Timestamp]))
>>>>>>> fa042030
  }
  /** Table description of table big_maps. Objects of this class serve as prototypes for rows in queries. */
  class BigMaps(_tableTag: Tag) extends profile.api.Table[BigMapsRow](_tableTag, Some("tezos"), "big_maps") {
    def * = (bigMapId, keyType, valueType, forkId, blockLevel, invalidatedAsof) <> (BigMapsRow.tupled, BigMapsRow.unapply)
    /** Maps whole row to an option. Useful for outer joins. */
<<<<<<< HEAD
    def ? =
      ((Rep.Some(bigMapId), keyType, valueType, Rep.Some(forkId), blockLevel, invalidatedAsof)).shaped.<>(
        { r =>
          import r._; _1.map(_ => BigMapsRow.tupled((_1.get, _2, _3, _4.get, _5, _6)))
        },
        (_: Any) => throw new Exception("Inserting into ? projection not supported.")
      )
=======
    def ? = ((Rep.Some(bigMapId), keyType, valueType, Rep.Some(forkId), blockLevel, invalidatedAsof)).shaped.<>({r=>import r._; _1.map(_=> BigMapsRow.tupled((_1.get, _2, _3, _4.get, _5, _6)))}, (_:Any) =>  throw new Exception("Inserting into ? projection not supported."))
>>>>>>> fa042030

    /** Database column big_map_id SqlType(numeric) */
    val bigMapId: Rep[scala.math.BigDecimal] = column[scala.math.BigDecimal]("big_map_id")
    /** Database column key_type SqlType(varchar), Default(None) */
    val keyType: Rep[Option[String]] = column[Option[String]]("key_type", O.Default(None))
    /** Database column value_type SqlType(varchar), Default(None) */
    val valueType: Rep[Option[String]] = column[Option[String]]("value_type", O.Default(None))
    /** Database column fork_id SqlType(varchar) */
    val forkId: Rep[String] = column[String]("fork_id")
    /** Database column block_level SqlType(int8), Default(None) */
    val blockLevel: Rep[Option[Long]] = column[Option[Long]]("block_level", O.Default(None))
    /** Database column invalidated_asof SqlType(timestamp), Default(None) */
    val invalidatedAsof: Rep[Option[java.sql.Timestamp]] = column[Option[java.sql.Timestamp]]("invalidated_asof", O.Default(None))

    /** Primary key of BigMaps (database name big_maps_pkey) */
    val pk = primaryKey("big_maps_pkey", (bigMapId, forkId))
  }
  /** Collection-like TableQuery object for table BigMaps */
  lazy val BigMaps = new TableQuery(tag => new BigMaps(tag))

  /** Entity class storing rows of table Blocks
    *  @param level Database column level SqlType(int8)
    *  @param proto Database column proto SqlType(int4)
    *  @param predecessor Database column predecessor SqlType(varchar)
    *  @param timestamp Database column timestamp SqlType(timestamp)
    *  @param fitness Database column fitness SqlType(varchar)
    *  @param context Database column context SqlType(varchar), Default(None)
    *  @param signature Database column signature SqlType(varchar), Default(None)
    *  @param protocol Database column protocol SqlType(varchar)
    *  @param chainId Database column chain_id SqlType(varchar), Default(None)
    *  @param hash Database column hash SqlType(varchar)
    *  @param operationsHash Database column operations_hash SqlType(varchar), Default(None)
    *  @param periodKind Database column period_kind SqlType(varchar), Default(None)
    *  @param currentExpectedQuorum Database column current_expected_quorum SqlType(int4), Default(None)
    *  @param activeProposal Database column active_proposal SqlType(varchar), Default(None)
    *  @param baker Database column baker SqlType(varchar), Default(None)
    *  @param consumedGas Database column consumed_gas SqlType(numeric), Default(None)
    *  @param metaLevel Database column meta_level SqlType(int8), Default(None)
    *  @param metaLevelPosition Database column meta_level_position SqlType(int4), Default(None)
    *  @param metaCycle Database column meta_cycle SqlType(int4), Default(None)
    *  @param metaCyclePosition Database column meta_cycle_position SqlType(int4), Default(None)
    *  @param metaVotingPeriod Database column meta_voting_period SqlType(int4), Default(None)
    *  @param metaVotingPeriodPosition Database column meta_voting_period_position SqlType(int4), Default(None)
    *  @param priority Database column priority SqlType(int4), Default(None)
    *  @param utcYear Database column utc_year SqlType(int4)
    *  @param utcMonth Database column utc_month SqlType(int4)
    *  @param utcDay Database column utc_day SqlType(int4)
    *  @param utcTime Database column utc_time SqlType(varchar)
    *  @param invalidatedAsof Database column invalidated_asof SqlType(timestamp), Default(None)
<<<<<<< HEAD
    *  @param forkId Database column fork_id SqlType(varchar)
    */
  case class BlocksRow(
      level: Long,
      proto: Int,
      predecessor: String,
      timestamp: java.sql.Timestamp,
      fitness: String,
      context: Option[String] = None,
      signature: Option[String] = None,
      protocol: String,
      chainId: Option[String] = None,
      hash: String,
      operationsHash: Option[String] = None,
      periodKind: Option[String] = None,
      currentExpectedQuorum: Option[Int] = None,
      activeProposal: Option[String] = None,
      baker: Option[String] = None,
      consumedGas: Option[scala.math.BigDecimal] = None,
      metaLevel: Option[Long] = None,
      metaLevelPosition: Option[Int] = None,
      metaCycle: Option[Int] = None,
      metaCyclePosition: Option[Int] = None,
      metaVotingPeriod: Option[Int] = None,
      metaVotingPeriodPosition: Option[Int] = None,
      priority: Option[Int] = None,
      utcYear: Int,
      utcMonth: Int,
      utcDay: Int,
      utcTime: String,
      invalidatedAsof: Option[java.sql.Timestamp] = None,
      forkId: String
  )

  /** GetResult implicit for fetching BlocksRow objects using plain SQL queries */
  implicit def GetResultBlocksRow(implicit
      e0: GR[Long],
      e1: GR[Int],
      e2: GR[String],
      e3: GR[java.sql.Timestamp],
      e4: GR[Option[String]],
      e5: GR[Option[Int]],
      e6: GR[Option[scala.math.BigDecimal]],
      e7: GR[Option[Long]],
      e8: GR[Option[java.sql.Timestamp]]
  ): GR[BlocksRow] = GR { prs =>
    import prs._
    BlocksRow(
      <<[Long],
      <<[Int],
      <<[String],
      <<[java.sql.Timestamp],
      <<[String],
      <<?[String],
      <<?[String],
      <<[String],
      <<?[String],
      <<[String],
      <<?[String],
      <<?[String],
      <<?[Int],
      <<?[String],
      <<?[String],
      <<?[scala.math.BigDecimal],
      <<?[Long],
      <<?[Int],
      <<?[Int],
      <<?[Int],
      <<?[Int],
      <<?[Int],
      <<?[Int],
      <<[Int],
      <<[Int],
      <<[Int],
      <<[String],
      <<?[java.sql.Timestamp],
      <<[String]
    )
=======
    *  @param forkId Database column fork_id SqlType(varchar) */
  case class BlocksRow(level: Long, proto: Int, predecessor: String, timestamp: java.sql.Timestamp, fitness: String, context: Option[String] = None, signature: Option[String] = None, protocol: String, chainId: Option[String] = None, hash: String, operationsHash: Option[String] = None, periodKind: Option[String] = None, currentExpectedQuorum: Option[Int] = None, activeProposal: Option[String] = None, baker: Option[String] = None, consumedGas: Option[scala.math.BigDecimal] = None, metaLevel: Option[Long] = None, metaLevelPosition: Option[Int] = None, metaCycle: Option[Int] = None, metaCyclePosition: Option[Int] = None, metaVotingPeriod: Option[Int] = None, metaVotingPeriodPosition: Option[Int] = None, priority: Option[Int] = None, utcYear: Int, utcMonth: Int, utcDay: Int, utcTime: String, invalidatedAsof: Option[java.sql.Timestamp] = None, forkId: String)
  /** GetResult implicit for fetching BlocksRow objects using plain SQL queries */
  implicit def GetResultBlocksRow(implicit e0: GR[Long], e1: GR[Int], e2: GR[String], e3: GR[java.sql.Timestamp], e4: GR[Option[String]], e5: GR[Option[Int]], e6: GR[Option[scala.math.BigDecimal]], e7: GR[Option[Long]], e8: GR[Option[java.sql.Timestamp]]): GR[BlocksRow] = GR{
    prs => import prs._
      BlocksRow(<<[Long], <<[Int], <<[String], <<[java.sql.Timestamp], <<[String], <<?[String], <<?[String], <<[String], <<?[String], <<[String], <<?[String], <<?[String], <<?[Int], <<?[String], <<?[String], <<?[scala.math.BigDecimal], <<?[Long], <<?[Int], <<?[Int], <<?[Int], <<?[Int], <<?[Int], <<?[Int], <<[Int], <<[Int], <<[Int], <<[String], <<?[java.sql.Timestamp], <<[String])
>>>>>>> fa042030
  }
  /** Table description of table blocks. Objects of this class serve as prototypes for rows in queries. */
  class Blocks(_tableTag: Tag) extends profile.api.Table[BlocksRow](_tableTag, Some("tezos"), "blocks") {
    def * = (level :: proto :: predecessor :: timestamp :: fitness :: context :: signature :: protocol :: chainId :: hash :: operationsHash :: periodKind :: currentExpectedQuorum :: activeProposal :: baker :: consumedGas :: metaLevel :: metaLevelPosition :: metaCycle :: metaCyclePosition :: metaVotingPeriod :: metaVotingPeriodPosition :: priority :: utcYear :: utcMonth :: utcDay :: utcTime :: invalidatedAsof :: forkId :: HNil).mapTo[BlocksRow]
    /** Maps whole row to an option. Useful for outer joins. */
<<<<<<< HEAD
    def ? =
      (Rep.Some(level) :: Rep
        .Some(proto) :: Rep.Some(predecessor) :: Rep.Some(timestamp) :: Rep.Some(fitness) :: context :: signature :: Rep
        .Some(protocol) :: chainId :: Rep.Some(
        hash
      ) :: operationsHash :: periodKind :: currentExpectedQuorum :: activeProposal :: baker :: consumedGas :: metaLevel :: metaLevelPosition :: metaCycle :: metaCyclePosition :: metaVotingPeriod :: metaVotingPeriodPosition :: priority :: Rep
        .Some(utcYear) :: Rep.Some(utcMonth) :: Rep.Some(utcDay) :: Rep.Some(utcTime) :: invalidatedAsof :: Rep
        .Some(forkId) :: HNil).shaped.<>(
        r =>
          BlocksRow(
            r(0).asInstanceOf[Option[Long]].get,
            r(1).asInstanceOf[Option[Int]].get,
            r(2).asInstanceOf[Option[String]].get,
            r(3).asInstanceOf[Option[java.sql.Timestamp]].get,
            r(4).asInstanceOf[Option[String]].get,
            r(5).asInstanceOf[Option[String]],
            r(6).asInstanceOf[Option[String]],
            r(7).asInstanceOf[Option[String]].get,
            r(8).asInstanceOf[Option[String]],
            r(9).asInstanceOf[Option[String]].get,
            r(10).asInstanceOf[Option[String]],
            r(11).asInstanceOf[Option[String]],
            r(12).asInstanceOf[Option[Int]],
            r(13).asInstanceOf[Option[String]],
            r(14).asInstanceOf[Option[String]],
            r(15).asInstanceOf[Option[scala.math.BigDecimal]],
            r(16).asInstanceOf[Option[Long]],
            r(17).asInstanceOf[Option[Int]],
            r(18).asInstanceOf[Option[Int]],
            r(19).asInstanceOf[Option[Int]],
            r(20).asInstanceOf[Option[Int]],
            r(21).asInstanceOf[Option[Int]],
            r(22).asInstanceOf[Option[Int]],
            r(23).asInstanceOf[Option[Int]].get,
            r(24).asInstanceOf[Option[Int]].get,
            r(25).asInstanceOf[Option[Int]].get,
            r(26).asInstanceOf[Option[String]].get,
            r(27).asInstanceOf[Option[java.sql.Timestamp]],
            r(28).asInstanceOf[Option[String]].get
          ),
        (_: Any) => throw new Exception("Inserting into ? projection not supported.")
      )
=======
    def ? = (Rep.Some(level) :: Rep.Some(proto) :: Rep.Some(predecessor) :: Rep.Some(timestamp) :: Rep.Some(fitness) :: context :: signature :: Rep.Some(protocol) :: chainId :: Rep.Some(hash) :: operationsHash :: periodKind :: currentExpectedQuorum :: activeProposal :: baker :: consumedGas :: metaLevel :: metaLevelPosition :: metaCycle :: metaCyclePosition :: metaVotingPeriod :: metaVotingPeriodPosition :: priority :: Rep.Some(utcYear) :: Rep.Some(utcMonth) :: Rep.Some(utcDay) :: Rep.Some(utcTime) :: invalidatedAsof :: Rep.Some(forkId) :: HNil).shaped.<>(r => BlocksRow(r(0).asInstanceOf[Option[Long]].get, r(1).asInstanceOf[Option[Int]].get, r(2).asInstanceOf[Option[String]].get, r(3).asInstanceOf[Option[java.sql.Timestamp]].get, r(4).asInstanceOf[Option[String]].get, r(5).asInstanceOf[Option[String]], r(6).asInstanceOf[Option[String]], r(7).asInstanceOf[Option[String]].get, r(8).asInstanceOf[Option[String]], r(9).asInstanceOf[Option[String]].get, r(10).asInstanceOf[Option[String]], r(11).asInstanceOf[Option[String]], r(12).asInstanceOf[Option[Int]], r(13).asInstanceOf[Option[String]], r(14).asInstanceOf[Option[String]], r(15).asInstanceOf[Option[scala.math.BigDecimal]], r(16).asInstanceOf[Option[Long]], r(17).asInstanceOf[Option[Int]], r(18).asInstanceOf[Option[Int]], r(19).asInstanceOf[Option[Int]], r(20).asInstanceOf[Option[Int]], r(21).asInstanceOf[Option[Int]], r(22).asInstanceOf[Option[Int]], r(23).asInstanceOf[Option[Int]].get, r(24).asInstanceOf[Option[Int]].get, r(25).asInstanceOf[Option[Int]].get, r(26).asInstanceOf[Option[String]].get, r(27).asInstanceOf[Option[java.sql.Timestamp]], r(28).asInstanceOf[Option[String]].get), (_:Any) =>  throw new Exception("Inserting into ? projection not supported."))
>>>>>>> fa042030

    /** Database column level SqlType(int8) */
    val level: Rep[Long] = column[Long]("level")
    /** Database column proto SqlType(int4) */
    val proto: Rep[Int] = column[Int]("proto")
    /** Database column predecessor SqlType(varchar) */
    val predecessor: Rep[String] = column[String]("predecessor")
    /** Database column timestamp SqlType(timestamp) */
    val timestamp: Rep[java.sql.Timestamp] = column[java.sql.Timestamp]("timestamp")
    /** Database column fitness SqlType(varchar) */
    val fitness: Rep[String] = column[String]("fitness")
    /** Database column context SqlType(varchar), Default(None) */
    val context: Rep[Option[String]] = column[Option[String]]("context", O.Default(None))
    /** Database column signature SqlType(varchar), Default(None) */
    val signature: Rep[Option[String]] = column[Option[String]]("signature", O.Default(None))
    /** Database column protocol SqlType(varchar) */
    val protocol: Rep[String] = column[String]("protocol")
    /** Database column chain_id SqlType(varchar), Default(None) */
    val chainId: Rep[Option[String]] = column[Option[String]]("chain_id", O.Default(None))
    /** Database column hash SqlType(varchar) */
    val hash: Rep[String] = column[String]("hash")
    /** Database column operations_hash SqlType(varchar), Default(None) */
    val operationsHash: Rep[Option[String]] = column[Option[String]]("operations_hash", O.Default(None))
    /** Database column period_kind SqlType(varchar), Default(None) */
    val periodKind: Rep[Option[String]] = column[Option[String]]("period_kind", O.Default(None))
    /** Database column current_expected_quorum SqlType(int4), Default(None) */
    val currentExpectedQuorum: Rep[Option[Int]] = column[Option[Int]]("current_expected_quorum", O.Default(None))
    /** Database column active_proposal SqlType(varchar), Default(None) */
    val activeProposal: Rep[Option[String]] = column[Option[String]]("active_proposal", O.Default(None))
    /** Database column baker SqlType(varchar), Default(None) */
    val baker: Rep[Option[String]] = column[Option[String]]("baker", O.Default(None))
    /** Database column consumed_gas SqlType(numeric), Default(None) */
    val consumedGas: Rep[Option[scala.math.BigDecimal]] = column[Option[scala.math.BigDecimal]]("consumed_gas", O.Default(None))
    /** Database column meta_level SqlType(int8), Default(None) */
    val metaLevel: Rep[Option[Long]] = column[Option[Long]]("meta_level", O.Default(None))
    /** Database column meta_level_position SqlType(int4), Default(None) */
    val metaLevelPosition: Rep[Option[Int]] = column[Option[Int]]("meta_level_position", O.Default(None))
    /** Database column meta_cycle SqlType(int4), Default(None) */
    val metaCycle: Rep[Option[Int]] = column[Option[Int]]("meta_cycle", O.Default(None))
    /** Database column meta_cycle_position SqlType(int4), Default(None) */
    val metaCyclePosition: Rep[Option[Int]] = column[Option[Int]]("meta_cycle_position", O.Default(None))
    /** Database column meta_voting_period SqlType(int4), Default(None) */
    val metaVotingPeriod: Rep[Option[Int]] = column[Option[Int]]("meta_voting_period", O.Default(None))
    /** Database column meta_voting_period_position SqlType(int4), Default(None) */
    val metaVotingPeriodPosition: Rep[Option[Int]] = column[Option[Int]]("meta_voting_period_position", O.Default(None))
    /** Database column priority SqlType(int4), Default(None) */
    val priority: Rep[Option[Int]] = column[Option[Int]]("priority", O.Default(None))
    /** Database column utc_year SqlType(int4) */
    val utcYear: Rep[Int] = column[Int]("utc_year")
    /** Database column utc_month SqlType(int4) */
    val utcMonth: Rep[Int] = column[Int]("utc_month")
    /** Database column utc_day SqlType(int4) */
    val utcDay: Rep[Int] = column[Int]("utc_day")
    /** Database column utc_time SqlType(varchar) */
    val utcTime: Rep[String] = column[String]("utc_time")
    /** Database column invalidated_asof SqlType(timestamp), Default(None) */
    val invalidatedAsof: Rep[Option[java.sql.Timestamp]] = column[Option[java.sql.Timestamp]]("invalidated_asof", O.Default(None))
    /** Database column fork_id SqlType(varchar) */
    val forkId: Rep[String] = column[String]("fork_id")

    /** Uniqueness Index over (hash,forkId) (database name blocks_hash_fork_id_key) */
    val index1 = index("blocks_hash_fork_id_key", hash :: forkId :: HNil, unique=true)
    /** Index over (level) (database name ix_blocks_level) */
    val index2 = index("ix_blocks_level", level :: HNil)
  }
  /** Collection-like TableQuery object for table Blocks */
  lazy val Blocks = new TableQuery(tag => new Blocks(tag))

  /** Entity class storing rows of table EndorsingRights
    *  @param blockHash Database column block_hash SqlType(varchar), Default(None)
    *  @param blockLevel Database column block_level SqlType(int8)
    *  @param delegate Database column delegate SqlType(varchar)
    *  @param slot Database column slot SqlType(int4)
    *  @param estimatedTime Database column estimated_time SqlType(timestamp), Default(None)
    *  @param cycle Database column cycle SqlType(int4), Default(None)
    *  @param governancePeriod Database column governance_period SqlType(int4), Default(None)
    *  @param endorsedBlock Database column endorsed_block SqlType(int8), Default(None)
    *  @param invalidatedAsof Database column invalidated_asof SqlType(timestamp), Default(None)
<<<<<<< HEAD
    *  @param forkId Database column fork_id SqlType(varchar)
    */
  case class EndorsingRightsRow(
      blockHash: Option[String] = None,
      blockLevel: Long,
      delegate: String,
      slot: Int,
      estimatedTime: Option[java.sql.Timestamp] = None,
      cycle: Option[Int] = None,
      governancePeriod: Option[Int] = None,
      endorsedBlock: Option[Long] = None,
      invalidatedAsof: Option[java.sql.Timestamp] = None,
      forkId: String
  )

  /** GetResult implicit for fetching EndorsingRightsRow objects using plain SQL queries */
  implicit def GetResultEndorsingRightsRow(implicit
      e0: GR[Option[String]],
      e1: GR[Long],
      e2: GR[String],
      e3: GR[Int],
      e4: GR[Option[java.sql.Timestamp]],
      e5: GR[Option[Int]],
      e6: GR[Option[Long]]
  ): GR[EndorsingRightsRow] = GR { prs =>
    import prs._
    EndorsingRightsRow.tupled(
      (
        <<?[String],
        <<[Long],
        <<[String],
        <<[Int],
        <<?[java.sql.Timestamp],
        <<?[Int],
        <<?[Int],
        <<?[Long],
        <<?[java.sql.Timestamp],
        <<[String]
      )
    )
=======
    *  @param forkId Database column fork_id SqlType(varchar) */
  case class EndorsingRightsRow(blockHash: Option[String] = None, blockLevel: Long, delegate: String, slot: Int, estimatedTime: Option[java.sql.Timestamp] = None, cycle: Option[Int] = None, governancePeriod: Option[Int] = None, endorsedBlock: Option[Long] = None, invalidatedAsof: Option[java.sql.Timestamp] = None, forkId: String)
  /** GetResult implicit for fetching EndorsingRightsRow objects using plain SQL queries */
  implicit def GetResultEndorsingRightsRow(implicit e0: GR[Option[String]], e1: GR[Long], e2: GR[String], e3: GR[Int], e4: GR[Option[java.sql.Timestamp]], e5: GR[Option[Int]], e6: GR[Option[Long]]): GR[EndorsingRightsRow] = GR{
    prs => import prs._
      EndorsingRightsRow.tupled((<<?[String], <<[Long], <<[String], <<[Int], <<?[java.sql.Timestamp], <<?[Int], <<?[Int], <<?[Long], <<?[java.sql.Timestamp], <<[String]))
>>>>>>> fa042030
  }
  /** Table description of table endorsing_rights. Objects of this class serve as prototypes for rows in queries. */
  class EndorsingRights(_tableTag: Tag) extends profile.api.Table[EndorsingRightsRow](_tableTag, Some("tezos"), "endorsing_rights") {
    def * = (blockHash, blockLevel, delegate, slot, estimatedTime, cycle, governancePeriod, endorsedBlock, invalidatedAsof, forkId) <> (EndorsingRightsRow.tupled, EndorsingRightsRow.unapply)
    /** Maps whole row to an option. Useful for outer joins. */
    def ? = ((blockHash, Rep.Some(blockLevel), Rep.Some(delegate), Rep.Some(slot), estimatedTime, cycle, governancePeriod, endorsedBlock, invalidatedAsof, Rep.Some(forkId))).shaped.<>({r=>import r._; _2.map(_=> EndorsingRightsRow.tupled((_1, _2.get, _3.get, _4.get, _5, _6, _7, _8, _9, _10.get)))}, (_:Any) =>  throw new Exception("Inserting into ? projection not supported."))

    /** Database column block_hash SqlType(varchar), Default(None) */
    val blockHash: Rep[Option[String]] = column[Option[String]]("block_hash", O.Default(None))
    /** Database column block_level SqlType(int8) */
    val blockLevel: Rep[Long] = column[Long]("block_level")
    /** Database column delegate SqlType(varchar) */
    val delegate: Rep[String] = column[String]("delegate")
    /** Database column slot SqlType(int4) */
    val slot: Rep[Int] = column[Int]("slot")
    /** Database column estimated_time SqlType(timestamp), Default(None) */
    val estimatedTime: Rep[Option[java.sql.Timestamp]] = column[Option[java.sql.Timestamp]]("estimated_time", O.Default(None))
    /** Database column cycle SqlType(int4), Default(None) */
    val cycle: Rep[Option[Int]] = column[Option[Int]]("cycle", O.Default(None))
    /** Database column governance_period SqlType(int4), Default(None) */
    val governancePeriod: Rep[Option[Int]] = column[Option[Int]]("governance_period", O.Default(None))
    /** Database column endorsed_block SqlType(int8), Default(None) */
    val endorsedBlock: Rep[Option[Long]] = column[Option[Long]]("endorsed_block", O.Default(None))
    /** Database column invalidated_asof SqlType(timestamp), Default(None) */
    val invalidatedAsof: Rep[Option[java.sql.Timestamp]] = column[Option[java.sql.Timestamp]]("invalidated_asof", O.Default(None))
    /** Database column fork_id SqlType(varchar) */
    val forkId: Rep[String] = column[String]("fork_id")

    /** Primary key of EndorsingRights (database name endorsing_rights_pkey) */
    val pk = primaryKey("endorsing_rights_pkey", (blockLevel, delegate, slot, forkId))

    /** Foreign key referencing Blocks (database name endorse_rights_block_fkey) */
    lazy val blocksFk = foreignKey("endorse_rights_block_fkey", (blockHash, forkId), Blocks)(r => (Rep.Some(r.hash), r.forkId), onUpdate=ForeignKeyAction.NoAction, onDelete=ForeignKeyAction.NoAction)

    /** Index over (delegate) (database name endorsing_rights_delegate_idx) */
    val index1 = index("endorsing_rights_delegate_idx", delegate)
    /** Index over (blockLevel) (database name endorsing_rights_level_idx) */
    val index2 = index("endorsing_rights_level_idx", blockLevel)
    /** Index over (blockHash) (database name fki_fk_block_hash2) */
    val index3 = index("fki_fk_block_hash2", blockHash)
    /** Index over (delegate,blockLevel) (database name ix_delegate_block_level) */
    val index4 = index("ix_delegate_block_level", (delegate, blockLevel))
    /** Index over (delegate,slot) (database name ix_delegate_slot) */
    val index5 = index("ix_delegate_slot", (delegate, slot))
  }
  /** Collection-like TableQuery object for table EndorsingRights */
  lazy val EndorsingRights = new TableQuery(tag => new EndorsingRights(tag))

  /** Entity class storing rows of table Fees
    *  @param low Database column low SqlType(int4)
    *  @param medium Database column medium SqlType(int4)
    *  @param high Database column high SqlType(int4)
    *  @param timestamp Database column timestamp SqlType(timestamp)
    *  @param kind Database column kind SqlType(varchar)
    *  @param cycle Database column cycle SqlType(int4), Default(None)
    *  @param level Database column level SqlType(int8), Default(None)
    *  @param invalidatedAsof Database column invalidated_asof SqlType(timestamp), Default(None)
<<<<<<< HEAD
    *  @param forkId Database column fork_id SqlType(varchar)
    */
  case class FeesRow(
      low: Int,
      medium: Int,
      high: Int,
      timestamp: java.sql.Timestamp,
      kind: String,
      cycle: Option[Int] = None,
      level: Option[Long] = None,
      invalidatedAsof: Option[java.sql.Timestamp] = None,
      forkId: String
  )

  /** GetResult implicit for fetching FeesRow objects using plain SQL queries */
  implicit def GetResultFeesRow(implicit
      e0: GR[Int],
      e1: GR[java.sql.Timestamp],
      e2: GR[String],
      e3: GR[Option[Int]],
      e4: GR[Option[Long]],
      e5: GR[Option[java.sql.Timestamp]]
  ): GR[FeesRow] = GR { prs =>
    import prs._
    FeesRow.tupled(
      (
        <<[Int],
        <<[Int],
        <<[Int],
        <<[java.sql.Timestamp],
        <<[String],
        <<?[Int],
        <<?[Long],
        <<?[java.sql.Timestamp],
        <<[String]
      )
    )
=======
    *  @param forkId Database column fork_id SqlType(varchar) */
  case class FeesRow(low: Int, medium: Int, high: Int, timestamp: java.sql.Timestamp, kind: String, cycle: Option[Int] = None, level: Option[Long] = None, invalidatedAsof: Option[java.sql.Timestamp] = None, forkId: String)
  /** GetResult implicit for fetching FeesRow objects using plain SQL queries */
  implicit def GetResultFeesRow(implicit e0: GR[Int], e1: GR[java.sql.Timestamp], e2: GR[String], e3: GR[Option[Int]], e4: GR[Option[Long]], e5: GR[Option[java.sql.Timestamp]]): GR[FeesRow] = GR{
    prs => import prs._
      FeesRow.tupled((<<[Int], <<[Int], <<[Int], <<[java.sql.Timestamp], <<[String], <<?[Int], <<?[Long], <<?[java.sql.Timestamp], <<[String]))
>>>>>>> fa042030
  }
  /** Table description of table fees. Objects of this class serve as prototypes for rows in queries. */
  class Fees(_tableTag: Tag) extends profile.api.Table[FeesRow](_tableTag, Some("tezos"), "fees") {
    def * = (low, medium, high, timestamp, kind, cycle, level, invalidatedAsof, forkId) <> (FeesRow.tupled, FeesRow.unapply)
    /** Maps whole row to an option. Useful for outer joins. */
    def ? = ((Rep.Some(low), Rep.Some(medium), Rep.Some(high), Rep.Some(timestamp), Rep.Some(kind), cycle, level, invalidatedAsof, Rep.Some(forkId))).shaped.<>({r=>import r._; _1.map(_=> FeesRow.tupled((_1.get, _2.get, _3.get, _4.get, _5.get, _6, _7, _8, _9.get)))}, (_:Any) =>  throw new Exception("Inserting into ? projection not supported."))

    /** Database column low SqlType(int4) */
    val low: Rep[Int] = column[Int]("low")
    /** Database column medium SqlType(int4) */
    val medium: Rep[Int] = column[Int]("medium")
    /** Database column high SqlType(int4) */
    val high: Rep[Int] = column[Int]("high")
    /** Database column timestamp SqlType(timestamp) */
    val timestamp: Rep[java.sql.Timestamp] = column[java.sql.Timestamp]("timestamp")
    /** Database column kind SqlType(varchar) */
    val kind: Rep[String] = column[String]("kind")
    /** Database column cycle SqlType(int4), Default(None) */
    val cycle: Rep[Option[Int]] = column[Option[Int]]("cycle", O.Default(None))
    /** Database column level SqlType(int8), Default(None) */
    val level: Rep[Option[Long]] = column[Option[Long]]("level", O.Default(None))
    /** Database column invalidated_asof SqlType(timestamp), Default(None) */
    val invalidatedAsof: Rep[Option[java.sql.Timestamp]] = column[Option[java.sql.Timestamp]]("invalidated_asof", O.Default(None))
    /** Database column fork_id SqlType(varchar) */
    val forkId: Rep[String] = column[String]("fork_id")
  }
  /** Collection-like TableQuery object for table Fees */
  lazy val Fees = new TableQuery(tag => new Fees(tag))

  /** Entity class storing rows of table Forks
    *  @param forkId Database column fork_id SqlType(varchar), PrimaryKey
    *  @param forkLevel Database column fork_level SqlType(int8)
    *  @param forkHash Database column fork_hash SqlType(varchar)
    *  @param headLevel Database column head_level SqlType(int8)
    *  @param timestamp Database column timestamp SqlType(timestamp)
    */
  case class ForksRow(forkId: String, forkLevel: Long, forkHash: String, headLevel: Long, timestamp: java.sql.Timestamp)
  /** GetResult implicit for fetching ForksRow objects using plain SQL queries */
<<<<<<< HEAD
  implicit
  def GetResultForksRow(implicit e0: GR[String], e1: GR[Long], e2: GR[java.sql.Timestamp]): GR[ForksRow] = GR { prs =>
    import prs._
    ForksRow.tupled((<<[String], <<[Long], <<[String], <<[Long], <<[java.sql.Timestamp]))
=======
  implicit def GetResultForksRow(implicit e0: GR[String], e1: GR[Long], e2: GR[java.sql.Timestamp]): GR[ForksRow] = GR{
    prs => import prs._
      ForksRow.tupled((<<[String], <<[Long], <<[String], <<[Long], <<[java.sql.Timestamp]))
>>>>>>> fa042030
  }
  /** Table description of table forks. Objects of this class serve as prototypes for rows in queries. */
  class Forks(_tableTag: Tag) extends profile.api.Table[ForksRow](_tableTag, Some("tezos"), "forks") {
    def * = (forkId, forkLevel, forkHash, headLevel, timestamp) <> (ForksRow.tupled, ForksRow.unapply)
    /** Maps whole row to an option. Useful for outer joins. */
    def ? = ((Rep.Some(forkId), Rep.Some(forkLevel), Rep.Some(forkHash), Rep.Some(headLevel), Rep.Some(timestamp))).shaped.<>({r=>import r._; _1.map(_=> ForksRow.tupled((_1.get, _2.get, _3.get, _4.get, _5.get)))}, (_:Any) =>  throw new Exception("Inserting into ? projection not supported."))

    /** Database column fork_id SqlType(varchar), PrimaryKey */
    val forkId: Rep[String] = column[String]("fork_id", O.PrimaryKey)
    /** Database column fork_level SqlType(int8) */
    val forkLevel: Rep[Long] = column[Long]("fork_level")
    /** Database column fork_hash SqlType(varchar) */
    val forkHash: Rep[String] = column[String]("fork_hash")
    /** Database column head_level SqlType(int8) */
    val headLevel: Rep[Long] = column[Long]("head_level")
    /** Database column timestamp SqlType(timestamp) */
    val timestamp: Rep[java.sql.Timestamp] = column[java.sql.Timestamp]("timestamp")
  }
  /** Collection-like TableQuery object for table Forks */
  lazy val Forks = new TableQuery(tag => new Forks(tag))

  /** Entity class storing rows of table Governance
    *  @param votingPeriod Database column voting_period SqlType(int4)
    *  @param votingPeriodKind Database column voting_period_kind SqlType(varchar)
    *  @param cycle Database column cycle SqlType(int4), Default(None)
    *  @param level Database column level SqlType(int8), Default(None)
    *  @param blockHash Database column block_hash SqlType(varchar)
    *  @param proposalHash Database column proposal_hash SqlType(varchar)
    *  @param yayCount Database column yay_count SqlType(int4), Default(None)
    *  @param nayCount Database column nay_count SqlType(int4), Default(None)
    *  @param passCount Database column pass_count SqlType(int4), Default(None)
    *  @param yayRolls Database column yay_rolls SqlType(numeric), Default(None)
    *  @param nayRolls Database column nay_rolls SqlType(numeric), Default(None)
    *  @param passRolls Database column pass_rolls SqlType(numeric), Default(None)
    *  @param totalRolls Database column total_rolls SqlType(numeric), Default(None)
    *  @param blockYayCount Database column block_yay_count SqlType(int4), Default(None)
    *  @param blockNayCount Database column block_nay_count SqlType(int4), Default(None)
    *  @param blockPassCount Database column block_pass_count SqlType(int4), Default(None)
    *  @param blockYayRolls Database column block_yay_rolls SqlType(numeric), Default(None)
    *  @param blockNayRolls Database column block_nay_rolls SqlType(numeric), Default(None)
    *  @param blockPassRolls Database column block_pass_rolls SqlType(numeric), Default(None)
    *  @param invalidatedAsof Database column invalidated_asof SqlType(timestamp), Default(None)
<<<<<<< HEAD
    *  @param forkId Database column fork_id SqlType(varchar)
    */
  case class GovernanceRow(
      votingPeriod: Int,
      votingPeriodKind: String,
      cycle: Option[Int] = None,
      level: Option[Long] = None,
      blockHash: String,
      proposalHash: String,
      yayCount: Option[Int] = None,
      nayCount: Option[Int] = None,
      passCount: Option[Int] = None,
      yayRolls: Option[scala.math.BigDecimal] = None,
      nayRolls: Option[scala.math.BigDecimal] = None,
      passRolls: Option[scala.math.BigDecimal] = None,
      totalRolls: Option[scala.math.BigDecimal] = None,
      blockYayCount: Option[Int] = None,
      blockNayCount: Option[Int] = None,
      blockPassCount: Option[Int] = None,
      blockYayRolls: Option[scala.math.BigDecimal] = None,
      blockNayRolls: Option[scala.math.BigDecimal] = None,
      blockPassRolls: Option[scala.math.BigDecimal] = None,
      invalidatedAsof: Option[java.sql.Timestamp] = None,
      forkId: String
  )

  /** GetResult implicit for fetching GovernanceRow objects using plain SQL queries */
  implicit def GetResultGovernanceRow(implicit
      e0: GR[Int],
      e1: GR[String],
      e2: GR[Option[Int]],
      e3: GR[Option[Long]],
      e4: GR[Option[scala.math.BigDecimal]],
      e5: GR[Option[java.sql.Timestamp]]
  ): GR[GovernanceRow] = GR { prs =>
    import prs._
    GovernanceRow.tupled(
      (
        <<[Int],
        <<[String],
        <<?[Int],
        <<?[Long],
        <<[String],
        <<[String],
        <<?[Int],
        <<?[Int],
        <<?[Int],
        <<?[scala.math.BigDecimal],
        <<?[scala.math.BigDecimal],
        <<?[scala.math.BigDecimal],
        <<?[scala.math.BigDecimal],
        <<?[Int],
        <<?[Int],
        <<?[Int],
        <<?[scala.math.BigDecimal],
        <<?[scala.math.BigDecimal],
        <<?[scala.math.BigDecimal],
        <<?[java.sql.Timestamp],
        <<[String]
      )
    )
=======
    *  @param forkId Database column fork_id SqlType(varchar) */
  case class GovernanceRow(votingPeriod: Int, votingPeriodKind: String, cycle: Option[Int] = None, level: Option[Long] = None, blockHash: String, proposalHash: String, yayCount: Option[Int] = None, nayCount: Option[Int] = None, passCount: Option[Int] = None, yayRolls: Option[scala.math.BigDecimal] = None, nayRolls: Option[scala.math.BigDecimal] = None, passRolls: Option[scala.math.BigDecimal] = None, totalRolls: Option[scala.math.BigDecimal] = None, blockYayCount: Option[Int] = None, blockNayCount: Option[Int] = None, blockPassCount: Option[Int] = None, blockYayRolls: Option[scala.math.BigDecimal] = None, blockNayRolls: Option[scala.math.BigDecimal] = None, blockPassRolls: Option[scala.math.BigDecimal] = None, invalidatedAsof: Option[java.sql.Timestamp] = None, forkId: String)
  /** GetResult implicit for fetching GovernanceRow objects using plain SQL queries */
  implicit def GetResultGovernanceRow(implicit e0: GR[Int], e1: GR[String], e2: GR[Option[Int]], e3: GR[Option[Long]], e4: GR[Option[scala.math.BigDecimal]], e5: GR[Option[java.sql.Timestamp]]): GR[GovernanceRow] = GR{
    prs => import prs._
      GovernanceRow.tupled((<<[Int], <<[String], <<?[Int], <<?[Long], <<[String], <<[String], <<?[Int], <<?[Int], <<?[Int], <<?[scala.math.BigDecimal], <<?[scala.math.BigDecimal], <<?[scala.math.BigDecimal], <<?[scala.math.BigDecimal], <<?[Int], <<?[Int], <<?[Int], <<?[scala.math.BigDecimal], <<?[scala.math.BigDecimal], <<?[scala.math.BigDecimal], <<?[java.sql.Timestamp], <<[String]))
>>>>>>> fa042030
  }
  /** Table description of table governance. Objects of this class serve as prototypes for rows in queries. */
  class Governance(_tableTag: Tag) extends profile.api.Table[GovernanceRow](_tableTag, Some("tezos"), "governance") {
    def * = (votingPeriod, votingPeriodKind, cycle, level, blockHash, proposalHash, yayCount, nayCount, passCount, yayRolls, nayRolls, passRolls, totalRolls, blockYayCount, blockNayCount, blockPassCount, blockYayRolls, blockNayRolls, blockPassRolls, invalidatedAsof, forkId) <> (GovernanceRow.tupled, GovernanceRow.unapply)
    /** Maps whole row to an option. Useful for outer joins. */
<<<<<<< HEAD
    def ? =
      (
        (
          Rep.Some(votingPeriod),
          Rep.Some(votingPeriodKind),
          cycle,
          level,
          Rep.Some(blockHash),
          Rep.Some(proposalHash),
          yayCount,
          nayCount,
          passCount,
          yayRolls,
          nayRolls,
          passRolls,
          totalRolls,
          blockYayCount,
          blockNayCount,
          blockPassCount,
          blockYayRolls,
          blockNayRolls,
          blockPassRolls,
          invalidatedAsof,
          Rep.Some(forkId)
        )
      ).shaped.<>(
        { r =>
          import r._;
          _1.map(_ =>
            GovernanceRow.tupled(
              (
                _1.get,
                _2.get,
                _3,
                _4,
                _5.get,
                _6.get,
                _7,
                _8,
                _9,
                _10,
                _11,
                _12,
                _13,
                _14,
                _15,
                _16,
                _17,
                _18,
                _19,
                _20,
                _21.get
              )
            )
          )
        },
        (_: Any) => throw new Exception("Inserting into ? projection not supported.")
      )
=======
    def ? = ((Rep.Some(votingPeriod), Rep.Some(votingPeriodKind), cycle, level, Rep.Some(blockHash), Rep.Some(proposalHash), yayCount, nayCount, passCount, yayRolls, nayRolls, passRolls, totalRolls, blockYayCount, blockNayCount, blockPassCount, blockYayRolls, blockNayRolls, blockPassRolls, invalidatedAsof, Rep.Some(forkId))).shaped.<>({r=>import r._; _1.map(_=> GovernanceRow.tupled((_1.get, _2.get, _3, _4, _5.get, _6.get, _7, _8, _9, _10, _11, _12, _13, _14, _15, _16, _17, _18, _19, _20, _21.get)))}, (_:Any) =>  throw new Exception("Inserting into ? projection not supported."))
>>>>>>> fa042030

    /** Database column voting_period SqlType(int4) */
    val votingPeriod: Rep[Int] = column[Int]("voting_period")
    /** Database column voting_period_kind SqlType(varchar) */
    val votingPeriodKind: Rep[String] = column[String]("voting_period_kind")
    /** Database column cycle SqlType(int4), Default(None) */
    val cycle: Rep[Option[Int]] = column[Option[Int]]("cycle", O.Default(None))
    /** Database column level SqlType(int8), Default(None) */
    val level: Rep[Option[Long]] = column[Option[Long]]("level", O.Default(None))
    /** Database column block_hash SqlType(varchar) */
    val blockHash: Rep[String] = column[String]("block_hash")
    /** Database column proposal_hash SqlType(varchar) */
    val proposalHash: Rep[String] = column[String]("proposal_hash")
    /** Database column yay_count SqlType(int4), Default(None) */
    val yayCount: Rep[Option[Int]] = column[Option[Int]]("yay_count", O.Default(None))
    /** Database column nay_count SqlType(int4), Default(None) */
    val nayCount: Rep[Option[Int]] = column[Option[Int]]("nay_count", O.Default(None))
    /** Database column pass_count SqlType(int4), Default(None) */
    val passCount: Rep[Option[Int]] = column[Option[Int]]("pass_count", O.Default(None))
    /** Database column yay_rolls SqlType(numeric), Default(None) */
    val yayRolls: Rep[Option[scala.math.BigDecimal]] = column[Option[scala.math.BigDecimal]]("yay_rolls", O.Default(None))
    /** Database column nay_rolls SqlType(numeric), Default(None) */
    val nayRolls: Rep[Option[scala.math.BigDecimal]] = column[Option[scala.math.BigDecimal]]("nay_rolls", O.Default(None))
    /** Database column pass_rolls SqlType(numeric), Default(None) */
    val passRolls: Rep[Option[scala.math.BigDecimal]] = column[Option[scala.math.BigDecimal]]("pass_rolls", O.Default(None))
    /** Database column total_rolls SqlType(numeric), Default(None) */
    val totalRolls: Rep[Option[scala.math.BigDecimal]] = column[Option[scala.math.BigDecimal]]("total_rolls", O.Default(None))
    /** Database column block_yay_count SqlType(int4), Default(None) */
    val blockYayCount: Rep[Option[Int]] = column[Option[Int]]("block_yay_count", O.Default(None))
    /** Database column block_nay_count SqlType(int4), Default(None) */
    val blockNayCount: Rep[Option[Int]] = column[Option[Int]]("block_nay_count", O.Default(None))
    /** Database column block_pass_count SqlType(int4), Default(None) */
    val blockPassCount: Rep[Option[Int]] = column[Option[Int]]("block_pass_count", O.Default(None))
    /** Database column block_yay_rolls SqlType(numeric), Default(None) */
    val blockYayRolls: Rep[Option[scala.math.BigDecimal]] = column[Option[scala.math.BigDecimal]]("block_yay_rolls", O.Default(None))
    /** Database column block_nay_rolls SqlType(numeric), Default(None) */
    val blockNayRolls: Rep[Option[scala.math.BigDecimal]] = column[Option[scala.math.BigDecimal]]("block_nay_rolls", O.Default(None))
    /** Database column block_pass_rolls SqlType(numeric), Default(None) */
    val blockPassRolls: Rep[Option[scala.math.BigDecimal]] = column[Option[scala.math.BigDecimal]]("block_pass_rolls", O.Default(None))
    /** Database column invalidated_asof SqlType(timestamp), Default(None) */
    val invalidatedAsof: Rep[Option[java.sql.Timestamp]] = column[Option[java.sql.Timestamp]]("invalidated_asof", O.Default(None))
    /** Database column fork_id SqlType(varchar) */
    val forkId: Rep[String] = column[String]("fork_id")

    /** Primary key of Governance (database name governance_pkey) */
    val pk = primaryKey("governance_pkey", (blockHash, proposalHash, votingPeriodKind, forkId))

    /** Index over (blockHash) (database name governance_block_hash_idx) */
    val index1 = index("governance_block_hash_idx", blockHash)
    /** Index over (proposalHash) (database name governance_proposal_hash_idx) */
    val index2 = index("governance_proposal_hash_idx", proposalHash)
  }
  /** Collection-like TableQuery object for table Governance */
  lazy val Governance = new TableQuery(tag => new Governance(tag))

  /** Entity class storing rows of table KnownAddresses
    *  @param address Database column address SqlType(varchar)
    *  @param alias Database column alias SqlType(varchar)
    */
  case class KnownAddressesRow(address: String, alias: String)
  /** GetResult implicit for fetching KnownAddressesRow objects using plain SQL queries */
  implicit def GetResultKnownAddressesRow(implicit e0: GR[String]): GR[KnownAddressesRow] = GR{
    prs => import prs._
      KnownAddressesRow.tupled((<<[String], <<[String]))
  }
  /** Table description of table known_addresses. Objects of this class serve as prototypes for rows in queries. */
  class KnownAddresses(_tableTag: Tag) extends profile.api.Table[KnownAddressesRow](_tableTag, Some("tezos"), "known_addresses") {
    def * = (address, alias) <> (KnownAddressesRow.tupled, KnownAddressesRow.unapply)
    /** Maps whole row to an option. Useful for outer joins. */
<<<<<<< HEAD
    def ? =
      ((Rep.Some(address), Rep.Some(alias))).shaped.<>(
        { r =>
          import r._; _1.map(_ => KnownAddressesRow.tupled((_1.get, _2.get)))
        },
        (_: Any) => throw new Exception("Inserting into ? projection not supported.")
      )
=======
    def ? = ((Rep.Some(address), Rep.Some(alias))).shaped.<>({r=>import r._; _1.map(_=> KnownAddressesRow.tupled((_1.get, _2.get)))}, (_:Any) =>  throw new Exception("Inserting into ? projection not supported."))
>>>>>>> fa042030

    /** Database column address SqlType(varchar) */
    val address: Rep[String] = column[String]("address")
    /** Database column alias SqlType(varchar) */
    val alias: Rep[String] = column[String]("alias")
  }
  /** Collection-like TableQuery object for table KnownAddresses */
  lazy val KnownAddresses = new TableQuery(tag => new KnownAddresses(tag))

  /** Entity class storing rows of table Metadata
    *  @param address Database column address SqlType(text)
    *  @param rawMetadata Database column raw_metadata SqlType(text)
    *  @param name Database column name SqlType(text)
    *  @param description Database column description SqlType(text), Default(None)
<<<<<<< HEAD
    *  @param lastUpdated Database column last_updated SqlType(timestamp), Default(None)
    */
  case class MetadataRow(
      address: String,
      rawMetadata: String,
      name: String,
      description: Option[String] = None,
      lastUpdated: Option[java.sql.Timestamp] = None
  )

  /** GetResult implicit for fetching MetadataRow objects using plain SQL queries */
  implicit def GetResultMetadataRow(implicit
      e0: GR[String],
      e1: GR[Option[String]],
      e2: GR[Option[java.sql.Timestamp]]
  ): GR[MetadataRow] = GR { prs =>
    import prs._
    MetadataRow.tupled((<<[String], <<[String], <<[String], <<?[String], <<?[java.sql.Timestamp]))
=======
    *  @param lastUpdated Database column last_updated SqlType(timestamp), Default(None) */
  case class MetadataRow(address: String, rawMetadata: String, name: String, description: Option[String] = None, lastUpdated: Option[java.sql.Timestamp] = None)
  /** GetResult implicit for fetching MetadataRow objects using plain SQL queries */
  implicit def GetResultMetadataRow(implicit e0: GR[String], e1: GR[Option[String]], e2: GR[Option[java.sql.Timestamp]]): GR[MetadataRow] = GR{
    prs => import prs._
      MetadataRow.tupled((<<[String], <<[String], <<[String], <<?[String], <<?[java.sql.Timestamp]))
>>>>>>> fa042030
  }
  /** Table description of table metadata. Objects of this class serve as prototypes for rows in queries. */
  class Metadata(_tableTag: Tag) extends profile.api.Table[MetadataRow](_tableTag, Some("tezos"), "metadata") {
    def * = (address, rawMetadata, name, description, lastUpdated) <> (MetadataRow.tupled, MetadataRow.unapply)
    /** Maps whole row to an option. Useful for outer joins. */
<<<<<<< HEAD
    def ? =
      ((Rep.Some(address), Rep.Some(rawMetadata), Rep.Some(name), description, lastUpdated)).shaped.<>(
        { r =>
          import r._; _1.map(_ => MetadataRow.tupled((_1.get, _2.get, _3.get, _4, _5)))
        },
        (_: Any) => throw new Exception("Inserting into ? projection not supported.")
      )
=======
    def ? = ((Rep.Some(address), Rep.Some(rawMetadata), Rep.Some(name), description, lastUpdated)).shaped.<>({r=>import r._; _1.map(_=> MetadataRow.tupled((_1.get, _2.get, _3.get, _4, _5)))}, (_:Any) =>  throw new Exception("Inserting into ? projection not supported."))
>>>>>>> fa042030

    /** Database column address SqlType(text) */
    val address: Rep[String] = column[String]("address")
    /** Database column raw_metadata SqlType(text) */
    val rawMetadata: Rep[String] = column[String]("raw_metadata")
    /** Database column name SqlType(text) */
    val name: Rep[String] = column[String]("name")
    /** Database column description SqlType(text), Default(None) */
    val description: Rep[Option[String]] = column[Option[String]]("description", O.Default(None))
    /** Database column last_updated SqlType(timestamp), Default(None) */
    val lastUpdated: Rep[Option[java.sql.Timestamp]] = column[Option[java.sql.Timestamp]]("last_updated", O.Default(None))

    /** Primary key of Metadata (database name metadata_pkey) */
    val pk = primaryKey("metadata_pkey", (address, name))
  }
  /** Collection-like TableQuery object for table Metadata */
  lazy val Metadata = new TableQuery(tag => new Metadata(tag))

  /** Entity class storing rows of table Nfts
    *  @param contractAddress Database column contract_address SqlType(text)
    *  @param opGroupHash Database column op_group_hash SqlType(text)
    *  @param blockLevel Database column block_level SqlType(int8)
    *  @param timestamp Database column timestamp SqlType(timestamp)
    *  @param contractName Database column contract_name SqlType(text)
    *  @param assetType Database column asset_type SqlType(text)
    *  @param assetLocation Database column asset_location SqlType(text)
<<<<<<< HEAD
    *  @param rawMetadata Database column raw_metadata SqlType(text)
    */
  case class NftsRow(
      contractAddress: String,
      opGroupHash: String,
      blockLevel: Long,
      timestamp: java.sql.Timestamp,
      contractName: String,
      assetType: String,
      assetLocation: String,
      rawMetadata: String
  )

  /** GetResult implicit for fetching NftsRow objects using plain SQL queries */
  implicit
  def GetResultNftsRow(implicit e0: GR[String], e1: GR[Long], e2: GR[java.sql.Timestamp]): GR[NftsRow] = GR { prs =>
    import prs._
    NftsRow.tupled(
      (<<[String], <<[String], <<[Long], <<[java.sql.Timestamp], <<[String], <<[String], <<[String], <<[String])
    )
=======
    *  @param rawMetadata Database column raw_metadata SqlType(text) */
  case class NftsRow(contractAddress: String, opGroupHash: String, blockLevel: Long, timestamp: java.sql.Timestamp, contractName: String, assetType: String, assetLocation: String, rawMetadata: String)
  /** GetResult implicit for fetching NftsRow objects using plain SQL queries */
  implicit def GetResultNftsRow(implicit e0: GR[String], e1: GR[Long], e2: GR[java.sql.Timestamp]): GR[NftsRow] = GR{
    prs => import prs._
      NftsRow.tupled((<<[String], <<[String], <<[Long], <<[java.sql.Timestamp], <<[String], <<[String], <<[String], <<[String]))
>>>>>>> fa042030
  }
  /** Table description of table nfts. Objects of this class serve as prototypes for rows in queries. */
  class Nfts(_tableTag: Tag) extends profile.api.Table[NftsRow](_tableTag, Some("tezos"), "nfts") {
<<<<<<< HEAD
    def * =
      (
        contractAddress,
        opGroupHash,
        blockLevel,
        timestamp,
        contractName,
        assetType,
        assetLocation,
        rawMetadata
      ) <> (NftsRow.tupled, NftsRow.unapply)

=======
    def * = (contractAddress, opGroupHash, blockLevel, timestamp, contractName, assetType, assetLocation, rawMetadata) <> (NftsRow.tupled, NftsRow.unapply)
>>>>>>> fa042030
    /** Maps whole row to an option. Useful for outer joins. */
    def ? = ((Rep.Some(contractAddress), Rep.Some(opGroupHash), Rep.Some(blockLevel), Rep.Some(timestamp), Rep.Some(contractName), Rep.Some(assetType), Rep.Some(assetLocation), Rep.Some(rawMetadata))).shaped.<>({r=>import r._; _1.map(_=> NftsRow.tupled((_1.get, _2.get, _3.get, _4.get, _5.get, _6.get, _7.get, _8.get)))}, (_:Any) =>  throw new Exception("Inserting into ? projection not supported."))

    /** Database column contract_address SqlType(text) */
    val contractAddress: Rep[String] = column[String]("contract_address")
    /** Database column op_group_hash SqlType(text) */
    val opGroupHash: Rep[String] = column[String]("op_group_hash")
    /** Database column block_level SqlType(int8) */
    val blockLevel: Rep[Long] = column[Long]("block_level")
    /** Database column timestamp SqlType(timestamp) */
    val timestamp: Rep[java.sql.Timestamp] = column[java.sql.Timestamp]("timestamp")
    /** Database column contract_name SqlType(text) */
    val contractName: Rep[String] = column[String]("contract_name")
    /** Database column asset_type SqlType(text) */
    val assetType: Rep[String] = column[String]("asset_type")
    /** Database column asset_location SqlType(text) */
    val assetLocation: Rep[String] = column[String]("asset_location")
    /** Database column raw_metadata SqlType(text) */
    val rawMetadata: Rep[String] = column[String]("raw_metadata")
  }
  /** Collection-like TableQuery object for table Nfts */
  lazy val Nfts = new TableQuery(tag => new Nfts(tag))

  /** Entity class storing rows of table OperationGroups
    *  @param protocol Database column protocol SqlType(varchar)
    *  @param chainId Database column chain_id SqlType(varchar), Default(None)
    *  @param hash Database column hash SqlType(varchar)
    *  @param branch Database column branch SqlType(varchar)
    *  @param signature Database column signature SqlType(varchar), Default(None)
    *  @param blockId Database column block_id SqlType(varchar)
    *  @param blockLevel Database column block_level SqlType(int8)
    *  @param invalidatedAsof Database column invalidated_asof SqlType(timestamp), Default(None)
<<<<<<< HEAD
    *  @param forkId Database column fork_id SqlType(varchar)
    */
  case class OperationGroupsRow(
      protocol: String,
      chainId: Option[String] = None,
      hash: String,
      branch: String,
      signature: Option[String] = None,
      blockId: String,
      blockLevel: Long,
      invalidatedAsof: Option[java.sql.Timestamp] = None,
      forkId: String
  )

  /** GetResult implicit for fetching OperationGroupsRow objects using plain SQL queries */
  implicit def GetResultOperationGroupsRow(implicit
      e0: GR[String],
      e1: GR[Option[String]],
      e2: GR[Long],
      e3: GR[Option[java.sql.Timestamp]]
  ): GR[OperationGroupsRow] = GR { prs =>
    import prs._
    OperationGroupsRow.tupled(
      (
        <<[String],
        <<?[String],
        <<[String],
        <<[String],
        <<?[String],
        <<[String],
        <<[Long],
        <<?[java.sql.Timestamp],
        <<[String]
      )
    )
=======
    *  @param forkId Database column fork_id SqlType(varchar) */
  case class OperationGroupsRow(protocol: String, chainId: Option[String] = None, hash: String, branch: String, signature: Option[String] = None, blockId: String, blockLevel: Long, invalidatedAsof: Option[java.sql.Timestamp] = None, forkId: String)
  /** GetResult implicit for fetching OperationGroupsRow objects using plain SQL queries */
  implicit def GetResultOperationGroupsRow(implicit e0: GR[String], e1: GR[Option[String]], e2: GR[Long], e3: GR[Option[java.sql.Timestamp]]): GR[OperationGroupsRow] = GR{
    prs => import prs._
      OperationGroupsRow.tupled((<<[String], <<?[String], <<[String], <<[String], <<?[String], <<[String], <<[Long], <<?[java.sql.Timestamp], <<[String]))
>>>>>>> fa042030
  }
  /** Table description of table operation_groups. Objects of this class serve as prototypes for rows in queries. */
<<<<<<< HEAD
  class OperationGroups(_tableTag: Tag)
      extends profile.api.Table[OperationGroupsRow](_tableTag, Some("tezos"), "operation_groups") {
    def * =
      (
        protocol,
        chainId,
        hash,
        branch,
        signature,
        blockId,
        blockLevel,
        invalidatedAsof,
        forkId
      ) <> (OperationGroupsRow.tupled, OperationGroupsRow.unapply)

=======
  class OperationGroups(_tableTag: Tag) extends profile.api.Table[OperationGroupsRow](_tableTag, Some("tezos"), "operation_groups") {
    def * = (protocol, chainId, hash, branch, signature, blockId, blockLevel, invalidatedAsof, forkId) <> (OperationGroupsRow.tupled, OperationGroupsRow.unapply)
>>>>>>> fa042030
    /** Maps whole row to an option. Useful for outer joins. */
    def ? = ((Rep.Some(protocol), chainId, Rep.Some(hash), Rep.Some(branch), signature, Rep.Some(blockId), Rep.Some(blockLevel), invalidatedAsof, Rep.Some(forkId))).shaped.<>({r=>import r._; _1.map(_=> OperationGroupsRow.tupled((_1.get, _2, _3.get, _4.get, _5, _6.get, _7.get, _8, _9.get)))}, (_:Any) =>  throw new Exception("Inserting into ? projection not supported."))

    /** Database column protocol SqlType(varchar) */
    val protocol: Rep[String] = column[String]("protocol")
    /** Database column chain_id SqlType(varchar), Default(None) */
    val chainId: Rep[Option[String]] = column[Option[String]]("chain_id", O.Default(None))
    /** Database column hash SqlType(varchar) */
    val hash: Rep[String] = column[String]("hash")
    /** Database column branch SqlType(varchar) */
    val branch: Rep[String] = column[String]("branch")
    /** Database column signature SqlType(varchar), Default(None) */
    val signature: Rep[Option[String]] = column[Option[String]]("signature", O.Default(None))
    /** Database column block_id SqlType(varchar) */
    val blockId: Rep[String] = column[String]("block_id")
    /** Database column block_level SqlType(int8) */
    val blockLevel: Rep[Long] = column[Long]("block_level")
    /** Database column invalidated_asof SqlType(timestamp), Default(None) */
    val invalidatedAsof: Rep[Option[java.sql.Timestamp]] = column[Option[java.sql.Timestamp]]("invalidated_asof", O.Default(None))
    /** Database column fork_id SqlType(varchar) */
    val forkId: Rep[String] = column[String]("fork_id")

    /** Primary key of OperationGroups (database name operation_groups_pkey) */
    val pk = primaryKey("operation_groups_pkey", (blockId, hash, forkId))

    /** Foreign key referencing Blocks (database name block) */
    lazy val blocksFk = foreignKey("block", (blockId, forkId), Blocks)(r => (r.hash, r.forkId), onUpdate=ForeignKeyAction.NoAction, onDelete=ForeignKeyAction.NoAction)

    /** Index over (blockId) (database name fki_block) */
    val index1 = index("fki_block", blockId)
    /** Index over (blockLevel) (database name ix_operation_groups_block_level) */
    val index2 = index("ix_operation_groups_block_level", blockLevel)
  }
  /** Collection-like TableQuery object for table OperationGroups */
  lazy val OperationGroups = new TableQuery(tag => new OperationGroups(tag))

  /** Entity class storing rows of table Operations
    *  @param branch Database column branch SqlType(varchar), Default(None)
    *  @param numberOfSlots Database column number_of_slots SqlType(int4), Default(None)
    *  @param cycle Database column cycle SqlType(int4), Default(None)
    *  @param operationId Database column operation_id SqlType(serial), AutoInc
    *  @param operationGroupHash Database column operation_group_hash SqlType(varchar)
    *  @param kind Database column kind SqlType(varchar)
    *  @param level Database column level SqlType(int8), Default(None)
    *  @param delegate Database column delegate SqlType(varchar), Default(None)
    *  @param slots Database column slots SqlType(varchar), Default(None)
    *  @param nonce Database column nonce SqlType(varchar), Default(None)
    *  @param operationOrder Database column operation_order SqlType(int4), Default(None)
    *  @param pkh Database column pkh SqlType(varchar), Default(None)
    *  @param secret Database column secret SqlType(varchar), Default(None)
    *  @param source Database column source SqlType(varchar), Default(None)
    *  @param fee Database column fee SqlType(numeric), Default(None)
    *  @param counter Database column counter SqlType(numeric), Default(None)
    *  @param gasLimit Database column gas_limit SqlType(numeric), Default(None)
    *  @param storageLimit Database column storage_limit SqlType(numeric), Default(None)
    *  @param publicKey Database column public_key SqlType(varchar), Default(None)
    *  @param amount Database column amount SqlType(numeric), Default(None)
    *  @param destination Database column destination SqlType(varchar), Default(None)
    *  @param parameters Database column parameters SqlType(varchar), Default(None)
    *  @param parametersEntrypoints Database column parameters_entrypoints SqlType(varchar), Default(None)
    *  @param parametersMicheline Database column parameters_micheline SqlType(varchar), Default(None)
    *  @param managerPubkey Database column manager_pubkey SqlType(varchar), Default(None)
    *  @param balance Database column balance SqlType(numeric), Default(None)
    *  @param proposal Database column proposal SqlType(varchar), Default(None)
    *  @param spendable Database column spendable SqlType(bool), Default(None)
    *  @param delegatable Database column delegatable SqlType(bool), Default(None)
    *  @param script Database column script SqlType(varchar), Default(None)
    *  @param storage Database column storage SqlType(varchar), Default(None)
    *  @param storageMicheline Database column storage_micheline SqlType(varchar), Default(None)
    *  @param status Database column status SqlType(varchar), Default(None)
    *  @param consumedGas Database column consumed_gas SqlType(numeric), Default(None)
    *  @param storageSize Database column storage_size SqlType(numeric), Default(None)
    *  @param paidStorageSizeDiff Database column paid_storage_size_diff SqlType(numeric), Default(None)
    *  @param originatedContracts Database column originated_contracts SqlType(varchar), Default(None)
    *  @param blockHash Database column block_hash SqlType(varchar)
    *  @param blockLevel Database column block_level SqlType(int8)
    *  @param ballot Database column ballot SqlType(varchar), Default(None)
    *  @param internal Database column internal SqlType(bool)
    *  @param period Database column period SqlType(int4), Default(None)
    *  @param ballotPeriod Database column ballot_period SqlType(int4), Default(None)
    *  @param timestamp Database column timestamp SqlType(timestamp)
    *  @param errors Database column errors SqlType(varchar), Default(None)
    *  @param utcYear Database column utc_year SqlType(int4)
    *  @param utcMonth Database column utc_month SqlType(int4)
    *  @param utcDay Database column utc_day SqlType(int4)
    *  @param utcTime Database column utc_time SqlType(varchar)
    *  @param invalidatedAsof Database column invalidated_asof SqlType(timestamp), Default(None)
<<<<<<< HEAD
    *  @param forkId Database column fork_id SqlType(varchar)
    */
  case class OperationsRow(
      branch: Option[String] = None,
      numberOfSlots: Option[Int] = None,
      cycle: Option[Int] = None,
      operationId: Int,
      operationGroupHash: String,
      kind: String,
      level: Option[Long] = None,
      delegate: Option[String] = None,
      slots: Option[String] = None,
      nonce: Option[String] = None,
      operationOrder: Option[Int] = None,
      pkh: Option[String] = None,
      secret: Option[String] = None,
      source: Option[String] = None,
      fee: Option[scala.math.BigDecimal] = None,
      counter: Option[scala.math.BigDecimal] = None,
      gasLimit: Option[scala.math.BigDecimal] = None,
      storageLimit: Option[scala.math.BigDecimal] = None,
      publicKey: Option[String] = None,
      amount: Option[scala.math.BigDecimal] = None,
      destination: Option[String] = None,
      parameters: Option[String] = None,
      parametersEntrypoints: Option[String] = None,
      parametersMicheline: Option[String] = None,
      managerPubkey: Option[String] = None,
      balance: Option[scala.math.BigDecimal] = None,
      proposal: Option[String] = None,
      spendable: Option[Boolean] = None,
      delegatable: Option[Boolean] = None,
      script: Option[String] = None,
      storage: Option[String] = None,
      storageMicheline: Option[String] = None,
      status: Option[String] = None,
      consumedGas: Option[scala.math.BigDecimal] = None,
      storageSize: Option[scala.math.BigDecimal] = None,
      paidStorageSizeDiff: Option[scala.math.BigDecimal] = None,
      originatedContracts: Option[String] = None,
      blockHash: String,
      blockLevel: Long,
      ballot: Option[String] = None,
      internal: Boolean,
      period: Option[Int] = None,
      ballotPeriod: Option[Int] = None,
      timestamp: java.sql.Timestamp,
      errors: Option[String] = None,
      utcYear: Int,
      utcMonth: Int,
      utcDay: Int,
      utcTime: String,
      invalidatedAsof: Option[java.sql.Timestamp] = None,
      forkId: String
  )

  /** GetResult implicit for fetching OperationsRow objects using plain SQL queries */
  implicit def GetResultOperationsRow(implicit
      e0: GR[Option[String]],
      e1: GR[Option[Int]],
      e2: GR[Int],
      e3: GR[String],
      e4: GR[Option[Long]],
      e5: GR[Option[scala.math.BigDecimal]],
      e6: GR[Option[Boolean]],
      e7: GR[Long],
      e8: GR[Boolean],
      e9: GR[java.sql.Timestamp],
      e10: GR[Option[java.sql.Timestamp]]
  ): GR[OperationsRow] = GR { prs =>
    import prs._
    OperationsRow(
      <<?[String],
      <<?[Int],
      <<?[Int],
      <<[Int],
      <<[String],
      <<[String],
      <<?[Long],
      <<?[String],
      <<?[String],
      <<?[String],
      <<?[Int],
      <<?[String],
      <<?[String],
      <<?[String],
      <<?[scala.math.BigDecimal],
      <<?[scala.math.BigDecimal],
      <<?[scala.math.BigDecimal],
      <<?[scala.math.BigDecimal],
      <<?[String],
      <<?[scala.math.BigDecimal],
      <<?[String],
      <<?[String],
      <<?[String],
      <<?[String],
      <<?[String],
      <<?[scala.math.BigDecimal],
      <<?[String],
      <<?[Boolean],
      <<?[Boolean],
      <<?[String],
      <<?[String],
      <<?[String],
      <<?[String],
      <<?[scala.math.BigDecimal],
      <<?[scala.math.BigDecimal],
      <<?[scala.math.BigDecimal],
      <<?[String],
      <<[String],
      <<[Long],
      <<?[String],
      <<[Boolean],
      <<?[Int],
      <<?[Int],
      <<[java.sql.Timestamp],
      <<?[String],
      <<[Int],
      <<[Int],
      <<[Int],
      <<[String],
      <<?[java.sql.Timestamp],
      <<[String]
    )
=======
    *  @param forkId Database column fork_id SqlType(varchar) */
  case class OperationsRow(branch: Option[String] = None, numberOfSlots: Option[Int] = None, cycle: Option[Int] = None, operationId: Int, operationGroupHash: String, kind: String, level: Option[Long] = None, delegate: Option[String] = None, slots: Option[String] = None, nonce: Option[String] = None, operationOrder: Option[Int] = None, pkh: Option[String] = None, secret: Option[String] = None, source: Option[String] = None, fee: Option[scala.math.BigDecimal] = None, counter: Option[scala.math.BigDecimal] = None, gasLimit: Option[scala.math.BigDecimal] = None, storageLimit: Option[scala.math.BigDecimal] = None, publicKey: Option[String] = None, amount: Option[scala.math.BigDecimal] = None, destination: Option[String] = None, parameters: Option[String] = None, parametersEntrypoints: Option[String] = None, parametersMicheline: Option[String] = None, managerPubkey: Option[String] = None, balance: Option[scala.math.BigDecimal] = None, proposal: Option[String] = None, spendable: Option[Boolean] = None, delegatable: Option[Boolean] = None, script: Option[String] = None, storage: Option[String] = None, storageMicheline: Option[String] = None, status: Option[String] = None, consumedGas: Option[scala.math.BigDecimal] = None, storageSize: Option[scala.math.BigDecimal] = None, paidStorageSizeDiff: Option[scala.math.BigDecimal] = None, originatedContracts: Option[String] = None, blockHash: String, blockLevel: Long, ballot: Option[String] = None, internal: Boolean, period: Option[Int] = None, ballotPeriod: Option[Int] = None, timestamp: java.sql.Timestamp, errors: Option[String] = None, utcYear: Int, utcMonth: Int, utcDay: Int, utcTime: String, invalidatedAsof: Option[java.sql.Timestamp] = None, forkId: String)
  /** GetResult implicit for fetching OperationsRow objects using plain SQL queries */
  implicit def GetResultOperationsRow(implicit e0: GR[Option[String]], e1: GR[Option[Int]], e2: GR[Int], e3: GR[String], e4: GR[Option[Long]], e5: GR[Option[scala.math.BigDecimal]], e6: GR[Option[Boolean]], e7: GR[Long], e8: GR[Boolean], e9: GR[java.sql.Timestamp], e10: GR[Option[java.sql.Timestamp]]): GR[OperationsRow] = GR{
    prs => import prs._
      OperationsRow(<<?[String], <<?[Int], <<?[Int], <<[Int], <<[String], <<[String], <<?[Long], <<?[String], <<?[String], <<?[String], <<?[Int], <<?[String], <<?[String], <<?[String], <<?[scala.math.BigDecimal], <<?[scala.math.BigDecimal], <<?[scala.math.BigDecimal], <<?[scala.math.BigDecimal], <<?[String], <<?[scala.math.BigDecimal], <<?[String], <<?[String], <<?[String], <<?[String], <<?[String], <<?[scala.math.BigDecimal], <<?[String], <<?[Boolean], <<?[Boolean], <<?[String], <<?[String], <<?[String], <<?[String], <<?[scala.math.BigDecimal], <<?[scala.math.BigDecimal], <<?[scala.math.BigDecimal], <<?[String], <<[String], <<[Long], <<?[String], <<[Boolean], <<?[Int], <<?[Int], <<[java.sql.Timestamp], <<?[String], <<[Int], <<[Int], <<[Int], <<[String], <<?[java.sql.Timestamp], <<[String])
>>>>>>> fa042030
  }
  /** Table description of table operations. Objects of this class serve as prototypes for rows in queries. */
  class Operations(_tableTag: Tag) extends profile.api.Table[OperationsRow](_tableTag, Some("tezos"), "operations") {
    def * = (branch :: numberOfSlots :: cycle :: operationId :: operationGroupHash :: kind :: level :: delegate :: slots :: nonce :: operationOrder :: pkh :: secret :: source :: fee :: counter :: gasLimit :: storageLimit :: publicKey :: amount :: destination :: parameters :: parametersEntrypoints :: parametersMicheline :: managerPubkey :: balance :: proposal :: spendable :: delegatable :: script :: storage :: storageMicheline :: status :: consumedGas :: storageSize :: paidStorageSizeDiff :: originatedContracts :: blockHash :: blockLevel :: ballot :: internal :: period :: ballotPeriod :: timestamp :: errors :: utcYear :: utcMonth :: utcDay :: utcTime :: invalidatedAsof :: forkId :: HNil).mapTo[OperationsRow]
    /** Maps whole row to an option. Useful for outer joins. */
<<<<<<< HEAD
    def ? =
      (branch :: numberOfSlots :: cycle :: Rep.Some(operationId) :: Rep.Some(operationGroupHash) :: Rep.Some(
        kind
      ) :: level :: delegate :: slots :: nonce :: operationOrder :: pkh :: secret :: source :: fee :: counter :: gasLimit :: storageLimit :: publicKey :: amount :: destination :: parameters :: parametersEntrypoints :: parametersMicheline :: managerPubkey :: balance :: proposal :: spendable :: delegatable :: script :: storage :: storageMicheline :: status :: consumedGas :: storageSize :: paidStorageSizeDiff :: originatedContracts :: Rep
        .Some(blockHash) :: Rep.Some(blockLevel) :: ballot :: Rep.Some(internal) :: period :: ballotPeriod :: Rep
        .Some(timestamp) :: errors :: Rep.Some(utcYear) :: Rep.Some(utcMonth) :: Rep.Some(utcDay) :: Rep.Some(
        utcTime
      ) :: invalidatedAsof :: Rep.Some(forkId) :: HNil).shaped.<>(
        r =>
          OperationsRow(
            r(0).asInstanceOf[Option[String]],
            r(1).asInstanceOf[Option[Int]],
            r(2).asInstanceOf[Option[Int]],
            r(3).asInstanceOf[Option[Int]].get,
            r(4).asInstanceOf[Option[String]].get,
            r(5).asInstanceOf[Option[String]].get,
            r(6).asInstanceOf[Option[Long]],
            r(7).asInstanceOf[Option[String]],
            r(8).asInstanceOf[Option[String]],
            r(9).asInstanceOf[Option[String]],
            r(10).asInstanceOf[Option[Int]],
            r(11).asInstanceOf[Option[String]],
            r(12).asInstanceOf[Option[String]],
            r(13).asInstanceOf[Option[String]],
            r(14).asInstanceOf[Option[scala.math.BigDecimal]],
            r(15).asInstanceOf[Option[scala.math.BigDecimal]],
            r(16).asInstanceOf[Option[scala.math.BigDecimal]],
            r(17).asInstanceOf[Option[scala.math.BigDecimal]],
            r(18).asInstanceOf[Option[String]],
            r(19).asInstanceOf[Option[scala.math.BigDecimal]],
            r(20).asInstanceOf[Option[String]],
            r(21).asInstanceOf[Option[String]],
            r(22).asInstanceOf[Option[String]],
            r(23).asInstanceOf[Option[String]],
            r(24).asInstanceOf[Option[String]],
            r(25).asInstanceOf[Option[scala.math.BigDecimal]],
            r(26).asInstanceOf[Option[String]],
            r(27).asInstanceOf[Option[Boolean]],
            r(28).asInstanceOf[Option[Boolean]],
            r(29).asInstanceOf[Option[String]],
            r(30).asInstanceOf[Option[String]],
            r(31).asInstanceOf[Option[String]],
            r(32).asInstanceOf[Option[String]],
            r(33).asInstanceOf[Option[scala.math.BigDecimal]],
            r(34).asInstanceOf[Option[scala.math.BigDecimal]],
            r(35).asInstanceOf[Option[scala.math.BigDecimal]],
            r(36).asInstanceOf[Option[String]],
            r(37).asInstanceOf[Option[String]].get,
            r(38).asInstanceOf[Option[Long]].get,
            r(39).asInstanceOf[Option[String]],
            r(40).asInstanceOf[Option[Boolean]].get,
            r(41).asInstanceOf[Option[Int]],
            r(42).asInstanceOf[Option[Int]],
            r(43).asInstanceOf[Option[java.sql.Timestamp]].get,
            r(44).asInstanceOf[Option[String]],
            r(45).asInstanceOf[Option[Int]].get,
            r(46).asInstanceOf[Option[Int]].get,
            r(47).asInstanceOf[Option[Int]].get,
            r(48).asInstanceOf[Option[String]].get,
            r(49).asInstanceOf[Option[java.sql.Timestamp]],
            r(50).asInstanceOf[Option[String]].get
          ),
        (_: Any) => throw new Exception("Inserting into ? projection not supported.")
      )
=======
    def ? = (branch :: numberOfSlots :: cycle :: Rep.Some(operationId) :: Rep.Some(operationGroupHash) :: Rep.Some(kind) :: level :: delegate :: slots :: nonce :: operationOrder :: pkh :: secret :: source :: fee :: counter :: gasLimit :: storageLimit :: publicKey :: amount :: destination :: parameters :: parametersEntrypoints :: parametersMicheline :: managerPubkey :: balance :: proposal :: spendable :: delegatable :: script :: storage :: storageMicheline :: status :: consumedGas :: storageSize :: paidStorageSizeDiff :: originatedContracts :: Rep.Some(blockHash) :: Rep.Some(blockLevel) :: ballot :: Rep.Some(internal) :: period :: ballotPeriod :: Rep.Some(timestamp) :: errors :: Rep.Some(utcYear) :: Rep.Some(utcMonth) :: Rep.Some(utcDay) :: Rep.Some(utcTime) :: invalidatedAsof :: Rep.Some(forkId) :: HNil).shaped.<>(r => OperationsRow(r(0).asInstanceOf[Option[String]], r(1).asInstanceOf[Option[Int]], r(2).asInstanceOf[Option[Int]], r(3).asInstanceOf[Option[Int]].get, r(4).asInstanceOf[Option[String]].get, r(5).asInstanceOf[Option[String]].get, r(6).asInstanceOf[Option[Long]], r(7).asInstanceOf[Option[String]], r(8).asInstanceOf[Option[String]], r(9).asInstanceOf[Option[String]], r(10).asInstanceOf[Option[Int]], r(11).asInstanceOf[Option[String]], r(12).asInstanceOf[Option[String]], r(13).asInstanceOf[Option[String]], r(14).asInstanceOf[Option[scala.math.BigDecimal]], r(15).asInstanceOf[Option[scala.math.BigDecimal]], r(16).asInstanceOf[Option[scala.math.BigDecimal]], r(17).asInstanceOf[Option[scala.math.BigDecimal]], r(18).asInstanceOf[Option[String]], r(19).asInstanceOf[Option[scala.math.BigDecimal]], r(20).asInstanceOf[Option[String]], r(21).asInstanceOf[Option[String]], r(22).asInstanceOf[Option[String]], r(23).asInstanceOf[Option[String]], r(24).asInstanceOf[Option[String]], r(25).asInstanceOf[Option[scala.math.BigDecimal]], r(26).asInstanceOf[Option[String]], r(27).asInstanceOf[Option[Boolean]], r(28).asInstanceOf[Option[Boolean]], r(29).asInstanceOf[Option[String]], r(30).asInstanceOf[Option[String]], r(31).asInstanceOf[Option[String]], r(32).asInstanceOf[Option[String]], r(33).asInstanceOf[Option[scala.math.BigDecimal]], r(34).asInstanceOf[Option[scala.math.BigDecimal]], r(35).asInstanceOf[Option[scala.math.BigDecimal]], r(36).asInstanceOf[Option[String]], r(37).asInstanceOf[Option[String]].get, r(38).asInstanceOf[Option[Long]].get, r(39).asInstanceOf[Option[String]], r(40).asInstanceOf[Option[Boolean]].get, r(41).asInstanceOf[Option[Int]], r(42).asInstanceOf[Option[Int]], r(43).asInstanceOf[Option[java.sql.Timestamp]].get, r(44).asInstanceOf[Option[String]], r(45).asInstanceOf[Option[Int]].get, r(46).asInstanceOf[Option[Int]].get, r(47).asInstanceOf[Option[Int]].get, r(48).asInstanceOf[Option[String]].get, r(49).asInstanceOf[Option[java.sql.Timestamp]], r(50).asInstanceOf[Option[String]].get), (_:Any) =>  throw new Exception("Inserting into ? projection not supported."))
>>>>>>> fa042030

    /** Database column branch SqlType(varchar), Default(None) */
    val branch: Rep[Option[String]] = column[Option[String]]("branch", O.Default(None))
    /** Database column number_of_slots SqlType(int4), Default(None) */
    val numberOfSlots: Rep[Option[Int]] = column[Option[Int]]("number_of_slots", O.Default(None))
    /** Database column cycle SqlType(int4), Default(None) */
    val cycle: Rep[Option[Int]] = column[Option[Int]]("cycle", O.Default(None))
    /** Database column operation_id SqlType(serial), AutoInc */
    val operationId: Rep[Int] = column[Int]("operation_id", O.AutoInc)
    /** Database column operation_group_hash SqlType(varchar) */
    val operationGroupHash: Rep[String] = column[String]("operation_group_hash")
    /** Database column kind SqlType(varchar) */
    val kind: Rep[String] = column[String]("kind")
    /** Database column level SqlType(int8), Default(None) */
    val level: Rep[Option[Long]] = column[Option[Long]]("level", O.Default(None))
    /** Database column delegate SqlType(varchar), Default(None) */
    val delegate: Rep[Option[String]] = column[Option[String]]("delegate", O.Default(None))
    /** Database column slots SqlType(varchar), Default(None) */
    val slots: Rep[Option[String]] = column[Option[String]]("slots", O.Default(None))
    /** Database column nonce SqlType(varchar), Default(None) */
    val nonce: Rep[Option[String]] = column[Option[String]]("nonce", O.Default(None))
    /** Database column operation_order SqlType(int4), Default(None) */
    val operationOrder: Rep[Option[Int]] = column[Option[Int]]("operation_order", O.Default(None))
    /** Database column pkh SqlType(varchar), Default(None) */
    val pkh: Rep[Option[String]] = column[Option[String]]("pkh", O.Default(None))
    /** Database column secret SqlType(varchar), Default(None) */
    val secret: Rep[Option[String]] = column[Option[String]]("secret", O.Default(None))
    /** Database column source SqlType(varchar), Default(None) */
    val source: Rep[Option[String]] = column[Option[String]]("source", O.Default(None))
    /** Database column fee SqlType(numeric), Default(None) */
    val fee: Rep[Option[scala.math.BigDecimal]] = column[Option[scala.math.BigDecimal]]("fee", O.Default(None))
    /** Database column counter SqlType(numeric), Default(None) */
    val counter: Rep[Option[scala.math.BigDecimal]] = column[Option[scala.math.BigDecimal]]("counter", O.Default(None))
    /** Database column gas_limit SqlType(numeric), Default(None) */
    val gasLimit: Rep[Option[scala.math.BigDecimal]] = column[Option[scala.math.BigDecimal]]("gas_limit", O.Default(None))
    /** Database column storage_limit SqlType(numeric), Default(None) */
    val storageLimit: Rep[Option[scala.math.BigDecimal]] = column[Option[scala.math.BigDecimal]]("storage_limit", O.Default(None))
    /** Database column public_key SqlType(varchar), Default(None) */
    val publicKey: Rep[Option[String]] = column[Option[String]]("public_key", O.Default(None))
    /** Database column amount SqlType(numeric), Default(None) */
    val amount: Rep[Option[scala.math.BigDecimal]] = column[Option[scala.math.BigDecimal]]("amount", O.Default(None))
    /** Database column destination SqlType(varchar), Default(None) */
    val destination: Rep[Option[String]] = column[Option[String]]("destination", O.Default(None))
    /** Database column parameters SqlType(varchar), Default(None) */
    val parameters: Rep[Option[String]] = column[Option[String]]("parameters", O.Default(None))
    /** Database column parameters_entrypoints SqlType(varchar), Default(None) */
    val parametersEntrypoints: Rep[Option[String]] = column[Option[String]]("parameters_entrypoints", O.Default(None))
    /** Database column parameters_micheline SqlType(varchar), Default(None) */
    val parametersMicheline: Rep[Option[String]] = column[Option[String]]("parameters_micheline", O.Default(None))
    /** Database column manager_pubkey SqlType(varchar), Default(None) */
    val managerPubkey: Rep[Option[String]] = column[Option[String]]("manager_pubkey", O.Default(None))
    /** Database column balance SqlType(numeric), Default(None) */
    val balance: Rep[Option[scala.math.BigDecimal]] = column[Option[scala.math.BigDecimal]]("balance", O.Default(None))
    /** Database column proposal SqlType(varchar), Default(None) */
    val proposal: Rep[Option[String]] = column[Option[String]]("proposal", O.Default(None))
    /** Database column spendable SqlType(bool), Default(None) */
    val spendable: Rep[Option[Boolean]] = column[Option[Boolean]]("spendable", O.Default(None))
    /** Database column delegatable SqlType(bool), Default(None) */
    val delegatable: Rep[Option[Boolean]] = column[Option[Boolean]]("delegatable", O.Default(None))
    /** Database column script SqlType(varchar), Default(None) */
    val script: Rep[Option[String]] = column[Option[String]]("script", O.Default(None))
    /** Database column storage SqlType(varchar), Default(None) */
    val storage: Rep[Option[String]] = column[Option[String]]("storage", O.Default(None))
    /** Database column storage_micheline SqlType(varchar), Default(None) */
    val storageMicheline: Rep[Option[String]] = column[Option[String]]("storage_micheline", O.Default(None))
    /** Database column status SqlType(varchar), Default(None) */
    val status: Rep[Option[String]] = column[Option[String]]("status", O.Default(None))
    /** Database column consumed_gas SqlType(numeric), Default(None) */
    val consumedGas: Rep[Option[scala.math.BigDecimal]] = column[Option[scala.math.BigDecimal]]("consumed_gas", O.Default(None))
    /** Database column storage_size SqlType(numeric), Default(None) */
    val storageSize: Rep[Option[scala.math.BigDecimal]] = column[Option[scala.math.BigDecimal]]("storage_size", O.Default(None))
    /** Database column paid_storage_size_diff SqlType(numeric), Default(None) */
    val paidStorageSizeDiff: Rep[Option[scala.math.BigDecimal]] = column[Option[scala.math.BigDecimal]]("paid_storage_size_diff", O.Default(None))
    /** Database column originated_contracts SqlType(varchar), Default(None) */
    val originatedContracts: Rep[Option[String]] = column[Option[String]]("originated_contracts", O.Default(None))
    /** Database column block_hash SqlType(varchar) */
    val blockHash: Rep[String] = column[String]("block_hash")
    /** Database column block_level SqlType(int8) */
    val blockLevel: Rep[Long] = column[Long]("block_level")
    /** Database column ballot SqlType(varchar), Default(None) */
    val ballot: Rep[Option[String]] = column[Option[String]]("ballot", O.Default(None))
    /** Database column internal SqlType(bool) */
    val internal: Rep[Boolean] = column[Boolean]("internal")
    /** Database column period SqlType(int4), Default(None) */
    val period: Rep[Option[Int]] = column[Option[Int]]("period", O.Default(None))
    /** Database column ballot_period SqlType(int4), Default(None) */
    val ballotPeriod: Rep[Option[Int]] = column[Option[Int]]("ballot_period", O.Default(None))
    /** Database column timestamp SqlType(timestamp) */
    val timestamp: Rep[java.sql.Timestamp] = column[java.sql.Timestamp]("timestamp")
    /** Database column errors SqlType(varchar), Default(None) */
    val errors: Rep[Option[String]] = column[Option[String]]("errors", O.Default(None))
    /** Database column utc_year SqlType(int4) */
    val utcYear: Rep[Int] = column[Int]("utc_year")
    /** Database column utc_month SqlType(int4) */
    val utcMonth: Rep[Int] = column[Int]("utc_month")
    /** Database column utc_day SqlType(int4) */
    val utcDay: Rep[Int] = column[Int]("utc_day")
    /** Database column utc_time SqlType(varchar) */
    val utcTime: Rep[String] = column[String]("utc_time")
    /** Database column invalidated_asof SqlType(timestamp), Default(None) */
    val invalidatedAsof: Rep[Option[java.sql.Timestamp]] = column[Option[java.sql.Timestamp]]("invalidated_asof", O.Default(None))
    /** Database column fork_id SqlType(varchar) */
    val forkId: Rep[String] = column[String]("fork_id")

    /** Primary key of Operations (database name operations_pkey) */
    val pk = primaryKey("operations_pkey", operationId :: forkId :: HNil)

    /** Foreign key referencing Blocks (database name fk_blockhashes) */
    lazy val blocksFk = foreignKey("fk_blockhashes", blockHash :: forkId :: HNil, Blocks)(r => r.hash :: r.forkId :: HNil, onUpdate=ForeignKeyAction.NoAction, onDelete=ForeignKeyAction.NoAction)
    /** Foreign key referencing OperationGroups (database name fk_opgroups) */
    lazy val operationGroupsFk = foreignKey("fk_opgroups", operationGroupHash :: blockHash :: forkId :: HNil, OperationGroups)(r => r.hash :: r.blockId :: r.forkId :: HNil, onUpdate=ForeignKeyAction.NoAction, onDelete=ForeignKeyAction.NoAction)

    /** Index over (blockHash) (database name fki_fk_blockhashes) */
    val index1 = index("fki_fk_blockhashes", blockHash :: HNil)
    /** Index over (managerPubkey) (database name ix_manager_pubkey) */
    val index2 = index("ix_manager_pubkey", managerPubkey :: HNil)
    /** Index over (operationGroupHash) (database name ix_operation_group_hash) */
    val index3 = index("ix_operation_group_hash", operationGroupHash :: HNil)
    /** Index over (blockLevel) (database name ix_operations_block_level) */
    val index4 = index("ix_operations_block_level", blockLevel :: HNil)
    /** Index over (level,delegate) (database name ix_operations_block_level_delegate) */
    val index5 = index("ix_operations_block_level_delegate", level :: delegate :: HNil)
    /** Index over (cycle) (database name ix_operations_cycle) */
    val index6 = index("ix_operations_cycle", cycle :: HNil)
    /** Index over (delegate) (database name ix_operations_delegate) */
    val index7 = index("ix_operations_delegate", delegate :: HNil)
    /** Index over (destination) (database name ix_operations_destination) */
    val index8 = index("ix_operations_destination", destination :: HNil)
    /** Index over (kind) (database name ix_operations_kind) */
    val index9 = index("ix_operations_kind", kind :: HNil)
    /** Index over (source) (database name ix_operations_source) */
    val index10 = index("ix_operations_source", source :: HNil)
    /** Index over (timestamp) (database name ix_operations_timestamp) */
    val index11 = index("ix_operations_timestamp", timestamp :: HNil)
    /** Index over (originatedContracts) (database name ix_originated_contracts) */
    val index12 = index("ix_originated_contracts", originatedContracts :: HNil)
  }
  /** Collection-like TableQuery object for table Operations */
  lazy val Operations = new TableQuery(tag => new Operations(tag))

  /** Entity class storing rows of table OriginatedAccountMaps
    *  @param bigMapId Database column big_map_id SqlType(numeric)
    *  @param accountId Database column account_id SqlType(varchar)
    *  @param blockLevel Database column block_level SqlType(int8), Default(None)
    *  @param forkId Database column fork_id SqlType(varchar)
<<<<<<< HEAD
    *  @param invalidatedAsof Database column invalidated_asof SqlType(timestamp), Default(None)
    */
  case class OriginatedAccountMapsRow(
      bigMapId: scala.math.BigDecimal,
      accountId: String,
      blockLevel: Option[Long] = None,
      forkId: String,
      invalidatedAsof: Option[java.sql.Timestamp] = None
  )

  /** GetResult implicit for fetching OriginatedAccountMapsRow objects using plain SQL queries */
  implicit def GetResultOriginatedAccountMapsRow(implicit
      e0: GR[scala.math.BigDecimal],
      e1: GR[String],
      e2: GR[Option[Long]],
      e3: GR[Option[java.sql.Timestamp]]
  ): GR[OriginatedAccountMapsRow] = GR { prs =>
    import prs._
    OriginatedAccountMapsRow.tupled(
      (<<[scala.math.BigDecimal], <<[String], <<?[Long], <<[String], <<?[java.sql.Timestamp])
    )
=======
    *  @param invalidatedAsof Database column invalidated_asof SqlType(timestamp), Default(None) */
  case class OriginatedAccountMapsRow(bigMapId: scala.math.BigDecimal, accountId: String, blockLevel: Option[Long] = None, forkId: String, invalidatedAsof: Option[java.sql.Timestamp] = None)
  /** GetResult implicit for fetching OriginatedAccountMapsRow objects using plain SQL queries */
  implicit def GetResultOriginatedAccountMapsRow(implicit e0: GR[scala.math.BigDecimal], e1: GR[String], e2: GR[Option[Long]], e3: GR[Option[java.sql.Timestamp]]): GR[OriginatedAccountMapsRow] = GR{
    prs => import prs._
      OriginatedAccountMapsRow.tupled((<<[scala.math.BigDecimal], <<[String], <<?[Long], <<[String], <<?[java.sql.Timestamp]))
>>>>>>> fa042030
  }
  /** Table description of table originated_account_maps. Objects of this class serve as prototypes for rows in queries. */
<<<<<<< HEAD
  class OriginatedAccountMaps(_tableTag: Tag)
      extends profile.api.Table[OriginatedAccountMapsRow](_tableTag, Some("tezos"), "originated_account_maps") {
    def * =
      (
        bigMapId,
        accountId,
        blockLevel,
        forkId,
        invalidatedAsof
      ) <> (OriginatedAccountMapsRow.tupled, OriginatedAccountMapsRow.unapply)

=======
  class OriginatedAccountMaps(_tableTag: Tag) extends profile.api.Table[OriginatedAccountMapsRow](_tableTag, Some("tezos"), "originated_account_maps") {
    def * = (bigMapId, accountId, blockLevel, forkId, invalidatedAsof) <> (OriginatedAccountMapsRow.tupled, OriginatedAccountMapsRow.unapply)
>>>>>>> fa042030
    /** Maps whole row to an option. Useful for outer joins. */
    def ? = ((Rep.Some(bigMapId), Rep.Some(accountId), blockLevel, Rep.Some(forkId), invalidatedAsof)).shaped.<>({r=>import r._; _1.map(_=> OriginatedAccountMapsRow.tupled((_1.get, _2.get, _3, _4.get, _5)))}, (_:Any) =>  throw new Exception("Inserting into ? projection not supported."))

    /** Database column big_map_id SqlType(numeric) */
    val bigMapId: Rep[scala.math.BigDecimal] = column[scala.math.BigDecimal]("big_map_id")
    /** Database column account_id SqlType(varchar) */
    val accountId: Rep[String] = column[String]("account_id")
    /** Database column block_level SqlType(int8), Default(None) */
    val blockLevel: Rep[Option[Long]] = column[Option[Long]]("block_level", O.Default(None))
    /** Database column fork_id SqlType(varchar) */
    val forkId: Rep[String] = column[String]("fork_id")
    /** Database column invalidated_asof SqlType(timestamp), Default(None) */
    val invalidatedAsof: Rep[Option[java.sql.Timestamp]] = column[Option[java.sql.Timestamp]]("invalidated_asof", O.Default(None))

    /** Primary key of OriginatedAccountMaps (database name originated_account_maps_pkey) */
    val pk = primaryKey("originated_account_maps_pkey", (bigMapId, accountId, forkId))

    /** Index over (accountId) (database name accounts_maps_idx) */
    val index1 = index("accounts_maps_idx", accountId)
  }
  /** Collection-like TableQuery object for table OriginatedAccountMaps */
  lazy val OriginatedAccountMaps = new TableQuery(tag => new OriginatedAccountMaps(tag))

  /** Entity class storing rows of table ProcessedChainEvents
    *  @param eventLevel Database column event_level SqlType(int8)
    *  @param eventType Database column event_type SqlType(varchar)
    */
  case class ProcessedChainEventsRow(eventLevel: Long, eventType: String)
  /** GetResult implicit for fetching ProcessedChainEventsRow objects using plain SQL queries */
  implicit def GetResultProcessedChainEventsRow(implicit e0: GR[Long], e1: GR[String]): GR[ProcessedChainEventsRow] = GR{
    prs => import prs._
      ProcessedChainEventsRow.tupled((<<[Long], <<[String]))
  }
  /** Table description of table processed_chain_events. Objects of this class serve as prototypes for rows in queries. */
  class ProcessedChainEvents(_tableTag: Tag) extends profile.api.Table[ProcessedChainEventsRow](_tableTag, Some("tezos"), "processed_chain_events") {
    def * = (eventLevel, eventType) <> (ProcessedChainEventsRow.tupled, ProcessedChainEventsRow.unapply)
    /** Maps whole row to an option. Useful for outer joins. */
<<<<<<< HEAD
    def ? =
      ((Rep.Some(eventLevel), Rep.Some(eventType))).shaped.<>(
        { r =>
          import r._; _1.map(_ => ProcessedChainEventsRow.tupled((_1.get, _2.get)))
        },
        (_: Any) => throw new Exception("Inserting into ? projection not supported.")
      )
=======
    def ? = ((Rep.Some(eventLevel), Rep.Some(eventType))).shaped.<>({r=>import r._; _1.map(_=> ProcessedChainEventsRow.tupled((_1.get, _2.get)))}, (_:Any) =>  throw new Exception("Inserting into ? projection not supported."))
>>>>>>> fa042030

    /** Database column event_level SqlType(int8) */
    val eventLevel: Rep[Long] = column[Long]("event_level")
    /** Database column event_type SqlType(varchar) */
    val eventType: Rep[String] = column[String]("event_type")

    /** Primary key of ProcessedChainEvents (database name processed_chain_events_pkey) */
    val pk = primaryKey("processed_chain_events_pkey", (eventLevel, eventType))
  }
  /** Collection-like TableQuery object for table ProcessedChainEvents */
  lazy val ProcessedChainEvents = new TableQuery(tag => new ProcessedChainEvents(tag))

  /** Entity class storing rows of table RegisteredTokens
    *  @param name Database column name SqlType(text)
    *  @param symbol Database column symbol SqlType(text)
    *  @param decimals Database column decimals SqlType(int4)
    *  @param interfaces Database column interfaces SqlType(text)
    *  @param address Database column address SqlType(text)
    *  @param tokenIndex Database column token_index SqlType(int4), Default(None)
    *  @param balanceMap Database column balance_map SqlType(int4)
    *  @param balanceKeyType Database column balance_key_type SqlType(text)
    *  @param balancePath Database column balance_path SqlType(text)
    *  @param markets Database column markets SqlType(text)
    *  @param farms Database column farms SqlType(text)
    *  @param isTzip16 Database column is_tzip16 SqlType(bool)
    *  @param isNft Database column is_nft SqlType(bool)
    *  @param metadataType Database column metadata_type SqlType(text), Default(None)
    *  @param metadataBigMapId Database column metadata_big_map_id SqlType(int4), Default(None)
    *  @param metadataBigMapType Database column metadata_big_map_type SqlType(text), Default(None)
<<<<<<< HEAD
    *  @param metadataPath Database column metadata_path SqlType(text), Default(None)
    */
  case class RegisteredTokensRow(
      name: String,
      symbol: String,
      decimals: Int,
      interfaces: String,
      address: String,
      tokenIndex: Option[Int] = None,
      balanceMap: Int,
      balanceKeyType: String,
      balancePath: String,
      markets: String,
      farms: String,
      isTzip16: Boolean,
      isNft: Boolean,
      metadataType: Option[String] = None,
      metadataBigMapId: Option[Int] = None,
      metadataBigMapType: Option[String] = None,
      metadataPath: Option[String] = None
  )

  /** GetResult implicit for fetching RegisteredTokensRow objects using plain SQL queries */
  implicit def GetResultRegisteredTokensRow(implicit
      e0: GR[String],
      e1: GR[Int],
      e2: GR[Option[Int]],
      e3: GR[Boolean],
      e4: GR[Option[String]]
  ): GR[RegisteredTokensRow] = GR { prs =>
    import prs._
    RegisteredTokensRow.tupled(
      (
        <<[String],
        <<[String],
        <<[Int],
        <<[String],
        <<[String],
        <<?[Int],
        <<[Int],
        <<[String],
        <<[String],
        <<[String],
        <<[String],
        <<[Boolean],
        <<[Boolean],
        <<?[String],
        <<?[Int],
        <<?[String],
        <<?[String]
      )
    )
=======
    *  @param metadataPath Database column metadata_path SqlType(text), Default(None) */
  case class RegisteredTokensRow(name: String, symbol: String, decimals: Int, interfaces: String, address: String, tokenIndex: Option[Int] = None, balanceMap: Int, balanceKeyType: String, balancePath: String, markets: String, farms: String, isTzip16: Boolean, isNft: Boolean, metadataType: Option[String] = None, metadataBigMapId: Option[Int] = None, metadataBigMapType: Option[String] = None, metadataPath: Option[String] = None)
  /** GetResult implicit for fetching RegisteredTokensRow objects using plain SQL queries */
  implicit def GetResultRegisteredTokensRow(implicit e0: GR[String], e1: GR[Int], e2: GR[Option[Int]], e3: GR[Boolean], e4: GR[Option[String]]): GR[RegisteredTokensRow] = GR{
    prs => import prs._
      RegisteredTokensRow.tupled((<<[String], <<[String], <<[Int], <<[String], <<[String], <<?[Int], <<[Int], <<[String], <<[String], <<[String], <<[String], <<[Boolean], <<[Boolean], <<?[String], <<?[Int], <<?[String], <<?[String]))
>>>>>>> fa042030
  }
  /** Table description of table registered_tokens. Objects of this class serve as prototypes for rows in queries. */
  class RegisteredTokens(_tableTag: Tag) extends profile.api.Table[RegisteredTokensRow](_tableTag, Some("tezos"), "registered_tokens") {
    def * = (name, symbol, decimals, interfaces, address, tokenIndex, balanceMap, balanceKeyType, balancePath, markets, farms, isTzip16, isNft, metadataType, metadataBigMapId, metadataBigMapType, metadataPath) <> (RegisteredTokensRow.tupled, RegisteredTokensRow.unapply)
    /** Maps whole row to an option. Useful for outer joins. */
<<<<<<< HEAD
    def ? =
      (
        (
          Rep.Some(name),
          Rep.Some(symbol),
          Rep.Some(decimals),
          Rep.Some(interfaces),
          Rep.Some(address),
          tokenIndex,
          Rep.Some(balanceMap),
          Rep.Some(balanceKeyType),
          Rep.Some(balancePath),
          Rep.Some(markets),
          Rep.Some(farms),
          Rep.Some(isTzip16),
          Rep.Some(isNft),
          metadataType,
          metadataBigMapId,
          metadataBigMapType,
          metadataPath
        )
      ).shaped.<>(
        { r =>
          import r._;
          _1.map(_ =>
            RegisteredTokensRow.tupled(
              (
                _1.get,
                _2.get,
                _3.get,
                _4.get,
                _5.get,
                _6,
                _7.get,
                _8.get,
                _9.get,
                _10.get,
                _11.get,
                _12.get,
                _13.get,
                _14,
                _15,
                _16,
                _17
              )
            )
          )
        },
        (_: Any) => throw new Exception("Inserting into ? projection not supported.")
      )
=======
    def ? = ((Rep.Some(name), Rep.Some(symbol), Rep.Some(decimals), Rep.Some(interfaces), Rep.Some(address), tokenIndex, Rep.Some(balanceMap), Rep.Some(balanceKeyType), Rep.Some(balancePath), Rep.Some(markets), Rep.Some(farms), Rep.Some(isTzip16), Rep.Some(isNft), metadataType, metadataBigMapId, metadataBigMapType, metadataPath)).shaped.<>({r=>import r._; _1.map(_=> RegisteredTokensRow.tupled((_1.get, _2.get, _3.get, _4.get, _5.get, _6, _7.get, _8.get, _9.get, _10.get, _11.get, _12.get, _13.get, _14, _15, _16, _17)))}, (_:Any) =>  throw new Exception("Inserting into ? projection not supported."))
>>>>>>> fa042030

    /** Database column name SqlType(text) */
    val name: Rep[String] = column[String]("name")
    /** Database column symbol SqlType(text) */
    val symbol: Rep[String] = column[String]("symbol")
    /** Database column decimals SqlType(int4) */
    val decimals: Rep[Int] = column[Int]("decimals")
    /** Database column interfaces SqlType(text) */
    val interfaces: Rep[String] = column[String]("interfaces")
    /** Database column address SqlType(text) */
    val address: Rep[String] = column[String]("address")
    /** Database column token_index SqlType(int4), Default(None) */
    val tokenIndex: Rep[Option[Int]] = column[Option[Int]]("token_index", O.Default(None))
    /** Database column balance_map SqlType(int4) */
    val balanceMap: Rep[Int] = column[Int]("balance_map")
    /** Database column balance_key_type SqlType(text) */
    val balanceKeyType: Rep[String] = column[String]("balance_key_type")
    /** Database column balance_path SqlType(text) */
    val balancePath: Rep[String] = column[String]("balance_path")
    /** Database column markets SqlType(text) */
    val markets: Rep[String] = column[String]("markets")
    /** Database column farms SqlType(text) */
    val farms: Rep[String] = column[String]("farms")
    /** Database column is_tzip16 SqlType(bool) */
    val isTzip16: Rep[Boolean] = column[Boolean]("is_tzip16")
    /** Database column is_nft SqlType(bool) */
    val isNft: Rep[Boolean] = column[Boolean]("is_nft")
    /** Database column metadata_type SqlType(text), Default(None) */
    val metadataType: Rep[Option[String]] = column[Option[String]]("metadata_type", O.Default(None))
    /** Database column metadata_big_map_id SqlType(int4), Default(None) */
    val metadataBigMapId: Rep[Option[Int]] = column[Option[Int]]("metadata_big_map_id", O.Default(None))
    /** Database column metadata_big_map_type SqlType(text), Default(None) */
    val metadataBigMapType: Rep[Option[String]] = column[Option[String]]("metadata_big_map_type", O.Default(None))
    /** Database column metadata_path SqlType(text), Default(None) */
    val metadataPath: Rep[Option[String]] = column[Option[String]]("metadata_path", O.Default(None))
  }
  /** Collection-like TableQuery object for table RegisteredTokens */
  lazy val RegisteredTokens = new TableQuery(tag => new RegisteredTokens(tag))

  /** Entity class storing rows of table TezosNames
    *  @param name Database column name SqlType(varchar), PrimaryKey
    *  @param owner Database column owner SqlType(varchar), Default(None)
    *  @param resolver Database column resolver SqlType(varchar), Default(None)
    *  @param registeredAt Database column registered_at SqlType(timestamp), Default(None)
    *  @param registrationPeriod Database column registration_period SqlType(int4), Default(None)
<<<<<<< HEAD
    *  @param modified Database column modified SqlType(bool), Default(None)
    */
  case class TezosNamesRow(
      name: String,
      owner: Option[String] = None,
      resolver: Option[String] = None,
      registeredAt: Option[java.sql.Timestamp] = None,
      registrationPeriod: Option[Int] = None,
      modified: Option[Boolean] = None
  )

  /** GetResult implicit for fetching TezosNamesRow objects using plain SQL queries */
  implicit def GetResultTezosNamesRow(implicit
      e0: GR[String],
      e1: GR[Option[String]],
      e2: GR[Option[java.sql.Timestamp]],
      e3: GR[Option[Int]],
      e4: GR[Option[Boolean]]
  ): GR[TezosNamesRow] = GR { prs =>
    import prs._
    TezosNamesRow.tupled((<<[String], <<?[String], <<?[String], <<?[java.sql.Timestamp], <<?[Int], <<?[Boolean]))
=======
    *  @param modified Database column modified SqlType(bool), Default(None) */
  case class TezosNamesRow(name: String, owner: Option[String] = None, resolver: Option[String] = None, registeredAt: Option[java.sql.Timestamp] = None, registrationPeriod: Option[Int] = None, modified: Option[Boolean] = None)
  /** GetResult implicit for fetching TezosNamesRow objects using plain SQL queries */
  implicit def GetResultTezosNamesRow(implicit e0: GR[String], e1: GR[Option[String]], e2: GR[Option[java.sql.Timestamp]], e3: GR[Option[Int]], e4: GR[Option[Boolean]]): GR[TezosNamesRow] = GR{
    prs => import prs._
      TezosNamesRow.tupled((<<[String], <<?[String], <<?[String], <<?[java.sql.Timestamp], <<?[Int], <<?[Boolean]))
>>>>>>> fa042030
  }
  /** Table description of table tezos_names. Objects of this class serve as prototypes for rows in queries. */
  class TezosNames(_tableTag: Tag) extends profile.api.Table[TezosNamesRow](_tableTag, Some("tezos"), "tezos_names") {
<<<<<<< HEAD
    def * =
      (
        name,
        owner,
        resolver,
        registeredAt,
        registrationPeriod,
        modified
      ) <> (TezosNamesRow.tupled, TezosNamesRow.unapply)

    /** Maps whole row to an option. Useful for outer joins. */
    def ? =
      ((Rep.Some(name), owner, resolver, registeredAt, registrationPeriod, modified)).shaped.<>(
        { r =>
          import r._; _1.map(_ => TezosNamesRow.tupled((_1.get, _2, _3, _4, _5, _6)))
        },
        (_: Any) => throw new Exception("Inserting into ? projection not supported.")
      )
=======
    def * = (name, owner, resolver, registeredAt, registrationPeriod, modified) <> (TezosNamesRow.tupled, TezosNamesRow.unapply)
    /** Maps whole row to an option. Useful for outer joins. */
    def ? = ((Rep.Some(name), owner, resolver, registeredAt, registrationPeriod, modified)).shaped.<>({r=>import r._; _1.map(_=> TezosNamesRow.tupled((_1.get, _2, _3, _4, _5, _6)))}, (_:Any) =>  throw new Exception("Inserting into ? projection not supported."))
>>>>>>> fa042030

    /** Database column name SqlType(varchar), PrimaryKey */
    val name: Rep[String] = column[String]("name", O.PrimaryKey)
    /** Database column owner SqlType(varchar), Default(None) */
    val owner: Rep[Option[String]] = column[Option[String]]("owner", O.Default(None))
    /** Database column resolver SqlType(varchar), Default(None) */
    val resolver: Rep[Option[String]] = column[Option[String]]("resolver", O.Default(None))
    /** Database column registered_at SqlType(timestamp), Default(None) */
    val registeredAt: Rep[Option[java.sql.Timestamp]] = column[Option[java.sql.Timestamp]]("registered_at", O.Default(None))
    /** Database column registration_period SqlType(int4), Default(None) */
    val registrationPeriod: Rep[Option[Int]] = column[Option[Int]]("registration_period", O.Default(None))
    /** Database column modified SqlType(bool), Default(None) */
    val modified: Rep[Option[Boolean]] = column[Option[Boolean]]("modified", O.Default(None))

    /** Index over (owner) (database name tezos_names_owner_idx) */
    val index1 = index("tezos_names_owner_idx", owner)
    /** Index over (resolver) (database name tezos_names_resolver_idx) */
    val index2 = index("tezos_names_resolver_idx", resolver)
  }
  /** Collection-like TableQuery object for table TezosNames */
  lazy val TezosNames = new TableQuery(tag => new TezosNames(tag))

  /** Entity class storing rows of table TokenBalances
    *  @param tokenAddress Database column token_address SqlType(text)
    *  @param address Database column address SqlType(text)
    *  @param balance Database column balance SqlType(numeric)
    *  @param blockId Database column block_id SqlType(varchar)
    *  @param blockLevel Database column block_level SqlType(int8), Default(-1)
    *  @param asof Database column asof SqlType(timestamp)
    *  @param invalidatedAsof Database column invalidated_asof SqlType(timestamp), Default(None)
<<<<<<< HEAD
    *  @param forkId Database column fork_id SqlType(varchar)
    */
  case class TokenBalancesRow(
      tokenAddress: String,
      address: String,
      balance: scala.math.BigDecimal,
      blockId: String,
      blockLevel: Long = -1L,
      asof: java.sql.Timestamp,
      invalidatedAsof: Option[java.sql.Timestamp] = None,
      forkId: String
  )

  /** GetResult implicit for fetching TokenBalancesRow objects using plain SQL queries */
  implicit def GetResultTokenBalancesRow(implicit
      e0: GR[String],
      e1: GR[scala.math.BigDecimal],
      e2: GR[Long],
      e3: GR[java.sql.Timestamp],
      e4: GR[Option[java.sql.Timestamp]]
  ): GR[TokenBalancesRow] = GR { prs =>
    import prs._
    TokenBalancesRow.tupled(
      (
        <<[String],
        <<[String],
        <<[scala.math.BigDecimal],
        <<[String],
        <<[Long],
        <<[java.sql.Timestamp],
        <<?[java.sql.Timestamp],
        <<[String]
      )
    )
=======
    *  @param forkId Database column fork_id SqlType(varchar) */
  case class TokenBalancesRow(tokenAddress: String, address: String, balance: scala.math.BigDecimal, blockId: String, blockLevel: Long = -1L, asof: java.sql.Timestamp, invalidatedAsof: Option[java.sql.Timestamp] = None, forkId: String)
  /** GetResult implicit for fetching TokenBalancesRow objects using plain SQL queries */
  implicit def GetResultTokenBalancesRow(implicit e0: GR[String], e1: GR[scala.math.BigDecimal], e2: GR[Long], e3: GR[java.sql.Timestamp], e4: GR[Option[java.sql.Timestamp]]): GR[TokenBalancesRow] = GR{
    prs => import prs._
      TokenBalancesRow.tupled((<<[String], <<[String], <<[scala.math.BigDecimal], <<[String], <<[Long], <<[java.sql.Timestamp], <<?[java.sql.Timestamp], <<[String]))
>>>>>>> fa042030
  }
  /** Table description of table token_balances. Objects of this class serve as prototypes for rows in queries. */
<<<<<<< HEAD
  class TokenBalances(_tableTag: Tag)
      extends profile.api.Table[TokenBalancesRow](_tableTag, Some("tezos"), "token_balances") {
    def * =
      (
        tokenAddress,
        address,
        balance,
        blockId,
        blockLevel,
        asof,
        invalidatedAsof,
        forkId
      ) <> (TokenBalancesRow.tupled, TokenBalancesRow.unapply)

=======
  class TokenBalances(_tableTag: Tag) extends profile.api.Table[TokenBalancesRow](_tableTag, Some("tezos"), "token_balances") {
    def * = (tokenAddress, address, balance, blockId, blockLevel, asof, invalidatedAsof, forkId) <> (TokenBalancesRow.tupled, TokenBalancesRow.unapply)
>>>>>>> fa042030
    /** Maps whole row to an option. Useful for outer joins. */
    def ? = ((Rep.Some(tokenAddress), Rep.Some(address), Rep.Some(balance), Rep.Some(blockId), Rep.Some(blockLevel), Rep.Some(asof), invalidatedAsof, Rep.Some(forkId))).shaped.<>({r=>import r._; _1.map(_=> TokenBalancesRow.tupled((_1.get, _2.get, _3.get, _4.get, _5.get, _6.get, _7, _8.get)))}, (_:Any) =>  throw new Exception("Inserting into ? projection not supported."))

    /** Database column token_address SqlType(text) */
    val tokenAddress: Rep[String] = column[String]("token_address")
    /** Database column address SqlType(text) */
    val address: Rep[String] = column[String]("address")
    /** Database column balance SqlType(numeric) */
    val balance: Rep[scala.math.BigDecimal] = column[scala.math.BigDecimal]("balance")
    /** Database column block_id SqlType(varchar) */
    val blockId: Rep[String] = column[String]("block_id")
    /** Database column block_level SqlType(int8), Default(-1) */
    val blockLevel: Rep[Long] = column[Long]("block_level", O.Default(-1L))
    /** Database column asof SqlType(timestamp) */
    val asof: Rep[java.sql.Timestamp] = column[java.sql.Timestamp]("asof")
    /** Database column invalidated_asof SqlType(timestamp), Default(None) */
    val invalidatedAsof: Rep[Option[java.sql.Timestamp]] = column[Option[java.sql.Timestamp]]("invalidated_asof", O.Default(None))
    /** Database column fork_id SqlType(varchar) */
    val forkId: Rep[String] = column[String]("fork_id")

    /** Primary key of TokenBalances (database name token_balances_pkey) */
    val pk = primaryKey("token_balances_pkey", (tokenAddress, address, blockLevel, forkId))
  }
  /** Collection-like TableQuery object for table TokenBalances */
  lazy val TokenBalances = new TableQuery(tag => new TokenBalances(tag))
}<|MERGE_RESOLUTION|>--- conflicted
+++ resolved
@@ -36,108 +36,18 @@
     *  @param isActivated Database column is_activated SqlType(bool), Default(false)
     *  @param invalidatedAsof Database column invalidated_asof SqlType(timestamp), Default(None)
     *  @param forkId Database column fork_id SqlType(varchar)
-<<<<<<< HEAD
-    *  @param scriptHash Database column script_hash SqlType(varchar), Default(None)
-    */
-  case class AccountsRow(
-      accountId: String,
-      blockId: String,
-      counter: Option[Int] = None,
-      script: Option[String] = None,
-      storage: Option[String] = None,
-      balance: scala.math.BigDecimal,
-      blockLevel: Long = -1L,
-      manager: Option[String] = None,
-      spendable: Option[Boolean] = None,
-      delegateSetable: Option[Boolean] = None,
-      delegateValue: Option[String] = None,
-      isBaker: Boolean = false,
-      isActivated: Boolean = false,
-      invalidatedAsof: Option[java.sql.Timestamp] = None,
-      forkId: String,
-      scriptHash: Option[String] = None
-  )
-
-  /** GetResult implicit for fetching AccountsRow objects using plain SQL queries */
-  implicit def GetResultAccountsRow(implicit
-      e0: GR[String],
-      e1: GR[Option[Int]],
-      e2: GR[Option[String]],
-      e3: GR[scala.math.BigDecimal],
-      e4: GR[Long],
-      e5: GR[Option[Boolean]],
-      e6: GR[Boolean],
-      e7: GR[Option[java.sql.Timestamp]]
-  ): GR[AccountsRow] = GR { prs =>
-    import prs._
-    AccountsRow.tupled(
-      (
-        <<[String],
-        <<[String],
-        <<?[Int],
-        <<?[String],
-        <<?[String],
-        <<[scala.math.BigDecimal],
-        <<[Long],
-        <<?[String],
-        <<?[Boolean],
-        <<?[Boolean],
-        <<?[String],
-        <<[Boolean],
-        <<[Boolean],
-        <<?[java.sql.Timestamp],
-        <<[String],
-        <<?[String]
-      )
-    )
-=======
     *  @param scriptHash Database column script_hash SqlType(varchar), Default(None) */
   case class AccountsRow(accountId: String, blockId: String, counter: Option[Int] = None, script: Option[String] = None, storage: Option[String] = None, balance: scala.math.BigDecimal, blockLevel: Long = -1L, manager: Option[String] = None, spendable: Option[Boolean] = None, delegateSetable: Option[Boolean] = None, delegateValue: Option[String] = None, isBaker: Boolean = false, isActivated: Boolean = false, invalidatedAsof: Option[java.sql.Timestamp] = None, forkId: String, scriptHash: Option[String] = None)
   /** GetResult implicit for fetching AccountsRow objects using plain SQL queries */
   implicit def GetResultAccountsRow(implicit e0: GR[String], e1: GR[Option[Int]], e2: GR[Option[String]], e3: GR[scala.math.BigDecimal], e4: GR[Long], e5: GR[Option[Boolean]], e6: GR[Boolean], e7: GR[Option[java.sql.Timestamp]]): GR[AccountsRow] = GR{
     prs => import prs._
       AccountsRow.tupled((<<[String], <<[String], <<?[Int], <<?[String], <<?[String], <<[scala.math.BigDecimal], <<[Long], <<?[String], <<?[Boolean], <<?[Boolean], <<?[String], <<[Boolean], <<[Boolean], <<?[java.sql.Timestamp], <<[String], <<?[String]))
->>>>>>> fa042030
   }
   /** Table description of table accounts. Objects of this class serve as prototypes for rows in queries. */
   class Accounts(_tableTag: Tag) extends profile.api.Table[AccountsRow](_tableTag, Some("tezos"), "accounts") {
     def * = (accountId, blockId, counter, script, storage, balance, blockLevel, manager, spendable, delegateSetable, delegateValue, isBaker, isActivated, invalidatedAsof, forkId, scriptHash) <> (AccountsRow.tupled, AccountsRow.unapply)
     /** Maps whole row to an option. Useful for outer joins. */
-<<<<<<< HEAD
-    def ? =
-      (
-        (
-          Rep.Some(accountId),
-          Rep.Some(blockId),
-          counter,
-          script,
-          storage,
-          Rep.Some(balance),
-          Rep.Some(blockLevel),
-          manager,
-          spendable,
-          delegateSetable,
-          delegateValue,
-          Rep.Some(isBaker),
-          Rep.Some(isActivated),
-          invalidatedAsof,
-          Rep.Some(forkId),
-          scriptHash
-        )
-      ).shaped.<>(
-        { r =>
-          import r._;
-          _1.map(_ =>
-            AccountsRow.tupled(
-              (_1.get, _2.get, _3, _4, _5, _6.get, _7.get, _8, _9, _10, _11, _12.get, _13.get, _14, _15.get, _16)
-            )
-          )
-        },
-        (_: Any) => throw new Exception("Inserting into ? projection not supported.")
-      )
-=======
     def ? = ((Rep.Some(accountId), Rep.Some(blockId), counter, script, storage, Rep.Some(balance), Rep.Some(blockLevel), manager, spendable, delegateSetable, delegateValue, Rep.Some(isBaker), Rep.Some(isActivated), invalidatedAsof, Rep.Some(forkId), scriptHash)).shaped.<>({r=>import r._; _1.map(_=> AccountsRow.tupled((_1.get, _2.get, _3, _4, _5, _6.get, _7.get, _8, _9, _10, _11, _12.get, _13.get, _14, _15.get, _16)))}, (_:Any) =>  throw new Exception("Inserting into ? projection not supported."))
->>>>>>> fa042030
 
     /** Database column account_id SqlType(varchar) */
     val accountId: Rep[String] = column[String]("account_id")
@@ -195,34 +105,12 @@
     *  @param blockId Database column block_id SqlType(varchar)
     *  @param blockLevel Database column block_level SqlType(int8), Default(-1)
     *  @param asof Database column asof SqlType(timestamptz)
-<<<<<<< HEAD
-    *  @param cycle Database column cycle SqlType(int4), Default(None)
-    */
-  case class AccountsCheckpointRow(
-      accountId: String,
-      blockId: String,
-      blockLevel: Long = -1L,
-      asof: java.sql.Timestamp,
-      cycle: Option[Int] = None
-  )
-
-  /** GetResult implicit for fetching AccountsCheckpointRow objects using plain SQL queries */
-  implicit def GetResultAccountsCheckpointRow(implicit
-      e0: GR[String],
-      e1: GR[Long],
-      e2: GR[java.sql.Timestamp],
-      e3: GR[Option[Int]]
-  ): GR[AccountsCheckpointRow] = GR { prs =>
-    import prs._
-    AccountsCheckpointRow.tupled((<<[String], <<[String], <<[Long], <<[java.sql.Timestamp], <<?[Int]))
-=======
     *  @param cycle Database column cycle SqlType(int4), Default(None) */
   case class AccountsCheckpointRow(accountId: String, blockId: String, blockLevel: Long = -1L, asof: java.sql.Timestamp, cycle: Option[Int] = None)
   /** GetResult implicit for fetching AccountsCheckpointRow objects using plain SQL queries */
   implicit def GetResultAccountsCheckpointRow(implicit e0: GR[String], e1: GR[Long], e2: GR[java.sql.Timestamp], e3: GR[Option[Int]]): GR[AccountsCheckpointRow] = GR{
     prs => import prs._
       AccountsCheckpointRow.tupled((<<[String], <<[String], <<[Long], <<[java.sql.Timestamp], <<?[Int]))
->>>>>>> fa042030
   }
   /** Table description of table accounts_checkpoint. Objects of this class serve as prototypes for rows in queries. */
   class AccountsCheckpoint(_tableTag: Tag) extends profile.api.Table[AccountsCheckpointRow](_tableTag, Some("tezos"), "accounts_checkpoint") {
@@ -264,106 +152,18 @@
     *  @param isActiveBaker Database column is_active_baker SqlType(bool), Default(None)
     *  @param invalidatedAsof Database column invalidated_asof SqlType(timestamp), Default(None)
     *  @param forkId Database column fork_id SqlType(varchar)
-<<<<<<< HEAD
-    *  @param scriptHash Database column script_hash SqlType(varchar), Default(None)
-    */
-  case class AccountsHistoryRow(
-      accountId: String,
-      blockId: String,
-      counter: Option[Int] = None,
-      storage: Option[String] = None,
-      balance: scala.math.BigDecimal,
-      blockLevel: Long = -1L,
-      delegateValue: Option[String] = None,
-      asof: java.sql.Timestamp,
-      isBaker: Boolean = false,
-      cycle: Option[Int] = None,
-      isActivated: Boolean = false,
-      isActiveBaker: Option[Boolean] = None,
-      invalidatedAsof: Option[java.sql.Timestamp] = None,
-      forkId: String,
-      scriptHash: Option[String] = None
-  )
-
-  /** GetResult implicit for fetching AccountsHistoryRow objects using plain SQL queries */
-  implicit def GetResultAccountsHistoryRow(implicit
-      e0: GR[String],
-      e1: GR[Option[Int]],
-      e2: GR[Option[String]],
-      e3: GR[scala.math.BigDecimal],
-      e4: GR[Long],
-      e5: GR[java.sql.Timestamp],
-      e6: GR[Boolean],
-      e7: GR[Option[Boolean]],
-      e8: GR[Option[java.sql.Timestamp]]
-  ): GR[AccountsHistoryRow] = GR { prs =>
-    import prs._
-    AccountsHistoryRow.tupled(
-      (
-        <<[String],
-        <<[String],
-        <<?[Int],
-        <<?[String],
-        <<[scala.math.BigDecimal],
-        <<[Long],
-        <<?[String],
-        <<[java.sql.Timestamp],
-        <<[Boolean],
-        <<?[Int],
-        <<[Boolean],
-        <<?[Boolean],
-        <<?[java.sql.Timestamp],
-        <<[String],
-        <<?[String]
-      )
-    )
-=======
     *  @param scriptHash Database column script_hash SqlType(varchar), Default(None) */
   case class AccountsHistoryRow(accountId: String, blockId: String, counter: Option[Int] = None, storage: Option[String] = None, balance: scala.math.BigDecimal, blockLevel: Long = -1L, delegateValue: Option[String] = None, asof: java.sql.Timestamp, isBaker: Boolean = false, cycle: Option[Int] = None, isActivated: Boolean = false, isActiveBaker: Option[Boolean] = None, invalidatedAsof: Option[java.sql.Timestamp] = None, forkId: String, scriptHash: Option[String] = None)
   /** GetResult implicit for fetching AccountsHistoryRow objects using plain SQL queries */
   implicit def GetResultAccountsHistoryRow(implicit e0: GR[String], e1: GR[Option[Int]], e2: GR[Option[String]], e3: GR[scala.math.BigDecimal], e4: GR[Long], e5: GR[java.sql.Timestamp], e6: GR[Boolean], e7: GR[Option[Boolean]], e8: GR[Option[java.sql.Timestamp]]): GR[AccountsHistoryRow] = GR{
     prs => import prs._
       AccountsHistoryRow.tupled((<<[String], <<[String], <<?[Int], <<?[String], <<[scala.math.BigDecimal], <<[Long], <<?[String], <<[java.sql.Timestamp], <<[Boolean], <<?[Int], <<[Boolean], <<?[Boolean], <<?[java.sql.Timestamp], <<[String], <<?[String]))
->>>>>>> fa042030
   }
   /** Table description of table accounts_history. Objects of this class serve as prototypes for rows in queries. */
   class AccountsHistory(_tableTag: Tag) extends profile.api.Table[AccountsHistoryRow](_tableTag, Some("tezos"), "accounts_history") {
     def * = (accountId, blockId, counter, storage, balance, blockLevel, delegateValue, asof, isBaker, cycle, isActivated, isActiveBaker, invalidatedAsof, forkId, scriptHash) <> (AccountsHistoryRow.tupled, AccountsHistoryRow.unapply)
     /** Maps whole row to an option. Useful for outer joins. */
-<<<<<<< HEAD
-    def ? =
-      (
-        (
-          Rep.Some(accountId),
-          Rep.Some(blockId),
-          counter,
-          storage,
-          Rep.Some(balance),
-          Rep.Some(blockLevel),
-          delegateValue,
-          Rep.Some(asof),
-          Rep.Some(isBaker),
-          cycle,
-          Rep.Some(isActivated),
-          isActiveBaker,
-          invalidatedAsof,
-          Rep.Some(forkId),
-          scriptHash
-        )
-      ).shaped.<>(
-        { r =>
-          import r._;
-          _1.map(_ =>
-            AccountsHistoryRow.tupled(
-              (_1.get, _2.get, _3, _4, _5.get, _6.get, _7, _8.get, _9.get, _10, _11.get, _12, _13, _14.get, _15)
-            )
-          )
-        },
-        (_: Any) => throw new Exception("Inserting into ? projection not supported.")
-      )
-=======
     def ? = ((Rep.Some(accountId), Rep.Some(blockId), counter, storage, Rep.Some(balance), Rep.Some(blockLevel), delegateValue, Rep.Some(asof), Rep.Some(isBaker), cycle, Rep.Some(isActivated), isActiveBaker, invalidatedAsof, Rep.Some(forkId), scriptHash)).shaped.<>({r=>import r._; _1.map(_=> AccountsHistoryRow.tupled((_1.get, _2.get, _3, _4, _5.get, _6.get, _7, _8.get, _9.get, _10, _11.get, _12, _13, _14.get, _15)))}, (_:Any) =>  throw new Exception("Inserting into ? projection not supported."))
->>>>>>> fa042030
 
     /** Database column account_id SqlType(varchar) */
     val accountId: Rep[String] = column[String]("account_id")
@@ -432,135 +232,18 @@
     *  @param overdelegationThreshold Database column overdelegation_threshold SqlType(int4), Default(None)
     *  @param subtractRewardsFromUninvitedDelegation Database column subtract_rewards_from_uninvited_delegation SqlType(bool), Default(None)
     *  @param recordManager Database column record_manager SqlType(varchar), Default(None)
-<<<<<<< HEAD
-    *  @param timestamp Database column timestamp SqlType(timestamp)
-    */
-  case class BakerRegistryRow(
-      name: String,
-      isAcceptingDelegation: Option[Boolean] = None,
-      externalDataUrl: Option[String] = None,
-      split: Option[scala.math.BigDecimal] = None,
-      paymentAccounts: Option[String] = None,
-      minimumDelegation: Option[Int] = None,
-      payoutDelay: Option[Int] = None,
-      payoutFrequency: Option[Int] = None,
-      minimumPayout: Option[Int] = None,
-      isCheap: Option[Boolean] = None,
-      payForOwnBlocks: Option[Boolean] = None,
-      payForEndorsements: Option[Boolean] = None,
-      payGainedFees: Option[Boolean] = None,
-      payForAccusationGains: Option[Boolean] = None,
-      subtractLostDepositsWhenAccused: Option[Boolean] = None,
-      subtractLostRewardsWhenAccused: Option[Boolean] = None,
-      subtractLostFeesWhenAccused: Option[Boolean] = None,
-      payForRevelation: Option[Boolean] = None,
-      subtractLostRewardsWhenMissRevelation: Option[Boolean] = None,
-      subtractLostFeesWhenMissRevelation: Option[Boolean] = None,
-      compensateMissedBlocks: Option[Boolean] = None,
-      payForStolenBlocks: Option[Boolean] = None,
-      compensateMissedEndorsements: Option[Boolean] = None,
-      compensateLowPriorityEndorsementLoss: Option[Boolean] = None,
-      overdelegationThreshold: Option[Int] = None,
-      subtractRewardsFromUninvitedDelegation: Option[Boolean] = None,
-      recordManager: Option[String] = None,
-      timestamp: java.sql.Timestamp
-  )
-
-  /** GetResult implicit for fetching BakerRegistryRow objects using plain SQL queries */
-  implicit def GetResultBakerRegistryRow(implicit
-      e0: GR[String],
-      e1: GR[Option[Boolean]],
-      e2: GR[Option[String]],
-      e3: GR[Option[scala.math.BigDecimal]],
-      e4: GR[Option[Int]],
-      e5: GR[java.sql.Timestamp]
-  ): GR[BakerRegistryRow] = GR { prs =>
-    import prs._
-    BakerRegistryRow(
-      <<[String],
-      <<?[Boolean],
-      <<?[String],
-      <<?[scala.math.BigDecimal],
-      <<?[String],
-      <<?[Int],
-      <<?[Int],
-      <<?[Int],
-      <<?[Int],
-      <<?[Boolean],
-      <<?[Boolean],
-      <<?[Boolean],
-      <<?[Boolean],
-      <<?[Boolean],
-      <<?[Boolean],
-      <<?[Boolean],
-      <<?[Boolean],
-      <<?[Boolean],
-      <<?[Boolean],
-      <<?[Boolean],
-      <<?[Boolean],
-      <<?[Boolean],
-      <<?[Boolean],
-      <<?[Boolean],
-      <<?[Int],
-      <<?[Boolean],
-      <<?[String],
-      <<[java.sql.Timestamp]
-    )
-=======
     *  @param timestamp Database column timestamp SqlType(timestamp) */
   case class BakerRegistryRow(name: String, isAcceptingDelegation: Option[Boolean] = None, externalDataUrl: Option[String] = None, split: Option[scala.math.BigDecimal] = None, paymentAccounts: Option[String] = None, minimumDelegation: Option[Int] = None, payoutDelay: Option[Int] = None, payoutFrequency: Option[Int] = None, minimumPayout: Option[Int] = None, isCheap: Option[Boolean] = None, payForOwnBlocks: Option[Boolean] = None, payForEndorsements: Option[Boolean] = None, payGainedFees: Option[Boolean] = None, payForAccusationGains: Option[Boolean] = None, subtractLostDepositsWhenAccused: Option[Boolean] = None, subtractLostRewardsWhenAccused: Option[Boolean] = None, subtractLostFeesWhenAccused: Option[Boolean] = None, payForRevelation: Option[Boolean] = None, subtractLostRewardsWhenMissRevelation: Option[Boolean] = None, subtractLostFeesWhenMissRevelation: Option[Boolean] = None, compensateMissedBlocks: Option[Boolean] = None, payForStolenBlocks: Option[Boolean] = None, compensateMissedEndorsements: Option[Boolean] = None, compensateLowPriorityEndorsementLoss: Option[Boolean] = None, overdelegationThreshold: Option[Int] = None, subtractRewardsFromUninvitedDelegation: Option[Boolean] = None, recordManager: Option[String] = None, timestamp: java.sql.Timestamp)
   /** GetResult implicit for fetching BakerRegistryRow objects using plain SQL queries */
   implicit def GetResultBakerRegistryRow(implicit e0: GR[String], e1: GR[Option[Boolean]], e2: GR[Option[String]], e3: GR[Option[scala.math.BigDecimal]], e4: GR[Option[Int]], e5: GR[java.sql.Timestamp]): GR[BakerRegistryRow] = GR{
     prs => import prs._
       BakerRegistryRow(<<[String], <<?[Boolean], <<?[String], <<?[scala.math.BigDecimal], <<?[String], <<?[Int], <<?[Int], <<?[Int], <<?[Int], <<?[Boolean], <<?[Boolean], <<?[Boolean], <<?[Boolean], <<?[Boolean], <<?[Boolean], <<?[Boolean], <<?[Boolean], <<?[Boolean], <<?[Boolean], <<?[Boolean], <<?[Boolean], <<?[Boolean], <<?[Boolean], <<?[Boolean], <<?[Int], <<?[Boolean], <<?[String], <<[java.sql.Timestamp])
->>>>>>> fa042030
   }
   /** Table description of table baker_registry. Objects of this class serve as prototypes for rows in queries. */
   class BakerRegistry(_tableTag: Tag) extends profile.api.Table[BakerRegistryRow](_tableTag, Some("tezos"), "baker_registry") {
     def * = (name :: isAcceptingDelegation :: externalDataUrl :: split :: paymentAccounts :: minimumDelegation :: payoutDelay :: payoutFrequency :: minimumPayout :: isCheap :: payForOwnBlocks :: payForEndorsements :: payGainedFees :: payForAccusationGains :: subtractLostDepositsWhenAccused :: subtractLostRewardsWhenAccused :: subtractLostFeesWhenAccused :: payForRevelation :: subtractLostRewardsWhenMissRevelation :: subtractLostFeesWhenMissRevelation :: compensateMissedBlocks :: payForStolenBlocks :: compensateMissedEndorsements :: compensateLowPriorityEndorsementLoss :: overdelegationThreshold :: subtractRewardsFromUninvitedDelegation :: recordManager :: timestamp :: HNil).mapTo[BakerRegistryRow]
     /** Maps whole row to an option. Useful for outer joins. */
-<<<<<<< HEAD
-    def ? =
-      (Rep.Some(
-        name
-      ) :: isAcceptingDelegation :: externalDataUrl :: split :: paymentAccounts :: minimumDelegation :: payoutDelay :: payoutFrequency :: minimumPayout :: isCheap :: payForOwnBlocks :: payForEndorsements :: payGainedFees :: payForAccusationGains :: subtractLostDepositsWhenAccused :: subtractLostRewardsWhenAccused :: subtractLostFeesWhenAccused :: payForRevelation :: subtractLostRewardsWhenMissRevelation :: subtractLostFeesWhenMissRevelation :: compensateMissedBlocks :: payForStolenBlocks :: compensateMissedEndorsements :: compensateLowPriorityEndorsementLoss :: overdelegationThreshold :: subtractRewardsFromUninvitedDelegation :: recordManager :: Rep
-        .Some(timestamp) :: HNil).shaped.<>(
-        r =>
-          BakerRegistryRow(
-            r(0).asInstanceOf[Option[String]].get,
-            r(1).asInstanceOf[Option[Boolean]],
-            r(2).asInstanceOf[Option[String]],
-            r(3).asInstanceOf[Option[scala.math.BigDecimal]],
-            r(4).asInstanceOf[Option[String]],
-            r(5).asInstanceOf[Option[Int]],
-            r(6).asInstanceOf[Option[Int]],
-            r(7).asInstanceOf[Option[Int]],
-            r(8).asInstanceOf[Option[Int]],
-            r(9).asInstanceOf[Option[Boolean]],
-            r(10).asInstanceOf[Option[Boolean]],
-            r(11).asInstanceOf[Option[Boolean]],
-            r(12).asInstanceOf[Option[Boolean]],
-            r(13).asInstanceOf[Option[Boolean]],
-            r(14).asInstanceOf[Option[Boolean]],
-            r(15).asInstanceOf[Option[Boolean]],
-            r(16).asInstanceOf[Option[Boolean]],
-            r(17).asInstanceOf[Option[Boolean]],
-            r(18).asInstanceOf[Option[Boolean]],
-            r(19).asInstanceOf[Option[Boolean]],
-            r(20).asInstanceOf[Option[Boolean]],
-            r(21).asInstanceOf[Option[Boolean]],
-            r(22).asInstanceOf[Option[Boolean]],
-            r(23).asInstanceOf[Option[Boolean]],
-            r(24).asInstanceOf[Option[Int]],
-            r(25).asInstanceOf[Option[Boolean]],
-            r(26).asInstanceOf[Option[String]],
-            r(27).asInstanceOf[Option[java.sql.Timestamp]].get
-          ),
-        (_: Any) => throw new Exception("Inserting into ? projection not supported.")
-      )
-=======
     def ? = (Rep.Some(name) :: isAcceptingDelegation :: externalDataUrl :: split :: paymentAccounts :: minimumDelegation :: payoutDelay :: payoutFrequency :: minimumPayout :: isCheap :: payForOwnBlocks :: payForEndorsements :: payGainedFees :: payForAccusationGains :: subtractLostDepositsWhenAccused :: subtractLostRewardsWhenAccused :: subtractLostFeesWhenAccused :: payForRevelation :: subtractLostRewardsWhenMissRevelation :: subtractLostFeesWhenMissRevelation :: compensateMissedBlocks :: payForStolenBlocks :: compensateMissedEndorsements :: compensateLowPriorityEndorsementLoss :: overdelegationThreshold :: subtractRewardsFromUninvitedDelegation :: recordManager :: Rep.Some(timestamp) :: HNil).shaped.<>(r => BakerRegistryRow(r(0).asInstanceOf[Option[String]].get, r(1).asInstanceOf[Option[Boolean]], r(2).asInstanceOf[Option[String]], r(3).asInstanceOf[Option[scala.math.BigDecimal]], r(4).asInstanceOf[Option[String]], r(5).asInstanceOf[Option[Int]], r(6).asInstanceOf[Option[Int]], r(7).asInstanceOf[Option[Int]], r(8).asInstanceOf[Option[Int]], r(9).asInstanceOf[Option[Boolean]], r(10).asInstanceOf[Option[Boolean]], r(11).asInstanceOf[Option[Boolean]], r(12).asInstanceOf[Option[Boolean]], r(13).asInstanceOf[Option[Boolean]], r(14).asInstanceOf[Option[Boolean]], r(15).asInstanceOf[Option[Boolean]], r(16).asInstanceOf[Option[Boolean]], r(17).asInstanceOf[Option[Boolean]], r(18).asInstanceOf[Option[Boolean]], r(19).asInstanceOf[Option[Boolean]], r(20).asInstanceOf[Option[Boolean]], r(21).asInstanceOf[Option[Boolean]], r(22).asInstanceOf[Option[Boolean]], r(23).asInstanceOf[Option[Boolean]], r(24).asInstanceOf[Option[Int]], r(25).asInstanceOf[Option[Boolean]], r(26).asInstanceOf[Option[String]], r(27).asInstanceOf[Option[java.sql.Timestamp]].get), (_:Any) =>  throw new Exception("Inserting into ? projection not supported."))
->>>>>>> fa042030
 
     /** Database column name SqlType(varchar) */
     val name: Rep[String] = column[String]("name")
@@ -636,100 +319,18 @@
     *  @param cycle Database column cycle SqlType(int4), Default(None)
     *  @param period Database column period SqlType(int4), Default(None)
     *  @param invalidatedAsof Database column invalidated_asof SqlType(timestamp), Default(None)
-<<<<<<< HEAD
-    *  @param forkId Database column fork_id SqlType(varchar)
-    */
-  case class BakersRow(
-      pkh: String,
-      blockId: String,
-      balance: Option[scala.math.BigDecimal] = None,
-      frozenBalance: Option[scala.math.BigDecimal] = None,
-      stakingBalance: Option[scala.math.BigDecimal] = None,
-      delegatedBalance: Option[scala.math.BigDecimal] = None,
-      rolls: Int = 0,
-      deactivated: Boolean,
-      gracePeriod: Int,
-      blockLevel: Long = -1L,
-      cycle: Option[Int] = None,
-      period: Option[Int] = None,
-      invalidatedAsof: Option[java.sql.Timestamp] = None,
-      forkId: String
-  )
-
-  /** GetResult implicit for fetching BakersRow objects using plain SQL queries */
-  implicit def GetResultBakersRow(implicit
-      e0: GR[String],
-      e1: GR[Option[scala.math.BigDecimal]],
-      e2: GR[Int],
-      e3: GR[Boolean],
-      e4: GR[Long],
-      e5: GR[Option[Int]],
-      e6: GR[Option[java.sql.Timestamp]]
-  ): GR[BakersRow] = GR { prs =>
-    import prs._
-    BakersRow.tupled(
-      (
-        <<[String],
-        <<[String],
-        <<?[scala.math.BigDecimal],
-        <<?[scala.math.BigDecimal],
-        <<?[scala.math.BigDecimal],
-        <<?[scala.math.BigDecimal],
-        <<[Int],
-        <<[Boolean],
-        <<[Int],
-        <<[Long],
-        <<?[Int],
-        <<?[Int],
-        <<?[java.sql.Timestamp],
-        <<[String]
-      )
-    )
-=======
     *  @param forkId Database column fork_id SqlType(varchar) */
   case class BakersRow(pkh: String, blockId: String, balance: Option[scala.math.BigDecimal] = None, frozenBalance: Option[scala.math.BigDecimal] = None, stakingBalance: Option[scala.math.BigDecimal] = None, delegatedBalance: Option[scala.math.BigDecimal] = None, rolls: Int = 0, deactivated: Boolean, gracePeriod: Int, blockLevel: Long = -1L, cycle: Option[Int] = None, period: Option[Int] = None, invalidatedAsof: Option[java.sql.Timestamp] = None, forkId: String)
   /** GetResult implicit for fetching BakersRow objects using plain SQL queries */
   implicit def GetResultBakersRow(implicit e0: GR[String], e1: GR[Option[scala.math.BigDecimal]], e2: GR[Int], e3: GR[Boolean], e4: GR[Long], e5: GR[Option[Int]], e6: GR[Option[java.sql.Timestamp]]): GR[BakersRow] = GR{
     prs => import prs._
       BakersRow.tupled((<<[String], <<[String], <<?[scala.math.BigDecimal], <<?[scala.math.BigDecimal], <<?[scala.math.BigDecimal], <<?[scala.math.BigDecimal], <<[Int], <<[Boolean], <<[Int], <<[Long], <<?[Int], <<?[Int], <<?[java.sql.Timestamp], <<[String]))
->>>>>>> fa042030
   }
   /** Table description of table bakers. Objects of this class serve as prototypes for rows in queries. */
   class Bakers(_tableTag: Tag) extends profile.api.Table[BakersRow](_tableTag, Some("tezos"), "bakers") {
     def * = (pkh, blockId, balance, frozenBalance, stakingBalance, delegatedBalance, rolls, deactivated, gracePeriod, blockLevel, cycle, period, invalidatedAsof, forkId) <> (BakersRow.tupled, BakersRow.unapply)
     /** Maps whole row to an option. Useful for outer joins. */
-<<<<<<< HEAD
-    def ? =
-      (
-        (
-          Rep.Some(pkh),
-          Rep.Some(blockId),
-          balance,
-          frozenBalance,
-          stakingBalance,
-          delegatedBalance,
-          Rep.Some(rolls),
-          Rep.Some(deactivated),
-          Rep.Some(gracePeriod),
-          Rep.Some(blockLevel),
-          cycle,
-          period,
-          invalidatedAsof,
-          Rep.Some(forkId)
-        )
-      ).shaped.<>(
-        { r =>
-          import r._;
-          _1.map(_ =>
-            BakersRow
-              .tupled((_1.get, _2.get, _3, _4, _5, _6, _7.get, _8.get, _9.get, _10.get, _11, _12, _13, _14.get))
-          )
-        },
-        (_: Any) => throw new Exception("Inserting into ? projection not supported.")
-      )
-=======
     def ? = ((Rep.Some(pkh), Rep.Some(blockId), balance, frozenBalance, stakingBalance, delegatedBalance, Rep.Some(rolls), Rep.Some(deactivated), Rep.Some(gracePeriod), Rep.Some(blockLevel), cycle, period, invalidatedAsof, Rep.Some(forkId))).shaped.<>({r=>import r._; _1.map(_=> BakersRow.tupled((_1.get, _2.get, _3, _4, _5, _6, _7.get, _8.get, _9.get, _10.get, _11, _12, _13, _14.get)))}, (_:Any) =>  throw new Exception("Inserting into ? projection not supported."))
->>>>>>> fa042030
 
     /** Database column pkh SqlType(varchar) */
     val pkh: Rep[String] = column[String]("pkh")
@@ -774,33 +375,12 @@
     *  @param blockId Database column block_id SqlType(varchar)
     *  @param blockLevel Database column block_level SqlType(int8), Default(-1)
     *  @param cycle Database column cycle SqlType(int4), Default(None)
-<<<<<<< HEAD
-    *  @param period Database column period SqlType(int4), Default(None)
-    */
-  case class BakersCheckpointRow(
-      delegatePkh: String,
-      blockId: String,
-      blockLevel: Long = -1L,
-      cycle: Option[Int] = None,
-      period: Option[Int] = None
-  )
-
-  /** GetResult implicit for fetching BakersCheckpointRow objects using plain SQL queries */
-  implicit def GetResultBakersCheckpointRow(implicit
-      e0: GR[String],
-      e1: GR[Long],
-      e2: GR[Option[Int]]
-  ): GR[BakersCheckpointRow] = GR { prs =>
-    import prs._
-    BakersCheckpointRow.tupled((<<[String], <<[String], <<[Long], <<?[Int], <<?[Int]))
-=======
     *  @param period Database column period SqlType(int4), Default(None) */
   case class BakersCheckpointRow(delegatePkh: String, blockId: String, blockLevel: Long = -1L, cycle: Option[Int] = None, period: Option[Int] = None)
   /** GetResult implicit for fetching BakersCheckpointRow objects using plain SQL queries */
   implicit def GetResultBakersCheckpointRow(implicit e0: GR[String], e1: GR[Long], e2: GR[Option[Int]]): GR[BakersCheckpointRow] = GR{
     prs => import prs._
       BakersCheckpointRow.tupled((<<[String], <<[String], <<[Long], <<?[Int], <<?[Int]))
->>>>>>> fa042030
   }
   /** Table description of table bakers_checkpoint. Objects of this class serve as prototypes for rows in queries. */
   class BakersCheckpoint(_tableTag: Tag) extends profile.api.Table[BakersCheckpointRow](_tableTag, Some("tezos"), "bakers_checkpoint") {
@@ -840,105 +420,18 @@
     *  @param period Database column period SqlType(int4), Default(None)
     *  @param asof Database column asof SqlType(timestamp)
     *  @param invalidatedAsof Database column invalidated_asof SqlType(timestamp), Default(None)
-<<<<<<< HEAD
-    *  @param forkId Database column fork_id SqlType(varchar)
-    */
-  case class BakersHistoryRow(
-      pkh: String,
-      blockId: String,
-      balance: Option[scala.math.BigDecimal] = None,
-      frozenBalance: Option[scala.math.BigDecimal] = None,
-      stakingBalance: Option[scala.math.BigDecimal] = None,
-      delegatedBalance: Option[scala.math.BigDecimal] = None,
-      rolls: Int = 0,
-      deactivated: Boolean,
-      gracePeriod: Int,
-      blockLevel: Long = -1L,
-      cycle: Option[Int] = None,
-      period: Option[Int] = None,
-      asof: java.sql.Timestamp,
-      invalidatedAsof: Option[java.sql.Timestamp] = None,
-      forkId: String
-  )
-
-  /** GetResult implicit for fetching BakersHistoryRow objects using plain SQL queries */
-  implicit def GetResultBakersHistoryRow(implicit
-      e0: GR[String],
-      e1: GR[Option[scala.math.BigDecimal]],
-      e2: GR[Int],
-      e3: GR[Boolean],
-      e4: GR[Long],
-      e5: GR[Option[Int]],
-      e6: GR[java.sql.Timestamp],
-      e7: GR[Option[java.sql.Timestamp]]
-  ): GR[BakersHistoryRow] = GR { prs =>
-    import prs._
-    BakersHistoryRow.tupled(
-      (
-        <<[String],
-        <<[String],
-        <<?[scala.math.BigDecimal],
-        <<?[scala.math.BigDecimal],
-        <<?[scala.math.BigDecimal],
-        <<?[scala.math.BigDecimal],
-        <<[Int],
-        <<[Boolean],
-        <<[Int],
-        <<[Long],
-        <<?[Int],
-        <<?[Int],
-        <<[java.sql.Timestamp],
-        <<?[java.sql.Timestamp],
-        <<[String]
-      )
-    )
-=======
     *  @param forkId Database column fork_id SqlType(varchar) */
   case class BakersHistoryRow(pkh: String, blockId: String, balance: Option[scala.math.BigDecimal] = None, frozenBalance: Option[scala.math.BigDecimal] = None, stakingBalance: Option[scala.math.BigDecimal] = None, delegatedBalance: Option[scala.math.BigDecimal] = None, rolls: Int = 0, deactivated: Boolean, gracePeriod: Int, blockLevel: Long = -1L, cycle: Option[Int] = None, period: Option[Int] = None, asof: java.sql.Timestamp, invalidatedAsof: Option[java.sql.Timestamp] = None, forkId: String)
   /** GetResult implicit for fetching BakersHistoryRow objects using plain SQL queries */
   implicit def GetResultBakersHistoryRow(implicit e0: GR[String], e1: GR[Option[scala.math.BigDecimal]], e2: GR[Int], e3: GR[Boolean], e4: GR[Long], e5: GR[Option[Int]], e6: GR[java.sql.Timestamp], e7: GR[Option[java.sql.Timestamp]]): GR[BakersHistoryRow] = GR{
     prs => import prs._
       BakersHistoryRow.tupled((<<[String], <<[String], <<?[scala.math.BigDecimal], <<?[scala.math.BigDecimal], <<?[scala.math.BigDecimal], <<?[scala.math.BigDecimal], <<[Int], <<[Boolean], <<[Int], <<[Long], <<?[Int], <<?[Int], <<[java.sql.Timestamp], <<?[java.sql.Timestamp], <<[String]))
->>>>>>> fa042030
   }
   /** Table description of table bakers_history. Objects of this class serve as prototypes for rows in queries. */
   class BakersHistory(_tableTag: Tag) extends profile.api.Table[BakersHistoryRow](_tableTag, Some("tezos"), "bakers_history") {
     def * = (pkh, blockId, balance, frozenBalance, stakingBalance, delegatedBalance, rolls, deactivated, gracePeriod, blockLevel, cycle, period, asof, invalidatedAsof, forkId) <> (BakersHistoryRow.tupled, BakersHistoryRow.unapply)
     /** Maps whole row to an option. Useful for outer joins. */
-<<<<<<< HEAD
-    def ? =
-      (
-        (
-          Rep.Some(pkh),
-          Rep.Some(blockId),
-          balance,
-          frozenBalance,
-          stakingBalance,
-          delegatedBalance,
-          Rep.Some(rolls),
-          Rep.Some(deactivated),
-          Rep.Some(gracePeriod),
-          Rep.Some(blockLevel),
-          cycle,
-          period,
-          Rep.Some(asof),
-          invalidatedAsof,
-          Rep.Some(forkId)
-        )
-      ).shaped.<>(
-        { r =>
-          import r._;
-          _1.map(_ =>
-            BakersHistoryRow.tupled(
-              (_1.get, _2.get, _3, _4, _5, _6, _7.get, _8.get, _9.get, _10.get, _11, _12, _13.get, _14, _15.get)
-            )
-          )
-        },
-        (_: Any) => throw new Exception("Inserting into ? projection not supported.")
-      )
-=======
     def ? = ((Rep.Some(pkh), Rep.Some(blockId), balance, frozenBalance, stakingBalance, delegatedBalance, Rep.Some(rolls), Rep.Some(deactivated), Rep.Some(gracePeriod), Rep.Some(blockLevel), cycle, period, Rep.Some(asof), invalidatedAsof, Rep.Some(forkId))).shaped.<>({r=>import r._; _1.map(_=> BakersHistoryRow.tupled((_1.get, _2.get, _3, _4, _5, _6, _7.get, _8.get, _9.get, _10.get, _11, _12, _13.get, _14, _15.get)))}, (_:Any) =>  throw new Exception("Inserting into ? projection not supported."))
->>>>>>> fa042030
 
     /** Database column pkh SqlType(varchar) */
     val pkh: Rep[String] = column[String]("pkh")
@@ -983,74 +476,16 @@
     *  @param cycle Database column cycle SqlType(int4), Default(None)
     *  @param governancePeriod Database column governance_period SqlType(int4), Default(None)
     *  @param invalidatedAsof Database column invalidated_asof SqlType(timestamp), Default(None)
-<<<<<<< HEAD
-    *  @param forkId Database column fork_id SqlType(varchar)
-    */
-  case class BakingRightsRow(
-      blockHash: Option[String] = None,
-      blockLevel: Long,
-      delegate: String,
-      priority: Int,
-      estimatedTime: Option[java.sql.Timestamp] = None,
-      cycle: Option[Int] = None,
-      governancePeriod: Option[Int] = None,
-      invalidatedAsof: Option[java.sql.Timestamp] = None,
-      forkId: String
-  )
-
-  /** GetResult implicit for fetching BakingRightsRow objects using plain SQL queries */
-  implicit def GetResultBakingRightsRow(implicit
-      e0: GR[Option[String]],
-      e1: GR[Long],
-      e2: GR[String],
-      e3: GR[Int],
-      e4: GR[Option[java.sql.Timestamp]],
-      e5: GR[Option[Int]]
-  ): GR[BakingRightsRow] = GR { prs =>
-    import prs._
-    BakingRightsRow.tupled(
-      (
-        <<?[String],
-        <<[Long],
-        <<[String],
-        <<[Int],
-        <<?[java.sql.Timestamp],
-        <<?[Int],
-        <<?[Int],
-        <<?[java.sql.Timestamp],
-        <<[String]
-      )
-    )
-=======
     *  @param forkId Database column fork_id SqlType(varchar) */
   case class BakingRightsRow(blockHash: Option[String] = None, blockLevel: Long, delegate: String, priority: Int, estimatedTime: Option[java.sql.Timestamp] = None, cycle: Option[Int] = None, governancePeriod: Option[Int] = None, invalidatedAsof: Option[java.sql.Timestamp] = None, forkId: String)
   /** GetResult implicit for fetching BakingRightsRow objects using plain SQL queries */
   implicit def GetResultBakingRightsRow(implicit e0: GR[Option[String]], e1: GR[Long], e2: GR[String], e3: GR[Int], e4: GR[Option[java.sql.Timestamp]], e5: GR[Option[Int]]): GR[BakingRightsRow] = GR{
     prs => import prs._
       BakingRightsRow.tupled((<<?[String], <<[Long], <<[String], <<[Int], <<?[java.sql.Timestamp], <<?[Int], <<?[Int], <<?[java.sql.Timestamp], <<[String]))
->>>>>>> fa042030
   }
   /** Table description of table baking_rights. Objects of this class serve as prototypes for rows in queries. */
-<<<<<<< HEAD
-  class BakingRights(_tableTag: Tag)
-      extends profile.api.Table[BakingRightsRow](_tableTag, Some("tezos"), "baking_rights") {
-    def * =
-      (
-        blockHash,
-        blockLevel,
-        delegate,
-        priority,
-        estimatedTime,
-        cycle,
-        governancePeriod,
-        invalidatedAsof,
-        forkId
-      ) <> (BakingRightsRow.tupled, BakingRightsRow.unapply)
-
-=======
   class BakingRights(_tableTag: Tag) extends profile.api.Table[BakingRightsRow](_tableTag, Some("tezos"), "baking_rights") {
     def * = (blockHash, blockLevel, delegate, priority, estimatedTime, cycle, governancePeriod, invalidatedAsof, forkId) <> (BakingRightsRow.tupled, BakingRightsRow.unapply)
->>>>>>> fa042030
     /** Maps whole row to an option. Useful for outer joins. */
     def ? = ((blockHash, Rep.Some(blockLevel), Rep.Some(delegate), Rep.Some(priority), estimatedTime, cycle, governancePeriod, invalidatedAsof, Rep.Some(forkId))).shaped.<>({r=>import r._; _2.map(_=> BakingRightsRow.tupled((_1, _2.get, _3.get, _4.get, _5, _6, _7, _8, _9.get)))}, (_:Any) =>  throw new Exception("Inserting into ? projection not supported."))
 
@@ -1111,108 +546,18 @@
     *  @param cycle Database column cycle SqlType(int4), Default(None)
     *  @param period Database column period SqlType(int4), Default(None)
     *  @param invalidatedAsof Database column invalidated_asof SqlType(timestamp), Default(None)
-<<<<<<< HEAD
-    *  @param forkId Database column fork_id SqlType(varchar)
-    */
-  case class BalanceUpdatesRow(
-      id: Int,
-      source: String,
-      sourceId: Option[Int] = None,
-      sourceHash: Option[String] = None,
-      kind: String,
-      accountId: String,
-      change: scala.math.BigDecimal,
-      level: Option[Long] = None,
-      category: Option[String] = None,
-      operationGroupHash: Option[String] = None,
-      blockId: String,
-      blockLevel: Long,
-      cycle: Option[Int] = None,
-      period: Option[Int] = None,
-      invalidatedAsof: Option[java.sql.Timestamp] = None,
-      forkId: String
-  )
-
-  /** GetResult implicit for fetching BalanceUpdatesRow objects using plain SQL queries */
-  implicit def GetResultBalanceUpdatesRow(implicit
-      e0: GR[Int],
-      e1: GR[String],
-      e2: GR[Option[Int]],
-      e3: GR[Option[String]],
-      e4: GR[scala.math.BigDecimal],
-      e5: GR[Option[Long]],
-      e6: GR[Long],
-      e7: GR[Option[java.sql.Timestamp]]
-  ): GR[BalanceUpdatesRow] = GR { prs =>
-    import prs._
-    BalanceUpdatesRow.tupled(
-      (
-        <<[Int],
-        <<[String],
-        <<?[Int],
-        <<?[String],
-        <<[String],
-        <<[String],
-        <<[scala.math.BigDecimal],
-        <<?[Long],
-        <<?[String],
-        <<?[String],
-        <<[String],
-        <<[Long],
-        <<?[Int],
-        <<?[Int],
-        <<?[java.sql.Timestamp],
-        <<[String]
-      )
-    )
-=======
     *  @param forkId Database column fork_id SqlType(varchar) */
   case class BalanceUpdatesRow(id: Int, source: String, sourceId: Option[Int] = None, sourceHash: Option[String] = None, kind: String, accountId: String, change: scala.math.BigDecimal, level: Option[Long] = None, category: Option[String] = None, operationGroupHash: Option[String] = None, blockId: String, blockLevel: Long, cycle: Option[Int] = None, period: Option[Int] = None, invalidatedAsof: Option[java.sql.Timestamp] = None, forkId: String)
   /** GetResult implicit for fetching BalanceUpdatesRow objects using plain SQL queries */
   implicit def GetResultBalanceUpdatesRow(implicit e0: GR[Int], e1: GR[String], e2: GR[Option[Int]], e3: GR[Option[String]], e4: GR[scala.math.BigDecimal], e5: GR[Option[Long]], e6: GR[Long], e7: GR[Option[java.sql.Timestamp]]): GR[BalanceUpdatesRow] = GR{
     prs => import prs._
       BalanceUpdatesRow.tupled((<<[Int], <<[String], <<?[Int], <<?[String], <<[String], <<[String], <<[scala.math.BigDecimal], <<?[Long], <<?[String], <<?[String], <<[String], <<[Long], <<?[Int], <<?[Int], <<?[java.sql.Timestamp], <<[String]))
->>>>>>> fa042030
   }
   /** Table description of table balance_updates. Objects of this class serve as prototypes for rows in queries. */
   class BalanceUpdates(_tableTag: Tag) extends profile.api.Table[BalanceUpdatesRow](_tableTag, Some("tezos"), "balance_updates") {
     def * = (id, source, sourceId, sourceHash, kind, accountId, change, level, category, operationGroupHash, blockId, blockLevel, cycle, period, invalidatedAsof, forkId) <> (BalanceUpdatesRow.tupled, BalanceUpdatesRow.unapply)
     /** Maps whole row to an option. Useful for outer joins. */
-<<<<<<< HEAD
-    def ? =
-      (
-        (
-          Rep.Some(id),
-          Rep.Some(source),
-          sourceId,
-          sourceHash,
-          Rep.Some(kind),
-          Rep.Some(accountId),
-          Rep.Some(change),
-          level,
-          category,
-          operationGroupHash,
-          Rep.Some(blockId),
-          Rep.Some(blockLevel),
-          cycle,
-          period,
-          invalidatedAsof,
-          Rep.Some(forkId)
-        )
-      ).shaped.<>(
-        { r =>
-          import r._;
-          _1.map(_ =>
-            BalanceUpdatesRow.tupled(
-              (_1.get, _2.get, _3, _4, _5.get, _6.get, _7.get, _8, _9, _10, _11.get, _12.get, _13, _14, _15, _16.get)
-            )
-          )
-        },
-        (_: Any) => throw new Exception("Inserting into ? projection not supported.")
-      )
-=======
     def ? = ((Rep.Some(id), Rep.Some(source), sourceId, sourceHash, Rep.Some(kind), Rep.Some(accountId), Rep.Some(change), level, category, operationGroupHash, Rep.Some(blockId), Rep.Some(blockLevel), cycle, period, invalidatedAsof, Rep.Some(forkId))).shaped.<>({r=>import r._; _1.map(_=> BalanceUpdatesRow.tupled((_1.get, _2.get, _3, _4, _5.get, _6.get, _7.get, _8, _9, _10, _11.get, _12.get, _13, _14, _15, _16.get)))}, (_:Any) =>  throw new Exception("Inserting into ? projection not supported."))
->>>>>>> fa042030
 
     /** Database column id SqlType(serial), AutoInc */
     val id: Rep[Int] = column[Int]("id", O.AutoInc)
@@ -1272,58 +617,12 @@
     *  @param cycle Database column cycle SqlType(int4), Default(None)
     *  @param period Database column period SqlType(int4), Default(None)
     *  @param forkId Database column fork_id SqlType(varchar)
-<<<<<<< HEAD
-    *  @param invalidatedAsof Database column invalidated_asof SqlType(timestamp), Default(None)
-    */
-  case class BigMapContentsRow(
-      bigMapId: scala.math.BigDecimal,
-      key: String,
-      keyHash: Option[String] = None,
-      operationGroupId: Option[String] = None,
-      value: Option[String] = None,
-      valueMicheline: Option[String] = None,
-      blockLevel: Option[Long] = None,
-      timestamp: Option[java.sql.Timestamp] = None,
-      cycle: Option[Int] = None,
-      period: Option[Int] = None,
-      forkId: String,
-      invalidatedAsof: Option[java.sql.Timestamp] = None
-  )
-
-  /** GetResult implicit for fetching BigMapContentsRow objects using plain SQL queries */
-  implicit def GetResultBigMapContentsRow(implicit
-      e0: GR[scala.math.BigDecimal],
-      e1: GR[String],
-      e2: GR[Option[String]],
-      e3: GR[Option[Long]],
-      e4: GR[Option[java.sql.Timestamp]],
-      e5: GR[Option[Int]]
-  ): GR[BigMapContentsRow] = GR { prs =>
-    import prs._
-    BigMapContentsRow.tupled(
-      (
-        <<[scala.math.BigDecimal],
-        <<[String],
-        <<?[String],
-        <<?[String],
-        <<?[String],
-        <<?[String],
-        <<?[Long],
-        <<?[java.sql.Timestamp],
-        <<?[Int],
-        <<?[Int],
-        <<[String],
-        <<?[java.sql.Timestamp]
-      )
-    )
-=======
     *  @param invalidatedAsof Database column invalidated_asof SqlType(timestamp), Default(None) */
   case class BigMapContentsRow(bigMapId: scala.math.BigDecimal, key: String, keyHash: String, operationGroupId: Option[String] = None, value: Option[String] = None, valueMicheline: Option[String] = None, blockLevel: Option[Long] = None, timestamp: Option[java.sql.Timestamp] = None, cycle: Option[Int] = None, period: Option[Int] = None, forkId: String, invalidatedAsof: Option[java.sql.Timestamp] = None)
   /** GetResult implicit for fetching BigMapContentsRow objects using plain SQL queries */
   implicit def GetResultBigMapContentsRow(implicit e0: GR[scala.math.BigDecimal], e1: GR[String], e2: GR[Option[String]], e3: GR[Option[Long]], e4: GR[Option[java.sql.Timestamp]], e5: GR[Option[Int]]): GR[BigMapContentsRow] = GR{
     prs => import prs._
       BigMapContentsRow.tupled((<<[scala.math.BigDecimal], <<[String], <<[String], <<?[String], <<?[String], <<?[String], <<?[Long], <<?[java.sql.Timestamp], <<?[Int], <<?[Int], <<[String], <<?[java.sql.Timestamp]))
->>>>>>> fa042030
   }
   /** Table description of table big_map_contents. Objects of this class serve as prototypes for rows in queries. */
   class BigMapContents(_tableTag: Tag) extends profile.api.Table[BigMapContentsRow](_tableTag, Some("tezos"), "big_map_contents") {
@@ -1380,80 +679,16 @@
     *  @param cycle Database column cycle SqlType(int4), Default(None)
     *  @param period Database column period SqlType(int4), Default(None)
     *  @param forkId Database column fork_id SqlType(varchar)
-<<<<<<< HEAD
-    *  @param invalidatedAsof Database column invalidated_asof SqlType(timestamp), Default(None)
-    */
-  case class BigMapContentsHistoryRow(
-      bigMapId: scala.math.BigDecimal,
-      key: String,
-      keyHash: Option[String] = None,
-      operationGroupId: Option[String] = None,
-      value: Option[String] = None,
-      blockLevel: Option[Long] = None,
-      timestamp: Option[java.sql.Timestamp] = None,
-      cycle: Option[Int] = None,
-      period: Option[Int] = None,
-      forkId: String,
-      invalidatedAsof: Option[java.sql.Timestamp] = None
-  )
-
-  /** GetResult implicit for fetching BigMapContentsHistoryRow objects using plain SQL queries */
-  implicit def GetResultBigMapContentsHistoryRow(implicit
-      e0: GR[scala.math.BigDecimal],
-      e1: GR[String],
-      e2: GR[Option[String]],
-      e3: GR[Option[Long]],
-      e4: GR[Option[java.sql.Timestamp]],
-      e5: GR[Option[Int]]
-  ): GR[BigMapContentsHistoryRow] = GR { prs =>
-    import prs._
-    BigMapContentsHistoryRow.tupled(
-      (
-        <<[scala.math.BigDecimal],
-        <<[String],
-        <<?[String],
-        <<?[String],
-        <<?[String],
-        <<?[Long],
-        <<?[java.sql.Timestamp],
-        <<?[Int],
-        <<?[Int],
-        <<[String],
-        <<?[java.sql.Timestamp]
-      )
-    )
-=======
     *  @param invalidatedAsof Database column invalidated_asof SqlType(timestamp), Default(None) */
   case class BigMapContentsHistoryRow(bigMapId: scala.math.BigDecimal, key: String, keyHash: Option[String] = None, operationGroupId: Option[String] = None, value: Option[String] = None, blockLevel: Option[Long] = None, timestamp: Option[java.sql.Timestamp] = None, cycle: Option[Int] = None, period: Option[Int] = None, forkId: String, invalidatedAsof: Option[java.sql.Timestamp] = None)
   /** GetResult implicit for fetching BigMapContentsHistoryRow objects using plain SQL queries */
   implicit def GetResultBigMapContentsHistoryRow(implicit e0: GR[scala.math.BigDecimal], e1: GR[String], e2: GR[Option[String]], e3: GR[Option[Long]], e4: GR[Option[java.sql.Timestamp]], e5: GR[Option[Int]]): GR[BigMapContentsHistoryRow] = GR{
     prs => import prs._
       BigMapContentsHistoryRow.tupled((<<[scala.math.BigDecimal], <<[String], <<?[String], <<?[String], <<?[String], <<?[Long], <<?[java.sql.Timestamp], <<?[Int], <<?[Int], <<[String], <<?[java.sql.Timestamp]))
->>>>>>> fa042030
   }
   /** Table description of table big_map_contents_history. Objects of this class serve as prototypes for rows in queries. */
-<<<<<<< HEAD
-  class BigMapContentsHistory(_tableTag: Tag)
-      extends profile.api.Table[BigMapContentsHistoryRow](_tableTag, Some("tezos"), "big_map_contents_history") {
-    def * =
-      (
-        bigMapId,
-        key,
-        keyHash,
-        operationGroupId,
-        value,
-        blockLevel,
-        timestamp,
-        cycle,
-        period,
-        forkId,
-        invalidatedAsof
-      ) <> (BigMapContentsHistoryRow.tupled, BigMapContentsHistoryRow.unapply)
-
-=======
   class BigMapContentsHistory(_tableTag: Tag) extends profile.api.Table[BigMapContentsHistoryRow](_tableTag, Some("tezos"), "big_map_contents_history") {
     def * = (bigMapId, key, keyHash, operationGroupId, value, blockLevel, timestamp, cycle, period, forkId, invalidatedAsof) <> (BigMapContentsHistoryRow.tupled, BigMapContentsHistoryRow.unapply)
->>>>>>> fa042030
     /** Maps whole row to an option. Useful for outer joins. */
     def ? = ((Rep.Some(bigMapId), Rep.Some(key), keyHash, operationGroupId, value, blockLevel, timestamp, cycle, period, Rep.Some(forkId), invalidatedAsof)).shaped.<>({r=>import r._; _1.map(_=> BigMapContentsHistoryRow.tupled((_1.get, _2.get, _3, _4, _5, _6, _7, _8, _9, _10.get, _11)))}, (_:Any) =>  throw new Exception("Inserting into ? projection not supported."))
 
@@ -1489,54 +724,18 @@
     *  @param valueType Database column value_type SqlType(varchar), Default(None)
     *  @param forkId Database column fork_id SqlType(varchar)
     *  @param blockLevel Database column block_level SqlType(int8), Default(None)
-<<<<<<< HEAD
-    *  @param invalidatedAsof Database column invalidated_asof SqlType(timestamp), Default(None)
-    */
-  case class BigMapsRow(
-      bigMapId: scala.math.BigDecimal,
-      keyType: Option[String] = None,
-      valueType: Option[String] = None,
-      forkId: String,
-      blockLevel: Option[Long] = None,
-      invalidatedAsof: Option[java.sql.Timestamp] = None
-  )
-
-  /** GetResult implicit for fetching BigMapsRow objects using plain SQL queries */
-  implicit def GetResultBigMapsRow(implicit
-      e0: GR[scala.math.BigDecimal],
-      e1: GR[Option[String]],
-      e2: GR[String],
-      e3: GR[Option[Long]],
-      e4: GR[Option[java.sql.Timestamp]]
-  ): GR[BigMapsRow] = GR { prs =>
-    import prs._
-    BigMapsRow.tupled(
-      (<<[scala.math.BigDecimal], <<?[String], <<?[String], <<[String], <<?[Long], <<?[java.sql.Timestamp])
-    )
-=======
     *  @param invalidatedAsof Database column invalidated_asof SqlType(timestamp), Default(None) */
   case class BigMapsRow(bigMapId: scala.math.BigDecimal, keyType: Option[String] = None, valueType: Option[String] = None, forkId: String, blockLevel: Option[Long] = None, invalidatedAsof: Option[java.sql.Timestamp] = None)
   /** GetResult implicit for fetching BigMapsRow objects using plain SQL queries */
   implicit def GetResultBigMapsRow(implicit e0: GR[scala.math.BigDecimal], e1: GR[Option[String]], e2: GR[String], e3: GR[Option[Long]], e4: GR[Option[java.sql.Timestamp]]): GR[BigMapsRow] = GR{
     prs => import prs._
       BigMapsRow.tupled((<<[scala.math.BigDecimal], <<?[String], <<?[String], <<[String], <<?[Long], <<?[java.sql.Timestamp]))
->>>>>>> fa042030
   }
   /** Table description of table big_maps. Objects of this class serve as prototypes for rows in queries. */
   class BigMaps(_tableTag: Tag) extends profile.api.Table[BigMapsRow](_tableTag, Some("tezos"), "big_maps") {
     def * = (bigMapId, keyType, valueType, forkId, blockLevel, invalidatedAsof) <> (BigMapsRow.tupled, BigMapsRow.unapply)
     /** Maps whole row to an option. Useful for outer joins. */
-<<<<<<< HEAD
-    def ? =
-      ((Rep.Some(bigMapId), keyType, valueType, Rep.Some(forkId), blockLevel, invalidatedAsof)).shaped.<>(
-        { r =>
-          import r._; _1.map(_ => BigMapsRow.tupled((_1.get, _2, _3, _4.get, _5, _6)))
-        },
-        (_: Any) => throw new Exception("Inserting into ? projection not supported.")
-      )
-=======
     def ? = ((Rep.Some(bigMapId), keyType, valueType, Rep.Some(forkId), blockLevel, invalidatedAsof)).shaped.<>({r=>import r._; _1.map(_=> BigMapsRow.tupled((_1.get, _2, _3, _4.get, _5, _6)))}, (_:Any) =>  throw new Exception("Inserting into ? projection not supported."))
->>>>>>> fa042030
 
     /** Database column big_map_id SqlType(numeric) */
     val bigMapId: Rep[scala.math.BigDecimal] = column[scala.math.BigDecimal]("big_map_id")
@@ -1586,144 +785,18 @@
     *  @param utcDay Database column utc_day SqlType(int4)
     *  @param utcTime Database column utc_time SqlType(varchar)
     *  @param invalidatedAsof Database column invalidated_asof SqlType(timestamp), Default(None)
-<<<<<<< HEAD
-    *  @param forkId Database column fork_id SqlType(varchar)
-    */
-  case class BlocksRow(
-      level: Long,
-      proto: Int,
-      predecessor: String,
-      timestamp: java.sql.Timestamp,
-      fitness: String,
-      context: Option[String] = None,
-      signature: Option[String] = None,
-      protocol: String,
-      chainId: Option[String] = None,
-      hash: String,
-      operationsHash: Option[String] = None,
-      periodKind: Option[String] = None,
-      currentExpectedQuorum: Option[Int] = None,
-      activeProposal: Option[String] = None,
-      baker: Option[String] = None,
-      consumedGas: Option[scala.math.BigDecimal] = None,
-      metaLevel: Option[Long] = None,
-      metaLevelPosition: Option[Int] = None,
-      metaCycle: Option[Int] = None,
-      metaCyclePosition: Option[Int] = None,
-      metaVotingPeriod: Option[Int] = None,
-      metaVotingPeriodPosition: Option[Int] = None,
-      priority: Option[Int] = None,
-      utcYear: Int,
-      utcMonth: Int,
-      utcDay: Int,
-      utcTime: String,
-      invalidatedAsof: Option[java.sql.Timestamp] = None,
-      forkId: String
-  )
-
-  /** GetResult implicit for fetching BlocksRow objects using plain SQL queries */
-  implicit def GetResultBlocksRow(implicit
-      e0: GR[Long],
-      e1: GR[Int],
-      e2: GR[String],
-      e3: GR[java.sql.Timestamp],
-      e4: GR[Option[String]],
-      e5: GR[Option[Int]],
-      e6: GR[Option[scala.math.BigDecimal]],
-      e7: GR[Option[Long]],
-      e8: GR[Option[java.sql.Timestamp]]
-  ): GR[BlocksRow] = GR { prs =>
-    import prs._
-    BlocksRow(
-      <<[Long],
-      <<[Int],
-      <<[String],
-      <<[java.sql.Timestamp],
-      <<[String],
-      <<?[String],
-      <<?[String],
-      <<[String],
-      <<?[String],
-      <<[String],
-      <<?[String],
-      <<?[String],
-      <<?[Int],
-      <<?[String],
-      <<?[String],
-      <<?[scala.math.BigDecimal],
-      <<?[Long],
-      <<?[Int],
-      <<?[Int],
-      <<?[Int],
-      <<?[Int],
-      <<?[Int],
-      <<?[Int],
-      <<[Int],
-      <<[Int],
-      <<[Int],
-      <<[String],
-      <<?[java.sql.Timestamp],
-      <<[String]
-    )
-=======
     *  @param forkId Database column fork_id SqlType(varchar) */
   case class BlocksRow(level: Long, proto: Int, predecessor: String, timestamp: java.sql.Timestamp, fitness: String, context: Option[String] = None, signature: Option[String] = None, protocol: String, chainId: Option[String] = None, hash: String, operationsHash: Option[String] = None, periodKind: Option[String] = None, currentExpectedQuorum: Option[Int] = None, activeProposal: Option[String] = None, baker: Option[String] = None, consumedGas: Option[scala.math.BigDecimal] = None, metaLevel: Option[Long] = None, metaLevelPosition: Option[Int] = None, metaCycle: Option[Int] = None, metaCyclePosition: Option[Int] = None, metaVotingPeriod: Option[Int] = None, metaVotingPeriodPosition: Option[Int] = None, priority: Option[Int] = None, utcYear: Int, utcMonth: Int, utcDay: Int, utcTime: String, invalidatedAsof: Option[java.sql.Timestamp] = None, forkId: String)
   /** GetResult implicit for fetching BlocksRow objects using plain SQL queries */
   implicit def GetResultBlocksRow(implicit e0: GR[Long], e1: GR[Int], e2: GR[String], e3: GR[java.sql.Timestamp], e4: GR[Option[String]], e5: GR[Option[Int]], e6: GR[Option[scala.math.BigDecimal]], e7: GR[Option[Long]], e8: GR[Option[java.sql.Timestamp]]): GR[BlocksRow] = GR{
     prs => import prs._
       BlocksRow(<<[Long], <<[Int], <<[String], <<[java.sql.Timestamp], <<[String], <<?[String], <<?[String], <<[String], <<?[String], <<[String], <<?[String], <<?[String], <<?[Int], <<?[String], <<?[String], <<?[scala.math.BigDecimal], <<?[Long], <<?[Int], <<?[Int], <<?[Int], <<?[Int], <<?[Int], <<?[Int], <<[Int], <<[Int], <<[Int], <<[String], <<?[java.sql.Timestamp], <<[String])
->>>>>>> fa042030
   }
   /** Table description of table blocks. Objects of this class serve as prototypes for rows in queries. */
   class Blocks(_tableTag: Tag) extends profile.api.Table[BlocksRow](_tableTag, Some("tezos"), "blocks") {
     def * = (level :: proto :: predecessor :: timestamp :: fitness :: context :: signature :: protocol :: chainId :: hash :: operationsHash :: periodKind :: currentExpectedQuorum :: activeProposal :: baker :: consumedGas :: metaLevel :: metaLevelPosition :: metaCycle :: metaCyclePosition :: metaVotingPeriod :: metaVotingPeriodPosition :: priority :: utcYear :: utcMonth :: utcDay :: utcTime :: invalidatedAsof :: forkId :: HNil).mapTo[BlocksRow]
     /** Maps whole row to an option. Useful for outer joins. */
-<<<<<<< HEAD
-    def ? =
-      (Rep.Some(level) :: Rep
-        .Some(proto) :: Rep.Some(predecessor) :: Rep.Some(timestamp) :: Rep.Some(fitness) :: context :: signature :: Rep
-        .Some(protocol) :: chainId :: Rep.Some(
-        hash
-      ) :: operationsHash :: periodKind :: currentExpectedQuorum :: activeProposal :: baker :: consumedGas :: metaLevel :: metaLevelPosition :: metaCycle :: metaCyclePosition :: metaVotingPeriod :: metaVotingPeriodPosition :: priority :: Rep
-        .Some(utcYear) :: Rep.Some(utcMonth) :: Rep.Some(utcDay) :: Rep.Some(utcTime) :: invalidatedAsof :: Rep
-        .Some(forkId) :: HNil).shaped.<>(
-        r =>
-          BlocksRow(
-            r(0).asInstanceOf[Option[Long]].get,
-            r(1).asInstanceOf[Option[Int]].get,
-            r(2).asInstanceOf[Option[String]].get,
-            r(3).asInstanceOf[Option[java.sql.Timestamp]].get,
-            r(4).asInstanceOf[Option[String]].get,
-            r(5).asInstanceOf[Option[String]],
-            r(6).asInstanceOf[Option[String]],
-            r(7).asInstanceOf[Option[String]].get,
-            r(8).asInstanceOf[Option[String]],
-            r(9).asInstanceOf[Option[String]].get,
-            r(10).asInstanceOf[Option[String]],
-            r(11).asInstanceOf[Option[String]],
-            r(12).asInstanceOf[Option[Int]],
-            r(13).asInstanceOf[Option[String]],
-            r(14).asInstanceOf[Option[String]],
-            r(15).asInstanceOf[Option[scala.math.BigDecimal]],
-            r(16).asInstanceOf[Option[Long]],
-            r(17).asInstanceOf[Option[Int]],
-            r(18).asInstanceOf[Option[Int]],
-            r(19).asInstanceOf[Option[Int]],
-            r(20).asInstanceOf[Option[Int]],
-            r(21).asInstanceOf[Option[Int]],
-            r(22).asInstanceOf[Option[Int]],
-            r(23).asInstanceOf[Option[Int]].get,
-            r(24).asInstanceOf[Option[Int]].get,
-            r(25).asInstanceOf[Option[Int]].get,
-            r(26).asInstanceOf[Option[String]].get,
-            r(27).asInstanceOf[Option[java.sql.Timestamp]],
-            r(28).asInstanceOf[Option[String]].get
-          ),
-        (_: Any) => throw new Exception("Inserting into ? projection not supported.")
-      )
-=======
     def ? = (Rep.Some(level) :: Rep.Some(proto) :: Rep.Some(predecessor) :: Rep.Some(timestamp) :: Rep.Some(fitness) :: context :: signature :: Rep.Some(protocol) :: chainId :: Rep.Some(hash) :: operationsHash :: periodKind :: currentExpectedQuorum :: activeProposal :: baker :: consumedGas :: metaLevel :: metaLevelPosition :: metaCycle :: metaCyclePosition :: metaVotingPeriod :: metaVotingPeriodPosition :: priority :: Rep.Some(utcYear) :: Rep.Some(utcMonth) :: Rep.Some(utcDay) :: Rep.Some(utcTime) :: invalidatedAsof :: Rep.Some(forkId) :: HNil).shaped.<>(r => BlocksRow(r(0).asInstanceOf[Option[Long]].get, r(1).asInstanceOf[Option[Int]].get, r(2).asInstanceOf[Option[String]].get, r(3).asInstanceOf[Option[java.sql.Timestamp]].get, r(4).asInstanceOf[Option[String]].get, r(5).asInstanceOf[Option[String]], r(6).asInstanceOf[Option[String]], r(7).asInstanceOf[Option[String]].get, r(8).asInstanceOf[Option[String]], r(9).asInstanceOf[Option[String]].get, r(10).asInstanceOf[Option[String]], r(11).asInstanceOf[Option[String]], r(12).asInstanceOf[Option[Int]], r(13).asInstanceOf[Option[String]], r(14).asInstanceOf[Option[String]], r(15).asInstanceOf[Option[scala.math.BigDecimal]], r(16).asInstanceOf[Option[Long]], r(17).asInstanceOf[Option[Int]], r(18).asInstanceOf[Option[Int]], r(19).asInstanceOf[Option[Int]], r(20).asInstanceOf[Option[Int]], r(21).asInstanceOf[Option[Int]], r(22).asInstanceOf[Option[Int]], r(23).asInstanceOf[Option[Int]].get, r(24).asInstanceOf[Option[Int]].get, r(25).asInstanceOf[Option[Int]].get, r(26).asInstanceOf[Option[String]].get, r(27).asInstanceOf[Option[java.sql.Timestamp]], r(28).asInstanceOf[Option[String]].get), (_:Any) =>  throw new Exception("Inserting into ? projection not supported."))
->>>>>>> fa042030
 
     /** Database column level SqlType(int8) */
     val level: Rep[Long] = column[Long]("level")
@@ -1802,55 +875,12 @@
     *  @param governancePeriod Database column governance_period SqlType(int4), Default(None)
     *  @param endorsedBlock Database column endorsed_block SqlType(int8), Default(None)
     *  @param invalidatedAsof Database column invalidated_asof SqlType(timestamp), Default(None)
-<<<<<<< HEAD
-    *  @param forkId Database column fork_id SqlType(varchar)
-    */
-  case class EndorsingRightsRow(
-      blockHash: Option[String] = None,
-      blockLevel: Long,
-      delegate: String,
-      slot: Int,
-      estimatedTime: Option[java.sql.Timestamp] = None,
-      cycle: Option[Int] = None,
-      governancePeriod: Option[Int] = None,
-      endorsedBlock: Option[Long] = None,
-      invalidatedAsof: Option[java.sql.Timestamp] = None,
-      forkId: String
-  )
-
-  /** GetResult implicit for fetching EndorsingRightsRow objects using plain SQL queries */
-  implicit def GetResultEndorsingRightsRow(implicit
-      e0: GR[Option[String]],
-      e1: GR[Long],
-      e2: GR[String],
-      e3: GR[Int],
-      e4: GR[Option[java.sql.Timestamp]],
-      e5: GR[Option[Int]],
-      e6: GR[Option[Long]]
-  ): GR[EndorsingRightsRow] = GR { prs =>
-    import prs._
-    EndorsingRightsRow.tupled(
-      (
-        <<?[String],
-        <<[Long],
-        <<[String],
-        <<[Int],
-        <<?[java.sql.Timestamp],
-        <<?[Int],
-        <<?[Int],
-        <<?[Long],
-        <<?[java.sql.Timestamp],
-        <<[String]
-      )
-    )
-=======
     *  @param forkId Database column fork_id SqlType(varchar) */
   case class EndorsingRightsRow(blockHash: Option[String] = None, blockLevel: Long, delegate: String, slot: Int, estimatedTime: Option[java.sql.Timestamp] = None, cycle: Option[Int] = None, governancePeriod: Option[Int] = None, endorsedBlock: Option[Long] = None, invalidatedAsof: Option[java.sql.Timestamp] = None, forkId: String)
   /** GetResult implicit for fetching EndorsingRightsRow objects using plain SQL queries */
   implicit def GetResultEndorsingRightsRow(implicit e0: GR[Option[String]], e1: GR[Long], e2: GR[String], e3: GR[Int], e4: GR[Option[java.sql.Timestamp]], e5: GR[Option[Int]], e6: GR[Option[Long]]): GR[EndorsingRightsRow] = GR{
     prs => import prs._
       EndorsingRightsRow.tupled((<<?[String], <<[Long], <<[String], <<[Int], <<?[java.sql.Timestamp], <<?[Int], <<?[Int], <<?[Long], <<?[java.sql.Timestamp], <<[String]))
->>>>>>> fa042030
   }
   /** Table description of table endorsing_rights. Objects of this class serve as prototypes for rows in queries. */
   class EndorsingRights(_tableTag: Tag) extends profile.api.Table[EndorsingRightsRow](_tableTag, Some("tezos"), "endorsing_rights") {
@@ -1908,52 +938,12 @@
     *  @param cycle Database column cycle SqlType(int4), Default(None)
     *  @param level Database column level SqlType(int8), Default(None)
     *  @param invalidatedAsof Database column invalidated_asof SqlType(timestamp), Default(None)
-<<<<<<< HEAD
-    *  @param forkId Database column fork_id SqlType(varchar)
-    */
-  case class FeesRow(
-      low: Int,
-      medium: Int,
-      high: Int,
-      timestamp: java.sql.Timestamp,
-      kind: String,
-      cycle: Option[Int] = None,
-      level: Option[Long] = None,
-      invalidatedAsof: Option[java.sql.Timestamp] = None,
-      forkId: String
-  )
-
-  /** GetResult implicit for fetching FeesRow objects using plain SQL queries */
-  implicit def GetResultFeesRow(implicit
-      e0: GR[Int],
-      e1: GR[java.sql.Timestamp],
-      e2: GR[String],
-      e3: GR[Option[Int]],
-      e4: GR[Option[Long]],
-      e5: GR[Option[java.sql.Timestamp]]
-  ): GR[FeesRow] = GR { prs =>
-    import prs._
-    FeesRow.tupled(
-      (
-        <<[Int],
-        <<[Int],
-        <<[Int],
-        <<[java.sql.Timestamp],
-        <<[String],
-        <<?[Int],
-        <<?[Long],
-        <<?[java.sql.Timestamp],
-        <<[String]
-      )
-    )
-=======
     *  @param forkId Database column fork_id SqlType(varchar) */
   case class FeesRow(low: Int, medium: Int, high: Int, timestamp: java.sql.Timestamp, kind: String, cycle: Option[Int] = None, level: Option[Long] = None, invalidatedAsof: Option[java.sql.Timestamp] = None, forkId: String)
   /** GetResult implicit for fetching FeesRow objects using plain SQL queries */
   implicit def GetResultFeesRow(implicit e0: GR[Int], e1: GR[java.sql.Timestamp], e2: GR[String], e3: GR[Option[Int]], e4: GR[Option[Long]], e5: GR[Option[java.sql.Timestamp]]): GR[FeesRow] = GR{
     prs => import prs._
       FeesRow.tupled((<<[Int], <<[Int], <<[Int], <<[java.sql.Timestamp], <<[String], <<?[Int], <<?[Long], <<?[java.sql.Timestamp], <<[String]))
->>>>>>> fa042030
   }
   /** Table description of table fees. Objects of this class serve as prototypes for rows in queries. */
   class Fees(_tableTag: Tag) extends profile.api.Table[FeesRow](_tableTag, Some("tezos"), "fees") {
@@ -1988,20 +978,12 @@
     *  @param forkLevel Database column fork_level SqlType(int8)
     *  @param forkHash Database column fork_hash SqlType(varchar)
     *  @param headLevel Database column head_level SqlType(int8)
-    *  @param timestamp Database column timestamp SqlType(timestamp)
-    */
+    *  @param timestamp Database column timestamp SqlType(timestamp) */
   case class ForksRow(forkId: String, forkLevel: Long, forkHash: String, headLevel: Long, timestamp: java.sql.Timestamp)
   /** GetResult implicit for fetching ForksRow objects using plain SQL queries */
-<<<<<<< HEAD
-  implicit
-  def GetResultForksRow(implicit e0: GR[String], e1: GR[Long], e2: GR[java.sql.Timestamp]): GR[ForksRow] = GR { prs =>
-    import prs._
-    ForksRow.tupled((<<[String], <<[Long], <<[String], <<[Long], <<[java.sql.Timestamp]))
-=======
   implicit def GetResultForksRow(implicit e0: GR[String], e1: GR[Long], e2: GR[java.sql.Timestamp]): GR[ForksRow] = GR{
     prs => import prs._
       ForksRow.tupled((<<[String], <<[Long], <<[String], <<[Long], <<[java.sql.Timestamp]))
->>>>>>> fa042030
   }
   /** Table description of table forks. Objects of this class serve as prototypes for rows in queries. */
   class Forks(_tableTag: Tag) extends profile.api.Table[ForksRow](_tableTag, Some("tezos"), "forks") {
@@ -2044,143 +1026,18 @@
     *  @param blockNayRolls Database column block_nay_rolls SqlType(numeric), Default(None)
     *  @param blockPassRolls Database column block_pass_rolls SqlType(numeric), Default(None)
     *  @param invalidatedAsof Database column invalidated_asof SqlType(timestamp), Default(None)
-<<<<<<< HEAD
-    *  @param forkId Database column fork_id SqlType(varchar)
-    */
-  case class GovernanceRow(
-      votingPeriod: Int,
-      votingPeriodKind: String,
-      cycle: Option[Int] = None,
-      level: Option[Long] = None,
-      blockHash: String,
-      proposalHash: String,
-      yayCount: Option[Int] = None,
-      nayCount: Option[Int] = None,
-      passCount: Option[Int] = None,
-      yayRolls: Option[scala.math.BigDecimal] = None,
-      nayRolls: Option[scala.math.BigDecimal] = None,
-      passRolls: Option[scala.math.BigDecimal] = None,
-      totalRolls: Option[scala.math.BigDecimal] = None,
-      blockYayCount: Option[Int] = None,
-      blockNayCount: Option[Int] = None,
-      blockPassCount: Option[Int] = None,
-      blockYayRolls: Option[scala.math.BigDecimal] = None,
-      blockNayRolls: Option[scala.math.BigDecimal] = None,
-      blockPassRolls: Option[scala.math.BigDecimal] = None,
-      invalidatedAsof: Option[java.sql.Timestamp] = None,
-      forkId: String
-  )
-
-  /** GetResult implicit for fetching GovernanceRow objects using plain SQL queries */
-  implicit def GetResultGovernanceRow(implicit
-      e0: GR[Int],
-      e1: GR[String],
-      e2: GR[Option[Int]],
-      e3: GR[Option[Long]],
-      e4: GR[Option[scala.math.BigDecimal]],
-      e5: GR[Option[java.sql.Timestamp]]
-  ): GR[GovernanceRow] = GR { prs =>
-    import prs._
-    GovernanceRow.tupled(
-      (
-        <<[Int],
-        <<[String],
-        <<?[Int],
-        <<?[Long],
-        <<[String],
-        <<[String],
-        <<?[Int],
-        <<?[Int],
-        <<?[Int],
-        <<?[scala.math.BigDecimal],
-        <<?[scala.math.BigDecimal],
-        <<?[scala.math.BigDecimal],
-        <<?[scala.math.BigDecimal],
-        <<?[Int],
-        <<?[Int],
-        <<?[Int],
-        <<?[scala.math.BigDecimal],
-        <<?[scala.math.BigDecimal],
-        <<?[scala.math.BigDecimal],
-        <<?[java.sql.Timestamp],
-        <<[String]
-      )
-    )
-=======
     *  @param forkId Database column fork_id SqlType(varchar) */
   case class GovernanceRow(votingPeriod: Int, votingPeriodKind: String, cycle: Option[Int] = None, level: Option[Long] = None, blockHash: String, proposalHash: String, yayCount: Option[Int] = None, nayCount: Option[Int] = None, passCount: Option[Int] = None, yayRolls: Option[scala.math.BigDecimal] = None, nayRolls: Option[scala.math.BigDecimal] = None, passRolls: Option[scala.math.BigDecimal] = None, totalRolls: Option[scala.math.BigDecimal] = None, blockYayCount: Option[Int] = None, blockNayCount: Option[Int] = None, blockPassCount: Option[Int] = None, blockYayRolls: Option[scala.math.BigDecimal] = None, blockNayRolls: Option[scala.math.BigDecimal] = None, blockPassRolls: Option[scala.math.BigDecimal] = None, invalidatedAsof: Option[java.sql.Timestamp] = None, forkId: String)
   /** GetResult implicit for fetching GovernanceRow objects using plain SQL queries */
   implicit def GetResultGovernanceRow(implicit e0: GR[Int], e1: GR[String], e2: GR[Option[Int]], e3: GR[Option[Long]], e4: GR[Option[scala.math.BigDecimal]], e5: GR[Option[java.sql.Timestamp]]): GR[GovernanceRow] = GR{
     prs => import prs._
       GovernanceRow.tupled((<<[Int], <<[String], <<?[Int], <<?[Long], <<[String], <<[String], <<?[Int], <<?[Int], <<?[Int], <<?[scala.math.BigDecimal], <<?[scala.math.BigDecimal], <<?[scala.math.BigDecimal], <<?[scala.math.BigDecimal], <<?[Int], <<?[Int], <<?[Int], <<?[scala.math.BigDecimal], <<?[scala.math.BigDecimal], <<?[scala.math.BigDecimal], <<?[java.sql.Timestamp], <<[String]))
->>>>>>> fa042030
   }
   /** Table description of table governance. Objects of this class serve as prototypes for rows in queries. */
   class Governance(_tableTag: Tag) extends profile.api.Table[GovernanceRow](_tableTag, Some("tezos"), "governance") {
     def * = (votingPeriod, votingPeriodKind, cycle, level, blockHash, proposalHash, yayCount, nayCount, passCount, yayRolls, nayRolls, passRolls, totalRolls, blockYayCount, blockNayCount, blockPassCount, blockYayRolls, blockNayRolls, blockPassRolls, invalidatedAsof, forkId) <> (GovernanceRow.tupled, GovernanceRow.unapply)
     /** Maps whole row to an option. Useful for outer joins. */
-<<<<<<< HEAD
-    def ? =
-      (
-        (
-          Rep.Some(votingPeriod),
-          Rep.Some(votingPeriodKind),
-          cycle,
-          level,
-          Rep.Some(blockHash),
-          Rep.Some(proposalHash),
-          yayCount,
-          nayCount,
-          passCount,
-          yayRolls,
-          nayRolls,
-          passRolls,
-          totalRolls,
-          blockYayCount,
-          blockNayCount,
-          blockPassCount,
-          blockYayRolls,
-          blockNayRolls,
-          blockPassRolls,
-          invalidatedAsof,
-          Rep.Some(forkId)
-        )
-      ).shaped.<>(
-        { r =>
-          import r._;
-          _1.map(_ =>
-            GovernanceRow.tupled(
-              (
-                _1.get,
-                _2.get,
-                _3,
-                _4,
-                _5.get,
-                _6.get,
-                _7,
-                _8,
-                _9,
-                _10,
-                _11,
-                _12,
-                _13,
-                _14,
-                _15,
-                _16,
-                _17,
-                _18,
-                _19,
-                _20,
-                _21.get
-              )
-            )
-          )
-        },
-        (_: Any) => throw new Exception("Inserting into ? projection not supported.")
-      )
-=======
     def ? = ((Rep.Some(votingPeriod), Rep.Some(votingPeriodKind), cycle, level, Rep.Some(blockHash), Rep.Some(proposalHash), yayCount, nayCount, passCount, yayRolls, nayRolls, passRolls, totalRolls, blockYayCount, blockNayCount, blockPassCount, blockYayRolls, blockNayRolls, blockPassRolls, invalidatedAsof, Rep.Some(forkId))).shaped.<>({r=>import r._; _1.map(_=> GovernanceRow.tupled((_1.get, _2.get, _3, _4, _5.get, _6.get, _7, _8, _9, _10, _11, _12, _13, _14, _15, _16, _17, _18, _19, _20, _21.get)))}, (_:Any) =>  throw new Exception("Inserting into ? projection not supported."))
->>>>>>> fa042030
 
     /** Database column voting_period SqlType(int4) */
     val votingPeriod: Rep[Int] = column[Int]("voting_period")
@@ -2238,8 +1095,7 @@
 
   /** Entity class storing rows of table KnownAddresses
     *  @param address Database column address SqlType(varchar)
-    *  @param alias Database column alias SqlType(varchar)
-    */
+    *  @param alias Database column alias SqlType(varchar) */
   case class KnownAddressesRow(address: String, alias: String)
   /** GetResult implicit for fetching KnownAddressesRow objects using plain SQL queries */
   implicit def GetResultKnownAddressesRow(implicit e0: GR[String]): GR[KnownAddressesRow] = GR{
@@ -2250,17 +1106,7 @@
   class KnownAddresses(_tableTag: Tag) extends profile.api.Table[KnownAddressesRow](_tableTag, Some("tezos"), "known_addresses") {
     def * = (address, alias) <> (KnownAddressesRow.tupled, KnownAddressesRow.unapply)
     /** Maps whole row to an option. Useful for outer joins. */
-<<<<<<< HEAD
-    def ? =
-      ((Rep.Some(address), Rep.Some(alias))).shaped.<>(
-        { r =>
-          import r._; _1.map(_ => KnownAddressesRow.tupled((_1.get, _2.get)))
-        },
-        (_: Any) => throw new Exception("Inserting into ? projection not supported.")
-      )
-=======
     def ? = ((Rep.Some(address), Rep.Some(alias))).shaped.<>({r=>import r._; _1.map(_=> KnownAddressesRow.tupled((_1.get, _2.get)))}, (_:Any) =>  throw new Exception("Inserting into ? projection not supported."))
->>>>>>> fa042030
 
     /** Database column address SqlType(varchar) */
     val address: Rep[String] = column[String]("address")
@@ -2275,49 +1121,18 @@
     *  @param rawMetadata Database column raw_metadata SqlType(text)
     *  @param name Database column name SqlType(text)
     *  @param description Database column description SqlType(text), Default(None)
-<<<<<<< HEAD
-    *  @param lastUpdated Database column last_updated SqlType(timestamp), Default(None)
-    */
-  case class MetadataRow(
-      address: String,
-      rawMetadata: String,
-      name: String,
-      description: Option[String] = None,
-      lastUpdated: Option[java.sql.Timestamp] = None
-  )
-
-  /** GetResult implicit for fetching MetadataRow objects using plain SQL queries */
-  implicit def GetResultMetadataRow(implicit
-      e0: GR[String],
-      e1: GR[Option[String]],
-      e2: GR[Option[java.sql.Timestamp]]
-  ): GR[MetadataRow] = GR { prs =>
-    import prs._
-    MetadataRow.tupled((<<[String], <<[String], <<[String], <<?[String], <<?[java.sql.Timestamp]))
-=======
     *  @param lastUpdated Database column last_updated SqlType(timestamp), Default(None) */
   case class MetadataRow(address: String, rawMetadata: String, name: String, description: Option[String] = None, lastUpdated: Option[java.sql.Timestamp] = None)
   /** GetResult implicit for fetching MetadataRow objects using plain SQL queries */
   implicit def GetResultMetadataRow(implicit e0: GR[String], e1: GR[Option[String]], e2: GR[Option[java.sql.Timestamp]]): GR[MetadataRow] = GR{
     prs => import prs._
       MetadataRow.tupled((<<[String], <<[String], <<[String], <<?[String], <<?[java.sql.Timestamp]))
->>>>>>> fa042030
   }
   /** Table description of table metadata. Objects of this class serve as prototypes for rows in queries. */
   class Metadata(_tableTag: Tag) extends profile.api.Table[MetadataRow](_tableTag, Some("tezos"), "metadata") {
     def * = (address, rawMetadata, name, description, lastUpdated) <> (MetadataRow.tupled, MetadataRow.unapply)
     /** Maps whole row to an option. Useful for outer joins. */
-<<<<<<< HEAD
-    def ? =
-      ((Rep.Some(address), Rep.Some(rawMetadata), Rep.Some(name), description, lastUpdated)).shaped.<>(
-        { r =>
-          import r._; _1.map(_ => MetadataRow.tupled((_1.get, _2.get, _3.get, _4, _5)))
-        },
-        (_: Any) => throw new Exception("Inserting into ? projection not supported.")
-      )
-=======
     def ? = ((Rep.Some(address), Rep.Some(rawMetadata), Rep.Some(name), description, lastUpdated)).shaped.<>({r=>import r._; _1.map(_=> MetadataRow.tupled((_1.get, _2.get, _3.get, _4, _5)))}, (_:Any) =>  throw new Exception("Inserting into ? projection not supported."))
->>>>>>> fa042030
 
     /** Database column address SqlType(text) */
     val address: Rep[String] = column[String]("address")
@@ -2344,54 +1159,16 @@
     *  @param contractName Database column contract_name SqlType(text)
     *  @param assetType Database column asset_type SqlType(text)
     *  @param assetLocation Database column asset_location SqlType(text)
-<<<<<<< HEAD
-    *  @param rawMetadata Database column raw_metadata SqlType(text)
-    */
-  case class NftsRow(
-      contractAddress: String,
-      opGroupHash: String,
-      blockLevel: Long,
-      timestamp: java.sql.Timestamp,
-      contractName: String,
-      assetType: String,
-      assetLocation: String,
-      rawMetadata: String
-  )
-
-  /** GetResult implicit for fetching NftsRow objects using plain SQL queries */
-  implicit
-  def GetResultNftsRow(implicit e0: GR[String], e1: GR[Long], e2: GR[java.sql.Timestamp]): GR[NftsRow] = GR { prs =>
-    import prs._
-    NftsRow.tupled(
-      (<<[String], <<[String], <<[Long], <<[java.sql.Timestamp], <<[String], <<[String], <<[String], <<[String])
-    )
-=======
     *  @param rawMetadata Database column raw_metadata SqlType(text) */
   case class NftsRow(contractAddress: String, opGroupHash: String, blockLevel: Long, timestamp: java.sql.Timestamp, contractName: String, assetType: String, assetLocation: String, rawMetadata: String)
   /** GetResult implicit for fetching NftsRow objects using plain SQL queries */
   implicit def GetResultNftsRow(implicit e0: GR[String], e1: GR[Long], e2: GR[java.sql.Timestamp]): GR[NftsRow] = GR{
     prs => import prs._
       NftsRow.tupled((<<[String], <<[String], <<[Long], <<[java.sql.Timestamp], <<[String], <<[String], <<[String], <<[String]))
->>>>>>> fa042030
   }
   /** Table description of table nfts. Objects of this class serve as prototypes for rows in queries. */
   class Nfts(_tableTag: Tag) extends profile.api.Table[NftsRow](_tableTag, Some("tezos"), "nfts") {
-<<<<<<< HEAD
-    def * =
-      (
-        contractAddress,
-        opGroupHash,
-        blockLevel,
-        timestamp,
-        contractName,
-        assetType,
-        assetLocation,
-        rawMetadata
-      ) <> (NftsRow.tupled, NftsRow.unapply)
-
-=======
     def * = (contractAddress, opGroupHash, blockLevel, timestamp, contractName, assetType, assetLocation, rawMetadata) <> (NftsRow.tupled, NftsRow.unapply)
->>>>>>> fa042030
     /** Maps whole row to an option. Useful for outer joins. */
     def ? = ((Rep.Some(contractAddress), Rep.Some(opGroupHash), Rep.Some(blockLevel), Rep.Some(timestamp), Rep.Some(contractName), Rep.Some(assetType), Rep.Some(assetLocation), Rep.Some(rawMetadata))).shaped.<>({r=>import r._; _1.map(_=> NftsRow.tupled((_1.get, _2.get, _3.get, _4.get, _5.get, _6.get, _7.get, _8.get)))}, (_:Any) =>  throw new Exception("Inserting into ? projection not supported."))
 
@@ -2424,72 +1201,16 @@
     *  @param blockId Database column block_id SqlType(varchar)
     *  @param blockLevel Database column block_level SqlType(int8)
     *  @param invalidatedAsof Database column invalidated_asof SqlType(timestamp), Default(None)
-<<<<<<< HEAD
-    *  @param forkId Database column fork_id SqlType(varchar)
-    */
-  case class OperationGroupsRow(
-      protocol: String,
-      chainId: Option[String] = None,
-      hash: String,
-      branch: String,
-      signature: Option[String] = None,
-      blockId: String,
-      blockLevel: Long,
-      invalidatedAsof: Option[java.sql.Timestamp] = None,
-      forkId: String
-  )
-
-  /** GetResult implicit for fetching OperationGroupsRow objects using plain SQL queries */
-  implicit def GetResultOperationGroupsRow(implicit
-      e0: GR[String],
-      e1: GR[Option[String]],
-      e2: GR[Long],
-      e3: GR[Option[java.sql.Timestamp]]
-  ): GR[OperationGroupsRow] = GR { prs =>
-    import prs._
-    OperationGroupsRow.tupled(
-      (
-        <<[String],
-        <<?[String],
-        <<[String],
-        <<[String],
-        <<?[String],
-        <<[String],
-        <<[Long],
-        <<?[java.sql.Timestamp],
-        <<[String]
-      )
-    )
-=======
     *  @param forkId Database column fork_id SqlType(varchar) */
   case class OperationGroupsRow(protocol: String, chainId: Option[String] = None, hash: String, branch: String, signature: Option[String] = None, blockId: String, blockLevel: Long, invalidatedAsof: Option[java.sql.Timestamp] = None, forkId: String)
   /** GetResult implicit for fetching OperationGroupsRow objects using plain SQL queries */
   implicit def GetResultOperationGroupsRow(implicit e0: GR[String], e1: GR[Option[String]], e2: GR[Long], e3: GR[Option[java.sql.Timestamp]]): GR[OperationGroupsRow] = GR{
     prs => import prs._
       OperationGroupsRow.tupled((<<[String], <<?[String], <<[String], <<[String], <<?[String], <<[String], <<[Long], <<?[java.sql.Timestamp], <<[String]))
->>>>>>> fa042030
   }
   /** Table description of table operation_groups. Objects of this class serve as prototypes for rows in queries. */
-<<<<<<< HEAD
-  class OperationGroups(_tableTag: Tag)
-      extends profile.api.Table[OperationGroupsRow](_tableTag, Some("tezos"), "operation_groups") {
-    def * =
-      (
-        protocol,
-        chainId,
-        hash,
-        branch,
-        signature,
-        blockId,
-        blockLevel,
-        invalidatedAsof,
-        forkId
-      ) <> (OperationGroupsRow.tupled, OperationGroupsRow.unapply)
-
-=======
   class OperationGroups(_tableTag: Tag) extends profile.api.Table[OperationGroupsRow](_tableTag, Some("tezos"), "operation_groups") {
     def * = (protocol, chainId, hash, branch, signature, blockId, blockLevel, invalidatedAsof, forkId) <> (OperationGroupsRow.tupled, OperationGroupsRow.unapply)
->>>>>>> fa042030
     /** Maps whole row to an option. Useful for outer joins. */
     def ? = ((Rep.Some(protocol), chainId, Rep.Some(hash), Rep.Some(branch), signature, Rep.Some(blockId), Rep.Some(blockLevel), invalidatedAsof, Rep.Some(forkId))).shaped.<>({r=>import r._; _1.map(_=> OperationGroupsRow.tupled((_1.get, _2, _3.get, _4.get, _5, _6.get, _7.get, _8, _9.get)))}, (_:Any) =>  throw new Exception("Inserting into ? projection not supported."))
 
@@ -2577,212 +1298,18 @@
     *  @param utcDay Database column utc_day SqlType(int4)
     *  @param utcTime Database column utc_time SqlType(varchar)
     *  @param invalidatedAsof Database column invalidated_asof SqlType(timestamp), Default(None)
-<<<<<<< HEAD
-    *  @param forkId Database column fork_id SqlType(varchar)
-    */
-  case class OperationsRow(
-      branch: Option[String] = None,
-      numberOfSlots: Option[Int] = None,
-      cycle: Option[Int] = None,
-      operationId: Int,
-      operationGroupHash: String,
-      kind: String,
-      level: Option[Long] = None,
-      delegate: Option[String] = None,
-      slots: Option[String] = None,
-      nonce: Option[String] = None,
-      operationOrder: Option[Int] = None,
-      pkh: Option[String] = None,
-      secret: Option[String] = None,
-      source: Option[String] = None,
-      fee: Option[scala.math.BigDecimal] = None,
-      counter: Option[scala.math.BigDecimal] = None,
-      gasLimit: Option[scala.math.BigDecimal] = None,
-      storageLimit: Option[scala.math.BigDecimal] = None,
-      publicKey: Option[String] = None,
-      amount: Option[scala.math.BigDecimal] = None,
-      destination: Option[String] = None,
-      parameters: Option[String] = None,
-      parametersEntrypoints: Option[String] = None,
-      parametersMicheline: Option[String] = None,
-      managerPubkey: Option[String] = None,
-      balance: Option[scala.math.BigDecimal] = None,
-      proposal: Option[String] = None,
-      spendable: Option[Boolean] = None,
-      delegatable: Option[Boolean] = None,
-      script: Option[String] = None,
-      storage: Option[String] = None,
-      storageMicheline: Option[String] = None,
-      status: Option[String] = None,
-      consumedGas: Option[scala.math.BigDecimal] = None,
-      storageSize: Option[scala.math.BigDecimal] = None,
-      paidStorageSizeDiff: Option[scala.math.BigDecimal] = None,
-      originatedContracts: Option[String] = None,
-      blockHash: String,
-      blockLevel: Long,
-      ballot: Option[String] = None,
-      internal: Boolean,
-      period: Option[Int] = None,
-      ballotPeriod: Option[Int] = None,
-      timestamp: java.sql.Timestamp,
-      errors: Option[String] = None,
-      utcYear: Int,
-      utcMonth: Int,
-      utcDay: Int,
-      utcTime: String,
-      invalidatedAsof: Option[java.sql.Timestamp] = None,
-      forkId: String
-  )
-
-  /** GetResult implicit for fetching OperationsRow objects using plain SQL queries */
-  implicit def GetResultOperationsRow(implicit
-      e0: GR[Option[String]],
-      e1: GR[Option[Int]],
-      e2: GR[Int],
-      e3: GR[String],
-      e4: GR[Option[Long]],
-      e5: GR[Option[scala.math.BigDecimal]],
-      e6: GR[Option[Boolean]],
-      e7: GR[Long],
-      e8: GR[Boolean],
-      e9: GR[java.sql.Timestamp],
-      e10: GR[Option[java.sql.Timestamp]]
-  ): GR[OperationsRow] = GR { prs =>
-    import prs._
-    OperationsRow(
-      <<?[String],
-      <<?[Int],
-      <<?[Int],
-      <<[Int],
-      <<[String],
-      <<[String],
-      <<?[Long],
-      <<?[String],
-      <<?[String],
-      <<?[String],
-      <<?[Int],
-      <<?[String],
-      <<?[String],
-      <<?[String],
-      <<?[scala.math.BigDecimal],
-      <<?[scala.math.BigDecimal],
-      <<?[scala.math.BigDecimal],
-      <<?[scala.math.BigDecimal],
-      <<?[String],
-      <<?[scala.math.BigDecimal],
-      <<?[String],
-      <<?[String],
-      <<?[String],
-      <<?[String],
-      <<?[String],
-      <<?[scala.math.BigDecimal],
-      <<?[String],
-      <<?[Boolean],
-      <<?[Boolean],
-      <<?[String],
-      <<?[String],
-      <<?[String],
-      <<?[String],
-      <<?[scala.math.BigDecimal],
-      <<?[scala.math.BigDecimal],
-      <<?[scala.math.BigDecimal],
-      <<?[String],
-      <<[String],
-      <<[Long],
-      <<?[String],
-      <<[Boolean],
-      <<?[Int],
-      <<?[Int],
-      <<[java.sql.Timestamp],
-      <<?[String],
-      <<[Int],
-      <<[Int],
-      <<[Int],
-      <<[String],
-      <<?[java.sql.Timestamp],
-      <<[String]
-    )
-=======
     *  @param forkId Database column fork_id SqlType(varchar) */
   case class OperationsRow(branch: Option[String] = None, numberOfSlots: Option[Int] = None, cycle: Option[Int] = None, operationId: Int, operationGroupHash: String, kind: String, level: Option[Long] = None, delegate: Option[String] = None, slots: Option[String] = None, nonce: Option[String] = None, operationOrder: Option[Int] = None, pkh: Option[String] = None, secret: Option[String] = None, source: Option[String] = None, fee: Option[scala.math.BigDecimal] = None, counter: Option[scala.math.BigDecimal] = None, gasLimit: Option[scala.math.BigDecimal] = None, storageLimit: Option[scala.math.BigDecimal] = None, publicKey: Option[String] = None, amount: Option[scala.math.BigDecimal] = None, destination: Option[String] = None, parameters: Option[String] = None, parametersEntrypoints: Option[String] = None, parametersMicheline: Option[String] = None, managerPubkey: Option[String] = None, balance: Option[scala.math.BigDecimal] = None, proposal: Option[String] = None, spendable: Option[Boolean] = None, delegatable: Option[Boolean] = None, script: Option[String] = None, storage: Option[String] = None, storageMicheline: Option[String] = None, status: Option[String] = None, consumedGas: Option[scala.math.BigDecimal] = None, storageSize: Option[scala.math.BigDecimal] = None, paidStorageSizeDiff: Option[scala.math.BigDecimal] = None, originatedContracts: Option[String] = None, blockHash: String, blockLevel: Long, ballot: Option[String] = None, internal: Boolean, period: Option[Int] = None, ballotPeriod: Option[Int] = None, timestamp: java.sql.Timestamp, errors: Option[String] = None, utcYear: Int, utcMonth: Int, utcDay: Int, utcTime: String, invalidatedAsof: Option[java.sql.Timestamp] = None, forkId: String)
   /** GetResult implicit for fetching OperationsRow objects using plain SQL queries */
   implicit def GetResultOperationsRow(implicit e0: GR[Option[String]], e1: GR[Option[Int]], e2: GR[Int], e3: GR[String], e4: GR[Option[Long]], e5: GR[Option[scala.math.BigDecimal]], e6: GR[Option[Boolean]], e7: GR[Long], e8: GR[Boolean], e9: GR[java.sql.Timestamp], e10: GR[Option[java.sql.Timestamp]]): GR[OperationsRow] = GR{
     prs => import prs._
       OperationsRow(<<?[String], <<?[Int], <<?[Int], <<[Int], <<[String], <<[String], <<?[Long], <<?[String], <<?[String], <<?[String], <<?[Int], <<?[String], <<?[String], <<?[String], <<?[scala.math.BigDecimal], <<?[scala.math.BigDecimal], <<?[scala.math.BigDecimal], <<?[scala.math.BigDecimal], <<?[String], <<?[scala.math.BigDecimal], <<?[String], <<?[String], <<?[String], <<?[String], <<?[String], <<?[scala.math.BigDecimal], <<?[String], <<?[Boolean], <<?[Boolean], <<?[String], <<?[String], <<?[String], <<?[String], <<?[scala.math.BigDecimal], <<?[scala.math.BigDecimal], <<?[scala.math.BigDecimal], <<?[String], <<[String], <<[Long], <<?[String], <<[Boolean], <<?[Int], <<?[Int], <<[java.sql.Timestamp], <<?[String], <<[Int], <<[Int], <<[Int], <<[String], <<?[java.sql.Timestamp], <<[String])
->>>>>>> fa042030
   }
   /** Table description of table operations. Objects of this class serve as prototypes for rows in queries. */
   class Operations(_tableTag: Tag) extends profile.api.Table[OperationsRow](_tableTag, Some("tezos"), "operations") {
     def * = (branch :: numberOfSlots :: cycle :: operationId :: operationGroupHash :: kind :: level :: delegate :: slots :: nonce :: operationOrder :: pkh :: secret :: source :: fee :: counter :: gasLimit :: storageLimit :: publicKey :: amount :: destination :: parameters :: parametersEntrypoints :: parametersMicheline :: managerPubkey :: balance :: proposal :: spendable :: delegatable :: script :: storage :: storageMicheline :: status :: consumedGas :: storageSize :: paidStorageSizeDiff :: originatedContracts :: blockHash :: blockLevel :: ballot :: internal :: period :: ballotPeriod :: timestamp :: errors :: utcYear :: utcMonth :: utcDay :: utcTime :: invalidatedAsof :: forkId :: HNil).mapTo[OperationsRow]
     /** Maps whole row to an option. Useful for outer joins. */
-<<<<<<< HEAD
-    def ? =
-      (branch :: numberOfSlots :: cycle :: Rep.Some(operationId) :: Rep.Some(operationGroupHash) :: Rep.Some(
-        kind
-      ) :: level :: delegate :: slots :: nonce :: operationOrder :: pkh :: secret :: source :: fee :: counter :: gasLimit :: storageLimit :: publicKey :: amount :: destination :: parameters :: parametersEntrypoints :: parametersMicheline :: managerPubkey :: balance :: proposal :: spendable :: delegatable :: script :: storage :: storageMicheline :: status :: consumedGas :: storageSize :: paidStorageSizeDiff :: originatedContracts :: Rep
-        .Some(blockHash) :: Rep.Some(blockLevel) :: ballot :: Rep.Some(internal) :: period :: ballotPeriod :: Rep
-        .Some(timestamp) :: errors :: Rep.Some(utcYear) :: Rep.Some(utcMonth) :: Rep.Some(utcDay) :: Rep.Some(
-        utcTime
-      ) :: invalidatedAsof :: Rep.Some(forkId) :: HNil).shaped.<>(
-        r =>
-          OperationsRow(
-            r(0).asInstanceOf[Option[String]],
-            r(1).asInstanceOf[Option[Int]],
-            r(2).asInstanceOf[Option[Int]],
-            r(3).asInstanceOf[Option[Int]].get,
-            r(4).asInstanceOf[Option[String]].get,
-            r(5).asInstanceOf[Option[String]].get,
-            r(6).asInstanceOf[Option[Long]],
-            r(7).asInstanceOf[Option[String]],
-            r(8).asInstanceOf[Option[String]],
-            r(9).asInstanceOf[Option[String]],
-            r(10).asInstanceOf[Option[Int]],
-            r(11).asInstanceOf[Option[String]],
-            r(12).asInstanceOf[Option[String]],
-            r(13).asInstanceOf[Option[String]],
-            r(14).asInstanceOf[Option[scala.math.BigDecimal]],
-            r(15).asInstanceOf[Option[scala.math.BigDecimal]],
-            r(16).asInstanceOf[Option[scala.math.BigDecimal]],
-            r(17).asInstanceOf[Option[scala.math.BigDecimal]],
-            r(18).asInstanceOf[Option[String]],
-            r(19).asInstanceOf[Option[scala.math.BigDecimal]],
-            r(20).asInstanceOf[Option[String]],
-            r(21).asInstanceOf[Option[String]],
-            r(22).asInstanceOf[Option[String]],
-            r(23).asInstanceOf[Option[String]],
-            r(24).asInstanceOf[Option[String]],
-            r(25).asInstanceOf[Option[scala.math.BigDecimal]],
-            r(26).asInstanceOf[Option[String]],
-            r(27).asInstanceOf[Option[Boolean]],
-            r(28).asInstanceOf[Option[Boolean]],
-            r(29).asInstanceOf[Option[String]],
-            r(30).asInstanceOf[Option[String]],
-            r(31).asInstanceOf[Option[String]],
-            r(32).asInstanceOf[Option[String]],
-            r(33).asInstanceOf[Option[scala.math.BigDecimal]],
-            r(34).asInstanceOf[Option[scala.math.BigDecimal]],
-            r(35).asInstanceOf[Option[scala.math.BigDecimal]],
-            r(36).asInstanceOf[Option[String]],
-            r(37).asInstanceOf[Option[String]].get,
-            r(38).asInstanceOf[Option[Long]].get,
-            r(39).asInstanceOf[Option[String]],
-            r(40).asInstanceOf[Option[Boolean]].get,
-            r(41).asInstanceOf[Option[Int]],
-            r(42).asInstanceOf[Option[Int]],
-            r(43).asInstanceOf[Option[java.sql.Timestamp]].get,
-            r(44).asInstanceOf[Option[String]],
-            r(45).asInstanceOf[Option[Int]].get,
-            r(46).asInstanceOf[Option[Int]].get,
-            r(47).asInstanceOf[Option[Int]].get,
-            r(48).asInstanceOf[Option[String]].get,
-            r(49).asInstanceOf[Option[java.sql.Timestamp]],
-            r(50).asInstanceOf[Option[String]].get
-          ),
-        (_: Any) => throw new Exception("Inserting into ? projection not supported.")
-      )
-=======
     def ? = (branch :: numberOfSlots :: cycle :: Rep.Some(operationId) :: Rep.Some(operationGroupHash) :: Rep.Some(kind) :: level :: delegate :: slots :: nonce :: operationOrder :: pkh :: secret :: source :: fee :: counter :: gasLimit :: storageLimit :: publicKey :: amount :: destination :: parameters :: parametersEntrypoints :: parametersMicheline :: managerPubkey :: balance :: proposal :: spendable :: delegatable :: script :: storage :: storageMicheline :: status :: consumedGas :: storageSize :: paidStorageSizeDiff :: originatedContracts :: Rep.Some(blockHash) :: Rep.Some(blockLevel) :: ballot :: Rep.Some(internal) :: period :: ballotPeriod :: Rep.Some(timestamp) :: errors :: Rep.Some(utcYear) :: Rep.Some(utcMonth) :: Rep.Some(utcDay) :: Rep.Some(utcTime) :: invalidatedAsof :: Rep.Some(forkId) :: HNil).shaped.<>(r => OperationsRow(r(0).asInstanceOf[Option[String]], r(1).asInstanceOf[Option[Int]], r(2).asInstanceOf[Option[Int]], r(3).asInstanceOf[Option[Int]].get, r(4).asInstanceOf[Option[String]].get, r(5).asInstanceOf[Option[String]].get, r(6).asInstanceOf[Option[Long]], r(7).asInstanceOf[Option[String]], r(8).asInstanceOf[Option[String]], r(9).asInstanceOf[Option[String]], r(10).asInstanceOf[Option[Int]], r(11).asInstanceOf[Option[String]], r(12).asInstanceOf[Option[String]], r(13).asInstanceOf[Option[String]], r(14).asInstanceOf[Option[scala.math.BigDecimal]], r(15).asInstanceOf[Option[scala.math.BigDecimal]], r(16).asInstanceOf[Option[scala.math.BigDecimal]], r(17).asInstanceOf[Option[scala.math.BigDecimal]], r(18).asInstanceOf[Option[String]], r(19).asInstanceOf[Option[scala.math.BigDecimal]], r(20).asInstanceOf[Option[String]], r(21).asInstanceOf[Option[String]], r(22).asInstanceOf[Option[String]], r(23).asInstanceOf[Option[String]], r(24).asInstanceOf[Option[String]], r(25).asInstanceOf[Option[scala.math.BigDecimal]], r(26).asInstanceOf[Option[String]], r(27).asInstanceOf[Option[Boolean]], r(28).asInstanceOf[Option[Boolean]], r(29).asInstanceOf[Option[String]], r(30).asInstanceOf[Option[String]], r(31).asInstanceOf[Option[String]], r(32).asInstanceOf[Option[String]], r(33).asInstanceOf[Option[scala.math.BigDecimal]], r(34).asInstanceOf[Option[scala.math.BigDecimal]], r(35).asInstanceOf[Option[scala.math.BigDecimal]], r(36).asInstanceOf[Option[String]], r(37).asInstanceOf[Option[String]].get, r(38).asInstanceOf[Option[Long]].get, r(39).asInstanceOf[Option[String]], r(40).asInstanceOf[Option[Boolean]].get, r(41).asInstanceOf[Option[Int]], r(42).asInstanceOf[Option[Int]], r(43).asInstanceOf[Option[java.sql.Timestamp]].get, r(44).asInstanceOf[Option[String]], r(45).asInstanceOf[Option[Int]].get, r(46).asInstanceOf[Option[Int]].get, r(47).asInstanceOf[Option[Int]].get, r(48).asInstanceOf[Option[String]].get, r(49).asInstanceOf[Option[java.sql.Timestamp]], r(50).asInstanceOf[Option[String]].get), (_:Any) =>  throw new Exception("Inserting into ? projection not supported."))
->>>>>>> fa042030
 
     /** Database column branch SqlType(varchar), Default(None) */
     val branch: Rep[Option[String]] = column[Option[String]]("branch", O.Default(None))
@@ -2928,54 +1455,16 @@
     *  @param accountId Database column account_id SqlType(varchar)
     *  @param blockLevel Database column block_level SqlType(int8), Default(None)
     *  @param forkId Database column fork_id SqlType(varchar)
-<<<<<<< HEAD
-    *  @param invalidatedAsof Database column invalidated_asof SqlType(timestamp), Default(None)
-    */
-  case class OriginatedAccountMapsRow(
-      bigMapId: scala.math.BigDecimal,
-      accountId: String,
-      blockLevel: Option[Long] = None,
-      forkId: String,
-      invalidatedAsof: Option[java.sql.Timestamp] = None
-  )
-
-  /** GetResult implicit for fetching OriginatedAccountMapsRow objects using plain SQL queries */
-  implicit def GetResultOriginatedAccountMapsRow(implicit
-      e0: GR[scala.math.BigDecimal],
-      e1: GR[String],
-      e2: GR[Option[Long]],
-      e3: GR[Option[java.sql.Timestamp]]
-  ): GR[OriginatedAccountMapsRow] = GR { prs =>
-    import prs._
-    OriginatedAccountMapsRow.tupled(
-      (<<[scala.math.BigDecimal], <<[String], <<?[Long], <<[String], <<?[java.sql.Timestamp])
-    )
-=======
     *  @param invalidatedAsof Database column invalidated_asof SqlType(timestamp), Default(None) */
   case class OriginatedAccountMapsRow(bigMapId: scala.math.BigDecimal, accountId: String, blockLevel: Option[Long] = None, forkId: String, invalidatedAsof: Option[java.sql.Timestamp] = None)
   /** GetResult implicit for fetching OriginatedAccountMapsRow objects using plain SQL queries */
   implicit def GetResultOriginatedAccountMapsRow(implicit e0: GR[scala.math.BigDecimal], e1: GR[String], e2: GR[Option[Long]], e3: GR[Option[java.sql.Timestamp]]): GR[OriginatedAccountMapsRow] = GR{
     prs => import prs._
       OriginatedAccountMapsRow.tupled((<<[scala.math.BigDecimal], <<[String], <<?[Long], <<[String], <<?[java.sql.Timestamp]))
->>>>>>> fa042030
   }
   /** Table description of table originated_account_maps. Objects of this class serve as prototypes for rows in queries. */
-<<<<<<< HEAD
-  class OriginatedAccountMaps(_tableTag: Tag)
-      extends profile.api.Table[OriginatedAccountMapsRow](_tableTag, Some("tezos"), "originated_account_maps") {
-    def * =
-      (
-        bigMapId,
-        accountId,
-        blockLevel,
-        forkId,
-        invalidatedAsof
-      ) <> (OriginatedAccountMapsRow.tupled, OriginatedAccountMapsRow.unapply)
-
-=======
   class OriginatedAccountMaps(_tableTag: Tag) extends profile.api.Table[OriginatedAccountMapsRow](_tableTag, Some("tezos"), "originated_account_maps") {
     def * = (bigMapId, accountId, blockLevel, forkId, invalidatedAsof) <> (OriginatedAccountMapsRow.tupled, OriginatedAccountMapsRow.unapply)
->>>>>>> fa042030
     /** Maps whole row to an option. Useful for outer joins. */
     def ? = ((Rep.Some(bigMapId), Rep.Some(accountId), blockLevel, Rep.Some(forkId), invalidatedAsof)).shaped.<>({r=>import r._; _1.map(_=> OriginatedAccountMapsRow.tupled((_1.get, _2.get, _3, _4.get, _5)))}, (_:Any) =>  throw new Exception("Inserting into ? projection not supported."))
 
@@ -3001,8 +1490,7 @@
 
   /** Entity class storing rows of table ProcessedChainEvents
     *  @param eventLevel Database column event_level SqlType(int8)
-    *  @param eventType Database column event_type SqlType(varchar)
-    */
+    *  @param eventType Database column event_type SqlType(varchar) */
   case class ProcessedChainEventsRow(eventLevel: Long, eventType: String)
   /** GetResult implicit for fetching ProcessedChainEventsRow objects using plain SQL queries */
   implicit def GetResultProcessedChainEventsRow(implicit e0: GR[Long], e1: GR[String]): GR[ProcessedChainEventsRow] = GR{
@@ -3013,17 +1501,7 @@
   class ProcessedChainEvents(_tableTag: Tag) extends profile.api.Table[ProcessedChainEventsRow](_tableTag, Some("tezos"), "processed_chain_events") {
     def * = (eventLevel, eventType) <> (ProcessedChainEventsRow.tupled, ProcessedChainEventsRow.unapply)
     /** Maps whole row to an option. Useful for outer joins. */
-<<<<<<< HEAD
-    def ? =
-      ((Rep.Some(eventLevel), Rep.Some(eventType))).shaped.<>(
-        { r =>
-          import r._; _1.map(_ => ProcessedChainEventsRow.tupled((_1.get, _2.get)))
-        },
-        (_: Any) => throw new Exception("Inserting into ? projection not supported.")
-      )
-=======
     def ? = ((Rep.Some(eventLevel), Rep.Some(eventType))).shaped.<>({r=>import r._; _1.map(_=> ProcessedChainEventsRow.tupled((_1.get, _2.get)))}, (_:Any) =>  throw new Exception("Inserting into ? projection not supported."))
->>>>>>> fa042030
 
     /** Database column event_level SqlType(int8) */
     val eventLevel: Rep[Long] = column[Long]("event_level")
@@ -3053,126 +1531,18 @@
     *  @param metadataType Database column metadata_type SqlType(text), Default(None)
     *  @param metadataBigMapId Database column metadata_big_map_id SqlType(int4), Default(None)
     *  @param metadataBigMapType Database column metadata_big_map_type SqlType(text), Default(None)
-<<<<<<< HEAD
-    *  @param metadataPath Database column metadata_path SqlType(text), Default(None)
-    */
-  case class RegisteredTokensRow(
-      name: String,
-      symbol: String,
-      decimals: Int,
-      interfaces: String,
-      address: String,
-      tokenIndex: Option[Int] = None,
-      balanceMap: Int,
-      balanceKeyType: String,
-      balancePath: String,
-      markets: String,
-      farms: String,
-      isTzip16: Boolean,
-      isNft: Boolean,
-      metadataType: Option[String] = None,
-      metadataBigMapId: Option[Int] = None,
-      metadataBigMapType: Option[String] = None,
-      metadataPath: Option[String] = None
-  )
-
-  /** GetResult implicit for fetching RegisteredTokensRow objects using plain SQL queries */
-  implicit def GetResultRegisteredTokensRow(implicit
-      e0: GR[String],
-      e1: GR[Int],
-      e2: GR[Option[Int]],
-      e3: GR[Boolean],
-      e4: GR[Option[String]]
-  ): GR[RegisteredTokensRow] = GR { prs =>
-    import prs._
-    RegisteredTokensRow.tupled(
-      (
-        <<[String],
-        <<[String],
-        <<[Int],
-        <<[String],
-        <<[String],
-        <<?[Int],
-        <<[Int],
-        <<[String],
-        <<[String],
-        <<[String],
-        <<[String],
-        <<[Boolean],
-        <<[Boolean],
-        <<?[String],
-        <<?[Int],
-        <<?[String],
-        <<?[String]
-      )
-    )
-=======
     *  @param metadataPath Database column metadata_path SqlType(text), Default(None) */
   case class RegisteredTokensRow(name: String, symbol: String, decimals: Int, interfaces: String, address: String, tokenIndex: Option[Int] = None, balanceMap: Int, balanceKeyType: String, balancePath: String, markets: String, farms: String, isTzip16: Boolean, isNft: Boolean, metadataType: Option[String] = None, metadataBigMapId: Option[Int] = None, metadataBigMapType: Option[String] = None, metadataPath: Option[String] = None)
   /** GetResult implicit for fetching RegisteredTokensRow objects using plain SQL queries */
   implicit def GetResultRegisteredTokensRow(implicit e0: GR[String], e1: GR[Int], e2: GR[Option[Int]], e3: GR[Boolean], e4: GR[Option[String]]): GR[RegisteredTokensRow] = GR{
     prs => import prs._
       RegisteredTokensRow.tupled((<<[String], <<[String], <<[Int], <<[String], <<[String], <<?[Int], <<[Int], <<[String], <<[String], <<[String], <<[String], <<[Boolean], <<[Boolean], <<?[String], <<?[Int], <<?[String], <<?[String]))
->>>>>>> fa042030
   }
   /** Table description of table registered_tokens. Objects of this class serve as prototypes for rows in queries. */
   class RegisteredTokens(_tableTag: Tag) extends profile.api.Table[RegisteredTokensRow](_tableTag, Some("tezos"), "registered_tokens") {
     def * = (name, symbol, decimals, interfaces, address, tokenIndex, balanceMap, balanceKeyType, balancePath, markets, farms, isTzip16, isNft, metadataType, metadataBigMapId, metadataBigMapType, metadataPath) <> (RegisteredTokensRow.tupled, RegisteredTokensRow.unapply)
     /** Maps whole row to an option. Useful for outer joins. */
-<<<<<<< HEAD
-    def ? =
-      (
-        (
-          Rep.Some(name),
-          Rep.Some(symbol),
-          Rep.Some(decimals),
-          Rep.Some(interfaces),
-          Rep.Some(address),
-          tokenIndex,
-          Rep.Some(balanceMap),
-          Rep.Some(balanceKeyType),
-          Rep.Some(balancePath),
-          Rep.Some(markets),
-          Rep.Some(farms),
-          Rep.Some(isTzip16),
-          Rep.Some(isNft),
-          metadataType,
-          metadataBigMapId,
-          metadataBigMapType,
-          metadataPath
-        )
-      ).shaped.<>(
-        { r =>
-          import r._;
-          _1.map(_ =>
-            RegisteredTokensRow.tupled(
-              (
-                _1.get,
-                _2.get,
-                _3.get,
-                _4.get,
-                _5.get,
-                _6,
-                _7.get,
-                _8.get,
-                _9.get,
-                _10.get,
-                _11.get,
-                _12.get,
-                _13.get,
-                _14,
-                _15,
-                _16,
-                _17
-              )
-            )
-          )
-        },
-        (_: Any) => throw new Exception("Inserting into ? projection not supported.")
-      )
-=======
     def ? = ((Rep.Some(name), Rep.Some(symbol), Rep.Some(decimals), Rep.Some(interfaces), Rep.Some(address), tokenIndex, Rep.Some(balanceMap), Rep.Some(balanceKeyType), Rep.Some(balancePath), Rep.Some(markets), Rep.Some(farms), Rep.Some(isTzip16), Rep.Some(isNft), metadataType, metadataBigMapId, metadataBigMapType, metadataPath)).shaped.<>({r=>import r._; _1.map(_=> RegisteredTokensRow.tupled((_1.get, _2.get, _3.get, _4.get, _5.get, _6, _7.get, _8.get, _9.get, _10.get, _11.get, _12.get, _13.get, _14, _15, _16, _17)))}, (_:Any) =>  throw new Exception("Inserting into ? projection not supported."))
->>>>>>> fa042030
 
     /** Database column name SqlType(text) */
     val name: Rep[String] = column[String]("name")
@@ -3218,63 +1588,18 @@
     *  @param resolver Database column resolver SqlType(varchar), Default(None)
     *  @param registeredAt Database column registered_at SqlType(timestamp), Default(None)
     *  @param registrationPeriod Database column registration_period SqlType(int4), Default(None)
-<<<<<<< HEAD
-    *  @param modified Database column modified SqlType(bool), Default(None)
-    */
-  case class TezosNamesRow(
-      name: String,
-      owner: Option[String] = None,
-      resolver: Option[String] = None,
-      registeredAt: Option[java.sql.Timestamp] = None,
-      registrationPeriod: Option[Int] = None,
-      modified: Option[Boolean] = None
-  )
-
-  /** GetResult implicit for fetching TezosNamesRow objects using plain SQL queries */
-  implicit def GetResultTezosNamesRow(implicit
-      e0: GR[String],
-      e1: GR[Option[String]],
-      e2: GR[Option[java.sql.Timestamp]],
-      e3: GR[Option[Int]],
-      e4: GR[Option[Boolean]]
-  ): GR[TezosNamesRow] = GR { prs =>
-    import prs._
-    TezosNamesRow.tupled((<<[String], <<?[String], <<?[String], <<?[java.sql.Timestamp], <<?[Int], <<?[Boolean]))
-=======
     *  @param modified Database column modified SqlType(bool), Default(None) */
   case class TezosNamesRow(name: String, owner: Option[String] = None, resolver: Option[String] = None, registeredAt: Option[java.sql.Timestamp] = None, registrationPeriod: Option[Int] = None, modified: Option[Boolean] = None)
   /** GetResult implicit for fetching TezosNamesRow objects using plain SQL queries */
   implicit def GetResultTezosNamesRow(implicit e0: GR[String], e1: GR[Option[String]], e2: GR[Option[java.sql.Timestamp]], e3: GR[Option[Int]], e4: GR[Option[Boolean]]): GR[TezosNamesRow] = GR{
     prs => import prs._
       TezosNamesRow.tupled((<<[String], <<?[String], <<?[String], <<?[java.sql.Timestamp], <<?[Int], <<?[Boolean]))
->>>>>>> fa042030
   }
   /** Table description of table tezos_names. Objects of this class serve as prototypes for rows in queries. */
   class TezosNames(_tableTag: Tag) extends profile.api.Table[TezosNamesRow](_tableTag, Some("tezos"), "tezos_names") {
-<<<<<<< HEAD
-    def * =
-      (
-        name,
-        owner,
-        resolver,
-        registeredAt,
-        registrationPeriod,
-        modified
-      ) <> (TezosNamesRow.tupled, TezosNamesRow.unapply)
-
-    /** Maps whole row to an option. Useful for outer joins. */
-    def ? =
-      ((Rep.Some(name), owner, resolver, registeredAt, registrationPeriod, modified)).shaped.<>(
-        { r =>
-          import r._; _1.map(_ => TezosNamesRow.tupled((_1.get, _2, _3, _4, _5, _6)))
-        },
-        (_: Any) => throw new Exception("Inserting into ? projection not supported.")
-      )
-=======
     def * = (name, owner, resolver, registeredAt, registrationPeriod, modified) <> (TezosNamesRow.tupled, TezosNamesRow.unapply)
     /** Maps whole row to an option. Useful for outer joins. */
     def ? = ((Rep.Some(name), owner, resolver, registeredAt, registrationPeriod, modified)).shaped.<>({r=>import r._; _1.map(_=> TezosNamesRow.tupled((_1.get, _2, _3, _4, _5, _6)))}, (_:Any) =>  throw new Exception("Inserting into ? projection not supported."))
->>>>>>> fa042030
 
     /** Database column name SqlType(varchar), PrimaryKey */
     val name: Rep[String] = column[String]("name", O.PrimaryKey)
@@ -3305,70 +1630,16 @@
     *  @param blockLevel Database column block_level SqlType(int8), Default(-1)
     *  @param asof Database column asof SqlType(timestamp)
     *  @param invalidatedAsof Database column invalidated_asof SqlType(timestamp), Default(None)
-<<<<<<< HEAD
-    *  @param forkId Database column fork_id SqlType(varchar)
-    */
-  case class TokenBalancesRow(
-      tokenAddress: String,
-      address: String,
-      balance: scala.math.BigDecimal,
-      blockId: String,
-      blockLevel: Long = -1L,
-      asof: java.sql.Timestamp,
-      invalidatedAsof: Option[java.sql.Timestamp] = None,
-      forkId: String
-  )
-
-  /** GetResult implicit for fetching TokenBalancesRow objects using plain SQL queries */
-  implicit def GetResultTokenBalancesRow(implicit
-      e0: GR[String],
-      e1: GR[scala.math.BigDecimal],
-      e2: GR[Long],
-      e3: GR[java.sql.Timestamp],
-      e4: GR[Option[java.sql.Timestamp]]
-  ): GR[TokenBalancesRow] = GR { prs =>
-    import prs._
-    TokenBalancesRow.tupled(
-      (
-        <<[String],
-        <<[String],
-        <<[scala.math.BigDecimal],
-        <<[String],
-        <<[Long],
-        <<[java.sql.Timestamp],
-        <<?[java.sql.Timestamp],
-        <<[String]
-      )
-    )
-=======
     *  @param forkId Database column fork_id SqlType(varchar) */
   case class TokenBalancesRow(tokenAddress: String, address: String, balance: scala.math.BigDecimal, blockId: String, blockLevel: Long = -1L, asof: java.sql.Timestamp, invalidatedAsof: Option[java.sql.Timestamp] = None, forkId: String)
   /** GetResult implicit for fetching TokenBalancesRow objects using plain SQL queries */
   implicit def GetResultTokenBalancesRow(implicit e0: GR[String], e1: GR[scala.math.BigDecimal], e2: GR[Long], e3: GR[java.sql.Timestamp], e4: GR[Option[java.sql.Timestamp]]): GR[TokenBalancesRow] = GR{
     prs => import prs._
       TokenBalancesRow.tupled((<<[String], <<[String], <<[scala.math.BigDecimal], <<[String], <<[Long], <<[java.sql.Timestamp], <<?[java.sql.Timestamp], <<[String]))
->>>>>>> fa042030
   }
   /** Table description of table token_balances. Objects of this class serve as prototypes for rows in queries. */
-<<<<<<< HEAD
-  class TokenBalances(_tableTag: Tag)
-      extends profile.api.Table[TokenBalancesRow](_tableTag, Some("tezos"), "token_balances") {
-    def * =
-      (
-        tokenAddress,
-        address,
-        balance,
-        blockId,
-        blockLevel,
-        asof,
-        invalidatedAsof,
-        forkId
-      ) <> (TokenBalancesRow.tupled, TokenBalancesRow.unapply)
-
-=======
   class TokenBalances(_tableTag: Tag) extends profile.api.Table[TokenBalancesRow](_tableTag, Some("tezos"), "token_balances") {
     def * = (tokenAddress, address, balance, blockId, blockLevel, asof, invalidatedAsof, forkId) <> (TokenBalancesRow.tupled, TokenBalancesRow.unapply)
->>>>>>> fa042030
     /** Maps whole row to an option. Useful for outer joins. */
     def ? = ((Rep.Some(tokenAddress), Rep.Some(address), Rep.Some(balance), Rep.Some(blockId), Rep.Some(blockLevel), Rep.Some(asof), invalidatedAsof, Rep.Some(forkId))).shaped.<>({r=>import r._; _1.map(_=> TokenBalancesRow.tupled((_1.get, _2.get, _3.get, _4.get, _5.get, _6.get, _7, _8.get)))}, (_:Any) =>  throw new Exception("Inserting into ? projection not supported."))
 
