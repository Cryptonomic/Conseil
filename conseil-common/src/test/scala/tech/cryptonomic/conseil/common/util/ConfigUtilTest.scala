package tech.cryptonomic.conseil.common.util

import java.sql.Timestamp
import java.time.Instant
import java.time.format.DateTimeFormatter

import tech.cryptonomic.conseil.common.tezos.Tables
import tech.cryptonomic.conseil.common.testkit.ConseilSpec

class ConfigUtilTest extends ConseilSpec {

  "ConfigUtil.Csv" should {
<<<<<<< HEAD
      import kantan.csv.generic._
      import shapeless._
      import ConfigUtil.Csv.timestampDecoder
      val format = DateTimeFormatter.ofPattern("EEE MMM dd yyyy HH:mm:ss 'GMT'Z (zzzz)")

      //we add any missing implicit decoder for column types, not provided by default from the library

      val sut = ConfigUtil.Csv

      "read a csv source file and map to the corresponding rows for baker registry" in {

        //will provide the HList representation of the row, to be passed as a type for the method
        val genericRow = Generic[Tables.BakerRegistryRow]

        val rows: List[Tables.BakerRegistryRow] =
          sut
            .readRowsFromCsv[Tables.BakerRegistryRow, genericRow.Repr](
              csvSource = getClass.getResource("/tezos/baker_registry/testnet.csv"),
              separator = ','
            )
            .value

        rows should have size 1

        rows.head shouldBe Tables.BakerRegistryRow(
          name = "Money Every 3 Days",
          isAcceptingDelegation = Some(true),
          externalDataUrl = Some("https://moneyevery3days.com/moneyevery3days.json"),
          split = Some(BigDecimal(0.96)),
          paymentAccounts = Some("tz1bd5Pn5DxPinvCtkeJmoneyYiLeUebvUa5"),
          minimumDelegation = Some(100000),
          payoutDelay = Some(0),
          payoutFrequency = Some(1),
          minimumPayout = Some(0),
          isCheap = Some(true),
          payForOwnBlocks = Some(true),
          payForEndorsements = Some(true),
          payGainedFees = Some(true),
          payForAccusationGains = Some(false),
          subtractLostDepositsWhenAccused = Some(false),
          subtractLostRewardsWhenAccused = Some(true),
          subtractLostFeesWhenAccused = Some(true),
          payForRevelation = Some(true),
          subtractLostRewardsWhenMissRevelation = Some(true),
          subtractLostFeesWhenMissRevelation = Some(true),
          compensateMissedBlocks = Some(false),
          payForStolenBlocks = Some(true),
          compensateMissedEndorsements = Some(false),
          compensateLowPriorityEndorsementLoss = Some(false),
          overdelegationThreshold = Some(100),
          subtractRewardsFromUninvitedDelegation = Some(true),
          recordManager = Some("null"),
          timestamp =
            Timestamp.from(Instant.from(format.parse("Fri Feb 28 2020 09:20:46 GMT-0500 (Eastern Standard Time)")))
        )
      }

      "use a database table to find the csv file and map to the corresponding rows for baker registry" in {

        val rows: List[Tables.BakerRegistryRow] =
          sut
            .readTableRowsFromCsv(
              table = Tables.BakerRegistry,
              platform = "tezos",
              network = "testnet",
              separator = ','
            )
            .value

        rows should have size 1

        rows.head shouldBe Tables.BakerRegistryRow(
          name = "Money Every 3 Days",
          isAcceptingDelegation = Some(true),
          externalDataUrl = Some("https://moneyevery3days.com/moneyevery3days.json"),
          split = Some(BigDecimal(0.96)),
          paymentAccounts = Some("tz1bd5Pn5DxPinvCtkeJmoneyYiLeUebvUa5"),
          minimumDelegation = Some(100000),
          payoutDelay = Some(0),
          payoutFrequency = Some(1),
          minimumPayout = Some(0),
          isCheap = Some(true),
          payForOwnBlocks = Some(true),
          payForEndorsements = Some(true),
          payGainedFees = Some(true),
          payForAccusationGains = Some(false),
          subtractLostDepositsWhenAccused = Some(false),
          subtractLostRewardsWhenAccused = Some(true),
          subtractLostFeesWhenAccused = Some(true),
          payForRevelation = Some(true),
          subtractLostRewardsWhenMissRevelation = Some(true),
          subtractLostFeesWhenMissRevelation = Some(true),
          compensateMissedBlocks = Some(false),
          payForStolenBlocks = Some(true),
          compensateMissedEndorsements = Some(false),
          compensateLowPriorityEndorsementLoss = Some(false),
          overdelegationThreshold = Some(100),
          subtractRewardsFromUninvitedDelegation = Some(true),
          recordManager = Some("null"),
          timestamp =
            Timestamp.from(Instant.from(format.parse("Fri Feb 28 2020 09:20:46 GMT-0500 (Eastern Standard Time)")))
        )
      }

      "fail to read the csv data if the network doesn't have a matching config file" in {

        val rows: Option[List[Tables.RegisteredTokensRow]] =
          sut.readTableRowsFromCsv(table = Tables.RegisteredTokens, platform = "whatever", network = "nonsense")

        rows shouldBe empty

      }

      "fail to read the csv data if the file doesn't match the expected tabular format" in {

        //will provide the HList representation of the row, to be passed as a type for the method
        val genericRow = Generic[Tables.RegisteredTokensRow]

        val rows: List[Tables.RegisteredTokensRow] =
          sut
            .readRowsFromCsv[Tables.RegisteredTokensRow, genericRow.Repr](
              csvSource = getClass.getResource("/tezos/registered_tokens/testnet.csv"),
              separator = '|'
            )
            .value

        rows shouldBe empty

      }
=======
    import kantan.csv.generic._
    import shapeless._
    import ConfigUtil.Csv.timestampDecoder
    val format = DateTimeFormatter.ofPattern("EEE MMM dd yyyy HH:mm:ss 'GMT'Z (zzzz)")

    //we add any missing implicit decoder for column types, not provided by default from the library

    val sut = ConfigUtil.Csv

    "read a csv source file and map to the corresponding rows for baker registry" in {

      //will provide the HList representation of the row, to be passed as a type for the method
      val genericRow = Generic[Tables.BakerRegistryRow]

      val rows: List[Tables.BakerRegistryRow] =
        sut
          .readRowsFromCsv[Tables.BakerRegistryRow, genericRow.Repr](
            csvSource = getClass.getResource("/baker_registry/testnet.csv"),
            separator = ','
          )
          .value

      rows should have size 1

      rows.head shouldBe Tables.BakerRegistryRow(
        name = "Money Every 3 Days",
        isAcceptingDelegation = Some(true),
        externalDataUrl = Some("https://moneyevery3days.com/moneyevery3days.json"),
        split = Some(BigDecimal(0.96)),
        paymentAccounts = Some("tz1bd5Pn5DxPinvCtkeJmoneyYiLeUebvUa5"),
        minimumDelegation = Some(100000),
        payoutDelay = Some(0),
        payoutFrequency = Some(1),
        minimumPayout = Some(0),
        isCheap = Some(true),
        payForOwnBlocks = Some(true),
        payForEndorsements = Some(true),
        payGainedFees = Some(true),
        payForAccusationGains = Some(false),
        subtractLostDepositsWhenAccused = Some(false),
        subtractLostRewardsWhenAccused = Some(true),
        subtractLostFeesWhenAccused = Some(true),
        payForRevelation = Some(true),
        subtractLostRewardsWhenMissRevelation = Some(true),
        subtractLostFeesWhenMissRevelation = Some(true),
        compensateMissedBlocks = Some(false),
        payForStolenBlocks = Some(true),
        compensateMissedEndorsements = Some(false),
        compensateLowPriorityEndorsementLoss = Some(false),
        overdelegationThreshold = Some(100),
        subtractRewardsFromUninvitedDelegation = Some(true),
        recordManager = Some("null"),
        timestamp =
          Timestamp.from(Instant.from(format.parse("Fri Feb 28 2020 09:20:46 GMT-0500 (Eastern Standard Time)")))
      )
    }
>>>>>>> 48c6beba

    "use a database table to find the csv file and map to the corresponding rows for baker registry" in {

      val rows: List[Tables.BakerRegistryRow] =
        sut
          .readTableRowsFromCsv(
            table = Tables.BakerRegistry,
            network = "testnet",
            separator = ','
          )
          .value

      rows should have size 1

      rows.head shouldBe Tables.BakerRegistryRow(
        name = "Money Every 3 Days",
        isAcceptingDelegation = Some(true),
        externalDataUrl = Some("https://moneyevery3days.com/moneyevery3days.json"),
        split = Some(BigDecimal(0.96)),
        paymentAccounts = Some("tz1bd5Pn5DxPinvCtkeJmoneyYiLeUebvUa5"),
        minimumDelegation = Some(100000),
        payoutDelay = Some(0),
        payoutFrequency = Some(1),
        minimumPayout = Some(0),
        isCheap = Some(true),
        payForOwnBlocks = Some(true),
        payForEndorsements = Some(true),
        payGainedFees = Some(true),
        payForAccusationGains = Some(false),
        subtractLostDepositsWhenAccused = Some(false),
        subtractLostRewardsWhenAccused = Some(true),
        subtractLostFeesWhenAccused = Some(true),
        payForRevelation = Some(true),
        subtractLostRewardsWhenMissRevelation = Some(true),
        subtractLostFeesWhenMissRevelation = Some(true),
        compensateMissedBlocks = Some(false),
        payForStolenBlocks = Some(true),
        compensateMissedEndorsements = Some(false),
        compensateLowPriorityEndorsementLoss = Some(false),
        overdelegationThreshold = Some(100),
        subtractRewardsFromUninvitedDelegation = Some(true),
        recordManager = Some("null"),
        timestamp =
          Timestamp.from(Instant.from(format.parse("Fri Feb 28 2020 09:20:46 GMT-0500 (Eastern Standard Time)")))
      )
    }

    "fail to read the csv data if the network doesn't have a matching config file" in {

      val rows: Option[List[Tables.RegisteredTokensRow]] =
        sut.readTableRowsFromCsv(table = Tables.RegisteredTokens, network = "nonsense")

      rows shouldBe empty

    }

    "fail to read the csv data if the file doesn't match the expected tabular format" in {

      //will provide the HList representation of the row, to be passed as a type for the method
      val genericRow = Generic[Tables.RegisteredTokensRow]

      val rows: List[Tables.RegisteredTokensRow] =
        sut
          .readRowsFromCsv[Tables.RegisteredTokensRow, genericRow.Repr](
            csvSource = getClass.getResource("/registered_tokens/testnet.csv"),
            separator = '|'
          )
          .value

      rows shouldBe empty

    }

  }
}<|MERGE_RESOLUTION|>--- conflicted
+++ resolved
@@ -10,137 +10,6 @@
 class ConfigUtilTest extends ConseilSpec {
 
   "ConfigUtil.Csv" should {
-<<<<<<< HEAD
-      import kantan.csv.generic._
-      import shapeless._
-      import ConfigUtil.Csv.timestampDecoder
-      val format = DateTimeFormatter.ofPattern("EEE MMM dd yyyy HH:mm:ss 'GMT'Z (zzzz)")
-
-      //we add any missing implicit decoder for column types, not provided by default from the library
-
-      val sut = ConfigUtil.Csv
-
-      "read a csv source file and map to the corresponding rows for baker registry" in {
-
-        //will provide the HList representation of the row, to be passed as a type for the method
-        val genericRow = Generic[Tables.BakerRegistryRow]
-
-        val rows: List[Tables.BakerRegistryRow] =
-          sut
-            .readRowsFromCsv[Tables.BakerRegistryRow, genericRow.Repr](
-              csvSource = getClass.getResource("/tezos/baker_registry/testnet.csv"),
-              separator = ','
-            )
-            .value
-
-        rows should have size 1
-
-        rows.head shouldBe Tables.BakerRegistryRow(
-          name = "Money Every 3 Days",
-          isAcceptingDelegation = Some(true),
-          externalDataUrl = Some("https://moneyevery3days.com/moneyevery3days.json"),
-          split = Some(BigDecimal(0.96)),
-          paymentAccounts = Some("tz1bd5Pn5DxPinvCtkeJmoneyYiLeUebvUa5"),
-          minimumDelegation = Some(100000),
-          payoutDelay = Some(0),
-          payoutFrequency = Some(1),
-          minimumPayout = Some(0),
-          isCheap = Some(true),
-          payForOwnBlocks = Some(true),
-          payForEndorsements = Some(true),
-          payGainedFees = Some(true),
-          payForAccusationGains = Some(false),
-          subtractLostDepositsWhenAccused = Some(false),
-          subtractLostRewardsWhenAccused = Some(true),
-          subtractLostFeesWhenAccused = Some(true),
-          payForRevelation = Some(true),
-          subtractLostRewardsWhenMissRevelation = Some(true),
-          subtractLostFeesWhenMissRevelation = Some(true),
-          compensateMissedBlocks = Some(false),
-          payForStolenBlocks = Some(true),
-          compensateMissedEndorsements = Some(false),
-          compensateLowPriorityEndorsementLoss = Some(false),
-          overdelegationThreshold = Some(100),
-          subtractRewardsFromUninvitedDelegation = Some(true),
-          recordManager = Some("null"),
-          timestamp =
-            Timestamp.from(Instant.from(format.parse("Fri Feb 28 2020 09:20:46 GMT-0500 (Eastern Standard Time)")))
-        )
-      }
-
-      "use a database table to find the csv file and map to the corresponding rows for baker registry" in {
-
-        val rows: List[Tables.BakerRegistryRow] =
-          sut
-            .readTableRowsFromCsv(
-              table = Tables.BakerRegistry,
-              platform = "tezos",
-              network = "testnet",
-              separator = ','
-            )
-            .value
-
-        rows should have size 1
-
-        rows.head shouldBe Tables.BakerRegistryRow(
-          name = "Money Every 3 Days",
-          isAcceptingDelegation = Some(true),
-          externalDataUrl = Some("https://moneyevery3days.com/moneyevery3days.json"),
-          split = Some(BigDecimal(0.96)),
-          paymentAccounts = Some("tz1bd5Pn5DxPinvCtkeJmoneyYiLeUebvUa5"),
-          minimumDelegation = Some(100000),
-          payoutDelay = Some(0),
-          payoutFrequency = Some(1),
-          minimumPayout = Some(0),
-          isCheap = Some(true),
-          payForOwnBlocks = Some(true),
-          payForEndorsements = Some(true),
-          payGainedFees = Some(true),
-          payForAccusationGains = Some(false),
-          subtractLostDepositsWhenAccused = Some(false),
-          subtractLostRewardsWhenAccused = Some(true),
-          subtractLostFeesWhenAccused = Some(true),
-          payForRevelation = Some(true),
-          subtractLostRewardsWhenMissRevelation = Some(true),
-          subtractLostFeesWhenMissRevelation = Some(true),
-          compensateMissedBlocks = Some(false),
-          payForStolenBlocks = Some(true),
-          compensateMissedEndorsements = Some(false),
-          compensateLowPriorityEndorsementLoss = Some(false),
-          overdelegationThreshold = Some(100),
-          subtractRewardsFromUninvitedDelegation = Some(true),
-          recordManager = Some("null"),
-          timestamp =
-            Timestamp.from(Instant.from(format.parse("Fri Feb 28 2020 09:20:46 GMT-0500 (Eastern Standard Time)")))
-        )
-      }
-
-      "fail to read the csv data if the network doesn't have a matching config file" in {
-
-        val rows: Option[List[Tables.RegisteredTokensRow]] =
-          sut.readTableRowsFromCsv(table = Tables.RegisteredTokens, platform = "whatever", network = "nonsense")
-
-        rows shouldBe empty
-
-      }
-
-      "fail to read the csv data if the file doesn't match the expected tabular format" in {
-
-        //will provide the HList representation of the row, to be passed as a type for the method
-        val genericRow = Generic[Tables.RegisteredTokensRow]
-
-        val rows: List[Tables.RegisteredTokensRow] =
-          sut
-            .readRowsFromCsv[Tables.RegisteredTokensRow, genericRow.Repr](
-              csvSource = getClass.getResource("/tezos/registered_tokens/testnet.csv"),
-              separator = '|'
-            )
-            .value
-
-        rows shouldBe empty
-
-      }
-=======
     import kantan.csv.generic._
     import shapeless._
     import ConfigUtil.Csv.timestampDecoder
@@ -155,13 +24,13 @@
       //will provide the HList representation of the row, to be passed as a type for the method
       val genericRow = Generic[Tables.BakerRegistryRow]
 
-      val rows: List[Tables.BakerRegistryRow] =
-        sut
-          .readRowsFromCsv[Tables.BakerRegistryRow, genericRow.Repr](
-            csvSource = getClass.getResource("/baker_registry/testnet.csv"),
-            separator = ','
-          )
-          .value
+        val rows: List[Tables.BakerRegistryRow] =
+          sut
+            .readRowsFromCsv[Tables.BakerRegistryRow, genericRow.Repr](
+              csvSource = getClass.getResource("/tezos/baker_registry/testnet.csv"),
+              separator = ','
+            )
+            .value
 
       rows should have size 1
 
@@ -197,18 +66,18 @@
           Timestamp.from(Instant.from(format.parse("Fri Feb 28 2020 09:20:46 GMT-0500 (Eastern Standard Time)")))
       )
     }
->>>>>>> 48c6beba
 
     "use a database table to find the csv file and map to the corresponding rows for baker registry" in {
 
-      val rows: List[Tables.BakerRegistryRow] =
-        sut
-          .readTableRowsFromCsv(
-            table = Tables.BakerRegistry,
-            network = "testnet",
-            separator = ','
-          )
-          .value
+        val rows: List[Tables.BakerRegistryRow] =
+          sut
+            .readTableRowsFromCsv(
+              table = Tables.BakerRegistry,
+              platform = "tezos",
+              network = "testnet",
+              separator = ','
+            )
+            .value
 
       rows should have size 1
 
@@ -247,8 +116,8 @@
 
     "fail to read the csv data if the network doesn't have a matching config file" in {
 
-      val rows: Option[List[Tables.RegisteredTokensRow]] =
-        sut.readTableRowsFromCsv(table = Tables.RegisteredTokens, network = "nonsense")
+        val rows: Option[List[Tables.RegisteredTokensRow]] =
+          sut.readTableRowsFromCsv(table = Tables.RegisteredTokens, platform = "whatever", network = "nonsense")
 
       rows shouldBe empty
 
@@ -259,13 +128,13 @@
       //will provide the HList representation of the row, to be passed as a type for the method
       val genericRow = Generic[Tables.RegisteredTokensRow]
 
-      val rows: List[Tables.RegisteredTokensRow] =
-        sut
-          .readRowsFromCsv[Tables.RegisteredTokensRow, genericRow.Repr](
-            csvSource = getClass.getResource("/registered_tokens/testnet.csv"),
-            separator = '|'
-          )
-          .value
+        val rows: List[Tables.RegisteredTokensRow] =
+          sut
+            .readRowsFromCsv[Tables.RegisteredTokensRow, genericRow.Repr](
+              csvSource = getClass.getResource("/tezos/registered_tokens/testnet.csv"),
+              separator = '|'
+            )
+            .value
 
       rows shouldBe empty
 
