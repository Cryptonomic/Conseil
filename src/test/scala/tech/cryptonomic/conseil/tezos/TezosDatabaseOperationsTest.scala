package tech.cryptonomic.conseil.tezos

import java.sql.Timestamp

import com.typesafe.scalalogging.LazyLogging
import org.scalamock.scalatest.MockFactory
import org.scalatest.concurrent.{IntegrationPatience, ScalaFutures}
import org.scalatest.{Matchers, OptionValues, WordSpec}
import slick.jdbc.PostgresProfile.api._
import tech.cryptonomic.conseil.generic.chain.DataTypes._
import tech.cryptonomic.conseil.tezos.FeeOperations.AverageFees
import tech.cryptonomic.conseil.tezos.Tables.{AccountsRow, BlocksRow, FeesRow}
import tech.cryptonomic.conseil.tezos.TezosTypes._
import tech.cryptonomic.conseil.util.RandomSeed

import scala.concurrent.duration._
import scala.language.postfixOps
import scala.util.Random

class TezosDatabaseOperationsTest
    extends WordSpec
    with MockFactory
    with TezosDataGeneration
    with InMemoryDatabase
    with Matchers
    with ScalaFutures
    with OptionValues
    with LazyLogging
    with IntegrationPatience {

  "The database api" should {

      //needed for most tezos-db operations
      import scala.concurrent.ExecutionContext.Implicits.global

      val sut = TezosDatabaseOperations
      val feesToConsider = 1000

      "write fees" in {
        implicit val randomSeed = RandomSeed(testReferenceTimestamp.getTime)

        val expectedCount = 5
        val generatedFees = generateFees(expectedCount, testReferenceTimestamp)

        val writeAndGetRows = for {
          written <- sut.writeFees(generatedFees)
          rows <- Tables.Fees.result
        } yield (written, rows)

        val (stored, dbFees) = dbHandler.run(writeAndGetRows.transactionally).futureValue

        stored.value shouldEqual expectedCount

        dbFees should have size expectedCount

        import org.scalatest.Inspectors._

        forAll(dbFees zip generatedFees) {
          case (row, fee) =>
            row.low shouldEqual fee.low
            row.medium shouldEqual fee.medium
            row.high shouldEqual fee.high
            row.timestamp shouldEqual fee.timestamp
            row.kind shouldEqual fee.kind
        }
      }

      "tell if there are any stored blocks" in {
        implicit val randomSeed = RandomSeed(testReferenceTimestamp.getTime)

        //generate data
        val blocks = generateBlockRows(toLevel = 5, testReferenceTimestamp)

        //check initial condition
        dbHandler.run(sut.doBlocksExist()).futureValue shouldBe false

        //store some blocks
        dbHandler.run(Tables.Blocks ++= blocks).futureValue shouldBe Some(blocks.size)

        //check final condition
        dbHandler.run(sut.doBlocksExist()).futureValue shouldBe true

      }

      "write blocks" in {
        implicit val randomSeed = RandomSeed(testReferenceTimestamp.getTime)

        val basicBlocks = generateBlocks(5, testReferenceDateTime)
        val generatedBlocks = basicBlocks.zipWithIndex map {
              case (block, idx) =>
                //need to use different seeds to generate unique hashes for groups
                val group = generateOperationGroup(block, generateOperations = true)(randomSeed + idx)
                block.copy(operationGroups = List(group))
            }

        whenReady(dbHandler.run(sut.writeBlocks(generatedBlocks))) { _ =>
          //read and check what's on db
          val dbBlocks = dbHandler.run(Tables.Blocks.result).futureValue

          dbBlocks should have size (generatedBlocks.size)

          import org.scalatest.Inspectors._

          forAll(dbBlocks zip generatedBlocks) {
            case (row, block) =>
              val metadata = discardGenesis.lift(block.data.metadata)

              row.level shouldEqual block.data.header.level
              row.proto shouldEqual block.data.header.proto
              row.predecessor shouldEqual block.data.header.predecessor.value
              row.timestamp shouldEqual Timestamp.from(block.data.header.timestamp.toInstant)
              row.validationPass shouldEqual block.data.header.validation_pass
              row.fitness shouldEqual block.data.header.fitness.mkString(",")
              row.context.value shouldEqual block.data.header.context
              row.signature shouldEqual block.data.header.signature
              row.protocol shouldEqual block.data.protocol
              row.chainId shouldEqual block.data.chain_id
              row.hash shouldEqual block.data.hash.value
              row.operationsHash shouldEqual block.data.header.operations_hash
              row.periodKind shouldEqual metadata.map(_.voting_period_kind.toString)
              row.currentExpectedQuorum shouldEqual block.votes.quorum
              row.activeProposal shouldEqual block.votes.active.map(_.id)
              row.baker shouldEqual metadata.map(_.baker.value)
              row.consumedGas shouldEqual metadata.map(_.consumed_gas).flatMap {
                case PositiveDecimal(value) => Some(value)
                case _ => None
              }
              row.priority.value shouldEqual block.data.header.priority.value
          }

          val dbBlocksAndGroups =
            dbHandler.run {
              val query = for {
                g <- Tables.OperationGroups
                b <- g.blocksFk
              } yield (b, g)
              query.result
            }.futureValue

          dbBlocksAndGroups should have size (generatedBlocks.size)

          forAll(dbBlocksAndGroups) {
            case (blockRow, groupRow) =>
              val blockForGroup = generatedBlocks.find(_.data.hash.value == blockRow.hash).value
              val group = blockForGroup.operationGroups.head
              groupRow.hash shouldEqual group.hash.value
              groupRow.blockId shouldEqual blockForGroup.data.hash.value
              groupRow.chainId shouldEqual group.chain_id.map(_.id)
              groupRow.branch shouldEqual group.branch.value
              groupRow.signature shouldEqual group.signature.map(_.value)
          }

          /* we read operations as mappings to a case class for ease of comparison vs.
           * having to check un-tagged field values from a HList
           */
          val dbOperations =
            dbHandler.run {
              val query = for {
                o <- Tables.Operations
                g <- o.operationGroupsFk
              } yield (g, o)
              query.result
            }.futureValue

          val generatedGroups = generatedBlocks.map(_.operationGroups.head)

          dbOperations should have size (generatedGroups.map(_.contents.size).sum)

        forAll(dbOperations) {
          case (groupRow, opRow) =>
            val operationBlock = generatedBlocks.find(_.operationGroups.head.hash.value == groupRow.hash).value
            val operationGroup = generatedGroups.find(_.hash.value == groupRow.hash).value
            //figure out common fields
            opRow.operationId should be > -1
            opRow.operationGroupHash shouldEqual operationGroup.hash.value
            opRow.blockHash shouldEqual operationBlock.data.hash.value
            opRow.timestamp shouldEqual Timestamp.from(operationBlock.data.header.timestamp.toInstant)
            //figure out the correct sub-type
            val operationMatch = opRow.kind match {
              case "endorsement" =>
                operationGroup.contents.find(_.isInstanceOf[Endorsement])
              case "seed_nonce_revelation" =>
                operationGroup.contents.find(_.isInstanceOf[SeedNonceRevelation])
              case "activate_account" =>
                operationGroup.contents.find(_.isInstanceOf[ActivateAccount])
              case "reveal" =>
                operationGroup.contents.find(_.isInstanceOf[Reveal])
              case "transaction" =>
                operationGroup.contents.find(_.isInstanceOf[Transaction])
              case "origination" =>
                operationGroup.contents.find(_.isInstanceOf[Origination])
              case "delegation" =>
                operationGroup.contents.find(_.isInstanceOf[Delegation])
              case "double_endorsement_evidence" =>
                operationGroup.contents.find(_ == DoubleEndorsementEvidence)
              case "double_baking_evidence" =>
                operationGroup.contents.find(_ == DoubleBakingEvidence)
              case "proposals" =>
                operationGroup.contents.find(_ == Proposals)
              case "ballot" =>
                operationGroup.contents.find(_.isInstanceOf[Ballot])
              case _ => None
            }

<<<<<<< HEAD
            operationMatch shouldBe 'defined

            val operation = operationMatch.value

            /* Convert both the generated operation to a tables row representation
             * Comparing those for correctness makes sense as long as we guarantee with testing elsewhere
             * that the conversion itself is correct
             */
            import DatabaseConversions._
            import tech.cryptonomic.conseil.util.Conversion.Syntax._
            //used as a constraint to read balance updates from operations
            import tech.cryptonomic.conseil.tezos.OperationBalances._
            import tech.cryptonomic.conseil.tezos.SymbolSourceLabels.Show._

            val generatedConversion = (operationBlock, operationGroup.hash, operation).convertTo[Tables.OperationsRow]
            //skip the id, to take into account that it's only generated on save
            generatedConversion shouldEqual opRow.copy(operationId = 0)

            /* check stored balance updates */
            //convert and set the real stored operation id
            val generatedUpdateRows =
            operation
              .convertToA[List, Tables.BalanceUpdatesRow]
              .map(_.copy(sourceId = Some(opRow.operationId), operationGroupHash = Some(opRow.operationGroupHash)))

            //reset the generated id for matching
            val dbUpdateRows = dbHandler
              .run(
                Tables.BalanceUpdates.filter(_.sourceId === opRow.operationId).result
              )
              .futureValue
              .map(_.copy(id = 0))

            dbUpdateRows should contain theSameElementsAs generatedUpdateRows

=======
              operationMatch shouldBe 'defined

              val operation = operationMatch.value

              /* Convert both the generated operation to a tables row representation
               * Comparing those for correctness makes sense as long as we guarantee with testing elsewhere
               * that the conversion itself is correct
               */
              import DatabaseConversions._
              import tech.cryptonomic.conseil.util.Conversion.Syntax._
              //used as a constraint to read balance updates from operations
              import tech.cryptonomic.conseil.tezos.OperationBalances._
              import tech.cryptonomic.conseil.tezos.SymbolSourceLabels.Show._

              val generatedConversion = (operationBlock, operationGroup.hash, operation).convertTo[Tables.OperationsRow]
              //skip the id, to take into account that it's only generated on save
              generatedConversion shouldEqual opRow.copy(operationId = 0)

              /* check stored balance updates */
              //convert and set the real stored operation id
              val generatedUpdateRows =
                operation
                  .convertToA[List, Tables.BalanceUpdatesRow]
                  .map(_.copy(sourceId = Some(opRow.operationId)))

              //reset the generated id for matching
              val dbUpdateRows = dbHandler
                .run(
                  Tables.BalanceUpdates.filter(_.sourceId === opRow.operationId).result
                )
                .futureValue
                .map(_.copy(id = 0))

              dbUpdateRows should contain theSameElementsAs generatedUpdateRows

          }
>>>>>>> 3c43ea42
        }

      }

      "write metadata balance updates along with the blocks" in {
        import TezosOptics.Blocks._

        implicit val randomSeed = RandomSeed(testReferenceTimestamp.getTime)

        val basicBlocks = generateBlocks(2, testReferenceDateTime)
        val generatedBlocks = basicBlocks.zipWithIndex.map {
          case (block, idx) =>
            val randomUpdates = generateBalanceUpdates(2)(randomSeed + idx)
            setBalances(randomUpdates)(block)
        }

        whenReady(dbHandler.run(sut.writeBlocks(generatedBlocks))) { _ =>
          val dbUpdatesRows = dbHandler.run(Tables.BalanceUpdates.result).futureValue

          dbUpdatesRows should have size 4 //2 updates x 2 blocks, not considering genesis which has no balances

          /* Convert both the generated blocks data to balance updates table row representation
           * Comparing those for correctness makes sense as long as we guarantee with testing elsewhere
           * that the conversion itself is correct
           */
          import DatabaseConversions._
          import tech.cryptonomic.conseil.util.Conversion.Syntax._
          //used as a constraint to read balance updates from block data
          import tech.cryptonomic.conseil.tezos.BlockBalances._
          import tech.cryptonomic.conseil.tezos.SymbolSourceLabels.Show._

          val generatedUpdateRows =
            generatedBlocks.flatMap(
              _.data.convertToA[List, Tables.BalanceUpdatesRow]
            )

          //reset the generated id for matching
          dbUpdatesRows.map(_.copy(id = 0)) should contain theSameElementsAs generatedUpdateRows
        }

      }

      "write accounts for a single block" in {
        implicit val randomSeed = RandomSeed(testReferenceTimestamp.getTime)

        val expectedCount = 3

        val block = generateBlockRows(1, testReferenceTimestamp).head
        val accountsInfo = generateAccounts(expectedCount, BlockHash(block.hash), block.level)

        val writeAndGetRows = for {
          _ <- Tables.Blocks += block
          written <- sut.writeAccounts(List(accountsInfo))
          rows <- Tables.Accounts.result
        } yield (written, rows)

        val (stored, dbAccounts) = dbHandler.run(writeAndGetRows.transactionally).futureValue

        stored shouldBe expectedCount

        dbAccounts should have size expectedCount

        import org.scalatest.Inspectors._

        forAll(dbAccounts zip accountsInfo.content) {
          case (row, (id, account)) =>
            row.accountId shouldEqual id.id
            row.blockId shouldEqual block.hash
            row.manager shouldEqual account.manager.value
            row.spendable shouldEqual account.spendable
            row.delegateSetable shouldEqual account.delegate.setable
            row.delegateValue shouldEqual account.delegate.value.map(_.value)
            row.counter shouldEqual account.counter
            row.script shouldEqual account.script.map(_.code.expression)
            row.storage shouldEqual account.script.map(_.storage.expression)
            row.balance shouldEqual account.balance
            row.blockLevel shouldEqual block.level
        }

      }

      "fail to write accounts if the reference block is not stored" in {
        implicit val randomSeed = RandomSeed(testReferenceTimestamp.getTime)

        val accountsInfo = generateAccounts(howMany = 1, blockHash = BlockHash("no-block-hash"), blockLevel = 1)

        val resultFuture = dbHandler.run(sut.writeAccounts(List(accountsInfo)))

        whenReady(resultFuture.failed) {
          _ shouldBe a[java.sql.SQLException]
        }
      }

      "update accounts if they exists already" in {
        implicit val randomSeed = RandomSeed(testReferenceTimestamp.getTime)

        //generate data
        val blocks @ (second :: first :: genesis :: Nil) =
          generateBlockRows(toLevel = 2, startAt = testReferenceTimestamp)
        val account = generateAccountRows(1, first).head

        val populate =
          DBIO.seq(
            Tables.Blocks ++= blocks,
            Tables.Accounts += account
          )

        dbHandler.run(populate).isReadyWithin(5 seconds) shouldBe true

        //prepare new accounts
        val accountChanges = 2
        val (hashUpdate, levelUpdate) = (second.hash, second.level)
        val accountsInfo = generateAccounts(accountChanges, BlockHash(hashUpdate), levelUpdate)

        //double-check for the identifier existence
        accountsInfo.content.keySet.map(_.id) should contain(account.accountId)

        //do the updates
        val writeUpdatedAndGetRows = for {
          written <- sut.writeAccounts(List(accountsInfo))
          rows <- Tables.Accounts.result
        } yield (written, rows)

        val (updates, dbAccounts) = dbHandler.run(writeUpdatedAndGetRows.transactionally).futureValue

        //number of db changes
        updates shouldBe accountChanges

        //total number of rows on db (1 update and 1 insert expected)
        dbAccounts should have size accountChanges

        import org.scalatest.Inspectors._

        //both rows on db should refer to updated data
        forAll(dbAccounts zip accountsInfo.content) {
          case (row, (id, account)) =>
            row.accountId shouldEqual id.id
            row.blockId shouldEqual hashUpdate
            row.manager shouldEqual account.manager.value
            row.spendable shouldEqual account.spendable
            row.delegateSetable shouldEqual account.delegate.setable
            row.delegateValue shouldEqual account.delegate.value.map(_.value)
            row.counter shouldEqual account.counter
            row.script shouldEqual account.script.map(_.code.expression)
            row.storage shouldEqual account.script.map(_.storage.expression)
            row.balance shouldEqual account.balance
            row.blockLevel shouldEqual levelUpdate
        }

      }

      "store checkpoint account ids with block reference" in {
        implicit val randomSeed = RandomSeed(testReferenceTimestamp.getTime)
        //custom hash generator with predictable seed
        val generateHash: Int => String = alphaNumericGenerator(new Random(randomSeed.seed))

        val maxLevel = 1
        val idPerBlock = 3
        val expectedCount = (maxLevel + 1) * idPerBlock

        //generate data
        val blocks = generateBlockRows(toLevel = maxLevel, testReferenceTimestamp)
        val ids =
          blocks.map(block => (BlockHash(block.hash), block.level, List.fill(idPerBlock)(AccountId(generateHash(5)))))

        //store and write
        val populateAndFetch = for {
          _ <- Tables.Blocks ++= blocks
          written <- sut.writeAccountsCheckpoint(ids)
          rows <- Tables.AccountsCheckpoint.result
        } yield (written, rows)

        val (stored, checkpointRows) = dbHandler.run(populateAndFetch).futureValue

        //number of changes
        stored.value shouldBe expectedCount
        checkpointRows should have size expectedCount

        import org.scalatest.Inspectors._

        val flattenedIdsData = ids.flatMap { case (hash, level, accounts) => accounts.map((hash, level, _)) }

        forAll(checkpointRows.zip(flattenedIdsData)) {
          case (row, (hash, level, accountId)) =>
            row.blockId shouldEqual hash.value
            row.blockLevel shouldBe level
            row.accountId shouldEqual accountId.id
        }

      }

      "clean the accounts checkpoints with no selection" in {
        implicit val randomSeed = RandomSeed(testReferenceTimestamp.getTime)

        //generate data
        val blocks = generateBlockRows(toLevel = 5, testReferenceTimestamp)

        //store required blocks for FK
        dbHandler.run(Tables.Blocks ++= blocks).futureValue shouldBe Some(blocks.size)

        val accountIds = Array("a0", "a1", "a2", "a3", "a4", "a5", "a6")
        val blockIds = blocks.map(_.hash)

        //create test data:
        val checkpointRows = Array(
          Tables.AccountsCheckpointRow(accountIds(1), blockIds(1), blockLevel = 1),
          Tables.AccountsCheckpointRow(accountIds(2), blockIds(1), blockLevel = 1),
          Tables.AccountsCheckpointRow(accountIds(3), blockIds(1), blockLevel = 1),
          Tables.AccountsCheckpointRow(accountIds(4), blockIds(2), blockLevel = 2),
          Tables.AccountsCheckpointRow(accountIds(5), blockIds(2), blockLevel = 2),
          Tables.AccountsCheckpointRow(accountIds(2), blockIds(3), blockLevel = 3),
          Tables.AccountsCheckpointRow(accountIds(3), blockIds(4), blockLevel = 4),
          Tables.AccountsCheckpointRow(accountIds(5), blockIds(4), blockLevel = 4),
          Tables.AccountsCheckpointRow(accountIds(6), blockIds(5), blockLevel = 5)
        )

        val populateAndTest = for {
          stored <- Tables.AccountsCheckpoint ++= checkpointRows
          cleaned <- sut.cleanAccountsCheckpoint()
          rows <- Tables.AccountsCheckpoint.result
        } yield (stored, cleaned, rows)

        val (initialCount, deletes, survivors) = dbHandler.run(populateAndTest.transactionally).futureValue
        initialCount.value shouldBe checkpointRows.size
        deletes shouldBe checkpointRows.size
        survivors shouldBe empty
      }

      "clean the accounts checkpoints with a partial id selection" in {
        implicit val randomSeed = RandomSeed(testReferenceTimestamp.getTime)

        //generate data
        val blocks = generateBlockRows(toLevel = 5, testReferenceTimestamp)

        //store required blocks for FK
        dbHandler.run(Tables.Blocks ++= blocks).futureValue shouldBe Some(blocks.size)

        val accountIds = Array("a0", "a1", "a2", "a3", "a4", "a5", "a6")
        val blockIds = blocks.map(_.hash)

        //create test data:
        val checkpointRows = Array(
          Tables.AccountsCheckpointRow(accountIds(1), blockIds(1), blockLevel = 1),
          Tables.AccountsCheckpointRow(accountIds(2), blockIds(1), blockLevel = 1),
          Tables.AccountsCheckpointRow(accountIds(3), blockIds(1), blockLevel = 1),
          Tables.AccountsCheckpointRow(accountIds(4), blockIds(2), blockLevel = 2),
          Tables.AccountsCheckpointRow(accountIds(5), blockIds(2), blockLevel = 2),
          Tables.AccountsCheckpointRow(accountIds(2), blockIds(3), blockLevel = 3),
          Tables.AccountsCheckpointRow(accountIds(3), blockIds(4), blockLevel = 4),
          Tables.AccountsCheckpointRow(accountIds(5), blockIds(4), blockLevel = 4),
          Tables.AccountsCheckpointRow(accountIds(6), blockIds(5), blockLevel = 5)
        )

        val inSelection = Set(accountIds(1), accountIds(2), accountIds(3), accountIds(4))

        val selection = inSelection.map(AccountId)

        val expected = checkpointRows.filterNot(row => inSelection(row.accountId))

        val populateAndTest = for {
          stored <- Tables.AccountsCheckpoint ++= checkpointRows
          cleaned <- sut.cleanAccountsCheckpoint(Some(selection))
          rows <- Tables.AccountsCheckpoint.result
        } yield (stored, cleaned, rows)

        val (initialCount, deletes, survivors) = dbHandler.run(populateAndTest.transactionally).futureValue
        initialCount.value shouldBe checkpointRows.size
        deletes shouldEqual checkpointRows.filter(row => inSelection(row.accountId)).size
        survivors should contain theSameElementsAs expected

      }

      "write delegates for a single block" in {
        implicit val randomSeed = RandomSeed(testReferenceTimestamp.getTime)

        val expectedCount = 3

        val block = generateBlockRows(1, testReferenceTimestamp).head
        val delegatedAccounts = generateAccountRows(howMany = expectedCount, block)
        val delegatesInfo =
          generateDelegates(delegatedHashes = delegatedAccounts.map(_.accountId), BlockHash(block.hash), block.level)

        val writeAndGetRows = for {
          _ <- Tables.Blocks += block
          _ <- Tables.Accounts ++= delegatedAccounts
          written <- sut.writeDelegatesAndCopyContracts(List(delegatesInfo))
          delegatesRows <- Tables.Delegates.result
          contractsRows <- Tables.DelegatedContracts.result
        } yield (written, delegatesRows, contractsRows)

        val (stored, dbDelegates, dbContracts) = dbHandler.run(writeAndGetRows.transactionally).futureValue

        stored shouldBe expectedCount

        dbDelegates should have size expectedCount
        dbContracts should have size expectedCount

        import org.scalatest.Inspectors._

        forAll(dbDelegates zip delegatesInfo.content) {
          case (row, (pkh, delegate)) =>
            row.pkh shouldEqual pkh.value
            row.balance shouldEqual (delegate.balance match {
              case PositiveDecimal(value) => Some(value)
              case _ => None
            })
            row.delegatedBalance shouldEqual (delegate.delegated_balance match {
              case PositiveDecimal(value) => Some(value)
              case _ => None
            })
            row.frozenBalance shouldEqual (delegate.frozen_balance match {
              case PositiveDecimal(value) => Some(value)
              case _ => None
            })
            row.stakingBalance shouldEqual (delegate.staking_balance match {
              case PositiveDecimal(value) => Some(value)
              case _ => None
            })
            row.gracePeriod shouldEqual delegate.grace_period
            row.deactivated shouldBe delegate.deactivated
            row.blockId shouldEqual block.hash
            row.blockLevel shouldEqual block.level
        }

        forAll(dbContracts zip delegatedAccounts) {
          case (contract, account) =>
            contract.accountId shouldEqual account.accountId
            contract.delegateValue shouldEqual account.delegateValue
        }

      }

      "fail to write delegates if the reference block is not stored" in {
        implicit val randomSeed = RandomSeed(testReferenceTimestamp.getTime)

        val block = generateBlockRows(1, testReferenceTimestamp).head
        val delegatedAccounts = generateAccountRows(howMany = 1, block)
        val delegatesInfo = generateDelegates(
          delegatedHashes = delegatedAccounts.map(_.accountId),
          blockHash = BlockHash("no-block-hash"),
          blockLevel = 1
        )

        val resultFuture = dbHandler.run(sut.writeDelegatesAndCopyContracts(List(delegatesInfo)))

        whenReady(resultFuture.failed) {
          _ shouldBe a[java.sql.SQLException]
        }
      }

      "update delegates if they exists already" in {
        implicit val randomSeed = RandomSeed(testReferenceTimestamp.getTime)

        //generate data
        val blocks @ (second :: first :: genesis :: Nil) =
          generateBlockRows(toLevel = 2, startAt = testReferenceTimestamp)
        val account = generateAccountRows(1, first).head
        val delegate = generateDelegateRows(1, first).head

        val populate =
          DBIO.seq(
            Tables.Blocks ++= blocks,
            Tables.Accounts += account,
            Tables.Delegates += delegate
          )

        dbHandler.run(populate).isReadyWithin(5 seconds) shouldBe true

        //prepare new delegates
        val changes = 2
        val (hashUpdate, levelUpdate) = (second.hash, second.level)
        val delegatedKeys =
          generateAccounts(howMany = changes, BlockHash(hashUpdate), levelUpdate).content.keySet.map(_.id)
        val delegatesInfo = generateDelegates(
          delegatedHashes = delegatedKeys.toList,
          blockHash = BlockHash(hashUpdate),
          blockLevel = levelUpdate
        )

        //rewrite one of the keys to make it update the previously stored delegate row
        val delegateMap = delegatesInfo.content
        val pkh = delegateMap.keySet.head
        val updatedMap = (delegateMap - pkh) + (PublicKeyHash(delegate.pkh) -> delegateMap(pkh))
        val updatedDelegates = delegatesInfo.copy(content = updatedMap)

        //do the updates
        val writeUpdatedAndGetRows = for {
          written <- sut.writeDelegatesAndCopyContracts(List(updatedDelegates))
          rows <- Tables.Delegates.result
        } yield (written, rows)

        val (updates, dbDelegates) = dbHandler.run(writeUpdatedAndGetRows.transactionally).futureValue

        //number of db changes
        updates shouldBe changes

        //total number of rows on db (1 update and 1 insert expected)
        dbDelegates should have size changes

        import org.scalatest.Inspectors._

        //both rows on db should refer to updated data
        forAll(dbDelegates zip updatedDelegates.content) {
          case (row, (pkh, delegate)) =>
            row.pkh shouldEqual pkh.value
            row.balance shouldEqual (delegate.balance match {
              case PositiveDecimal(value) => Some(value)
              case _ => None
            })
            row.delegatedBalance shouldEqual (delegate.delegated_balance match {
              case PositiveDecimal(value) => Some(value)
              case _ => None
            })
            row.frozenBalance shouldEqual (delegate.frozen_balance match {
              case PositiveDecimal(value) => Some(value)
              case _ => None
            })
            row.stakingBalance shouldEqual (delegate.staking_balance match {
              case PositiveDecimal(value) => Some(value)
              case _ => None
            })
            row.gracePeriod shouldEqual delegate.grace_period
            row.deactivated shouldBe delegate.deactivated
            row.blockId should (equal(first.hash) or equal(second.hash))
            row.blockLevel should (equal(first.level) or equal(second.level))
        }

      }

      "store checkpoint delegate key hashes with block reference" in {
        implicit val randomSeed = RandomSeed(testReferenceTimestamp.getTime)
        //custom hash generator with predictable seed
        val generateHash: Int => String = alphaNumericGenerator(new Random(randomSeed.seed))

        val maxLevel = 1
        val pkPerBlock = 3
        val expectedCount = (maxLevel + 1) * pkPerBlock

        //generate data
        val blocks = generateBlockRows(toLevel = maxLevel, testReferenceTimestamp)
        val keys = blocks.map(
          block => (BlockHash(block.hash), block.level, List.fill(pkPerBlock)(PublicKeyHash(generateHash(5))))
        )

        //store and write
        val populateAndFetch = for {
          _ <- Tables.Blocks ++= blocks
          written <- sut.writeDelegatesCheckpoint(keys)
          rows <- Tables.DelegatesCheckpoint.result
        } yield (written, rows)

        val (stored, checkpointRows) = dbHandler.run(populateAndFetch).futureValue

        //number of changes
        stored.value shouldBe expectedCount
        checkpointRows should have size expectedCount

        import org.scalatest.Inspectors._

        val flattenedKeysData = keys.flatMap { case (hash, level, keys) => keys.map((hash, level, _)) }

        forAll(checkpointRows.zip(flattenedKeysData)) {
          case (row, (hash, level, keyHash)) =>
            row.blockId shouldEqual hash.value
            row.blockLevel shouldBe level
            row.delegatePkh shouldEqual keyHash.value
        }

      }

      "clean the delegates checkpoints with no selection" in {
        implicit val randomSeed = RandomSeed(testReferenceTimestamp.getTime)

        //generate data
        val blocks = generateBlockRows(toLevel = 5, testReferenceTimestamp)

        //store required blocks for FK
        dbHandler.run(Tables.Blocks ++= blocks).futureValue shouldBe Some(blocks.size)

        val delegateKeyHashes = Array("pkh0", "pkh1", "pkh2", "pkh3", "pkh4", "pkh5", "pkh6")
        val blockIds = blocks.map(_.hash)

        //create test data:
        val checkpointRows = Array(
          Tables.DelegatesCheckpointRow(delegateKeyHashes(1), blockIds(1), blockLevel = 1),
          Tables.DelegatesCheckpointRow(delegateKeyHashes(2), blockIds(1), blockLevel = 1),
          Tables.DelegatesCheckpointRow(delegateKeyHashes(3), blockIds(1), blockLevel = 1),
          Tables.DelegatesCheckpointRow(delegateKeyHashes(4), blockIds(2), blockLevel = 2),
          Tables.DelegatesCheckpointRow(delegateKeyHashes(5), blockIds(2), blockLevel = 2),
          Tables.DelegatesCheckpointRow(delegateKeyHashes(2), blockIds(3), blockLevel = 3),
          Tables.DelegatesCheckpointRow(delegateKeyHashes(3), blockIds(4), blockLevel = 4),
          Tables.DelegatesCheckpointRow(delegateKeyHashes(5), blockIds(4), blockLevel = 4),
          Tables.DelegatesCheckpointRow(delegateKeyHashes(6), blockIds(5), blockLevel = 5)
        )

        val populateAndTest = for {
          stored <- Tables.DelegatesCheckpoint ++= checkpointRows
          cleaned <- sut.cleanDelegatesCheckpoint()
          rows <- Tables.DelegatesCheckpoint.result
        } yield (stored, cleaned, rows)

        val (initialCount, deletes, survivors) = dbHandler.run(populateAndTest.transactionally).futureValue
        initialCount.value shouldBe checkpointRows.size
        deletes shouldBe checkpointRows.size
        survivors shouldBe empty
      }

      "clean the delegates checkpoints with a partial key hash selection" in {
        implicit val randomSeed = RandomSeed(testReferenceTimestamp.getTime)

        //generate data
        val blocks = generateBlockRows(toLevel = 5, testReferenceTimestamp)

        //store required blocks for FK
        dbHandler.run(Tables.Blocks ++= blocks).futureValue shouldBe Some(blocks.size)

        val delegateKeyHashes = Array("pkh0", "pkh1", "pkh2", "pkh3", "pkh4", "pkh5", "pkh6")
        val blockIds = blocks.map(_.hash)

        //create test data:
        val checkpointRows = Array(
          Tables.DelegatesCheckpointRow(delegateKeyHashes(1), blockIds(1), blockLevel = 1),
          Tables.DelegatesCheckpointRow(delegateKeyHashes(2), blockIds(1), blockLevel = 1),
          Tables.DelegatesCheckpointRow(delegateKeyHashes(3), blockIds(1), blockLevel = 1),
          Tables.DelegatesCheckpointRow(delegateKeyHashes(4), blockIds(2), blockLevel = 2),
          Tables.DelegatesCheckpointRow(delegateKeyHashes(5), blockIds(2), blockLevel = 2),
          Tables.DelegatesCheckpointRow(delegateKeyHashes(2), blockIds(3), blockLevel = 3),
          Tables.DelegatesCheckpointRow(delegateKeyHashes(3), blockIds(4), blockLevel = 4),
          Tables.DelegatesCheckpointRow(delegateKeyHashes(5), blockIds(4), blockLevel = 4),
          Tables.DelegatesCheckpointRow(delegateKeyHashes(6), blockIds(5), blockLevel = 5)
        )

        val inSelection = Set(delegateKeyHashes(1), delegateKeyHashes(2), delegateKeyHashes(3), delegateKeyHashes(4))

        val selection = inSelection.map(PublicKeyHash)

        val expected = checkpointRows.filterNot(row => inSelection(row.delegatePkh))

        val populateAndTest = for {
          stored <- Tables.DelegatesCheckpoint ++= checkpointRows
          cleaned <- sut.cleanDelegatesCheckpoint(Some(selection))
          rows <- Tables.DelegatesCheckpoint.result
        } yield (stored, cleaned, rows)

        val (initialCount, deletes, survivors) = dbHandler.run(populateAndTest.transactionally).futureValue
        initialCount.value shouldBe checkpointRows.size
        deletes shouldEqual checkpointRows.filter(row => inSelection(row.delegatePkh)).size
        survivors should contain theSameElementsAs expected

      }

      "read latest account ids from checkpoint" in {
        implicit val randomSeed = RandomSeed(testReferenceTimestamp.getTime)

        //generate data
        val blocks = generateBlockRows(toLevel = 5, testReferenceTimestamp)

        //store required blocks for FK
        dbHandler.run(Tables.Blocks ++= blocks).futureValue shouldBe Some(blocks.size)
        val accountIds = Array("a0", "a1", "a2", "a3", "a4", "a5", "a6")
        val blockIds = blocks.map(_.hash)

        //create test data:
        val checkpointRows = Array(
          Tables.AccountsCheckpointRow(accountIds(1), blockIds(1), blockLevel = 1),
          Tables.AccountsCheckpointRow(accountIds(2), blockIds(1), blockLevel = 1),
          Tables.AccountsCheckpointRow(accountIds(3), blockIds(1), blockLevel = 1),
          Tables.AccountsCheckpointRow(accountIds(4), blockIds(2), blockLevel = 2),
          Tables.AccountsCheckpointRow(accountIds(5), blockIds(2), blockLevel = 2),
          Tables.AccountsCheckpointRow(accountIds(2), blockIds(3), blockLevel = 3),
          Tables.AccountsCheckpointRow(accountIds(3), blockIds(4), blockLevel = 4),
          Tables.AccountsCheckpointRow(accountIds(5), blockIds(4), blockLevel = 4),
          Tables.AccountsCheckpointRow(accountIds(6), blockIds(5), blockLevel = 5)
        )

        def entry(accountAtIndex: Int, atLevel: Int) =
          AccountId(accountIds(accountAtIndex)) -> (BlockHash(blockIds(atLevel)), atLevel)

        //expecting only the following to remain
        val expected =
          Map(
            entry(accountAtIndex = 1, atLevel = 1),
            entry(accountAtIndex = 2, atLevel = 3),
            entry(accountAtIndex = 3, atLevel = 4),
            entry(accountAtIndex = 4, atLevel = 2),
            entry(accountAtIndex = 5, atLevel = 4),
            entry(accountAtIndex = 6, atLevel = 5)
          )

        val populateAndFetch = for {
          stored <- Tables.AccountsCheckpoint ++= checkpointRows
          rows <- sut.getLatestAccountsFromCheckpoint
        } yield (stored, rows)

        val (initialCount, latest) = dbHandler.run(populateAndFetch.transactionally).futureValue
        initialCount.value shouldBe checkpointRows.size

        latest.toSeq should contain theSameElementsAs expected.toSeq

      }

      "read latest delegate key hashes from checkpoint" in {
        implicit val randomSeed = RandomSeed(testReferenceTimestamp.getTime)

        //generate data
        val blocks = generateBlockRows(toLevel = 5, testReferenceTimestamp)

        //store required blocks for FK
        dbHandler.run(Tables.Blocks ++= blocks).futureValue shouldBe Some(blocks.size)
        val delegateKeyHashes = Array("pkh0", "pkh1", "pkh2", "pkh3", "pkh4", "pkh5", "pkh6")
        val blockIds = blocks.map(_.hash)

        //create test data:
        val checkpointRows = Array(
          Tables.DelegatesCheckpointRow(delegateKeyHashes(1), blockIds(1), blockLevel = 1),
          Tables.DelegatesCheckpointRow(delegateKeyHashes(2), blockIds(1), blockLevel = 1),
          Tables.DelegatesCheckpointRow(delegateKeyHashes(3), blockIds(1), blockLevel = 1),
          Tables.DelegatesCheckpointRow(delegateKeyHashes(4), blockIds(2), blockLevel = 2),
          Tables.DelegatesCheckpointRow(delegateKeyHashes(5), blockIds(2), blockLevel = 2),
          Tables.DelegatesCheckpointRow(delegateKeyHashes(2), blockIds(3), blockLevel = 3),
          Tables.DelegatesCheckpointRow(delegateKeyHashes(3), blockIds(4), blockLevel = 4),
          Tables.DelegatesCheckpointRow(delegateKeyHashes(5), blockIds(4), blockLevel = 4),
          Tables.DelegatesCheckpointRow(delegateKeyHashes(6), blockIds(5), blockLevel = 5)
        )

        def entry(delegateAtIndex: Int, atLevel: Int) =
          PublicKeyHash(delegateKeyHashes(delegateAtIndex)) -> (BlockHash(blockIds(atLevel)), atLevel)

        //expecting only the following to remain
        val expected =
          Map(
            entry(delegateAtIndex = 1, atLevel = 1),
            entry(delegateAtIndex = 2, atLevel = 3),
            entry(delegateAtIndex = 3, atLevel = 4),
            entry(delegateAtIndex = 4, atLevel = 2),
            entry(delegateAtIndex = 5, atLevel = 4),
            entry(delegateAtIndex = 6, atLevel = 5)
          )

        val populateAndFetch = for {
          stored <- Tables.DelegatesCheckpoint ++= checkpointRows
          rows <- sut.getLatestDelegatesFromCheckpoint
        } yield (stored, rows)

        val (initialCount, latest) = dbHandler.run(populateAndFetch.transactionally).futureValue
        initialCount.value shouldBe checkpointRows.size

        latest.toSeq should contain theSameElementsAs expected.toSeq

      }

      "fetch nothing if looking up a non-existent operation group by hash" in {
        dbHandler.run(sut.operationsForGroup("no-group-here")).futureValue shouldBe None
      }

      "fetch existing operations with their group on a existing hash" in {
        implicit val randomSeed = RandomSeed(testReferenceTimestamp.getTime)

        val block = generateBlockRows(1, testReferenceTimestamp).head
        val group = generateOperationGroupRows(block).head
        val ops = generateOperationsForGroup(block, group)

        val populateAndFetch = for {
          _ <- Tables.Blocks += block
          _ <- Tables.OperationGroups += group
          ids <- Tables.Operations returning Tables.Operations.map(_.operationId) ++= ops
          result <- sut.operationsForGroup(group.hash)
        } yield (result, ids)

        val (Some((groupRow, operationRows)), operationIds) = dbHandler.run(populateAndFetch).futureValue

        groupRow.hash shouldEqual group.hash
        operationRows should have size ops.size
        operationRows.map(_.operationId).toList should contain theSameElementsAs operationIds

      }

      "compute correct average fees from stored operations" in {
        //generate data
        implicit val randomSeed = RandomSeed(testReferenceTimestamp.getTime)
        val block = generateBlockRows(1, testReferenceTimestamp).head
        val group = generateOperationGroupRows(block).head

        // mu = 152.59625
        // std-dev = 331.4
        // the sample std-dev should be 354.3, using correction formula
        val fees = Seq(
          Some(BigDecimal(35.23)),
          Some(BigDecimal(12.01)),
          Some(BigDecimal(2.22)),
          Some(BigDecimal(150.01)),
          None,
          Some(BigDecimal(1020.30)),
          Some(BigDecimal(1.00)),
          None
        )
        val ops = wrapFeesWithOperations(fees, block, group)

        val populate = for {
          _ <- Tables.Blocks += block
          _ <- Tables.OperationGroups += group
          ids <- Tables.Operations returning Tables.Operations.map(_.operationId) ++= ops
        } yield ids

        dbHandler.run(populate).futureValue should have size (fees.size)

        //expectations
        val (mu, sigma) = (153, 332)
        val latest = new Timestamp(ops.map(_.timestamp.getTime).max)

        val expected = AverageFees(
          low = 0,
          medium = mu,
          high = mu + sigma,
          timestamp = latest,
          kind = ops.head.kind
        )

        //check
        val feesCalculation = sut.calculateAverageFees(ops.head.kind, feesToConsider)

        dbHandler.run(feesCalculation).futureValue.value shouldEqual expected

      }

      "return None when computing average fees for a kind with no data" in {
        //generate data
        implicit val randomSeed = RandomSeed(testReferenceTimestamp.getTime)
        val block = generateBlockRows(1, testReferenceTimestamp).head
        val group = generateOperationGroupRows(block).head

        val fees = Seq.fill(3)(Some(BigDecimal(1)))
        val ops = wrapFeesWithOperations(fees, block, group)

        val populate = for {
          _ <- Tables.Blocks += block
          _ <- Tables.OperationGroups += group
          ids <- Tables.Operations returning Tables.Operations.map(_.operationId) ++= ops
        } yield ids

        dbHandler.run(populate).futureValue should have size (fees.size)

        //check
        val feesCalculation = sut.calculateAverageFees("undefined", feesToConsider)

        dbHandler.run(feesCalculation).futureValue shouldBe None

      }

      "compute average fees only using the selected operation kinds" in {
        //generate data
        implicit val randomSeed = RandomSeed(testReferenceTimestamp.getTime)
        val block = generateBlockRows(1, testReferenceTimestamp).head
        val group = generateOperationGroupRows(block).head

        val (selectedFee, ignoredFee) = (Some(BigDecimal(1)), Some(BigDecimal(1000)))

        val fees = Seq(selectedFee, selectedFee, ignoredFee, ignoredFee)

        //change kind for fees we want to ignore
        val ops = wrapFeesWithOperations(fees, block, group).map {
          case op if op.fee == ignoredFee => op.copy(kind = op.kind + "ignore")
          case op => op
        }

        val selection = ops.filter(_.fee == selectedFee)

        val populate = for {
          _ <- Tables.Blocks += block
          _ <- Tables.OperationGroups += group
          ids <- Tables.Operations returning Tables.Operations.map(_.operationId) ++= ops
        } yield ids

        dbHandler.run(populate).futureValue should have size (fees.size)

        //expectations
        val mu = 1
        val latest = new Timestamp(selection.map(_.timestamp.getTime).max)

        val expected = AverageFees(
          low = mu,
          medium = mu,
          high = mu,
          timestamp = latest,
          kind = ops.head.kind
        )
        //check
        val feesCalculation = sut.calculateAverageFees(selection.head.kind, feesToConsider)

        dbHandler.run(feesCalculation).futureValue.value shouldEqual expected

      }

      "write voting proposal" in {
        import DatabaseConversions._
        import tech.cryptonomic.conseil.util.Conversion.Syntax._

        //generate data
        implicit val randomSeed = RandomSeed(testReferenceTimestamp.getTime)

        val block = generateSingleBlock(atLevel = 1, atTime = testReferenceDateTime)
        val proposals = Voting.generateProposals(howMany = 3, forBlock = block)

        //write
        val writeAndGetRows = for {
          _ <- Tables.Blocks += block.convertTo[Tables.BlocksRow]
          written <- sut.writeVotingProposals(proposals)
          rows <- Tables.Proposals.result
        } yield (written, rows)

        val (stored, dbProposals) = dbHandler.run(writeAndGetRows.transactionally).futureValue

        //expectations
        val expectedWrites = proposals.map(_.protocols.size).sum
        stored.value shouldEqual expectedWrites
        dbProposals should have size expectedWrites

        import org.scalatest.Inspectors._

        val allProtocols = proposals.flatMap(_.protocols).toMap

        forAll(dbProposals) { proposalRow =>
          val rowProtocol = ProtocolId(proposalRow.protocolHash)
          allProtocols.keySet should contain(rowProtocol)
          allProtocols(rowProtocol) shouldBe proposalRow.supporters.value
          proposalRow.blockId shouldBe block.data.hash.value
          proposalRow.blockLevel shouldBe block.data.header.level
        }

      }

      "write voting bakers rolls" in {
        import DatabaseConversions._
        import tech.cryptonomic.conseil.util.Conversion.Syntax._

        //generate data
        implicit val randomSeed = RandomSeed(testReferenceTimestamp.getTime)

        val block = generateSingleBlock(atLevel = 1, atTime = testReferenceDateTime)
        val rolls = Voting.generateBakersRolls(howMany = 3)

        //write
        val writeAndGetRows = for {
          _ <- Tables.Blocks += block.convertTo[Tables.BlocksRow]
          written <- sut.writeVotingRolls(rolls, block)
          rows <- Tables.Rolls.result
        } yield (written, rows)

        val (stored, dbRolls) = dbHandler.run(writeAndGetRows.transactionally).futureValue

        //expectations
        stored.value shouldEqual rolls.size
        dbRolls should have size rolls.size

        import org.scalatest.Inspectors._

        forAll(dbRolls) { rollsRow =>
          val generated = rolls.find(_.pkh.value == rollsRow.pkh).value
          rollsRow.rolls shouldEqual generated.rolls
          rollsRow.blockId shouldBe block.data.hash.value
          rollsRow.blockLevel shouldBe block.data.header.level
        }

      }

      "write voting ballots" in {
        import DatabaseConversions._
        import tech.cryptonomic.conseil.util.Conversion.Syntax._

        //generate data
        implicit val randomSeed = RandomSeed(testReferenceTimestamp.getTime)

        val block = generateSingleBlock(atLevel = 1, atTime = testReferenceDateTime)
        val ballots = Voting.generateBallots(howMany = 3)

        //write
        val writeAndGetRows = for {
          _ <- Tables.Blocks += block.convertTo[Tables.BlocksRow]
          written <- sut.writeVotingBallots(ballots, block)
          rows <- Tables.Ballots.result
        } yield (written, rows)

        val (stored, dbBallots) = dbHandler.run(writeAndGetRows.transactionally).futureValue

        //expectations
        stored.value shouldEqual ballots.size
        dbBallots should have size ballots.size

        import org.scalatest.Inspectors._

        forAll(dbBallots) { ballotRow =>
          val generated = ballots.find(_.pkh.value == ballotRow.pkh).value
          ballotRow.ballot shouldEqual generated.ballot.value
          ballotRow.blockId shouldBe block.data.hash.value
          ballotRow.blockLevel shouldBe block.data.header.level
        }

      }

      "return the default when fetching the latest block level and there's no block stored" in {
        val expected = -1
        val maxLevel = dbHandler
          .run(
            sut.fetchMaxBlockLevel
          )
          .futureValue

        maxLevel should equal(expected)
      }

      "fetch the latest block level when blocks are available" in {
        implicit val randomSeed = RandomSeed(testReferenceTimestamp.getTime)

        val expected = 5
        val populateAndFetch = for {
          _ <- Tables.Blocks ++= generateBlockRows(expected, testReferenceTimestamp)
          result <- sut.fetchMaxBlockLevel
        } yield result

        val maxLevel = dbHandler.run(populateAndFetch.transactionally).futureValue

        maxLevel should equal(expected)
      }

      "correctly verify when a block exists" in {
        implicit val randomSeed = RandomSeed(testReferenceTimestamp.getTime)

        val blocks = generateBlockRows(1, testReferenceTimestamp)
        val opGroups = generateOperationGroupRows(blocks: _*)
        val testHash = BlockHash(blocks.last.hash)

        val populateAndTest = for {
          _ <- Tables.Blocks ++= blocks
          _ <- Tables.OperationGroups ++= opGroups
          existing <- sut.blockExists(testHash)
          nonExisting <- sut.blockExists(BlockHash("bogus-hash"))
        } yield (existing, nonExisting)

        val (hit, miss) = dbHandler.run(populateAndTest.transactionally).futureValue

        hit shouldBe true
        miss shouldBe false

      }

      "say a block doesn't exist if it has no associated operation group" in {
        implicit val randomSeed = RandomSeed(testReferenceTimestamp.getTime)

        val blocks = generateBlockRows(1, testReferenceTimestamp)
        val testHash = BlockHash(blocks.last.hash)

        val populateAndTest = for {
          _ <- Tables.Blocks ++= blocks
          found <- sut.blockExists(testHash)
        } yield found

        val exists = dbHandler.run(populateAndTest.transactionally).futureValue
        exists shouldBe false

      }

      val blocksTmp = List(
        BlocksRow(
          0,
          1,
          "genesis",
          new Timestamp(0),
          0,
          "fitness",
          Some("context0"),
          Some("sigqs6AXPny9K"),
          "protocol",
          Some("YLBMy"),
          "R0NpYZuUeF",
          None
        ),
        BlocksRow(
          1,
          1,
          "R0NpYZuUeF",
          new Timestamp(1),
          0,
          "fitness",
          Some("context1"),
          Some("sigTZ2IB879wD"),
          "protocol",
          Some("YLBMy"),
          "aQeGrbXCmG",
          None
        )
      )

      "get all values from the table with nulls as nones" in {

        val columns = List()
        val populateAndTest = for {
          _ <- Tables.Blocks ++= blocksTmp
          found <- sut.selectWithPredicates(
            Tables.Blocks.baseTableRow.tableName,
            columns,
            List.empty,
            List.empty,
            List.empty,
            OutputType.json,
            3
          )
        } yield found

        val result = dbHandler.run(populateAndTest.transactionally).futureValue
        result should contain theSameElementsAs List(
          Map(
            "operations_hash" -> None,
            "timestamp" -> Some(new Timestamp(0)),
            "context" -> Some("context0"),
            "proto" -> Some(1),
            "signature" -> Some("sigqs6AXPny9K"),
            "hash" -> Some("R0NpYZuUeF"),
            "fitness" -> Some("fitness"),
            "validation_pass" -> Some(0),
            "protocol" -> Some("protocol"),
            "predecessor" -> Some("genesis"),
            "chain_id" -> Some("YLBMy"),
            "level" -> Some(0),
            "period_kind" -> None,
            "current_expected_quorum" -> None,
            "active_proposal" -> None,
            "baker" -> None,
            "nonce_hash" -> None,
            "consumed_gas" -> None,
            "meta_level" -> None,
            "meta_level_position" -> None,
            "meta_cycle" -> None,
            "meta_cycle_position" -> None,
            "meta_voting_period" -> None,
            "meta_voting_period_position" -> None,
            "expected_commitment" -> None,
            "priority" -> None
          ),
          Map(
            "operations_hash" -> None,
            "timestamp" -> Some(new Timestamp(1)),
            "context" -> Some("context1"),
            "proto" -> Some(1),
            "signature" -> Some("sigTZ2IB879wD"),
            "hash" -> Some("aQeGrbXCmG"),
            "fitness" -> Some("fitness"),
            "validation_pass" -> Some(0),
            "protocol" -> Some("protocol"),
            "predecessor" -> Some("R0NpYZuUeF"),
            "chain_id" -> Some("YLBMy"),
            "level" -> Some(1),
            "period_kind" -> None,
            "current_expected_quorum" -> None,
            "active_proposal" -> None,
            "baker" -> None,
            "nonce_hash" -> None,
            "consumed_gas" -> None,
            "meta_level" -> None,
            "meta_level_position" -> None,
            "meta_cycle" -> None,
            "meta_cycle_position" -> None,
            "meta_voting_period" -> None,
            "meta_voting_period_position" -> None,
            "expected_commitment" -> None,
            "priority" -> None
          )
        )
      }

      "get values where context is null" in {
        val blocksTmp = List(
          BlocksRow(
            0,
            1,
            "genesis",
            new Timestamp(0),
            0,
            "fitness",
            None,
            Some("sigqs6AXPny9K"),
            "protocol",
            Some("YLBMy"),
            "R0NpYZuUeF",
            None
          ),
          BlocksRow(
            1,
            1,
            "R0NpYZuUeF",
            new Timestamp(1),
            0,
            "fitness",
            Some("context1"),
            Some("sigTZ2IB879wD"),
            "protocol",
            Some("YLBMy"),
            "aQeGrbXCmG",
            None
          )
        )
        val columns = List(
          SimpleField("level"),
          SimpleField("proto"),
          SimpleField("context"),
          SimpleField("hash"),
          SimpleField("operations_hash")
        )
        val predicates = List(
          Predicate(
            field = "context",
            operation = OperationType.isnull,
            set = List.empty,
            inverse = false
          )
        )

        val populateAndTest = for {
          _ <- Tables.Blocks ++= blocksTmp
          found <- sut.selectWithPredicates(
            Tables.Blocks.baseTableRow.tableName,
            columns,
            predicates,
            List.empty,
            List.empty,
            OutputType.json,
            3
          )
        } yield found

        val result = dbHandler.run(populateAndTest.transactionally).futureValue
        result shouldBe List(
          Map(
            "level" -> Some(0),
            "proto" -> Some(1),
            "context" -> None,
            "hash" -> Some("R0NpYZuUeF"),
            "operations_hash" -> None
          )
        )
      }

      "get values where context is NOT null" in {
        val blocksTmp = List(
          BlocksRow(
            0,
            1,
            "genesis",
            new Timestamp(0),
            0,
            "fitness",
            None,
            Some("sigqs6AXPny9K"),
            "protocol",
            Some("YLBMy"),
            "R0NpYZuUeF",
            None
          ),
          BlocksRow(
            1,
            1,
            "R0NpYZuUeF",
            new Timestamp(1),
            0,
            "fitness",
            Some("context1"),
            Some("sigTZ2IB879wD"),
            "protocol",
            Some("YLBMy"),
            "aQeGrbXCmG",
            None
          )
        )
        val columns = List(
          SimpleField("level"),
          SimpleField("proto"),
          SimpleField("context"),
          SimpleField("hash"),
          SimpleField("operations_hash")
        )
        val predicates = List(
          Predicate(
            field = "context",
            operation = OperationType.isnull,
            set = List.empty,
            inverse = true
          )
        )

        val populateAndTest = for {
          _ <- Tables.Blocks ++= blocksTmp
          found <- sut.selectWithPredicates(
            Tables.Blocks.baseTableRow.tableName,
            columns,
            predicates,
            List.empty,
            List.empty,
            OutputType.json,
            3
          )
        } yield found

        val result = dbHandler.run(populateAndTest.transactionally).futureValue
        result shouldBe List(
          Map(
            "level" -> Some(1),
            "proto" -> Some(1),
            "context" -> Some("context1"),
            "hash" -> Some("aQeGrbXCmG"),
            "operations_hash" -> None
          )
        )
      }

      "get null values from the table as none" in {

        val columns = List(
          SimpleField("level"),
          SimpleField("proto"),
          SimpleField("protocol"),
          SimpleField("hash"),
          SimpleField("operations_hash")
        )

        val populateAndTest = for {
          _ <- Tables.Blocks ++= blocksTmp
          found <- sut.selectWithPredicates(
            Tables.Blocks.baseTableRow.tableName,
            columns,
            List.empty,
            List.empty,
            List.empty,
            OutputType.json,
            3
          )
        } yield found

        val result = dbHandler.run(populateAndTest.transactionally).futureValue
        result should contain theSameElementsAs List(
          Map(
            "level" -> Some(0),
            "proto" -> Some(1),
            "protocol" -> Some("protocol"),
            "hash" -> Some("R0NpYZuUeF"),
            "operations_hash" -> None
          ),
          Map(
            "level" -> Some(1),
            "proto" -> Some(1),
            "protocol" -> Some("protocol"),
            "hash" -> Some("aQeGrbXCmG"),
            "operations_hash" -> None
          )
        )
      }

      "get map from a block table" in {

        val columns = List(SimpleField("level"), SimpleField("proto"), SimpleField("protocol"), SimpleField("hash"))

        val populateAndTest = for {
          _ <- Tables.Blocks ++= blocksTmp
          found <- sut.selectWithPredicates(
            Tables.Blocks.baseTableRow.tableName,
            columns,
            List.empty,
            List.empty,
            List.empty,
            OutputType.json,
            3
          )
        } yield found

        val result = dbHandler.run(populateAndTest.transactionally).futureValue
        result shouldBe List(
          Map("level" -> Some(0), "proto" -> Some(1), "protocol" -> Some("protocol"), "hash" -> Some("R0NpYZuUeF")),
          Map("level" -> Some(1), "proto" -> Some(1), "protocol" -> Some("protocol"), "hash" -> Some("aQeGrbXCmG"))
        )
      }

      "get map from a block table with predicate" in {
        val columns = List(SimpleField("level"), SimpleField("proto"), SimpleField("protocol"), SimpleField("hash"))
        val predicates = List(
          Predicate(
            field = "hash",
            operation = OperationType.in,
            set = List("R0NpYZuUeF"),
            inverse = false
          )
        )

        val populateAndTest = for {
          _ <- Tables.Blocks ++= blocksTmp
          found <- sut.selectWithPredicates(
            Tables.Blocks.baseTableRow.tableName,
            columns,
            predicates,
            List.empty,
            List.empty,
            OutputType.json,
            3
          )
        } yield found

        val result = dbHandler.run(populateAndTest.transactionally).futureValue
        result shouldBe List(
          Map("level" -> Some(0), "proto" -> Some(1), "protocol" -> Some("protocol"), "hash" -> Some("R0NpYZuUeF"))
        )
      }

      "get map from a block table with inverse predicate" in {
        val columns = List(SimpleField("level"), SimpleField("proto"), SimpleField("protocol"), SimpleField("hash"))
        val predicates = List(
          Predicate(
            field = "hash",
            operation = OperationType.in,
            set = List("R0NpYZuUeF"),
            inverse = true
          )
        )

        val populateAndTest = for {
          _ <- Tables.Blocks ++= blocksTmp
          found <- sut.selectWithPredicates(
            Tables.Blocks.baseTableRow.tableName,
            columns,
            predicates,
            List.empty,
            List.empty,
            OutputType.json,
            3
          )
        } yield found

        val result = dbHandler.run(populateAndTest.transactionally).futureValue
        result shouldBe List(
          Map("level" -> Some(1), "proto" -> Some(1), "protocol" -> Some("protocol"), "hash" -> Some("aQeGrbXCmG"))
        )
      }

      "get map from a block table with multiple predicates" in {
        val columns = List(SimpleField("level"), SimpleField("proto"), SimpleField("protocol"), SimpleField("hash"))
        val predicates = List(
          Predicate(
            field = "hash",
            operation = OperationType.in,
            set = List("R0NpYZuUeF"),
            inverse = true
          ),
          Predicate(
            field = "hash",
            operation = OperationType.in,
            set = List("aQeGrbXCmG"),
            inverse = false
          )
        )

        val populateAndTest = for {
          _ <- Tables.Blocks ++= blocksTmp
          found <- sut.selectWithPredicates(
            Tables.Blocks.baseTableRow.tableName,
            columns,
            predicates,
            List.empty,
            List.empty,
            OutputType.json,
            3
          )
        } yield found

        val result = dbHandler.run(populateAndTest.transactionally).futureValue
        result shouldBe List(
          Map("level" -> Some(1), "proto" -> Some(1), "protocol" -> Some("protocol"), "hash" -> Some("aQeGrbXCmG"))
        )
      }

      "get empty map from empty table" in {
        val columns = List(SimpleField("level"), SimpleField("proto"), SimpleField("protocol"), SimpleField("hash"))
        val predicates = List.empty

        val populateAndTest = for {
          found <- sut.selectWithPredicates(
            Tables.Blocks.baseTableRow.tableName,
            columns,
            predicates,
            List.empty,
            List.empty,
            OutputType.json,
            3
          )
        } yield found

        val result = dbHandler.run(populateAndTest.transactionally).futureValue
        result shouldBe 'empty
      }

      "get map from a block table with eq predicate" in {
        val columns = List(SimpleField("level"), SimpleField("proto"), SimpleField("protocol"), SimpleField("hash"))
        val predicates = List(
          Predicate(
            field = "hash",
            operation = OperationType.eq,
            set = List("aQeGrbXCmG"),
            inverse = false
          )
        )

        val populateAndTest = for {
          _ <- Tables.Blocks ++= blocksTmp
          found <- sut.selectWithPredicates(
            Tables.Blocks.baseTableRow.tableName,
            columns,
            predicates,
            List.empty,
            List.empty,
            OutputType.json,
            3
          )
        } yield found

        val result = dbHandler.run(populateAndTest.transactionally).futureValue
        result shouldBe List(
          Map("level" -> Some(1), "proto" -> Some(1), "protocol" -> Some("protocol"), "hash" -> Some("aQeGrbXCmG"))
        )
      }

      "get map from a block table with eq predicate on numeric type" in {
        val columns = List(SimpleField("level"), SimpleField("proto"), SimpleField("protocol"), SimpleField("hash"))
        val predicates = List(
          Predicate(
            field = "level",
            operation = OperationType.eq,
            set = List(1),
            inverse = false
          )
        )

        val populateAndTest = for {
          _ <- Tables.Blocks ++= blocksTmp
          found <- sut.selectWithPredicates(
            Tables.Blocks.baseTableRow.tableName,
            columns,
            predicates,
            List.empty,
            List.empty,
            OutputType.json,
            3
          )
        } yield found

        val result = dbHandler.run(populateAndTest.transactionally).futureValue
        result shouldBe List(
          Map("level" -> Some(1), "proto" -> Some(1), "protocol" -> Some("protocol"), "hash" -> Some("aQeGrbXCmG"))
        )
      }

      "get map from a block table with like predicate when starts with pattern" in {
        val columns = List(SimpleField("level"), SimpleField("proto"), SimpleField("protocol"), SimpleField("hash"))
        val predicates = List(
          Predicate(
            field = "hash",
            operation = OperationType.like,
            set = List("aQeGr"),
            inverse = false
          )
        )

        val populateAndTest = for {
          _ <- Tables.Blocks ++= blocksTmp
          found <- sut.selectWithPredicates(
            Tables.Blocks.baseTableRow.tableName,
            columns,
            predicates,
            List.empty,
            List.empty,
            OutputType.json,
            3
          )
        } yield found

        val result = dbHandler.run(populateAndTest.transactionally).futureValue
        result shouldBe List(
          Map("level" -> Some(1), "proto" -> Some(1), "protocol" -> Some("protocol"), "hash" -> Some("aQeGrbXCmG"))
        )
      }

      "get map from a block table with like predicate when ends with pattern" in {
        val columns = List(SimpleField("level"), SimpleField("proto"), SimpleField("protocol"), SimpleField("hash"))
        val predicates = List(
          Predicate(
            field = "hash",
            operation = OperationType.like,
            set = List("rbXCmG"),
            inverse = false
          )
        )

        val populateAndTest = for {
          _ <- Tables.Blocks ++= blocksTmp
          found <- sut.selectWithPredicates(
            Tables.Blocks.baseTableRow.tableName,
            columns,
            predicates,
            List.empty,
            List.empty,
            OutputType.json,
            3
          )
        } yield found

        val result = dbHandler.run(populateAndTest.transactionally).futureValue
        result shouldBe List(
          Map("level" -> Some(1), "proto" -> Some(1), "protocol" -> Some("protocol"), "hash" -> Some("aQeGrbXCmG"))
        )
      }

      "get map from a block table with like predicate when pattern is in the middle" in {
        val columns = List(SimpleField("level"), SimpleField("proto"), SimpleField("protocol"), SimpleField("hash"))
        val predicates = List(
          Predicate(
            field = "hash",
            operation = OperationType.like,
            set = List("rbX"),
            inverse = false
          )
        )

        val populateAndTest = for {
          _ <- Tables.Blocks ++= blocksTmp
          found <- sut.selectWithPredicates(
            Tables.Blocks.baseTableRow.tableName,
            columns,
            predicates,
            List.empty,
            List.empty,
            OutputType.json,
            3
          )
        } yield found

        val result = dbHandler.run(populateAndTest.transactionally).futureValue
        result shouldBe List(
          Map("level" -> Some(1), "proto" -> Some(1), "protocol" -> Some("protocol"), "hash" -> Some("aQeGrbXCmG"))
        )
      }

      "get map from a block table with less than predicate when one element fulfils it" in {
        val columns = List(SimpleField("level"), SimpleField("proto"), SimpleField("protocol"), SimpleField("hash"))
        val predicates = List(
          Predicate(
            field = "level",
            operation = OperationType.lt,
            set = List(1),
            inverse = false
          )
        )

        val populateAndTest = for {
          _ <- Tables.Blocks ++= blocksTmp
          found <- sut.selectWithPredicates(
            Tables.Blocks.baseTableRow.tableName,
            columns,
            predicates,
            List.empty,
            List.empty,
            OutputType.json,
            3
          )
        } yield found

        val result = dbHandler.run(populateAndTest.transactionally).futureValue
        result shouldBe List(
          Map("level" -> Some(0), "proto" -> Some(1), "protocol" -> Some("protocol"), "hash" -> Some("R0NpYZuUeF"))
        )
      }

      "get empty map from a block table with less than predicate when no elements fulfil it" in {
        val columns = List(SimpleField("level"), SimpleField("proto"), SimpleField("protocol"), SimpleField("hash"))
        val predicates = List(
          Predicate(
            field = "level",
            operation = OperationType.lt,
            set = List(0),
            inverse = false
          )
        )

        val populateAndTest = for {
          _ <- Tables.Blocks ++= blocksTmp
          found <- sut.selectWithPredicates(
            Tables.Blocks.baseTableRow.tableName,
            columns,
            predicates,
            List.empty,
            List.empty,
            OutputType.json,
            3
          )
        } yield found

        val result = dbHandler.run(populateAndTest.transactionally).futureValue
        result shouldBe 'empty
      }

      "get map from a block table with between predicate when two element fulfill it" in {
        val columns = List(SimpleField("level"), SimpleField("proto"), SimpleField("protocol"), SimpleField("hash"))
        val predicates = List(
          Predicate(
            field = "level",
            operation = OperationType.between,
            set = List(-10, 10),
            inverse = false
          )
        )

        val populateAndTest = for {
          _ <- Tables.Blocks ++= blocksTmp
          found <- sut.selectWithPredicates(
            Tables.Blocks.baseTableRow.tableName,
            columns,
            predicates,
            List.empty,
            List.empty,
            OutputType.json,
            3
          )
        } yield found

        val result = dbHandler.run(populateAndTest.transactionally).futureValue
        result shouldBe List(
          Map("level" -> Some(0), "proto" -> Some(1), "protocol" -> Some("protocol"), "hash" -> Some("R0NpYZuUeF")),
          Map("level" -> Some(1), "proto" -> Some(1), "protocol" -> Some("protocol"), "hash" -> Some("aQeGrbXCmG"))
        )
      }

      "get map from a block table with between predicate when two element fulfill it but limited to 1 element" in {
        val columns = List(SimpleField("level"), SimpleField("proto"), SimpleField("protocol"), SimpleField("hash"))
        val predicates = List(
          Predicate(
            field = "level",
            operation = OperationType.between,
            set = List(-10, 10),
            inverse = false
          )
        )

        val populateAndTest = for {
          _ <- Tables.Blocks ++= blocksTmp
          found <- sut.selectWithPredicates(
            Tables.Blocks.baseTableRow.tableName,
            columns,
            predicates,
            List.empty,
            List.empty,
            OutputType.json,
            1
          )
        } yield found

        val result = dbHandler.run(populateAndTest.transactionally).futureValue
        result shouldBe List(
          Map("level" -> Some(0), "proto" -> Some(1), "protocol" -> Some("protocol"), "hash" -> Some("R0NpYZuUeF"))
        )
      }

      "get map from a block table with between predicate when one element fulfill it" in {
        val columns = List(SimpleField("level"), SimpleField("proto"), SimpleField("protocol"), SimpleField("hash"))
        val predicates = List(
          Predicate(
            field = "level",
            operation = OperationType.between,
            set = List(1, 10),
            inverse = false
          )
        )

        val populateAndTest = for {
          _ <- Tables.Blocks ++= blocksTmp
          found <- sut.selectWithPredicates(
            Tables.Blocks.baseTableRow.tableName,
            columns,
            predicates,
            List.empty,
            List.empty,
            OutputType.json,
            3
          )
        } yield found

        val result = dbHandler.run(populateAndTest.transactionally).futureValue
        result shouldBe List(
          Map("level" -> Some(1), "proto" -> Some(1), "protocol" -> Some("protocol"), "hash" -> Some("aQeGrbXCmG"))
        )
      }
      "get map from a block table with datetime field" in {
        val columns = List(
          SimpleField("level"),
          SimpleField("proto"),
          SimpleField("protocol"),
          SimpleField("hash"),
          SimpleField("timestamp")
        )
        val predicates = List(
          Predicate(
            field = "timestamp",
            operation = OperationType.gt,
            set = List(new Timestamp(0)),
            inverse = false
          )
        )

        val populateAndTest = for {
          _ <- Tables.Blocks ++= blocksTmp
          found <- sut.selectWithPredicates(
            Tables.Blocks.baseTableRow.tableName,
            columns,
            predicates,
            List.empty,
            List.empty,
            OutputType.json,
            3
          )
        } yield found

        val result = dbHandler.run(populateAndTest.transactionally).futureValue
        result shouldBe List(
          Map(
            "level" -> Some(1),
            "proto" -> Some(1),
            "protocol" -> Some("protocol"),
            "hash" -> Some("aQeGrbXCmG"),
            "timestamp" -> Some(new Timestamp(1))
          )
        )
      }
      "get map from a block table with startsWith predicate" in {
        val columns = List(SimpleField("level"), SimpleField("proto"), SimpleField("protocol"), SimpleField("hash"))
        val predicates = List(
          Predicate(
            field = "hash",
            operation = OperationType.startsWith,
            set = List("R0Np"),
            inverse = false
          )
        )

        val populateAndTest = for {
          _ <- Tables.Blocks ++= blocksTmp
          found <- sut.selectWithPredicates(
            Tables.Blocks.baseTableRow.tableName,
            columns,
            predicates,
            List.empty,
            List.empty,
            OutputType.json,
            3
          )
        } yield found

        val result = dbHandler.run(populateAndTest.transactionally).futureValue
        result shouldBe List(
          Map("level" -> Some(0), "proto" -> Some(1), "protocol" -> Some("protocol"), "hash" -> Some("R0NpYZuUeF"))
        )
      }
      "get empty map from a block table with startsWith predicate" in {
        val columns = List(SimpleField("level"), SimpleField("proto"), SimpleField("protocol"), SimpleField("hash"))
        val predicates = List(
          Predicate(
            field = "hash",
            operation = OperationType.startsWith,
            set = List("YZuUeF"),
            inverse = false
          )
        )

        val populateAndTest = for {
          _ <- Tables.Blocks ++= blocksTmp
          found <- sut.selectWithPredicates(
            Tables.Blocks.baseTableRow.tableName,
            columns,
            predicates,
            List.empty,
            List.empty,
            OutputType.json,
            3
          )
        } yield found

        val result = dbHandler.run(populateAndTest.transactionally).futureValue
        result shouldBe 'empty
      }
      "get map from a block table with endsWith predicate" in {
        val columns = List(SimpleField("level"), SimpleField("proto"), SimpleField("protocol"), SimpleField("hash"))
        val predicates = List(
          Predicate(
            field = "hash",
            operation = OperationType.endsWith,
            set = List("ZuUeF"),
            inverse = false
          )
        )

        val populateAndTest = for {
          _ <- Tables.Blocks ++= blocksTmp
          found <- sut.selectWithPredicates(
            Tables.Blocks.baseTableRow.tableName,
            columns,
            predicates,
            List.empty,
            List.empty,
            OutputType.json,
            3
          )
        } yield found

        val result = dbHandler.run(populateAndTest.transactionally).futureValue
        result shouldBe List(
          Map("level" -> Some(0), "proto" -> Some(1), "protocol" -> Some("protocol"), "hash" -> Some("R0NpYZuUeF"))
        )
      }
      "get empty map from a block table with endsWith predicate" in {
        val columns = List(SimpleField("level"), SimpleField("proto"), SimpleField("protocol"), SimpleField("hash"))
        val predicates = List(
          Predicate(
            field = "hash",
            operation = OperationType.endsWith,
            set = List("R0NpYZ"),
            inverse = false
          )
        )

        val populateAndTest = for {
          _ <- Tables.Blocks ++= blocksTmp
          found <- sut.selectWithPredicates(
            Tables.Blocks.baseTableRow.tableName,
            columns,
            predicates,
            List.empty,
            List.empty,
            OutputType.json,
            3
          )
        } yield found

        val result = dbHandler.run(populateAndTest.transactionally).futureValue
        result shouldBe 'empty
      }

      val accRow = AccountsRow(
        accountId = 1.toString,
        blockId = "R0NpYZuUeF",
        blockLevel = 0,
        manager = "manager",
        spendable = true,
        delegateSetable = false,
        delegateValue = None,
        counter = 0,
        script = None,
        balance = BigDecimal(1.45)
      )
      "get one element when correctly rounded value" in {
        val columns = List(SimpleField("account_id"), SimpleField("balance"))
        val predicates = List(
          Predicate(
            field = "balance",
            operation = OperationType.eq,
            set = List(1.5),
            inverse = false,
            precision = Some(1)
          )
        )

        val populateAndTest = for {
          _ <- Tables.Blocks ++= blocksTmp
          _ <- Tables.Accounts += accRow
          found <- sut.selectWithPredicates(
            Tables.Accounts.baseTableRow.tableName,
            columns,
            predicates,
            List.empty,
            List.empty,
            OutputType.json,
            3
          )
        } yield found

        val result = dbHandler.run(populateAndTest.transactionally).futureValue.map(_.mapValues(_.toString))
        result shouldBe List(Map("account_id" -> "Some(1)", "balance" -> "Some(1.45)"))
      }
      "get empty list of elements when correctly rounded value does not match" in {
        val columns = List(SimpleField("account_id"), SimpleField("balance"))
        val predicates = List(
          Predicate(
            field = "balance",
            operation = OperationType.eq,
            set = List(1.5),
            inverse = false,
            precision = Some(2)
          )
        )

        val populateAndTest = for {
          _ <- Tables.Blocks ++= blocksTmp
          _ <- Tables.Accounts += accRow
          found <- sut.selectWithPredicates(
            Tables.Accounts.baseTableRow.tableName,
            columns,
            predicates,
            List.empty,
            List.empty,
            OutputType.json,
            3
          )
        } yield found

        val result = dbHandler.run(populateAndTest.transactionally).futureValue
        result shouldBe 'empty
      }

      "return the same results for the same query" in {
        type AnyMap = Map[String, Any]

        import tech.cryptonomic.conseil.util.DatabaseUtil.QueryBuilder._
        val columns = List(SimpleField("level"), SimpleField("proto"), SimpleField("protocol"), SimpleField("hash"))
        val tableName = Tables.Blocks.baseTableRow.tableName
        val populateAndTest = for {
          _ <- Tables.Blocks ++= blocksTmp
          generatedQuery <- makeQuery(tableName, columns, List.empty).as[AnyMap]
        } yield generatedQuery

        val generatedQueryResult = dbHandler.run(populateAndTest.transactionally).futureValue
        val expectedQueryResult = dbHandler
          .run(
            sql"""SELECT #${columns.head.field}, #${columns(1).field}, #${columns(2).field}, #${columns(3).field} FROM #$tableName WHERE true"""
              .as[AnyMap]
          )
          .futureValue
        generatedQueryResult shouldBe expectedQueryResult
      }

      "get map from a block table and sort by level in ascending order" in {
        val columns = List(SimpleField("level"), SimpleField("proto"), SimpleField("protocol"), SimpleField("hash"))
        val predicates = List()
        val sortBy = List(
          QueryOrdering(
            field = "level",
            direction = OrderDirection.asc
          )
        )

        val populateAndTest = for {
          _ <- Tables.Blocks ++= blocksTmp
          found <- sut.selectWithPredicates(
            Tables.Blocks.baseTableRow.tableName,
            columns,
            predicates,
            sortBy,
            List.empty,
            OutputType.json,
            3
          )
        } yield found

        val result = dbHandler.run(populateAndTest.transactionally).futureValue
        result shouldBe List(
          Map("level" -> Some(0), "proto" -> Some(1), "protocol" -> Some("protocol"), "hash" -> Some("R0NpYZuUeF")),
          Map("level" -> Some(1), "proto" -> Some(1), "protocol" -> Some("protocol"), "hash" -> Some("aQeGrbXCmG"))
        )
      }

      "get map from a block table and sort by level in descending order" in {
        val columns = List(SimpleField("level"), SimpleField("proto"), SimpleField("protocol"), SimpleField("hash"))
        val predicates = List()
        val sortBy = List(
          QueryOrdering(
            field = "level",
            direction = OrderDirection.desc
          )
        )

        val populateAndTest = for {
          _ <- Tables.Blocks ++= blocksTmp
          found <- sut.selectWithPredicates(
            Tables.Blocks.baseTableRow.tableName,
            columns,
            predicates,
            sortBy,
            List.empty,
            OutputType.json,
            3
          )
        } yield found

        val result = dbHandler.run(populateAndTest.transactionally).futureValue
        result shouldBe List(
          Map("level" -> Some(1), "proto" -> Some(1), "protocol" -> Some("protocol"), "hash" -> Some("aQeGrbXCmG")),
          Map("level" -> Some(0), "proto" -> Some(1), "protocol" -> Some("protocol"), "hash" -> Some("R0NpYZuUeF"))
        )
      }

      "get map from a block table and sort by hash in descending order" in {
        val columns = List(SimpleField("level"), SimpleField("proto"), SimpleField("protocol"), SimpleField("hash"))
        val predicates = List()
        val sortBy = List(
          QueryOrdering(
            field = "hash",
            direction = OrderDirection.desc
          )
        )

        val populateAndTest = for {
          _ <- Tables.Blocks ++= blocksTmp
          found <- sut.selectWithPredicates(
            Tables.Blocks.baseTableRow.tableName,
            columns,
            predicates,
            sortBy,
            List.empty,
            OutputType.json,
            3
          )
        } yield found

        val result = dbHandler.run(populateAndTest.transactionally).futureValue
        result shouldBe List(
          Map("level" -> Some(1), "proto" -> Some(1), "protocol" -> Some("protocol"), "hash" -> Some("aQeGrbXCmG")),
          Map("level" -> Some(0), "proto" -> Some(1), "protocol" -> Some("protocol"), "hash" -> Some("R0NpYZuUeF"))
        )
      }

      "get map from a block table and sort by hash in ascending order" in {
        val columns = List(SimpleField("level"), SimpleField("proto"), SimpleField("protocol"), SimpleField("hash"))
        val predicates = List()
        val sortBy = List(
          QueryOrdering(
            field = "hash",
            direction = OrderDirection.asc
          )
        )

        val populateAndTest = for {
          _ <- Tables.Blocks ++= blocksTmp
          found <- sut.selectWithPredicates(
            Tables.Blocks.baseTableRow.tableName,
            columns,
            predicates,
            sortBy,
            List.empty,
            OutputType.json,
            3
          )
        } yield found

        val result = dbHandler.run(populateAndTest.transactionally).futureValue
        result shouldBe List(
          Map("level" -> Some(0), "proto" -> Some(1), "protocol" -> Some("protocol"), "hash" -> Some("R0NpYZuUeF")),
          Map("level" -> Some(1), "proto" -> Some(1), "protocol" -> Some("protocol"), "hash" -> Some("aQeGrbXCmG"))
        )
      }

      "get map from a block table and sort by proto in descending order and by level in ascending order" in {
        val columns = List(SimpleField("level"), SimpleField("proto"))
        val predicates = List()
        val sortBy = List(
          QueryOrdering(
            field = "proto",
            direction = OrderDirection.desc
          ),
          QueryOrdering(
            field = "level",
            direction = OrderDirection.asc
          )
        )

        val blocksTmp2 = blocksTmp.head.copy(level = 2, proto = 2, hash = "aQeGrbXCmF") :: blocksTmp

        val populateAndTest = for {
          _ <- Tables.Blocks ++= blocksTmp2
          found <- sut.selectWithPredicates(
            Tables.Blocks.baseTableRow.tableName,
            columns,
            predicates,
            sortBy,
            List.empty,
            OutputType.json,
            3
          )
        } yield found

        val result = dbHandler.run(populateAndTest.transactionally).futureValue
        result shouldBe List(
          Map("level" -> Some(2), "proto" -> Some(2)),
          Map("level" -> Some(0), "proto" -> Some(1)),
          Map("level" -> Some(1), "proto" -> Some(1))
        )
      }

      "should aggregate with COUNT function" in {
        val feesTmp = List(
          FeesRow(0, 2, 4, new Timestamp(0), "kind"),
          FeesRow(0, 4, 8, new Timestamp(1), "kind"),
          FeesRow(0, 3, 4, new Timestamp(2), "kind")
        )

        val aggregate = List(
          Aggregation("medium", AggregationType.count, None)
        )

        val populateAndTest = for {
          _ <- Tables.Fees ++= feesTmp
          found <- sut.selectWithPredicates(
            table = Tables.Fees.baseTableRow.tableName,
            columns = List(SimpleField("low"), SimpleField("medium"), SimpleField("high")),
            predicates = List.empty,
            ordering = List.empty,
            aggregation = aggregate,
            outputType = OutputType.json,
            limit = 3
          )
        } yield found

        val result = dbHandler.run(populateAndTest.transactionally).futureValue

        result shouldBe List(
          Map("high" -> Some(8), "count_medium" -> Some(1), "low" -> Some(0)),
          Map("high" -> Some(4), "count_medium" -> Some(2), "low" -> Some(0))
        )
      }

      "should aggregate with MAX function" in {
        val feesTmp = List(
          FeesRow(0, 2, 4, new Timestamp(0), "kind"),
          FeesRow(0, 4, 8, new Timestamp(1), "kind"),
          FeesRow(0, 3, 4, new Timestamp(2), "kind")
        )

        val aggregate = List(
          Aggregation("medium", AggregationType.max, None)
        )

        val populateAndTest = for {
          _ <- Tables.Fees ++= feesTmp
          found <- sut.selectWithPredicates(
            table = Tables.Fees.baseTableRow.tableName,
            columns = List(SimpleField("low"), SimpleField("medium"), SimpleField("high")),
            predicates = List.empty,
            ordering = List.empty,
            aggregation = aggregate,
            outputType = OutputType.json,
            limit = 3
          )
        } yield found

        val result = dbHandler.run(populateAndTest.transactionally).futureValue

        result shouldBe List(
          Map("high" -> Some(8), "max_medium" -> Some(4), "low" -> Some(0)),
          Map("high" -> Some(4), "max_medium" -> Some(3), "low" -> Some(0))
        )
      }

      "should aggregate with MIN function" in {
        val feesTmp = List(
          FeesRow(0, 2, 4, new Timestamp(0), "kind"),
          FeesRow(0, 4, 8, new Timestamp(1), "kind"),
          FeesRow(0, 3, 4, new Timestamp(2), "kind")
        )

        val aggregate = List(
          Aggregation("medium", AggregationType.min, None)
        )

        val populateAndTest = for {
          _ <- Tables.Fees ++= feesTmp
          found <- sut.selectWithPredicates(
            table = Tables.Fees.baseTableRow.tableName,
            columns = List(SimpleField("low"), SimpleField("medium"), SimpleField("high")),
            predicates = List.empty,
            ordering = List.empty,
            aggregation = aggregate,
            outputType = OutputType.json,
            limit = 3
          )
        } yield found

        val result = dbHandler.run(populateAndTest.transactionally).futureValue

        result shouldBe List(
          Map("high" -> Some(8), "min_medium" -> Some(4), "low" -> Some(0)),
          Map("high" -> Some(4), "min_medium" -> Some(2), "low" -> Some(0))
        )
      }

      "should aggregate with SUM function" in {
        val feesTmp = List(
          FeesRow(0, 2, 4, new Timestamp(0), "kind"),
          FeesRow(0, 4, 8, new Timestamp(1), "kind"),
          FeesRow(0, 3, 4, new Timestamp(2), "kind")
        )

        val aggregate = List(
          Aggregation("medium", AggregationType.sum, None)
        )

        val populateAndTest = for {
          _ <- Tables.Fees ++= feesTmp
          found <- sut.selectWithPredicates(
            table = Tables.Fees.baseTableRow.tableName,
            columns = List(SimpleField("low"), SimpleField("medium"), SimpleField("high")),
            predicates = List.empty,
            ordering = List.empty,
            aggregation = aggregate,
            outputType = OutputType.json,
            limit = 3
          )
        } yield found

        val result = dbHandler.run(populateAndTest.transactionally).futureValue

        result shouldBe List(
          Map("high" -> Some(8), "sum_medium" -> Some(4), "low" -> Some(0)),
          Map("high" -> Some(4), "sum_medium" -> Some(5), "low" -> Some(0))
        )
      }

      "should aggregate with SUM function and order by SUM()" in {
        val feesTmp = List(
          FeesRow(0, 2, 4, new Timestamp(0), "kind"),
          FeesRow(0, 4, 8, new Timestamp(1), "kind"),
          FeesRow(0, 3, 4, new Timestamp(2), "kind")
        )

        val aggregate = List(
          Aggregation("medium", AggregationType.sum, None)
        )

        val populateAndTest = for {
          _ <- Tables.Fees ++= feesTmp
          found <- sut.selectWithPredicates(
            table = Tables.Fees.baseTableRow.tableName,
            columns = List(SimpleField("low"), SimpleField("medium"), SimpleField("high")),
            predicates = List.empty,
            ordering = List(QueryOrdering("sum_medium", OrderDirection.desc)),
            aggregation = aggregate,
            outputType = OutputType.json,
            limit = 3
          )
        } yield found

        val result = dbHandler.run(populateAndTest.transactionally).futureValue

        result shouldBe List(
          Map("high" -> Some(4), "sum_medium" -> Some(5), "low" -> Some(0)),
          Map("high" -> Some(8), "sum_medium" -> Some(4), "low" -> Some(0))
        )
      }

      "should order correctly by the field not existing in query)" in {
        val feesTmp = List(
          FeesRow(0, 2, 4, new Timestamp(0), "kind"),
          FeesRow(0, 4, 8, new Timestamp(1), "kind"),
          FeesRow(0, 3, 3, new Timestamp(2), "kind")
        )

        val populateAndTest = for {
          _ <- Tables.Fees ++= feesTmp
          found <- sut.selectWithPredicates(
            table = Tables.Fees.baseTableRow.tableName,
            columns = List(SimpleField("low"), SimpleField("medium")),
            predicates = List.empty,
            ordering = List(QueryOrdering("high", OrderDirection.desc)),
            aggregation = List.empty,
            outputType = OutputType.json,
            limit = 3
          )
        } yield found

        val result = dbHandler.run(populateAndTest.transactionally).futureValue

        result shouldBe List(
          Map("medium" -> Some(4), "low" -> Some(0)), // high = Some(8)
          Map("medium" -> Some(2), "low" -> Some(0)), // high = Some(4)
          Map("medium" -> Some(3), "low" -> Some(0)) // high = Some(3)
        )
      }

      "should correctly check use between in the timestamps" in {
        val feesTmp = List(
          FeesRow(0, 2, 4, new Timestamp(0), "kind"),
          FeesRow(0, 4, 8, new Timestamp(2), "kind"),
          FeesRow(0, 3, 4, new Timestamp(4), "kind")
        )

        val predicate = Predicate(
          field = "timestamp",
          operation = OperationType.between,
          set = List(
            new Timestamp(1),
            new Timestamp(3)
          )
        )

        val populateAndTest = for {
          _ <- Tables.Fees ++= feesTmp
          found <- sut.selectWithPredicates(
            table = Tables.Fees.baseTableRow.tableName,
            columns = List(SimpleField("timestamp")),
            predicates = List(predicate),
            ordering = List.empty,
            aggregation = List.empty,
            outputType = OutputType.json,
            limit = 3
          )
        } yield found

        val result = dbHandler.run(populateAndTest.transactionally).futureValue

        result.flatMap(_.values.map(_.map(_.asInstanceOf[Timestamp]))) shouldBe List(
          Some(new Timestamp(2))
        )
      }

      "should correctly execute BETWEEN operation using numeric comparison instead of lexicographical" in {
        val feesTmp = List(
          FeesRow(0, 0, 0, new Timestamp(0), "kind"),
          FeesRow(0, 0, 10, new Timestamp(3), "kind"),
          FeesRow(0, 0, 2, new Timestamp(1), "kind"),
          FeesRow(0, 0, 30, new Timestamp(2), "kind")
        )

        val predicate = Predicate(
          field = "high",
          operation = OperationType.between,
          set = List(1, 3)
        )

        val populateAndTest = for {
          _ <- Tables.Fees ++= feesTmp
          found <- sut.selectWithPredicates(
            table = Tables.Fees.baseTableRow.tableName,
            columns = List(SimpleField("high")),
            predicates = List(predicate),
            ordering = List(),
            aggregation = List.empty,
            outputType = OutputType.json,
            limit = 3
          )
        } yield found

        val result = dbHandler.run(populateAndTest.transactionally).futureValue

        result shouldBe List(Map("high" -> Some(2)))
      }

      "should return correct query when asked for SQL" in {
        val predicates = List(
          Predicate(
            field = "medium",
            operation = OperationType.eq,
            set = List(4),
            inverse = true,
            precision = None
          ),
          Predicate(
            field = "low",
            operation = OperationType.between,
            set = List(0, 1),
            inverse = false,
            precision = None
          )
        )

        val feesTmp = List(
          FeesRow(0, 2, 4, new Timestamp(0), "kind"),
          FeesRow(0, 4, 8, new Timestamp(1), "kind"),
          FeesRow(0, 3, 4, new Timestamp(2), "kind")
        )

        val aggregate = List(
          Aggregation("medium", AggregationType.sum, None)
        )

        val expectedQuery =
          "SELECT SUM(medium) as sum_medium,low,high FROM fees WHERE true  AND medium = '4' IS false AND low BETWEEN '0' AND '1' GROUP BY low,high ORDER BY sum_medium desc LIMIT 3"
        val populateAndTest = for {
          _ <- Tables.Fees ++= feesTmp
          found <- sut.selectWithPredicates(
            table = Tables.Fees.baseTableRow.tableName,
            columns = List(SimpleField("low"), SimpleField("medium"), SimpleField("high")),
            predicates = predicates,
            ordering = List(QueryOrdering("sum_medium", OrderDirection.desc)),
            aggregation = aggregate,
            outputType = OutputType.sql,
            limit = 3
          )
        } yield found

        val result = dbHandler.run(populateAndTest.transactionally).futureValue

        result shouldBe List(Map("sql" -> Some(expectedQuery)))
      }

      "should aggregate with multiple aggregations on the same field" in {
        val feesTmp = List(
          FeesRow(0, 2, 4, new Timestamp(0), "kind"),
          FeesRow(0, 4, 8, new Timestamp(1), "kind"),
          FeesRow(0, 3, 4, new Timestamp(2), "kind")
        )

        val aggregate = List(
          Aggregation("medium", AggregationType.sum, None),
          Aggregation("medium", AggregationType.max, None)
        )

        val populateAndTest = for {
          _ <- Tables.Fees ++= feesTmp
          found <- sut.selectWithPredicates(
            table = Tables.Fees.baseTableRow.tableName,
            columns = List(SimpleField("low"), SimpleField("medium"), SimpleField("high")),
            predicates = List.empty,
            ordering = List(QueryOrdering("sum_medium", OrderDirection.desc)),
            aggregation = aggregate,
            outputType = OutputType.json,
            limit = 3
          )
        } yield found

        val result = dbHandler.run(populateAndTest.transactionally).futureValue

        result shouldBe List(
          Map("sum_medium" -> Some(5), "max_medium" -> Some(3), "low" -> Some(0), "high" -> Some(4)),
          Map("sum_medium" -> Some(4), "max_medium" -> Some(4), "low" -> Some(0), "high" -> Some(8))
        )
      }

      "should aggregate with single aggegation when there is only one field" in {
        val feesTmp = List(
          FeesRow(0, 2, 4, new Timestamp(0), "kind"),
          FeesRow(0, 4, 8, new Timestamp(1), "kind"),
          FeesRow(0, 3, 4, new Timestamp(2), "kind")
        )

        val aggregate = List(
          Aggregation("medium", AggregationType.sum, None)
        )

        val predicates = List(
          Predicate(
            field = "medium",
            operation = OperationType.gt,
            set = List(2),
            inverse = false
          ),
          Predicate(
            field = "high",
            operation = OperationType.lt,
            set = List(5),
            inverse = false
          )
        )

        val populateAndTest = for {
          _ <- Tables.Fees ++= feesTmp
          found <- sut.selectWithPredicates(
            table = Tables.Fees.baseTableRow.tableName,
            columns = List(SimpleField("medium")),
            predicates = predicates,
            ordering = List.empty,
            aggregation = aggregate,
            limit = 1,
            outputType = OutputType.json
          )
        } yield found

        val result = dbHandler.run(populateAndTest.transactionally).futureValue

        result shouldBe List(
          Map("sum_medium" -> Some(3))
        )
      }

      "should aggregate with correct predicate field when aggregation is using predicate" in {
        val feesTmp = List(
          FeesRow(0, 2, 4, new Timestamp(0), "kind1"),
          FeesRow(0, 4, 8, new Timestamp(1), "kind2"),
          FeesRow(0, 3, 4, new Timestamp(2), "kind1"),
          FeesRow(0, 2, 4, new Timestamp(3), "kind4")
        )

        val aggregate = List(
          Aggregation(
            field = "medium",
            function = AggregationType.count,
            Some(
              AggregationPredicate(
                operation = OperationType.gt,
                set = List(1),
                inverse = false
              )
            )
          )
        )

        val predicates = List(
          Predicate(
            field = "high",
            operation = OperationType.lt,
            set = List(5),
            inverse = false
          )
        )

        val populateAndTest = for {
          _ <- Tables.Fees ++= feesTmp
          found <- sut.selectWithPredicates(
            table = Tables.Fees.baseTableRow.tableName,
            columns = List(SimpleField("medium"), SimpleField("kind")),
            predicates = predicates,
            ordering = List.empty,
            aggregation = aggregate,
            limit = 4,
            outputType = OutputType.json
          )
        } yield found

        val result = dbHandler.run(populateAndTest.transactionally).futureValue

        result shouldBe List(
          Map(
            "count_medium" -> Some(2),
            "kind" -> Some("kind1")
          )
        )
      }

      "should aggregate correctly with multiple aggregation fields with predicate" in {
        val feesTmp = List(
          FeesRow(0, 2, 4, new Timestamp(0), "kind1"),
          FeesRow(0, 4, 8, new Timestamp(1), "kind2"),
          FeesRow(0, 3, 4, new Timestamp(2), "kind1"),
          FeesRow(0, 2, 4, new Timestamp(3), "kind2"),
          FeesRow(1, 2, 4, new Timestamp(4), "kind3")
        )

        val aggregate = List(
          Aggregation(
            field = "medium",
            function = AggregationType.count,
            Some(
              AggregationPredicate(
                operation = OperationType.gt,
                set = List(0),
                inverse = false
              )
            )
          ),
          Aggregation(
            field = "low",
            function = AggregationType.sum,
            Some(
              AggregationPredicate(
                operation = OperationType.eq,
                set = List(0),
                inverse = false
              )
            )
          )
        )

        val predicates = List(
          Predicate(
            field = "high",
            operation = OperationType.lt,
            set = List(5),
            inverse = false
          )
        )

        val populateAndTest = for {
          _ <- Tables.Fees ++= feesTmp
          found <- sut.selectWithPredicates(
            table = Tables.Fees.baseTableRow.tableName,
            columns = List(SimpleField("low"), SimpleField("medium"), SimpleField("kind")),
            predicates = predicates,
            ordering = List.empty,
            aggregation = aggregate,
            limit = 5,
            outputType = OutputType.json
          )
        } yield found

        val result = dbHandler.run(populateAndTest.transactionally).futureValue

        result shouldBe List(
          Map(
            "sum_low" -> Some(0),
            "count_medium" -> Some(2),
            "kind" -> Some("kind1")
          ),
          Map(
            "sum_low" -> Some(0),
            "count_medium" -> Some(1),
            "kind" -> Some("kind2")
          )
        )
      }

      "should aggregate with datePart aggregation" in {
        val oneDay = Duration(1, DAYS).toMillis
        val feesTmp = List(
          FeesRow(0, 2, 4, new Timestamp(0), "kind"),
          FeesRow(0, 4, 8, new Timestamp(1 + oneDay), "kind"),
          FeesRow(0, 3, 4, new Timestamp(2 + oneDay), "kind"),
          FeesRow(0, 3, 4, new Timestamp(3 + oneDay), "kind"),
          FeesRow(0, 3, 4, new Timestamp(1 + oneDay * 2), "kind"),
          FeesRow(0, 3, 4, new Timestamp(2 + oneDay * 2), "kind")
        )

        val aggregate = List(
          Aggregation("medium", AggregationType.count, None)
        )

        val populateAndTest = for {
          _ <- Tables.Fees ++= feesTmp
          found <- sut.selectWithPredicates(
            table = Tables.Fees.baseTableRow.tableName,
            columns = List(SimpleField("medium"), FormattedField("timestamp", FormatType.datePart, "YYYY-MM-DD")),
            predicates = List.empty,
            ordering = List(QueryOrdering("count_medium", OrderDirection.desc)),
            aggregation = aggregate,
            outputType = OutputType.json,
            limit = 10
          )
        } yield found

        val result = dbHandler.run(populateAndTest.transactionally).futureValue

        result shouldBe List(
          Map("date_part_timestamp" -> Some("1970-01-02"), "count_medium" -> Some(3)),
          Map("date_part_timestamp" -> Some("1970-01-03"), "count_medium" -> Some(2)),
          Map("date_part_timestamp" -> Some("1970-01-01"), "count_medium" -> Some(1))
        )

      }

      "should map date with datePart aggregation when it is only type of aggregation" in {
        val oneDay = Duration(1, DAYS).toMillis
        val feesTmp = List(
          FeesRow(0, 1, 4, new Timestamp(0), "kind"),
          FeesRow(0, 2, 8, new Timestamp(1 + oneDay), "kind"),
          FeesRow(0, 3, 4, new Timestamp(2 + oneDay), "kind"),
          FeesRow(0, 4, 4, new Timestamp(3 + oneDay), "kind"),
          FeesRow(0, 5, 4, new Timestamp(1 + oneDay * 2), "kind"),
          FeesRow(0, 6, 4, new Timestamp(2 + oneDay * 2), "kind")
        )

        val populateAndTest = for {
          _ <- Tables.Fees ++= feesTmp
          found <- sut.selectWithPredicates(
            table = Tables.Fees.baseTableRow.tableName,
            columns = List(FormattedField("timestamp", FormatType.datePart, "YYYY-MM-DD")),
            predicates = List.empty,
            ordering = List(QueryOrdering("date_part_timestamp", OrderDirection.desc)),
            aggregation = List.empty,
            outputType = OutputType.json,
            limit = 10
          )
        } yield found

        val result = dbHandler.run(populateAndTest.transactionally).futureValue

        result shouldBe List(
          Map("date_part_timestamp" -> Some("1970-01-03")),
          Map("date_part_timestamp" -> Some("1970-01-03")),
          Map("date_part_timestamp" -> Some("1970-01-02")),
          Map("date_part_timestamp" -> Some("1970-01-02")),
          Map("date_part_timestamp" -> Some("1970-01-02")),
          Map("date_part_timestamp" -> Some("1970-01-01"))
        )
      }

    }

}<|MERGE_RESOLUTION|>--- conflicted
+++ resolved
@@ -202,8 +202,7 @@
               case _ => None
             }
 
-<<<<<<< HEAD
-            operationMatch shouldBe 'defined
+          operationMatch shouldBe 'defined
 
             val operation = operationMatch.value
 
@@ -237,45 +236,6 @@
               .map(_.copy(id = 0))
 
             dbUpdateRows should contain theSameElementsAs generatedUpdateRows
-
-=======
-              operationMatch shouldBe 'defined
-
-              val operation = operationMatch.value
-
-              /* Convert both the generated operation to a tables row representation
-               * Comparing those for correctness makes sense as long as we guarantee with testing elsewhere
-               * that the conversion itself is correct
-               */
-              import DatabaseConversions._
-              import tech.cryptonomic.conseil.util.Conversion.Syntax._
-              //used as a constraint to read balance updates from operations
-              import tech.cryptonomic.conseil.tezos.OperationBalances._
-              import tech.cryptonomic.conseil.tezos.SymbolSourceLabels.Show._
-
-              val generatedConversion = (operationBlock, operationGroup.hash, operation).convertTo[Tables.OperationsRow]
-              //skip the id, to take into account that it's only generated on save
-              generatedConversion shouldEqual opRow.copy(operationId = 0)
-
-              /* check stored balance updates */
-              //convert and set the real stored operation id
-              val generatedUpdateRows =
-                operation
-                  .convertToA[List, Tables.BalanceUpdatesRow]
-                  .map(_.copy(sourceId = Some(opRow.operationId)))
-
-              //reset the generated id for matching
-              val dbUpdateRows = dbHandler
-                .run(
-                  Tables.BalanceUpdates.filter(_.sourceId === opRow.operationId).result
-                )
-                .futureValue
-                .map(_.copy(id = 0))
-
-              dbUpdateRows should contain theSameElementsAs generatedUpdateRows
-
-          }
->>>>>>> 3c43ea42
         }
 
       }
