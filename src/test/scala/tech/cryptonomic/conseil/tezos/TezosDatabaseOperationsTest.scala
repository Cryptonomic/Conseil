--- conflicted
+++ resolved
@@ -3252,16 +3252,12 @@
 
         //when
         val dbAction =
-<<<<<<< HEAD
-          sut.refillAccountsCheckpointFromExisting(BlockHash(block.hash), block.level, block.timestamp.toInstant, block.metaCycle)
-=======
           sut.refillAccountsCheckpointFromExisting(
             BlockHash(block.hash),
             block.level,
             block.timestamp.toInstant,
             block.metaCycle
           )
->>>>>>> 5a515613
 
         val results = dbHandler.run(dbAction).futureValue
         results.value shouldBe 3
@@ -3273,19 +3269,11 @@
 
         import org.scalatest.Inspectors._
         forAll(checkpoint.values) {
-<<<<<<< HEAD
-          case (hash, level, instantOpt, cycle) =>
-            hash.value shouldEqual block.hash
-            level shouldEqual block.level
-            instantOpt.value shouldEqual block.timestamp.toInstant
-            cycle shouldEqual block.metaCycle
-=======
           case (hash, level, instantOpt, cycleOpt) =>
             hash.value shouldEqual block.hash
             level shouldEqual block.level
             instantOpt.value shouldEqual block.timestamp.toInstant
             cycleOpt shouldEqual block.metaCycle
->>>>>>> 5a515613
         }
       }
 
@@ -3304,11 +3292,7 @@
           case any => any
         }
 
-<<<<<<< HEAD
-        val accountsInfo = BlockTagged(hash, level, ts, block.metaCycle, updatedContent)
-=======
         val accountsInfo = BlockTagged(hash, level, ts, cycle, updatedContent)
->>>>>>> 5a515613
 
         val populate =
           (Tables.Blocks += block) >>
@@ -3339,11 +3323,7 @@
 
         import org.scalatest.Inspectors._
         forAll(checkpoint.values) {
-<<<<<<< HEAD
-          case (hash, level, instantOpt, cycle) =>
-=======
           case (hash, level, instantOpt, cycleOpt) =>
->>>>>>> 5a515613
             hash.value shouldEqual block.hash
             level shouldEqual block.level
             instantOpt.value shouldEqual block.timestamp.toInstant
