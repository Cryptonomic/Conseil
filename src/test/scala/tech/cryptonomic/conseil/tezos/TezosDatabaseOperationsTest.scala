package tech.cryptonomic.conseil.tezos

import java.sql.Timestamp

import com.typesafe.scalalogging.LazyLogging
import org.scalamock.scalatest.MockFactory
import org.scalatest.concurrent.{IntegrationPatience, ScalaFutures}
import org.scalatest.{Matchers, OptionValues, WordSpec}
import slick.jdbc.PostgresProfile.api._
import tech.cryptonomic.conseil.generic.chain.DataTypes._
import tech.cryptonomic.conseil.tezos.FeeOperations.AverageFees
import tech.cryptonomic.conseil.tezos.Tables.{AccountsRow, BlocksRow, FeesRow}
import tech.cryptonomic.conseil.tezos.TezosTypes._
import tech.cryptonomic.conseil.util.RandomSeed

import scala.concurrent.duration._
import scala.language.postfixOps
import scala.util.Random

class TezosDatabaseOperationsTest
  extends WordSpec
    with MockFactory
    with TezosDataGeneration
    with InMemoryDatabase
    with Matchers
    with ScalaFutures
    with OptionValues
    with LazyLogging
    with IntegrationPatience {

  "The database api" should {

    //needed for most tezos-db operations
    import scala.concurrent.ExecutionContext.Implicits.global

    val sut = TezosDatabaseOperations
    val feesToConsider = 1000

    "write fees" in {
      implicit val randomSeed = RandomSeed(testReferenceTimestamp.getTime)

      val expectedCount = 5
      val generatedFees = generateFees(expectedCount, testReferenceTimestamp)

      val writeAndGetRows = for {
        written <- sut.writeFees(generatedFees)
        rows <- Tables.Fees.result
      } yield (written, rows)

      val (stored, dbFees) = dbHandler.run(writeAndGetRows.transactionally).futureValue

      stored.value shouldEqual expectedCount

      dbFees should have size expectedCount

      import org.scalatest.Inspectors._

      forAll(dbFees zip generatedFees) {
        case (row, fee) =>
          row.low shouldEqual fee.low
          row.medium shouldEqual fee.medium
          row.high shouldEqual fee.high
          row.timestamp shouldEqual fee.timestamp
          row.kind shouldEqual fee.kind
      }
    }

    "tell if there are any stored blocks" in {
      implicit val randomSeed = RandomSeed(testReferenceTimestamp.getTime)

      //generate data
      val blocks = generateBlockRows(toLevel = 5, testReferenceTimestamp)

      //check initial condition
      dbHandler.run(sut.doBlocksExist()).futureValue shouldBe false

      //store some blocks
      dbHandler.run(Tables.Blocks ++= blocks).futureValue shouldBe Some(blocks.size)

      //check final condition
      dbHandler.run(sut.doBlocksExist()).futureValue shouldBe true

    }

    "write blocks" in {
      implicit val randomSeed = RandomSeed(testReferenceTimestamp.getTime)

      val basicBlocks = generateBlocks(5, testReferenceDateTime)
      val generatedBlocks = basicBlocks.zipWithIndex map {
        case (block, idx) =>
          //need to use different seeds to generate unique hashes for groups
          val group = generateOperationGroup(block, generateOperations = true)(randomSeed + idx)
          block.copy(operationGroups = List(group))
      }

      whenReady(dbHandler.run(sut.writeBlocks(generatedBlocks))) { _ =>
        //read and check what's on db
        val dbBlocks = dbHandler.run(Tables.Blocks.result).futureValue

        dbBlocks should have size (generatedBlocks.size)

        import org.scalatest.Inspectors._

        forAll(dbBlocks zip generatedBlocks) {
          case (row, block) =>
            val metadata = discardGenesis.lift(block.data.metadata)

            row.level shouldEqual block.data.header.level
            row.proto shouldEqual block.data.header.proto
            row.predecessor shouldEqual block.data.header.predecessor.value
            row.timestamp shouldEqual Timestamp.from(block.data.header.timestamp.toInstant)
            row.validationPass shouldEqual block.data.header.validation_pass
            row.fitness shouldEqual block.data.header.fitness.mkString(",")
            row.context.value shouldEqual block.data.header.context
            row.signature shouldEqual block.data.header.signature
            row.protocol shouldEqual block.data.protocol
            row.chainId shouldEqual block.data.chain_id
            row.hash shouldEqual block.data.hash.value
            row.operationsHash shouldEqual block.data.header.operations_hash
            row.periodKind shouldEqual metadata.map(_.voting_period_kind.toString)
            row.currentExpectedQuorum shouldEqual block.votes.quorum
            row.activeProposal shouldEqual block.votes.active.map(_.id)
            row.baker shouldEqual metadata.map(_.baker.value)
            row.consumedGas shouldEqual metadata.map(_.consumed_gas).flatMap {
              case PositiveDecimal(value) => Some(value)
              case _ => None
            }
            row.priority.value shouldEqual block.data.header.priority.value
        }

        val dbBlocksAndGroups =
          dbHandler.run {
            val query = for {
              g <- Tables.OperationGroups
              b <- g.blocksFk
            } yield (b, g)
            query.result
          }.futureValue

        dbBlocksAndGroups should have size (generatedBlocks.size)

        forAll(dbBlocksAndGroups) {
          case (blockRow, groupRow) =>
            val blockForGroup = generatedBlocks.find(_.data.hash.value == blockRow.hash).value
            val group = blockForGroup.operationGroups.head
            groupRow.hash shouldEqual group.hash.value
            groupRow.blockId shouldEqual blockForGroup.data.hash.value
            groupRow.chainId shouldEqual group.chain_id.map(_.id)
            groupRow.branch shouldEqual group.branch.value
            groupRow.signature shouldEqual group.signature.map(_.value)
        }

        /* we read operations as mappings to a case class for ease of comparison vs.
         * having to check un-tagged field values from a HList
         */
        val dbOperations =
          dbHandler.run {
            val query = for {
              o <- Tables.Operations
              g <- o.operationGroupsFk
            } yield (g, o)
            query.result
          }.futureValue

        val generatedGroups = generatedBlocks.map(_.operationGroups.head)

        dbOperations should have size (generatedGroups.map(_.contents.size).sum)

        forAll(dbOperations) {
          case (groupRow, opRow) =>
            val operationBlock = generatedBlocks.find(_.operationGroups.head.hash.value == groupRow.hash).value
            val operationGroup = generatedGroups.find(_.hash.value == groupRow.hash).value
            //figure out common fields
            opRow.operationId should be > -1
            opRow.operationGroupHash shouldEqual operationGroup.hash.value
            opRow.blockHash shouldEqual operationBlock.data.hash.value
            opRow.timestamp shouldEqual Timestamp.from(operationBlock.data.header.timestamp.toInstant)
            //figure out the correct sub-type
            val operationMatch = opRow.kind match {
              case "endorsement" =>
                operationGroup.contents.find(_.isInstanceOf[Endorsement])
              case "seed_nonce_revelation" =>
                operationGroup.contents.find(_.isInstanceOf[SeedNonceRevelation])
              case "activate_account" =>
                operationGroup.contents.find(_.isInstanceOf[ActivateAccount])
              case "reveal" =>
                operationGroup.contents.find(_.isInstanceOf[Reveal])
              case "transaction" =>
                operationGroup.contents.find(_.isInstanceOf[Transaction])
              case "origination" =>
                operationGroup.contents.find(_.isInstanceOf[Origination])
              case "delegation" =>
                operationGroup.contents.find(_.isInstanceOf[Delegation])
              case "double_endorsement_evidence" =>
                operationGroup.contents.find(_ == DoubleEndorsementEvidence)
              case "double_baking_evidence" =>
                operationGroup.contents.find(_ == DoubleBakingEvidence)
              case "proposals" =>
                operationGroup.contents.find(_ == Proposals)
              case "ballot" =>
                operationGroup.contents.find(_ == Ballot)
              case _ => None
            }

            operationMatch shouldBe 'defined

            val operation = operationMatch.value

            /* Convert both the generated operation to a tables row representation
             * Comparing those for correctness makes sense as long as we guarantee with testing elsewhere
             * that the conversion itself is correct
             */
            import DatabaseConversions._
            import tech.cryptonomic.conseil.util.Conversion.Syntax._
            //used as a constraint to read balance updates from operations
            import tech.cryptonomic.conseil.tezos.OperationBalances._
            import tech.cryptonomic.conseil.tezos.SymbolSourceLabels.Show._

            val generatedConversion = (operationBlock, operationGroup.hash, operation).convertTo[Tables.OperationsRow]
            //skip the id, to take into account that it's only generated on save
            generatedConversion shouldEqual opRow.copy(operationId = 0)

            /* check stored balance updates */
            //convert and set the real stored operation id
            val generatedUpdateRows =
            operation
              .convertToA[List, Tables.BalanceUpdatesRow]
              .map(_.copy(sourceId = Some(opRow.operationId)))

            //reset the generated id for matching
            val dbUpdateRows = dbHandler
              .run(
                Tables.BalanceUpdates.filter(_.sourceId === opRow.operationId).result
              )
              .futureValue
              .map(_.copy(id = 0))

            dbUpdateRows should contain theSameElementsAs generatedUpdateRows

        }
      }

    }

    "write metadata balance updates along with the blocks" in {
      import TezosOptics.Blocks._

      implicit val randomSeed = RandomSeed(testReferenceTimestamp.getTime)

      val basicBlocks = generateBlocks(2, testReferenceDateTime)
      val generatedBlocks = basicBlocks.zipWithIndex.map {
        case (block, idx) =>
          val randomUpdates = generateBalanceUpdates(2)(randomSeed + idx)
          setBalances(randomUpdates)(block)
      }

      whenReady(dbHandler.run(sut.writeBlocks(generatedBlocks))) { _ =>
        val dbUpdatesRows = dbHandler.run(Tables.BalanceUpdates.result).futureValue

        dbUpdatesRows should have size 4 //2 updates x 2 blocks, not considering genesis which has no balances

        /* Convert both the generated blocks data to balance updates table row representation
         * Comparing those for correctness makes sense as long as we guarantee with testing elsewhere
         * that the conversion itself is correct
         */
        import DatabaseConversions._
        import tech.cryptonomic.conseil.util.Conversion.Syntax._
        //used as a constraint to read balance updates from block data
        import tech.cryptonomic.conseil.tezos.BlockBalances._
        import tech.cryptonomic.conseil.tezos.SymbolSourceLabels.Show._

        val generatedUpdateRows =
          generatedBlocks.flatMap(
            _.data.convertToA[List, Tables.BalanceUpdatesRow]
          )

        //reset the generated id for matching
        dbUpdatesRows.map(_.copy(id = 0)) should contain theSameElementsAs generatedUpdateRows
      }

    }

    "write accounts for a single block" in {
      implicit val randomSeed = RandomSeed(testReferenceTimestamp.getTime)

      val expectedCount = 3

      val block = generateBlockRows(1, testReferenceTimestamp).head
      val accountsInfo = generateAccounts(expectedCount, BlockHash(block.hash), block.level)

      val writeAndGetRows = for {
        _ <- Tables.Blocks += block
        written <- sut.writeAccounts(List(accountsInfo))
        rows <- Tables.Accounts.result
      } yield (written, rows)

      val (stored, dbAccounts) = dbHandler.run(writeAndGetRows.transactionally).futureValue

      stored shouldBe expectedCount

      dbAccounts should have size expectedCount

      import org.scalatest.Inspectors._

      forAll(dbAccounts zip accountsInfo.content) {
        case (row, (id, account)) =>
          row.accountId shouldEqual id.id
          row.blockId shouldEqual block.hash
          row.manager shouldEqual account.manager.value
          row.spendable shouldEqual account.spendable
          row.delegateSetable shouldEqual account.delegate.setable
          row.delegateValue shouldEqual account.delegate.value.map(_.value)
          row.counter shouldEqual account.counter
          row.script shouldEqual account.script.map(_.code.expression)
          row.storage shouldEqual account.script.map(_.storage.expression)
          row.balance shouldEqual account.balance
          row.blockLevel shouldEqual block.level
      }

    }

    "fail to write accounts if the reference block is not stored" in {
      implicit val randomSeed = RandomSeed(testReferenceTimestamp.getTime)

      val accountsInfo = generateAccounts(howMany = 1, blockHash = BlockHash("no-block-hash"), blockLevel = 1)

      val resultFuture = dbHandler.run(sut.writeAccounts(List(accountsInfo)))

      whenReady(resultFuture.failed) {
        _ shouldBe a[java.sql.SQLException]
      }
    }

    "update accounts if they exists already" in {
      implicit val randomSeed = RandomSeed(testReferenceTimestamp.getTime)

      //generate data
      val blocks@(second :: first :: genesis :: Nil) =
        generateBlockRows(toLevel = 2, startAt = testReferenceTimestamp)
      val account = generateAccountRows(1, first).head

      val populate =
        DBIO.seq(
          Tables.Blocks ++= blocks,
          Tables.Accounts += account
        )

      dbHandler.run(populate).isReadyWithin(5 seconds) shouldBe true

      //prepare new accounts
      val accountChanges = 2
      val (hashUpdate, levelUpdate) = (second.hash, second.level)
      val accountsInfo = generateAccounts(accountChanges, BlockHash(hashUpdate), levelUpdate)

      //double-check for the identifier existence
      accountsInfo.content.keySet.map(_.id) should contain(account.accountId)

      //do the updates
      val writeUpdatedAndGetRows = for {
        written <- sut.writeAccounts(List(accountsInfo))
        rows <- Tables.Accounts.result
      } yield (written, rows)

      val (updates, dbAccounts) = dbHandler.run(writeUpdatedAndGetRows.transactionally).futureValue

      //number of db changes
      updates shouldBe accountChanges

      //total number of rows on db (1 update and 1 insert expected)
      dbAccounts should have size accountChanges

      import org.scalatest.Inspectors._

      //both rows on db should refer to updated data
      forAll(dbAccounts zip accountsInfo.content) {
        case (row, (id, account)) =>
          row.accountId shouldEqual id.id
          row.blockId shouldEqual hashUpdate
          row.manager shouldEqual account.manager.value
          row.spendable shouldEqual account.spendable
          row.delegateSetable shouldEqual account.delegate.setable
          row.delegateValue shouldEqual account.delegate.value.map(_.value)
          row.counter shouldEqual account.counter
          row.script shouldEqual account.script.map(_.code.expression)
          row.storage shouldEqual account.script.map(_.storage.expression)
          row.balance shouldEqual account.balance
          row.blockLevel shouldEqual levelUpdate
      }

    }

    "store checkpoint account ids with block reference" in {
      implicit val randomSeed = RandomSeed(testReferenceTimestamp.getTime)
      //custom hash generator with predictable seed
      val generateHash: Int => String = alphaNumericGenerator(new Random(randomSeed.seed))

      val maxLevel = 1
      val idPerBlock = 3
      val expectedCount = (maxLevel + 1) * idPerBlock

      //generate data
      val blocks = generateBlockRows(toLevel = maxLevel, testReferenceTimestamp)
      val ids =
        blocks.map(block => (BlockHash(block.hash), block.level, List.fill(idPerBlock)(AccountId(generateHash(5)))))

      //store and write
      val populateAndFetch = for {
        _ <- Tables.Blocks ++= blocks
        written <- sut.writeAccountsCheckpoint(ids)
        rows <- Tables.AccountsCheckpoint.result
      } yield (written, rows)

      val (stored, checkpointRows) = dbHandler.run(populateAndFetch).futureValue

      //number of changes
      stored.value shouldBe expectedCount
      checkpointRows should have size expectedCount

      import org.scalatest.Inspectors._

      val flattenedIdsData = ids.flatMap { case (hash, level, accounts) => accounts.map((hash, level, _)) }

      forAll(checkpointRows.zip(flattenedIdsData)) {
        case (row, (hash, level, accountId)) =>
          row.blockId shouldEqual hash.value
          row.blockLevel shouldBe level
          row.accountId shouldEqual accountId.id
      }

    }

    "clean the accounts checkpoints with no selection" in {
      implicit val randomSeed = RandomSeed(testReferenceTimestamp.getTime)

      //generate data
      val blocks = generateBlockRows(toLevel = 5, testReferenceTimestamp)

      //store required blocks for FK
      dbHandler.run(Tables.Blocks ++= blocks).futureValue shouldBe Some(blocks.size)

      val accountIds = Array("a0", "a1", "a2", "a3", "a4", "a5", "a6")
      val blockIds = blocks.map(_.hash)

      //create test data:
      val checkpointRows = Array(
        Tables.AccountsCheckpointRow(accountIds(1), blockIds(1), blockLevel = 1),
        Tables.AccountsCheckpointRow(accountIds(2), blockIds(1), blockLevel = 1),
        Tables.AccountsCheckpointRow(accountIds(3), blockIds(1), blockLevel = 1),
        Tables.AccountsCheckpointRow(accountIds(4), blockIds(2), blockLevel = 2),
        Tables.AccountsCheckpointRow(accountIds(5), blockIds(2), blockLevel = 2),
        Tables.AccountsCheckpointRow(accountIds(2), blockIds(3), blockLevel = 3),
        Tables.AccountsCheckpointRow(accountIds(3), blockIds(4), blockLevel = 4),
        Tables.AccountsCheckpointRow(accountIds(5), blockIds(4), blockLevel = 4),
        Tables.AccountsCheckpointRow(accountIds(6), blockIds(5), blockLevel = 5)
      )

      val populateAndTest = for {
        stored <- Tables.AccountsCheckpoint ++= checkpointRows
        cleaned <- sut.cleanAccountsCheckpoint()
        rows <- Tables.AccountsCheckpoint.result
      } yield (stored, cleaned, rows)

      val (initialCount, deletes, survivors) = dbHandler.run(populateAndTest.transactionally).futureValue
      initialCount.value shouldBe checkpointRows.size
      deletes shouldBe checkpointRows.size
      survivors shouldBe empty
    }

    "clean the accounts checkpoints with a partial id selection" in {
      implicit val randomSeed = RandomSeed(testReferenceTimestamp.getTime)

      //generate data
      val blocks = generateBlockRows(toLevel = 5, testReferenceTimestamp)

      //store required blocks for FK
      dbHandler.run(Tables.Blocks ++= blocks).futureValue shouldBe Some(blocks.size)

      val accountIds = Array("a0", "a1", "a2", "a3", "a4", "a5", "a6")
      val blockIds = blocks.map(_.hash)

      //create test data:
      val checkpointRows = Array(
        Tables.AccountsCheckpointRow(accountIds(1), blockIds(1), blockLevel = 1),
        Tables.AccountsCheckpointRow(accountIds(2), blockIds(1), blockLevel = 1),
        Tables.AccountsCheckpointRow(accountIds(3), blockIds(1), blockLevel = 1),
        Tables.AccountsCheckpointRow(accountIds(4), blockIds(2), blockLevel = 2),
        Tables.AccountsCheckpointRow(accountIds(5), blockIds(2), blockLevel = 2),
        Tables.AccountsCheckpointRow(accountIds(2), blockIds(3), blockLevel = 3),
        Tables.AccountsCheckpointRow(accountIds(3), blockIds(4), blockLevel = 4),
        Tables.AccountsCheckpointRow(accountIds(5), blockIds(4), blockLevel = 4),
        Tables.AccountsCheckpointRow(accountIds(6), blockIds(5), blockLevel = 5)
      )

      val inSelection = Set(accountIds(1), accountIds(2), accountIds(3), accountIds(4))

      val selection = inSelection.map(AccountId)

      val expected = checkpointRows.filterNot(row => inSelection(row.accountId))

      val populateAndTest = for {
        stored <- Tables.AccountsCheckpoint ++= checkpointRows
        cleaned <- sut.cleanAccountsCheckpoint(Some(selection))
        rows <- Tables.AccountsCheckpoint.result
      } yield (stored, cleaned, rows)

      val (initialCount, deletes, survivors) = dbHandler.run(populateAndTest.transactionally).futureValue
      initialCount.value shouldBe checkpointRows.size
      deletes shouldEqual checkpointRows.filter(row => inSelection(row.accountId)).size
      survivors should contain theSameElementsAs expected

    }

    "write delegates for a single block" in {
      implicit val randomSeed = RandomSeed(testReferenceTimestamp.getTime)

      val expectedCount = 3

      val block = generateBlockRows(1, testReferenceTimestamp).head
      val delegatedAccounts = generateAccountRows(howMany = expectedCount, block)
      val delegatesInfo =
        generateDelegates(delegatedHashes = delegatedAccounts.map(_.accountId), BlockHash(block.hash), block.level)

      val writeAndGetRows = for {
        _ <- Tables.Blocks += block
        _ <- Tables.Accounts ++= delegatedAccounts
        written <- sut.writeDelegatesAndCopyContracts(List(delegatesInfo))
        delegatesRows <- Tables.Delegates.result
        contractsRows <- Tables.DelegatedContracts.result
      } yield (written, delegatesRows, contractsRows)

      val (stored, dbDelegates, dbContracts) = dbHandler.run(writeAndGetRows.transactionally).futureValue

      stored shouldBe expectedCount

      dbDelegates should have size expectedCount
      dbContracts should have size expectedCount

      import org.scalatest.Inspectors._

      forAll(dbDelegates zip delegatesInfo.content) {
        case (row, (pkh, delegate)) =>
          row.pkh shouldEqual pkh.value
          row.balance shouldEqual (delegate.balance match {
            case PositiveDecimal(value) => Some(value)
            case _ => None
          })
          row.delegatedBalance shouldEqual (delegate.delegated_balance match {
            case PositiveDecimal(value) => Some(value)
            case _ => None
          })
          row.frozenBalance shouldEqual (delegate.frozen_balance match {
            case PositiveDecimal(value) => Some(value)
            case _ => None
          })
          row.stakingBalance shouldEqual (delegate.staking_balance match {
            case PositiveDecimal(value) => Some(value)
            case _ => None
          })
          row.gracePeriod shouldEqual delegate.grace_period
          row.deactivated shouldBe delegate.deactivated
          row.blockId shouldEqual block.hash
          row.blockLevel shouldEqual block.level
      }

      forAll(dbContracts zip delegatedAccounts) {
        case (contract, account) =>
          contract.accountId shouldEqual account.accountId
          contract.delegateValue shouldEqual account.delegateValue
      }

    }

    "fail to write delegates if the reference block is not stored" in {
      implicit val randomSeed = RandomSeed(testReferenceTimestamp.getTime)

      val block = generateBlockRows(1, testReferenceTimestamp).head
      val delegatedAccounts = generateAccountRows(howMany = 1, block)
      val delegatesInfo = generateDelegates(
        delegatedHashes = delegatedAccounts.map(_.accountId),
        blockHash = BlockHash("no-block-hash"),
        blockLevel = 1
      )

      val resultFuture = dbHandler.run(sut.writeDelegatesAndCopyContracts(List(delegatesInfo)))

      whenReady(resultFuture.failed) {
        _ shouldBe a[java.sql.SQLException]
      }
    }

    "update delegates if they exists already" in {
      implicit val randomSeed = RandomSeed(testReferenceTimestamp.getTime)

      //generate data
      val blocks@(second :: first :: genesis :: Nil) =
        generateBlockRows(toLevel = 2, startAt = testReferenceTimestamp)
      val account = generateAccountRows(1, first).head
      val delegate = generateDelegateRows(1, first).head

      val populate =
        DBIO.seq(
          Tables.Blocks ++= blocks,
          Tables.Accounts += account,
          Tables.Delegates += delegate
        )

      dbHandler.run(populate).isReadyWithin(5 seconds) shouldBe true

      //prepare new delegates
      val changes = 2
      val (hashUpdate, levelUpdate) = (second.hash, second.level)
      val delegatedKeys =
        generateAccounts(howMany = changes, BlockHash(hashUpdate), levelUpdate).content.keySet.map(_.id)
      val delegatesInfo = generateDelegates(
        delegatedHashes = delegatedKeys.toList,
        blockHash = BlockHash(hashUpdate),
        blockLevel = levelUpdate
      )

      //rewrite one of the keys to make it update the previously stored delegate row
      val delegateMap = delegatesInfo.content
      val pkh = delegateMap.keySet.head
      val updatedMap = (delegateMap - pkh) + (PublicKeyHash(delegate.pkh) -> delegateMap(pkh))
      val updatedDelegates = delegatesInfo.copy(content = updatedMap)

      //do the updates
      val writeUpdatedAndGetRows = for {
        written <- sut.writeDelegatesAndCopyContracts(List(updatedDelegates))
        rows <- Tables.Delegates.result
      } yield (written, rows)

      val (updates, dbDelegates) = dbHandler.run(writeUpdatedAndGetRows.transactionally).futureValue

      //number of db changes
      updates shouldBe changes

      //total number of rows on db (1 update and 1 insert expected)
      dbDelegates should have size changes

      import org.scalatest.Inspectors._

      //both rows on db should refer to updated data
      forAll(dbDelegates zip updatedDelegates.content) {
        case (row, (pkh, delegate)) =>
          row.pkh shouldEqual pkh.value
          row.balance shouldEqual (delegate.balance match {
            case PositiveDecimal(value) => Some(value)
            case _ => None
          })
          row.delegatedBalance shouldEqual (delegate.delegated_balance match {
            case PositiveDecimal(value) => Some(value)
            case _ => None
          })
          row.frozenBalance shouldEqual (delegate.frozen_balance match {
            case PositiveDecimal(value) => Some(value)
            case _ => None
          })
          row.stakingBalance shouldEqual (delegate.staking_balance match {
            case PositiveDecimal(value) => Some(value)
            case _ => None
          })
          row.gracePeriod shouldEqual delegate.grace_period
          row.deactivated shouldBe delegate.deactivated
          row.blockId should (equal(first.hash) or equal(second.hash))
          row.blockLevel should (equal(first.level) or equal(second.level))
      }

    }

    "store checkpoint delegate key hashes with block reference" in {
      implicit val randomSeed = RandomSeed(testReferenceTimestamp.getTime)
      //custom hash generator with predictable seed
      val generateHash: Int => String = alphaNumericGenerator(new Random(randomSeed.seed))

      val maxLevel = 1
      val pkPerBlock = 3
      val expectedCount = (maxLevel + 1) * pkPerBlock

      //generate data
      val blocks = generateBlockRows(toLevel = maxLevel, testReferenceTimestamp)
      val keys = blocks.map(
        block => (BlockHash(block.hash), block.level, List.fill(pkPerBlock)(PublicKeyHash(generateHash(5))))
      )

      //store and write
      val populateAndFetch = for {
        _ <- Tables.Blocks ++= blocks
        written <- sut.writeDelegatesCheckpoint(keys)
        rows <- Tables.DelegatesCheckpoint.result
      } yield (written, rows)

      val (stored, checkpointRows) = dbHandler.run(populateAndFetch).futureValue

      //number of changes
      stored.value shouldBe expectedCount
      checkpointRows should have size expectedCount

      import org.scalatest.Inspectors._

      val flattenedKeysData = keys.flatMap { case (hash, level, keys) => keys.map((hash, level, _)) }

      forAll(checkpointRows.zip(flattenedKeysData)) {
        case (row, (hash, level, keyHash)) =>
          row.blockId shouldEqual hash.value
          row.blockLevel shouldBe level
          row.delegatePkh shouldEqual keyHash.value
      }

    }

    "clean the delegates checkpoints with no selection" in {
      implicit val randomSeed = RandomSeed(testReferenceTimestamp.getTime)

      //generate data
      val blocks = generateBlockRows(toLevel = 5, testReferenceTimestamp)

      //store required blocks for FK
      dbHandler.run(Tables.Blocks ++= blocks).futureValue shouldBe Some(blocks.size)

      val delegateKeyHashes = Array("pkh0", "pkh1", "pkh2", "pkh3", "pkh4", "pkh5", "pkh6")
      val blockIds = blocks.map(_.hash)

      //create test data:
      val checkpointRows = Array(
        Tables.DelegatesCheckpointRow(delegateKeyHashes(1), blockIds(1), blockLevel = 1),
        Tables.DelegatesCheckpointRow(delegateKeyHashes(2), blockIds(1), blockLevel = 1),
        Tables.DelegatesCheckpointRow(delegateKeyHashes(3), blockIds(1), blockLevel = 1),
        Tables.DelegatesCheckpointRow(delegateKeyHashes(4), blockIds(2), blockLevel = 2),
        Tables.DelegatesCheckpointRow(delegateKeyHashes(5), blockIds(2), blockLevel = 2),
        Tables.DelegatesCheckpointRow(delegateKeyHashes(2), blockIds(3), blockLevel = 3),
        Tables.DelegatesCheckpointRow(delegateKeyHashes(3), blockIds(4), blockLevel = 4),
        Tables.DelegatesCheckpointRow(delegateKeyHashes(5), blockIds(4), blockLevel = 4),
        Tables.DelegatesCheckpointRow(delegateKeyHashes(6), blockIds(5), blockLevel = 5)
      )

      val populateAndTest = for {
        stored <- Tables.DelegatesCheckpoint ++= checkpointRows
        cleaned <- sut.cleanDelegatesCheckpoint()
        rows <- Tables.DelegatesCheckpoint.result
      } yield (stored, cleaned, rows)

      val (initialCount, deletes, survivors) = dbHandler.run(populateAndTest.transactionally).futureValue
      initialCount.value shouldBe checkpointRows.size
      deletes shouldBe checkpointRows.size
      survivors shouldBe empty
    }

    "clean the delegates checkpoints with a partial key hash selection" in {
      implicit val randomSeed = RandomSeed(testReferenceTimestamp.getTime)

      //generate data
      val blocks = generateBlockRows(toLevel = 5, testReferenceTimestamp)

      //store required blocks for FK
      dbHandler.run(Tables.Blocks ++= blocks).futureValue shouldBe Some(blocks.size)

      val delegateKeyHashes = Array("pkh0", "pkh1", "pkh2", "pkh3", "pkh4", "pkh5", "pkh6")
      val blockIds = blocks.map(_.hash)

      //create test data:
      val checkpointRows = Array(
        Tables.DelegatesCheckpointRow(delegateKeyHashes(1), blockIds(1), blockLevel = 1),
        Tables.DelegatesCheckpointRow(delegateKeyHashes(2), blockIds(1), blockLevel = 1),
        Tables.DelegatesCheckpointRow(delegateKeyHashes(3), blockIds(1), blockLevel = 1),
        Tables.DelegatesCheckpointRow(delegateKeyHashes(4), blockIds(2), blockLevel = 2),
        Tables.DelegatesCheckpointRow(delegateKeyHashes(5), blockIds(2), blockLevel = 2),
        Tables.DelegatesCheckpointRow(delegateKeyHashes(2), blockIds(3), blockLevel = 3),
        Tables.DelegatesCheckpointRow(delegateKeyHashes(3), blockIds(4), blockLevel = 4),
        Tables.DelegatesCheckpointRow(delegateKeyHashes(5), blockIds(4), blockLevel = 4),
        Tables.DelegatesCheckpointRow(delegateKeyHashes(6), blockIds(5), blockLevel = 5)
      )

      val inSelection = Set(delegateKeyHashes(1), delegateKeyHashes(2), delegateKeyHashes(3), delegateKeyHashes(4))

      val selection = inSelection.map(PublicKeyHash)

      val expected = checkpointRows.filterNot(row => inSelection(row.delegatePkh))

      val populateAndTest = for {
        stored <- Tables.DelegatesCheckpoint ++= checkpointRows
        cleaned <- sut.cleanDelegatesCheckpoint(Some(selection))
        rows <- Tables.DelegatesCheckpoint.result
      } yield (stored, cleaned, rows)

      val (initialCount, deletes, survivors) = dbHandler.run(populateAndTest.transactionally).futureValue
      initialCount.value shouldBe checkpointRows.size
      deletes shouldEqual checkpointRows.filter(row => inSelection(row.delegatePkh)).size
      survivors should contain theSameElementsAs expected

    }

    "read latest account ids from checkpoint" in {
      implicit val randomSeed = RandomSeed(testReferenceTimestamp.getTime)

      //generate data
      val blocks = generateBlockRows(toLevel = 5, testReferenceTimestamp)

      //store required blocks for FK
      dbHandler.run(Tables.Blocks ++= blocks).futureValue shouldBe Some(blocks.size)
      val accountIds = Array("a0", "a1", "a2", "a3", "a4", "a5", "a6")
      val blockIds = blocks.map(_.hash)

      //create test data:
      val checkpointRows = Array(
        Tables.AccountsCheckpointRow(accountIds(1), blockIds(1), blockLevel = 1),
        Tables.AccountsCheckpointRow(accountIds(2), blockIds(1), blockLevel = 1),
        Tables.AccountsCheckpointRow(accountIds(3), blockIds(1), blockLevel = 1),
        Tables.AccountsCheckpointRow(accountIds(4), blockIds(2), blockLevel = 2),
        Tables.AccountsCheckpointRow(accountIds(5), blockIds(2), blockLevel = 2),
        Tables.AccountsCheckpointRow(accountIds(2), blockIds(3), blockLevel = 3),
        Tables.AccountsCheckpointRow(accountIds(3), blockIds(4), blockLevel = 4),
        Tables.AccountsCheckpointRow(accountIds(5), blockIds(4), blockLevel = 4),
        Tables.AccountsCheckpointRow(accountIds(6), blockIds(5), blockLevel = 5)
      )

      def entry(accountAtIndex: Int, atLevel: Int) =
        AccountId(accountIds(accountAtIndex)) -> (BlockHash(blockIds(atLevel)), atLevel)

      //expecting only the following to remain
      val expected =
        Map(
          entry(accountAtIndex = 1, atLevel = 1),
          entry(accountAtIndex = 2, atLevel = 3),
          entry(accountAtIndex = 3, atLevel = 4),
          entry(accountAtIndex = 4, atLevel = 2),
          entry(accountAtIndex = 5, atLevel = 4),
          entry(accountAtIndex = 6, atLevel = 5)
        )

      val populateAndFetch = for {
        stored <- Tables.AccountsCheckpoint ++= checkpointRows
        rows <- sut.getLatestAccountsFromCheckpoint
      } yield (stored, rows)

      val (initialCount, latest) = dbHandler.run(populateAndFetch.transactionally).futureValue
      initialCount.value shouldBe checkpointRows.size

      latest.toSeq should contain theSameElementsAs expected.toSeq

    }

    "read latest delegate key hashes from checkpoint" in {
      implicit val randomSeed = RandomSeed(testReferenceTimestamp.getTime)

      //generate data
      val blocks = generateBlockRows(toLevel = 5, testReferenceTimestamp)

      //store required blocks for FK
      dbHandler.run(Tables.Blocks ++= blocks).futureValue shouldBe Some(blocks.size)
      val delegateKeyHashes = Array("pkh0", "pkh1", "pkh2", "pkh3", "pkh4", "pkh5", "pkh6")
      val blockIds = blocks.map(_.hash)

      //create test data:
      val checkpointRows = Array(
        Tables.DelegatesCheckpointRow(delegateKeyHashes(1), blockIds(1), blockLevel = 1),
        Tables.DelegatesCheckpointRow(delegateKeyHashes(2), blockIds(1), blockLevel = 1),
        Tables.DelegatesCheckpointRow(delegateKeyHashes(3), blockIds(1), blockLevel = 1),
        Tables.DelegatesCheckpointRow(delegateKeyHashes(4), blockIds(2), blockLevel = 2),
        Tables.DelegatesCheckpointRow(delegateKeyHashes(5), blockIds(2), blockLevel = 2),
        Tables.DelegatesCheckpointRow(delegateKeyHashes(2), blockIds(3), blockLevel = 3),
        Tables.DelegatesCheckpointRow(delegateKeyHashes(3), blockIds(4), blockLevel = 4),
        Tables.DelegatesCheckpointRow(delegateKeyHashes(5), blockIds(4), blockLevel = 4),
        Tables.DelegatesCheckpointRow(delegateKeyHashes(6), blockIds(5), blockLevel = 5)
      )

      def entry(delegateAtIndex: Int, atLevel: Int) =
        PublicKeyHash(delegateKeyHashes(delegateAtIndex)) -> (BlockHash(blockIds(atLevel)), atLevel)

      //expecting only the following to remain
      val expected =
        Map(
          entry(delegateAtIndex = 1, atLevel = 1),
          entry(delegateAtIndex = 2, atLevel = 3),
          entry(delegateAtIndex = 3, atLevel = 4),
          entry(delegateAtIndex = 4, atLevel = 2),
          entry(delegateAtIndex = 5, atLevel = 4),
          entry(delegateAtIndex = 6, atLevel = 5)
        )

      val populateAndFetch = for {
        stored <- Tables.DelegatesCheckpoint ++= checkpointRows
        rows <- sut.getLatestDelegatesFromCheckpoint
      } yield (stored, rows)

      val (initialCount, latest) = dbHandler.run(populateAndFetch.transactionally).futureValue
      initialCount.value shouldBe checkpointRows.size

      latest.toSeq should contain theSameElementsAs expected.toSeq

    }

    "fetch nothing if looking up a non-existent operation group by hash" in {
      dbHandler.run(sut.operationsForGroup("no-group-here")).futureValue shouldBe None
    }

    "fetch existing operations with their group on a existing hash" in {
      implicit val randomSeed = RandomSeed(testReferenceTimestamp.getTime)

      val block = generateBlockRows(1, testReferenceTimestamp).head
      val group = generateOperationGroupRows(block).head
      val ops = generateOperationsForGroup(block, group)

      val populateAndFetch = for {
        _ <- Tables.Blocks += block
        _ <- Tables.OperationGroups += group
        ids <- Tables.Operations returning Tables.Operations.map(_.operationId) ++= ops
        result <- sut.operationsForGroup(group.hash)
      } yield (result, ids)

      val (Some((groupRow, operationRows)), operationIds) = dbHandler.run(populateAndFetch).futureValue

      groupRow.hash shouldEqual group.hash
      operationRows should have size ops.size
      operationRows.map(_.operationId).toList should contain theSameElementsAs operationIds

    }

    "compute correct average fees from stored operations" in {
      //generate data
      implicit val randomSeed = RandomSeed(testReferenceTimestamp.getTime)
      val block = generateBlockRows(1, testReferenceTimestamp).head
      val group = generateOperationGroupRows(block).head

      // mu = 152.59625
      // std-dev = 331.4
      // the sample std-dev should be 354.3, using correction formula
      val fees = Seq(
        Some(BigDecimal(35.23)),
        Some(BigDecimal(12.01)),
        Some(BigDecimal(2.22)),
        Some(BigDecimal(150.01)),
        None,
        Some(BigDecimal(1020.30)),
        Some(BigDecimal(1.00)),
        None
      )
      val ops = wrapFeesWithOperations(fees, block, group)

      val populate = for {
        _ <- Tables.Blocks += block
        _ <- Tables.OperationGroups += group
        ids <- Tables.Operations returning Tables.Operations.map(_.operationId) ++= ops
      } yield ids

      dbHandler.run(populate).futureValue should have size (fees.size)

      //expectations
      val (mu, sigma) = (153, 332)
      val latest = new Timestamp(ops.map(_.timestamp.getTime).max)

      val expected = AverageFees(
        low = 0,
        medium = mu,
        high = mu + sigma,
        timestamp = latest,
        kind = ops.head.kind
      )

      //check
      val feesCalculation = sut.calculateAverageFees(ops.head.kind, feesToConsider)

      dbHandler.run(feesCalculation).futureValue.value shouldEqual expected

    }

    "return None when computing average fees for a kind with no data" in {
      //generate data
      implicit val randomSeed = RandomSeed(testReferenceTimestamp.getTime)
      val block = generateBlockRows(1, testReferenceTimestamp).head
      val group = generateOperationGroupRows(block).head

<<<<<<< HEAD
      "fetch nothing if looking up an operations with their group for an invalidated block" in {
        implicit val randomSeed = RandomSeed(testReferenceTimestamp.getTime)

        val block = generateBlockRows(1, testReferenceTimestamp).head
        val group = generateOperationGroupRows(block).head
        val ops = generateOperationsForGroup(block, group)
        val invalidated = Tables.InvalidatedBlocksRow(block.hash, block.level, true)

        val populateAndFetch = for {
          _ <- Tables.Blocks += block
          _ <- Tables.OperationGroups += group
          _ <- Tables.InvalidatedBlocks += invalidated
          ids <- Tables.Operations returning Tables.Operations.map(_.operationId) ++= ops
          result <- sut.operationsForGroup(group.hash)
        } yield (result, ids)

        val (groupedOperations, operationIds) = dbHandler.run(populateAndFetch).futureValue

        groupedOperations shouldBe None
      }

      "compute correct average fees from stored operations" in {
        //generate data
        implicit val randomSeed = RandomSeed(testReferenceTimestamp.getTime)
        val block = generateBlockRows(1, testReferenceTimestamp).head
        val group = generateOperationGroupRows(block).head

        // mu = 152.59625
        // std-dev = 331.4
        // the sample std-dev should be 354.3, using correction formula
        val fees = Seq(
          Some(BigDecimal(35.23)),
          Some(BigDecimal(12.01)),
          Some(BigDecimal(2.22)),
          Some(BigDecimal(150.01)),
          None,
          Some(BigDecimal(1020.30)),
          Some(BigDecimal(1.00)),
          None
        )
        val ops = wrapFeesWithOperations(fees, block, group)
=======
      val fees = Seq.fill(3)(Some(BigDecimal(1)))
      val ops = wrapFeesWithOperations(fees, block, group)
>>>>>>> d66de109

      val populate = for {
        _ <- Tables.Blocks += block
        _ <- Tables.OperationGroups += group
        ids <- Tables.Operations returning Tables.Operations.map(_.operationId) ++= ops
      } yield ids

      dbHandler.run(populate).futureValue should have size (fees.size)

      //check
      val feesCalculation = sut.calculateAverageFees("undefined", feesToConsider)

      dbHandler.run(feesCalculation).futureValue shouldBe None

    }

    "compute average fees only using the selected operation kinds" in {
      //generate data
      implicit val randomSeed = RandomSeed(testReferenceTimestamp.getTime)
      val block = generateBlockRows(1, testReferenceTimestamp).head
      val group = generateOperationGroupRows(block).head

      val (selectedFee, ignoredFee) = (Some(BigDecimal(1)), Some(BigDecimal(1000)))

<<<<<<< HEAD
      "ignore an invalidated block's operations when computing average fees" in {
        //generate data
        implicit val randomSeed = RandomSeed(testReferenceTimestamp.getTime)
        val blocks = generateBlockRows(2, testReferenceTimestamp).take(2)
        val groups = generateOperationGroupRows(blocks: _*)

        val ops = blocks
          .zip(groups)
          .map {
            case (block, group) =>
              val rnd = new Random(randomSeed.seed)

              val fees =
                if (block.level == 0)
                  Seq(
                    Some(BigDecimal(35.23)),
                    Some(BigDecimal(12.01)),
                    Some(BigDecimal(2.22)),
                    Some(BigDecimal(150.01)),
                    None,
                    Some(BigDecimal(1020.30)),
                    Some(BigDecimal(1.00)),
                    None
                  )
                else
                  Seq(
                    Some(BigDecimal(rnd.nextDouble)),
                    Some(BigDecimal(rnd.nextDouble)),
                    Some(BigDecimal(rnd.nextDouble)),
                    Some(BigDecimal(rnd.nextDouble)),
                    Some(BigDecimal(rnd.nextDouble)),
                    Some(BigDecimal(rnd.nextDouble)),
                    Some(BigDecimal(rnd.nextDouble)),
                    Some(BigDecimal(rnd.nextDouble))
                  )
              wrapFeesWithOperations(fees, block, group)
          }
          .flatten

        //invalidates blocks after the first level
        val invalidated = blocks.map { block =>
          Tables.InvalidatedBlocksRow(block.hash, block.level, block.level > 0)
        }

        val populate = for {
          _ <- Tables.Blocks ++= blocks
          _ <- Tables.OperationGroups ++= groups
          _ <- Tables.InvalidatedBlocks ++= invalidated
          ids <- Tables.Operations returning Tables.Operations.map(_.operationId) ++= ops
        } yield ids

        dbHandler.run(populate).futureValue should have size (ops.size)

        //expectations using only level 1
        // mu = 152.59625
        // std-dev = 331.4
        // the sample std-dev should be 354.3, using correction formula
        val (mu, sigma) = (153, 332)
        val latest = new Timestamp(
          ops
            .filter(_.level == Some(0))
            .map(_.timestamp.getTime)
            .max
        )

        val expected = AverageFees(
          low = 0,
          medium = mu,
          high = mu + sigma,
          timestamp = latest,
          kind = ops.head.kind
        )

        //check
        val feesCalculation = sut.calculateAverageFees(ops.head.kind, feesToConsider)

        dbHandler.run(feesCalculation).futureValue.value shouldEqual expected

      }

      "return None when computing average fees for a kind with no data" in {
        //generate data
        implicit val randomSeed = RandomSeed(testReferenceTimestamp.getTime)
        val block = generateBlockRows(1, testReferenceTimestamp).head
        val group = generateOperationGroupRows(block).head
=======
      val fees = Seq(selectedFee, selectedFee, ignoredFee, ignoredFee)
>>>>>>> d66de109

      //change kind for fees we want to ignore
      val ops = wrapFeesWithOperations(fees, block, group).map {
        case op if op.fee == ignoredFee => op.copy(kind = op.kind + "ignore")
        case op => op
      }

      val selection = ops.filter(_.fee == selectedFee)

      val populate = for {
        _ <- Tables.Blocks += block
        _ <- Tables.OperationGroups += group
        ids <- Tables.Operations returning Tables.Operations.map(_.operationId) ++= ops
      } yield ids

      dbHandler.run(populate).futureValue should have size (fees.size)

      //expectations
      val mu = 1
      val latest = new Timestamp(selection.map(_.timestamp.getTime).max)

      val expected = AverageFees(
        low = mu,
        medium = mu,
        high = mu,
        timestamp = latest,
        kind = ops.head.kind
      )
      //check
      val feesCalculation = sut.calculateAverageFees(selection.head.kind, feesToConsider)

      dbHandler.run(feesCalculation).futureValue.value shouldEqual expected

    }

    "write voting proposal" in {
      import DatabaseConversions._
      import tech.cryptonomic.conseil.util.Conversion.Syntax._

      //generate data
      implicit val randomSeed = RandomSeed(testReferenceTimestamp.getTime)

      val block = generateSingleBlock(atLevel = 1, atTime = testReferenceDateTime)
      val proposals = Voting.generateProposals(howMany = 3, forBlock = block)

      //write
      val writeAndGetRows = for {
        _ <- Tables.Blocks += block.convertTo[Tables.BlocksRow]
        written <- sut.writeVotingProposals(proposals)
        rows <- Tables.Proposals.result
      } yield (written, rows)

      val (stored, dbProposals) = dbHandler.run(writeAndGetRows.transactionally).futureValue

      //expectations
      val expectedWrites = proposals.map(_.protocols.size).sum
      stored.value shouldEqual expectedWrites
      dbProposals should have size expectedWrites

      import org.scalatest.Inspectors._

      val allProtocols = proposals.flatMap(_.protocols).toMap

      forAll(dbProposals) { proposalRow =>
        val rowProtocol = ProtocolId(proposalRow.protocolHash)
        allProtocols.keySet should contain(rowProtocol)
        allProtocols(rowProtocol) shouldBe proposalRow.supporters.value
        proposalRow.blockId shouldBe block.data.hash.value
        proposalRow.blockLevel shouldBe block.data.header.level
      }

    }

    "write voting bakers rolls" in {
      import DatabaseConversions._
      import tech.cryptonomic.conseil.util.Conversion.Syntax._

      //generate data
      implicit val randomSeed = RandomSeed(testReferenceTimestamp.getTime)

      val block = generateSingleBlock(atLevel = 1, atTime = testReferenceDateTime)
      val rolls = Voting.generateBakersRolls(howMany = 3)

      //write
      val writeAndGetRows = for {
        _ <- Tables.Blocks += block.convertTo[Tables.BlocksRow]
        written <- sut.writeVotingRolls(rolls, block)
        rows <- Tables.Rolls.result
      } yield (written, rows)

      val (stored, dbRolls) = dbHandler.run(writeAndGetRows.transactionally).futureValue

      //expectations
      stored.value shouldEqual rolls.size
      dbRolls should have size rolls.size

      import org.scalatest.Inspectors._

      forAll(dbRolls) { rollsRow =>
        val generated = rolls.find(_.pkh.value == rollsRow.pkh).value
        rollsRow.rolls shouldEqual generated.rolls
        rollsRow.blockId shouldBe block.data.hash.value
        rollsRow.blockLevel shouldBe block.data.header.level
      }

    }

    "write voting ballots" in {
      import DatabaseConversions._
      import tech.cryptonomic.conseil.util.Conversion.Syntax._

      //generate data
      implicit val randomSeed = RandomSeed(testReferenceTimestamp.getTime)

      val block = generateSingleBlock(atLevel = 1, atTime = testReferenceDateTime)
      val ballots = Voting.generateBallots(howMany = 3)

      //write
      val writeAndGetRows = for {
        _ <- Tables.Blocks += block.convertTo[Tables.BlocksRow]
        written <- sut.writeVotingBallots(ballots, block)
        rows <- Tables.Ballots.result
      } yield (written, rows)

      val (stored, dbBallots) = dbHandler.run(writeAndGetRows.transactionally).futureValue

      //expectations
      stored.value shouldEqual ballots.size
      dbBallots should have size ballots.size

      import org.scalatest.Inspectors._

      forAll(dbBallots) { ballotRow =>
        val generated = ballots.find(_.pkh.value == ballotRow.pkh).value
        ballotRow.ballot shouldEqual generated.ballot.value
        ballotRow.blockId shouldBe block.data.hash.value
        ballotRow.blockLevel shouldBe block.data.header.level
      }

    }

    "return the default when fetching the latest block level and there's no block stored" in {
      val expected = -1
      val maxLevel = dbHandler
        .run(
          sut.fetchMaxBlockLevel
        )
        .futureValue

      maxLevel should equal(expected)
    }

    "fetch the latest block level when blocks are available" in {
      implicit val randomSeed = RandomSeed(testReferenceTimestamp.getTime)

      val expected = 5
      val populateAndFetch = for {
        _ <- Tables.Blocks ++= generateBlockRows(expected, testReferenceTimestamp)
        result <- sut.fetchMaxBlockLevel
      } yield result

      val maxLevel = dbHandler.run(populateAndFetch.transactionally).futureValue

      maxLevel should equal(expected)
    }

    "correctly verify when a block exists" in {
      implicit val randomSeed = RandomSeed(testReferenceTimestamp.getTime)

      val blocks = generateBlockRows(1, testReferenceTimestamp)
      val opGroups = generateOperationGroupRows(blocks: _*)
      val testHash = BlockHash(blocks.last.hash)

<<<<<<< HEAD
        val blocks = generateBlockRows(1, testReferenceTimestamp)
        val testHash = BlockHash(blocks.last.hash)

        val populateAndTest = for {
          _ <- Tables.Blocks ++= blocks
          existing <- sut.blockExists(testHash)
          nonExisting <- sut.blockExists(BlockHash("bogus-hash"))
        } yield (existing, nonExisting)
=======
      val populateAndTest = for {
        _ <- Tables.Blocks ++= blocks
        _ <- Tables.OperationGroups ++= opGroups
        existing <- sut.blockExists(testHash)
        nonExisting <- sut.blockExists(BlockHash("bogus-hash"))
      } yield (existing, nonExisting)

      val (hit, miss) = dbHandler.run(populateAndTest.transactionally).futureValue
>>>>>>> d66de109

      hit shouldBe true
      miss shouldBe false

    }

    "say a block doesn't exist if it has no associated operation group" in {
      implicit val randomSeed = RandomSeed(testReferenceTimestamp.getTime)

      val blocks = generateBlockRows(1, testReferenceTimestamp)
      val testHash = BlockHash(blocks.last.hash)

      val populateAndTest = for {
        _ <- Tables.Blocks ++= blocks
        found <- sut.blockExists(testHash)
      } yield found

<<<<<<< HEAD
        val populateAndTest = for {
          _ <- Tables.Blocks ++= blocks
          found <- sut.blockAndOpsExists(testHash)
        } yield found
=======
      val exists = dbHandler.run(populateAndTest.transactionally).futureValue
      exists shouldBe false
>>>>>>> d66de109

    }

    val blocksTmp = List(
      BlocksRow(
        0,
        1,
        "genesis",
        new Timestamp(0),
        0,
        "fitness",
        Some("context0"),
        Some("sigqs6AXPny9K"),
        "protocol",
        Some("YLBMy"),
        "R0NpYZuUeF",
        None
      ),
      BlocksRow(
        1,
        1,
        "R0NpYZuUeF",
        new Timestamp(1),
        0,
        "fitness",
        Some("context1"),
        Some("sigTZ2IB879wD"),
        "protocol",
        Some("YLBMy"),
        "aQeGrbXCmG",
        None
      )
    )

    "get all values from the table with nulls as nones" in {

      val columns = List()
      val populateAndTest = for {
        _ <- Tables.Blocks ++= blocksTmp
        found <- sut.selectWithPredicates(
          Tables.Blocks.baseTableRow.tableName,
          columns,
          List.empty,
          List.empty,
          List.empty,
          OutputType.json,
          3
        )
      } yield found

      val result = dbHandler.run(populateAndTest.transactionally).futureValue
      result should contain theSameElementsAs List(
        Map(
          "operations_hash" -> None,
          "timestamp" -> Some(new Timestamp(0)),
          "context" -> Some("context0"),
          "proto" -> Some(1),
          "signature" -> Some("sigqs6AXPny9K"),
          "hash" -> Some("R0NpYZuUeF"),
          "fitness" -> Some("fitness"),
          "validation_pass" -> Some(0),
          "protocol" -> Some("protocol"),
          "predecessor" -> Some("genesis"),
          "chain_id" -> Some("YLBMy"),
          "level" -> Some(0),
          "period_kind" -> None,
          "current_expected_quorum" -> None,
          "active_proposal" -> None,
          "baker" -> None,
          "nonce_hash" -> None,
          "consumed_gas" -> None,
          "meta_level" -> None,
          "meta_level_position" -> None,
          "meta_cycle" -> None,
          "meta_cycle_position" -> None,
          "meta_voting_period" -> None,
          "meta_voting_period_position" -> None,
          "expected_commitment" -> None,
          "priority" -> None
        ),
        Map(
          "operations_hash" -> None,
          "timestamp" -> Some(new Timestamp(1)),
          "context" -> Some("context1"),
          "proto" -> Some(1),
          "signature" -> Some("sigTZ2IB879wD"),
          "hash" -> Some("aQeGrbXCmG"),
          "fitness" -> Some("fitness"),
          "validation_pass" -> Some(0),
          "protocol" -> Some("protocol"),
          "predecessor" -> Some("R0NpYZuUeF"),
          "chain_id" -> Some("YLBMy"),
          "level" -> Some(1),
          "period_kind" -> None,
          "current_expected_quorum" -> None,
          "active_proposal" -> None,
          "baker" -> None,
          "nonce_hash" -> None,
          "consumed_gas" -> None,
          "meta_level" -> None,
          "meta_level_position" -> None,
          "meta_cycle" -> None,
          "meta_cycle_position" -> None,
          "meta_voting_period" -> None,
          "meta_voting_period_position" -> None,
          "expected_commitment" -> None,
          "priority" -> None
        )
      )
    }

    "get values where context is null" in {
      val blocksTmp = List(
        BlocksRow(
          0,
          1,
          "genesis",
          new Timestamp(0),
          0,
          "fitness",
          None,
          Some("sigqs6AXPny9K"),
          "protocol",
          Some("YLBMy"),
          "R0NpYZuUeF",
          None
        ),
        BlocksRow(
          1,
          1,
          "R0NpYZuUeF",
          new Timestamp(1),
          0,
          "fitness",
          Some("context1"),
          Some("sigTZ2IB879wD"),
          "protocol",
          Some("YLBMy"),
          "aQeGrbXCmG",
          None
        )
      )
      val columns = List("level", "proto", "context", "hash", "operations_hash")
      val predicates = List(
        Predicate(
          field = "context",
          operation = OperationType.isnull,
          set = List.empty,
          inverse = false
        )
      )

      val populateAndTest = for {
        _ <- Tables.Blocks ++= blocksTmp
        found <- sut.selectWithPredicates(
          Tables.Blocks.baseTableRow.tableName,
          columns,
          predicates,
          List.empty,
          List.empty,
          OutputType.json,
          3
        )
      } yield found

      val result = dbHandler.run(populateAndTest.transactionally).futureValue
      result shouldBe List(
        Map(
          "level" -> Some(0),
          "proto" -> Some(1),
          "context" -> None,
          "hash" -> Some("R0NpYZuUeF"),
          "operations_hash" -> None
        )
      )
    }

    "get values where context is NOT null" in {
      val blocksTmp = List(
        BlocksRow(
          0,
          1,
          "genesis",
          new Timestamp(0),
          0,
          "fitness",
          None,
          Some("sigqs6AXPny9K"),
          "protocol",
          Some("YLBMy"),
          "R0NpYZuUeF",
          None
        ),
        BlocksRow(
          1,
          1,
          "R0NpYZuUeF",
          new Timestamp(1),
          0,
          "fitness",
          Some("context1"),
          Some("sigTZ2IB879wD"),
          "protocol",
          Some("YLBMy"),
          "aQeGrbXCmG",
          None
        )
      )
      val columns = List("level", "proto", "context", "hash", "operations_hash")
      val predicates = List(
        Predicate(
          field = "context",
          operation = OperationType.isnull,
          set = List.empty,
          inverse = true
        )
      )

      val populateAndTest = for {
        _ <- Tables.Blocks ++= blocksTmp
        found <- sut.selectWithPredicates(
          Tables.Blocks.baseTableRow.tableName,
          columns,
          predicates,
          List.empty,
          List.empty,
          OutputType.json,
          3
        )
      } yield found

      val result = dbHandler.run(populateAndTest.transactionally).futureValue
      result shouldBe List(
        Map(
          "level" -> Some(1),
          "proto" -> Some(1),
          "context" -> Some("context1"),
          "hash" -> Some("aQeGrbXCmG"),
          "operations_hash" -> None
        )
      )
    }

    "get null values from the table as none" in {

      val columns = List("level", "proto", "protocol", "hash", "operations_hash")

      val populateAndTest = for {
        _ <- Tables.Blocks ++= blocksTmp
        found <- sut.selectWithPredicates(
          Tables.Blocks.baseTableRow.tableName,
          columns,
          List.empty,
          List.empty,
          List.empty,
          OutputType.json,
          3
        )
      } yield found

      val result = dbHandler.run(populateAndTest.transactionally).futureValue
      result should contain theSameElementsAs List(
        Map(
          "level" -> Some(0),
          "proto" -> Some(1),
          "protocol" -> Some("protocol"),
          "hash" -> Some("R0NpYZuUeF"),
          "operations_hash" -> None
        ),
        Map(
          "level" -> Some(1),
          "proto" -> Some(1),
          "protocol" -> Some("protocol"),
          "hash" -> Some("aQeGrbXCmG"),
          "operations_hash" -> None
        )
      )
    }

    "get map from a block table" in {

      val columns = List("level", "proto", "protocol", "hash")

      val populateAndTest = for {
        _ <- Tables.Blocks ++= blocksTmp
        found <- sut.selectWithPredicates(
          Tables.Blocks.baseTableRow.tableName,
          columns,
          List.empty,
          List.empty,
          List.empty,
          OutputType.json,
          3
        )
      } yield found

      val result = dbHandler.run(populateAndTest.transactionally).futureValue
      result shouldBe List(
        Map("level" -> Some(0), "proto" -> Some(1), "protocol" -> Some("protocol"), "hash" -> Some("R0NpYZuUeF")),
        Map("level" -> Some(1), "proto" -> Some(1), "protocol" -> Some("protocol"), "hash" -> Some("aQeGrbXCmG"))
      )
    }

    "get map from a block table with predicate" in {
      val columns = List("level", "proto", "protocol", "hash")
      val predicates = List(
        Predicate(
          field = "hash",
          operation = OperationType.in,
          set = List("R0NpYZuUeF"),
          inverse = false
        )
      )

      val populateAndTest = for {
        _ <- Tables.Blocks ++= blocksTmp
        found <- sut.selectWithPredicates(
          Tables.Blocks.baseTableRow.tableName,
          columns,
          predicates,
          List.empty,
          List.empty,
          OutputType.json,
          3
        )
      } yield found

      val result = dbHandler.run(populateAndTest.transactionally).futureValue
      result shouldBe List(
        Map("level" -> Some(0), "proto" -> Some(1), "protocol" -> Some("protocol"), "hash" -> Some("R0NpYZuUeF"))
      )
    }

    "get map from a block table with inverse predicate" in {
      val columns = List("level", "proto", "protocol", "hash")
      val predicates = List(
        Predicate(
          field = "hash",
          operation = OperationType.in,
          set = List("R0NpYZuUeF"),
          inverse = true
        )
      )

<<<<<<< HEAD
      "get map from a block table and ignore invalidated blocks in results" in {
        val columns = List("level", "proto")
        val predicates = List()
        val sortBy = List(
          QueryOrdering(
            field = "level",
            direction = OrderDirection.asc
          )
        )

        val invalidatedHash = "aQeGrbXCmF"

        val blocksTmp2 = blocksTmp.head.copy(level = 2, proto = 2, hash = invalidatedHash) :: blocksTmp
        val invalidations =
          blocksTmp2.map { block =>
            Tables.InvalidatedBlocksRow(
              hash = block.hash,
              level = block.level,
              isInvalidated = block.hash == invalidatedHash
            )
          }.take(2)

        val populateAndTest = for {
          _ <- Tables.Blocks ++= blocksTmp2
          _ <- Tables.InvalidatedBlocks ++= invalidations
          found <- sut.selectWithPredicates(
            Tables.Blocks.baseTableRow.tableName,
            columns,
            predicates,
            sortBy,
            List.empty,
            OutputType.json,
            3
          )
        } yield found

        val result = dbHandler.run(populateAndTest.transactionally).futureValue
        result shouldBe List(
          Map("level" -> Some(0), "proto" -> Some(1)),
          Map("level" -> Some(1), "proto" -> Some(1))
        )
      }

      "get map from balance updates complex query ignoring those for invalidated blocks" in {
        val columns = List("source", "kind")
        val predicates = List(
          Predicate(
            field = "kind",
            operation = OperationType.in,
            set = List("freezer", "contract"),
            inverse = false
          )
        )
        val sortBy = List(
          QueryOrdering(
            field = "id",
            direction = OrderDirection.asc
          )
        )

        val invalidatedHash = "aQeGrbXCmF"
        val blocksTmp2 = blocksTmp.head.copy(level = 2, proto = 2, hash = invalidatedHash) :: blocksTmp
        val invalidations =
          blocksTmp2.map { block =>
            Tables.InvalidatedBlocksRow(
              hash = block.hash,
              level = block.level,
              isInvalidated = block.hash == invalidatedHash
            )
          }.take(2)

        val group = Tables.OperationGroupsRow(
          protocol = "protocol",
          hash = "groupHash",
          branch = "branch",
          blockId = invalidatedHash,
          blockLevel = 2
        )

        val invalidatedOperation = Tables.OperationsRow(
          operationId = 0,
          operationGroupHash = group.hash,
          kind = "kind",
          blockHash = invalidatedHash,
          blockLevel = 2,
          timestamp = new Timestamp(0),
          internal = false
        )

        val updates = List(
          Tables.BalanceUpdatesRow(
            id = 0,
            source = "block",
            sourceHash = Some(blocksTmp.head.hash),
            kind = "contract",
            contract = Some("contractHash"),
            change = 5000
          ),
          Tables.BalanceUpdatesRow(
            id = 1,
            source = "block",
            sourceHash = Some(invalidatedHash),
            kind = "freezer",
            change = -100
          ),
          Tables.BalanceUpdatesRow(
            id = 2,
            source = "operation",
            sourceId = Some(invalidatedOperation.operationId),
            kind = "freezer",
            change = -100
          )
        )

        val populateAndTest = for {
          _ <- Tables.Blocks ++= blocksTmp2
          _ <- Tables.OperationGroups += group
          _ <- Tables.Operations += invalidatedOperation
          _ <- Tables.BalanceUpdates ++= updates
          _ <- Tables.InvalidatedBlocks ++= invalidations
          found <- sut.selectWithPredicates(
            Tables.BalanceUpdates.baseTableRow.tableName,
            columns,
            predicates,
            sortBy,
            List.empty,
            OutputType.json,
            3
          )
        } yield found

        val result = dbHandler.run(populateAndTest.transactionally).futureValue
        result shouldBe List(
          Map("source" -> Some("block"), "kind" -> Some("contract"))
        )
      }

      "get map from delegated contracts query ignoring those for invalidated blocks" in {
        val columns = List()
        val predicates = List()
        val sortBy = List(
          QueryOrdering(
            field = "delegate_value",
            direction = OrderDirection.asc
          )
        )

        val invalidatedHash = "aQeGrbXCmF"
        val blocksTmp2 = blocksTmp.head.copy(level = 2, proto = 2, hash = invalidatedHash) :: blocksTmp
        val invalidations =
          blocksTmp2.map { block =>
            Tables.InvalidatedBlocksRow(
              hash = block.hash,
              level = block.level,
              isInvalidated = block.hash == invalidatedHash
            )
          }.take(2)

        val delegates = List(
          Tables.DelegatesRow(
            pkh = "PKH-INV",
            deactivated = false,
            gracePeriod = 0,
            blockId = invalidatedHash,
            blockLevel = 2
          ),
          Tables.DelegatesRow(
            pkh = "PKH",
            deactivated = false,
            gracePeriod = 0,
            blockId = blocksTmp.head.hash,
            blockLevel = blocksTmp.head.level
          )
        )

        val accounts = List(
          Tables.AccountsRow(
            accountId = "accountid",
            manager = "",
            spendable = false,
            delegateSetable = false,
            counter = 0,
            balance = 0,
            blockId = blocksTmp.head.hash,
            blockLevel = blocksTmp.head.level
          ),
          Tables.AccountsRow(
            accountId = "accountid2",
            manager = "",
            spendable = false,
            delegateSetable = false,
            counter = 0,
            balance = 0,
            blockId = blocksTmp.last.hash,
            blockLevel = blocksTmp.last.level
          )
        )

        val contracts = List(
          Tables.DelegatedContractsRow(
            accountId = accounts.head.accountId,
            delegateValue = Some("PKH")
          ),
          Tables.DelegatedContractsRow(
            accountId = accounts.head.accountId,
            delegateValue = Some("PKH-INV")
          ),
          Tables.DelegatedContractsRow(
            accountId = accounts.last.accountId,
            delegateValue = Some("PKH")
          )
        )

        val populateAndTest = for {
          _ <- Tables.Blocks ++= blocksTmp2
          _ <- Tables.InvalidatedBlocks ++= invalidations
          _ <- Tables.Accounts ++= accounts
          _ <- Tables.Delegates ++= delegates
          _ <- Tables.DelegatedContracts ++= contracts
          found <- sut.selectWithPredicates(
            Tables.DelegatedContracts.baseTableRow.tableName,
            columns,
            predicates,
            sortBy,
            List.empty,
            OutputType.json,
            3
          )
        } yield found

        val result = dbHandler.run(populateAndTest.transactionally).futureValue
        result shouldBe List(
          Map("account_id" -> Some("accountid"), "delegate_value" -> Some("PKH")),
          Map("account_id" -> Some("accountid2"), "delegate_value" -> Some("PKH"))
        )
      }

      "get map from a block table with predicate" in {
        val columns = List("level", "proto", "protocol", "hash")
        val predicates = List(
          Predicate(
            field = "hash",
            operation = OperationType.in,
            set = List("R0NpYZuUeF"),
            inverse = false
          )
=======
      val populateAndTest = for {
        _ <- Tables.Blocks ++= blocksTmp
        found <- sut.selectWithPredicates(
          Tables.Blocks.baseTableRow.tableName,
          columns,
          predicates,
          List.empty,
          List.empty,
          OutputType.json,
          3
        )
      } yield found

      val result = dbHandler.run(populateAndTest.transactionally).futureValue
      result shouldBe List(
        Map("level" -> Some(1), "proto" -> Some(1), "protocol" -> Some("protocol"), "hash" -> Some("aQeGrbXCmG"))
      )
    }

    "get map from a block table with multiple predicates" in {
      val columns = List("level", "proto", "protocol", "hash")
      val predicates = List(
        Predicate(
          field = "hash",
          operation = OperationType.in,
          set = List("R0NpYZuUeF"),
          inverse = true
        ),
        Predicate(
          field = "hash",
          operation = OperationType.in,
          set = List("aQeGrbXCmG"),
          inverse = false
>>>>>>> d66de109
        )
      )

      val populateAndTest = for {
        _ <- Tables.Blocks ++= blocksTmp
        found <- sut.selectWithPredicates(
          Tables.Blocks.baseTableRow.tableName,
          columns,
          predicates,
          List.empty,
          List.empty,
          OutputType.json,
          3
        )
      } yield found

      val result = dbHandler.run(populateAndTest.transactionally).futureValue
      result shouldBe List(
        Map("level" -> Some(1), "proto" -> Some(1), "protocol" -> Some("protocol"), "hash" -> Some("aQeGrbXCmG"))
      )
    }

    "get empty map from empty table" in {
      val columns = List("level", "proto", "protocol", "hash")
      val predicates = List.empty

      val populateAndTest = for {
        found <- sut.selectWithPredicates(
          Tables.Blocks.baseTableRow.tableName,
          columns,
          predicates,
          List.empty,
          List.empty,
          OutputType.json,
          3
        )
      } yield found

      val result = dbHandler.run(populateAndTest.transactionally).futureValue
      result shouldBe 'empty
    }

    "get map from a block table with eq predicate" in {
      val columns = List("level", "proto", "protocol", "hash")
      val predicates = List(
        Predicate(
          field = "hash",
          operation = OperationType.eq,
          set = List("aQeGrbXCmG"),
          inverse = false
        )
      )

      val populateAndTest = for {
        _ <- Tables.Blocks ++= blocksTmp
        found <- sut.selectWithPredicates(
          Tables.Blocks.baseTableRow.tableName,
          columns,
          predicates,
          List.empty,
          List.empty,
          OutputType.json,
          3
        )
      } yield found

      val result = dbHandler.run(populateAndTest.transactionally).futureValue
      result shouldBe List(
        Map("level" -> Some(1), "proto" -> Some(1), "protocol" -> Some("protocol"), "hash" -> Some("aQeGrbXCmG"))
      )
    }

    "get map from a block table with eq predicate on numeric type" in {
      val columns = List("level", "proto", "protocol", "hash")
      val predicates = List(
        Predicate(
          field = "level",
          operation = OperationType.eq,
          set = List(1),
          inverse = false
        )
      )

      val populateAndTest = for {
        _ <- Tables.Blocks ++= blocksTmp
        found <- sut.selectWithPredicates(
          Tables.Blocks.baseTableRow.tableName,
          columns,
          predicates,
          List.empty,
          List.empty,
          OutputType.json,
          3
        )
      } yield found

      val result = dbHandler.run(populateAndTest.transactionally).futureValue
      result shouldBe List(
        Map("level" -> Some(1), "proto" -> Some(1), "protocol" -> Some("protocol"), "hash" -> Some("aQeGrbXCmG"))
      )
    }

    "get map from a block table with like predicate when starts with pattern" in {
      val columns = List("level", "proto", "protocol", "hash")
      val predicates = List(
        Predicate(
          field = "hash",
          operation = OperationType.like,
          set = List("aQeGr"),
          inverse = false
        )
      )

      val populateAndTest = for {
        _ <- Tables.Blocks ++= blocksTmp
        found <- sut.selectWithPredicates(
          Tables.Blocks.baseTableRow.tableName,
          columns,
          predicates,
          List.empty,
          List.empty,
          OutputType.json,
          3
        )
      } yield found

      val result = dbHandler.run(populateAndTest.transactionally).futureValue
      result shouldBe List(
        Map("level" -> Some(1), "proto" -> Some(1), "protocol" -> Some("protocol"), "hash" -> Some("aQeGrbXCmG"))
      )
    }

    "get map from a block table with like predicate when ends with pattern" in {
      val columns = List("level", "proto", "protocol", "hash")
      val predicates = List(
        Predicate(
          field = "hash",
          operation = OperationType.like,
          set = List("rbXCmG"),
          inverse = false
        )
      )

      val populateAndTest = for {
        _ <- Tables.Blocks ++= blocksTmp
        found <- sut.selectWithPredicates(
          Tables.Blocks.baseTableRow.tableName,
          columns,
          predicates,
          List.empty,
          List.empty,
          OutputType.json,
          3
        )
      } yield found

      val result = dbHandler.run(populateAndTest.transactionally).futureValue
      result shouldBe List(
        Map("level" -> Some(1), "proto" -> Some(1), "protocol" -> Some("protocol"), "hash" -> Some("aQeGrbXCmG"))
      )
    }

    "get map from a block table with like predicate when pattern is in the middle" in {
      val columns = List("level", "proto", "protocol", "hash")
      val predicates = List(
        Predicate(
          field = "hash",
          operation = OperationType.like,
          set = List("rbX"),
          inverse = false
        )
      )

      val populateAndTest = for {
        _ <- Tables.Blocks ++= blocksTmp
        found <- sut.selectWithPredicates(
          Tables.Blocks.baseTableRow.tableName,
          columns,
          predicates,
          List.empty,
          List.empty,
          OutputType.json,
          3
        )
      } yield found

      val result = dbHandler.run(populateAndTest.transactionally).futureValue
      result shouldBe List(
        Map("level" -> Some(1), "proto" -> Some(1), "protocol" -> Some("protocol"), "hash" -> Some("aQeGrbXCmG"))
      )
    }

    "get map from a block table with less than predicate when one element fulfils it" in {
      val columns = List("level", "proto", "protocol", "hash")
      val predicates = List(
        Predicate(
          field = "level",
          operation = OperationType.lt,
          set = List(1),
          inverse = false
        )
      )

      val populateAndTest = for {
        _ <- Tables.Blocks ++= blocksTmp
        found <- sut.selectWithPredicates(
          Tables.Blocks.baseTableRow.tableName,
          columns,
          predicates,
          List.empty,
          List.empty,
          OutputType.json,
          3
        )
      } yield found

      val result = dbHandler.run(populateAndTest.transactionally).futureValue
      result shouldBe List(
        Map("level" -> Some(0), "proto" -> Some(1), "protocol" -> Some("protocol"), "hash" -> Some("R0NpYZuUeF"))
      )
    }

    "get empty map from a block table with less than predicate when no elements fulfil it" in {
      val columns = List("level", "proto", "protocol", "hash")
      val predicates = List(
        Predicate(
          field = "level",
          operation = OperationType.lt,
          set = List(0),
          inverse = false
        )
      )

      val populateAndTest = for {
        _ <- Tables.Blocks ++= blocksTmp
        found <- sut.selectWithPredicates(
          Tables.Blocks.baseTableRow.tableName,
          columns,
          predicates,
          List.empty,
          List.empty,
          OutputType.json,
          3
        )
      } yield found

      val result = dbHandler.run(populateAndTest.transactionally).futureValue
      result shouldBe 'empty
    }

    "get map from a block table with between predicate when two element fulfill it" in {
      val columns = List("level", "proto", "protocol", "hash")
      val predicates = List(
        Predicate(
          field = "level",
          operation = OperationType.between,
          set = List(-10, 10),
          inverse = false
        )
      )

      val populateAndTest = for {
        _ <- Tables.Blocks ++= blocksTmp
        found <- sut.selectWithPredicates(
          Tables.Blocks.baseTableRow.tableName,
          columns,
          predicates,
          List.empty,
          List.empty,
          OutputType.json,
          3
        )
      } yield found

      val result = dbHandler.run(populateAndTest.transactionally).futureValue
      result shouldBe List(
        Map("level" -> Some(0), "proto" -> Some(1), "protocol" -> Some("protocol"), "hash" -> Some("R0NpYZuUeF")),
        Map("level" -> Some(1), "proto" -> Some(1), "protocol" -> Some("protocol"), "hash" -> Some("aQeGrbXCmG"))
      )
    }

    "get map from a block table with between predicate when two element fulfill it but limited to 1 element" in {
      val columns = List("level", "proto", "protocol", "hash")
      val predicates = List(
        Predicate(
          field = "level",
          operation = OperationType.between,
          set = List(-10, 10),
          inverse = false
        )
      )

      val populateAndTest = for {
        _ <- Tables.Blocks ++= blocksTmp
        found <- sut.selectWithPredicates(
          Tables.Blocks.baseTableRow.tableName,
          columns,
          predicates,
          List.empty,
          List.empty,
          OutputType.json,
          1
        )
      } yield found

      val result = dbHandler.run(populateAndTest.transactionally).futureValue
      result shouldBe List(
        Map("level" -> Some(0), "proto" -> Some(1), "protocol" -> Some("protocol"), "hash" -> Some("R0NpYZuUeF"))
      )
    }

    "get map from a block table with between predicate when one element fulfill it" in {
      val columns = List("level", "proto", "protocol", "hash")
      val predicates = List(
        Predicate(
          field = "level",
          operation = OperationType.between,
          set = List(1, 10),
          inverse = false
        )
      )

      val populateAndTest = for {
        _ <- Tables.Blocks ++= blocksTmp
        found <- sut.selectWithPredicates(
          Tables.Blocks.baseTableRow.tableName,
          columns,
          predicates,
          List.empty,
          List.empty,
          OutputType.json,
          3
        )
      } yield found

      val result = dbHandler.run(populateAndTest.transactionally).futureValue
      result shouldBe List(
        Map("level" -> Some(1), "proto" -> Some(1), "protocol" -> Some("protocol"), "hash" -> Some("aQeGrbXCmG"))
      )
    }
    "get map from a block table with datetime field" in {
      val columns = List("level", "proto", "protocol", "hash", "timestamp")
      val predicates = List(
        Predicate(
          field = "timestamp",
          operation = OperationType.gt,
          set = List(new Timestamp(0)),
          inverse = false
        )
      )

      val populateAndTest = for {
        _ <- Tables.Blocks ++= blocksTmp
        found <- sut.selectWithPredicates(
          Tables.Blocks.baseTableRow.tableName,
          columns,
          predicates,
          List.empty,
          List.empty,
          OutputType.json,
          3
        )
      } yield found

      val result = dbHandler.run(populateAndTest.transactionally).futureValue
      result shouldBe List(
        Map(
          "level" -> Some(1),
          "proto" -> Some(1),
          "protocol" -> Some("protocol"),
          "hash" -> Some("aQeGrbXCmG"),
          "timestamp" -> Some(new Timestamp(1))
        )
      )
    }
    "get map from a block table with startsWith predicate" in {
      val columns = List("level", "proto", "protocol", "hash")
      val predicates = List(
        Predicate(
          field = "hash",
          operation = OperationType.startsWith,
          set = List("R0Np"),
          inverse = false
        )
      )

      val populateAndTest = for {
        _ <- Tables.Blocks ++= blocksTmp
        found <- sut.selectWithPredicates(
          Tables.Blocks.baseTableRow.tableName,
          columns,
          predicates,
          List.empty,
          List.empty,
          OutputType.json,
          3
        )
      } yield found

      val result = dbHandler.run(populateAndTest.transactionally).futureValue
      result shouldBe List(
        Map("level" -> Some(0), "proto" -> Some(1), "protocol" -> Some("protocol"), "hash" -> Some("R0NpYZuUeF"))
      )
    }
    "get empty map from a block table with startsWith predicate" in {
      val columns = List("level", "proto", "protocol", "hash")
      val predicates = List(
        Predicate(
          field = "hash",
          operation = OperationType.startsWith,
          set = List("YZuUeF"),
          inverse = false
        )
      )

      val populateAndTest = for {
        _ <- Tables.Blocks ++= blocksTmp
        found <- sut.selectWithPredicates(
          Tables.Blocks.baseTableRow.tableName,
          columns,
          predicates,
          List.empty,
          List.empty,
          OutputType.json,
          3
        )
      } yield found

      val result = dbHandler.run(populateAndTest.transactionally).futureValue
      result shouldBe 'empty
    }
    "get map from a block table with endsWith predicate" in {
      val columns = List("level", "proto", "protocol", "hash")
      val predicates = List(
        Predicate(
          field = "hash",
          operation = OperationType.endsWith,
          set = List("ZuUeF"),
          inverse = false
        )
      )

      val populateAndTest = for {
        _ <- Tables.Blocks ++= blocksTmp
        found <- sut.selectWithPredicates(
          Tables.Blocks.baseTableRow.tableName,
          columns,
          predicates,
          List.empty,
          List.empty,
          OutputType.json,
          3
        )
      } yield found

      val result = dbHandler.run(populateAndTest.transactionally).futureValue
      result shouldBe List(
        Map("level" -> Some(0), "proto" -> Some(1), "protocol" -> Some("protocol"), "hash" -> Some("R0NpYZuUeF"))
      )
    }
    "get empty map from a block table with endsWith predicate" in {
      val columns = List("level", "proto", "protocol", "hash")
      val predicates = List(
        Predicate(
          field = "hash",
          operation = OperationType.endsWith,
          set = List("R0NpYZ"),
          inverse = false
        )
      )

      val populateAndTest = for {
        _ <- Tables.Blocks ++= blocksTmp
        found <- sut.selectWithPredicates(
          Tables.Blocks.baseTableRow.tableName,
          columns,
          predicates,
          List.empty,
          List.empty,
          OutputType.json,
          3
        )
      } yield found

      val result = dbHandler.run(populateAndTest.transactionally).futureValue
      result shouldBe 'empty
    }

<<<<<<< HEAD
        val result = dbHandler.run(populateAndTest.transactionally).futureValue
        result shouldBe List(
          Map("level" -> Some(1), "proto" -> Some(1), "protocol" -> Some("protocol"), "hash" -> Some("aQeGrbXCmG"))
        )
      }

      "get map from a block table with datetime field" in {
        val columns = List("level", "proto", "protocol", "hash", "timestamp")
        val predicates = List(
          Predicate(
            field = "timestamp",
            operation = OperationType.gt,
            set = List(new Timestamp(0)),
            inverse = false
          )
=======
    val accRow = AccountsRow(
      accountId = 1.toString,
      blockId = "R0NpYZuUeF",
      blockLevel = 0,
      manager = "manager",
      spendable = true,
      delegateSetable = false,
      delegateValue = None,
      counter = 0,
      script = None,
      balance = BigDecimal(1.45)
    )
    "get one element when correctly rounded value" in {
      val columns = List("account_id", "balance")
      val predicates = List(
        Predicate(
          field = "balance",
          operation = OperationType.eq,
          set = List(1.5),
          inverse = false,
          precision = Some(1)
>>>>>>> d66de109
        )
      )

<<<<<<< HEAD
        val populateAndTest = for {
          _ <- Tables.Blocks ++= blocksTmp
          found <- sut.selectWithPredicates(
            Tables.Blocks.baseTableRow.tableName,
            columns,
            predicates,
            List.empty,
            List.empty,
            OutputType.json,
            3
          )
        } yield found

        val result = dbHandler.run(populateAndTest.transactionally).futureValue
        result shouldBe List(
          Map(
            "level" -> Some(1),
            "proto" -> Some(1),
            "protocol" -> Some("protocol"),
            "hash" -> Some("aQeGrbXCmG"),
            "timestamp" -> Some(new Timestamp(1))
          )
        )
      }

      "get map from a block table with startsWith predicate" in {
        val columns = List("level", "proto", "protocol", "hash")
        val predicates = List(
          Predicate(
            field = "hash",
            operation = OperationType.startsWith,
            set = List("R0Np"),
            inverse = false
          )
=======
      val populateAndTest = for {
        _ <- Tables.Blocks ++= blocksTmp
        _ <- Tables.Accounts += accRow
        found <- sut.selectWithPredicates(
          Tables.Accounts.baseTableRow.tableName,
          columns,
          predicates,
          List.empty,
          List.empty,
          OutputType.json,
          3
        )
      } yield found

      val result = dbHandler.run(populateAndTest.transactionally).futureValue.map(_.mapValues(_.toString))
      result shouldBe List(Map("account_id" -> "Some(1)", "balance" -> "Some(1.45)"))
    }
    "get empty list of elements when correctly rounded value does not match" in {
      val columns = List("account_id", "balance")
      val predicates = List(
        Predicate(
          field = "balance",
          operation = OperationType.eq,
          set = List(1.5),
          inverse = false,
          precision = Some(2)
>>>>>>> d66de109
        )
      )

      val populateAndTest = for {
        _ <- Tables.Blocks ++= blocksTmp
        _ <- Tables.Accounts += accRow
        found <- sut.selectWithPredicates(
          Tables.Accounts.baseTableRow.tableName,
          columns,
          predicates,
          List.empty,
          List.empty,
          OutputType.json,
          3
        )
      } yield found

      val result = dbHandler.run(populateAndTest.transactionally).futureValue
      result shouldBe 'empty
    }

<<<<<<< HEAD
        val result = dbHandler.run(populateAndTest.transactionally).futureValue
        result shouldBe List(
          Map("level" -> Some(0), "proto" -> Some(1), "protocol" -> Some("protocol"), "hash" -> Some("R0NpYZuUeF"))
        )
      }

      "get empty map from a block table with startsWith predicate" in {
        val columns = List("level", "proto", "protocol", "hash")
        val predicates = List(
          Predicate(
            field = "hash",
            operation = OperationType.startsWith,
            set = List("YZuUeF"),
            inverse = false
          )
=======
    "return the same results for the same query" in {
      type AnyMap = Map[String, Any]

      import tech.cryptonomic.conseil.util.DatabaseUtil.QueryBuilder._
      val columns = List("level", "proto", "protocol", "hash")
      val tableName = Tables.Blocks.baseTableRow.tableName
      val populateAndTest = for {
        _ <- Tables.Blocks ++= blocksTmp
        generatedQuery <- makeQuery(tableName, columns, List.empty).as[AnyMap]
      } yield generatedQuery

      val generatedQueryResult = dbHandler.run(populateAndTest.transactionally).futureValue
      val expectedQueryResult = dbHandler
        .run(
          sql"""SELECT #${columns.head}, #${columns(1)}, #${columns(2)}, #${columns(3)} FROM #$tableName WHERE true"""
            .as[AnyMap]
        )
        .futureValue
      generatedQueryResult shouldBe expectedQueryResult
    }

    "get map from a block table and sort by level in ascending order" in {
      val columns = List("level", "proto", "protocol", "hash")
      val predicates = List()
      val sortBy = List(
        QueryOrdering(
          field = "level",
          direction = OrderDirection.asc
>>>>>>> d66de109
        )
      )

      val populateAndTest = for {
        _ <- Tables.Blocks ++= blocksTmp
        found <- sut.selectWithPredicates(
          Tables.Blocks.baseTableRow.tableName,
          columns,
          predicates,
          sortBy,
          List.empty,
          OutputType.json,
          3
        )
      } yield found

      val result = dbHandler.run(populateAndTest.transactionally).futureValue
      result shouldBe List(
        Map("level" -> Some(0), "proto" -> Some(1), "protocol" -> Some("protocol"), "hash" -> Some("R0NpYZuUeF")),
        Map("level" -> Some(1), "proto" -> Some(1), "protocol" -> Some("protocol"), "hash" -> Some("aQeGrbXCmG"))
      )
    }

<<<<<<< HEAD
        val result = dbHandler.run(populateAndTest.transactionally).futureValue
        result shouldBe 'empty
      }

      "get map from a block table with endsWith predicate" in {
        val columns = List("level", "proto", "protocol", "hash")
        val predicates = List(
          Predicate(
            field = "hash",
            operation = OperationType.endsWith,
            set = List("ZuUeF"),
            inverse = false
          )
=======
    "get map from a block table and sort by level in descending order" in {
      val columns = List("level", "proto", "protocol", "hash")
      val predicates = List()
      val sortBy = List(
        QueryOrdering(
          field = "level",
          direction = OrderDirection.desc
>>>>>>> d66de109
        )
      )

      val populateAndTest = for {
        _ <- Tables.Blocks ++= blocksTmp
        found <- sut.selectWithPredicates(
          Tables.Blocks.baseTableRow.tableName,
          columns,
          predicates,
          sortBy,
          List.empty,
          OutputType.json,
          3
        )
      } yield found

      val result = dbHandler.run(populateAndTest.transactionally).futureValue
      result shouldBe List(
        Map("level" -> Some(1), "proto" -> Some(1), "protocol" -> Some("protocol"), "hash" -> Some("aQeGrbXCmG")),
        Map("level" -> Some(0), "proto" -> Some(1), "protocol" -> Some("protocol"), "hash" -> Some("R0NpYZuUeF"))
      )
    }

    "get map from a block table and sort by hash in descending order" in {
      val columns = List("level", "proto", "protocol", "hash")
      val predicates = List()
      val sortBy = List(
        QueryOrdering(
          field = "hash",
          direction = OrderDirection.desc
        )
      )

      val populateAndTest = for {
        _ <- Tables.Blocks ++= blocksTmp
        found <- sut.selectWithPredicates(
          Tables.Blocks.baseTableRow.tableName,
          columns,
          predicates,
          sortBy,
          List.empty,
          OutputType.json,
          3
        )
      } yield found

      val result = dbHandler.run(populateAndTest.transactionally).futureValue
      result shouldBe List(
        Map("level" -> Some(1), "proto" -> Some(1), "protocol" -> Some("protocol"), "hash" -> Some("aQeGrbXCmG")),
        Map("level" -> Some(0), "proto" -> Some(1), "protocol" -> Some("protocol"), "hash" -> Some("R0NpYZuUeF"))
      )
    }

    "get map from a block table and sort by hash in ascending order" in {
      val columns = List("level", "proto", "protocol", "hash")
      val predicates = List()
      val sortBy = List(
        QueryOrdering(
          field = "hash",
          direction = OrderDirection.asc
        )
      )

      val populateAndTest = for {
        _ <- Tables.Blocks ++= blocksTmp
        found <- sut.selectWithPredicates(
          Tables.Blocks.baseTableRow.tableName,
          columns,
          predicates,
          sortBy,
          List.empty,
          OutputType.json,
          3
        )
      } yield found

      val result = dbHandler.run(populateAndTest.transactionally).futureValue
      result shouldBe List(
        Map("level" -> Some(0), "proto" -> Some(1), "protocol" -> Some("protocol"), "hash" -> Some("R0NpYZuUeF")),
        Map("level" -> Some(1), "proto" -> Some(1), "protocol" -> Some("protocol"), "hash" -> Some("aQeGrbXCmG"))
      )
    }

    "get map from a block table and sort by proto in descending order and by level in ascending order" in {
      val columns = List("level", "proto")
      val predicates = List()
      val sortBy = List(
        QueryOrdering(
          field = "proto",
          direction = OrderDirection.desc
        ),
        QueryOrdering(
          field = "level",
          direction = OrderDirection.asc
        )
      )

      val blocksTmp2 = blocksTmp.head.copy(level = 2, proto = 2, hash = "aQeGrbXCmF") :: blocksTmp

      val populateAndTest = for {
        _ <- Tables.Blocks ++= blocksTmp2
        found <- sut.selectWithPredicates(
          Tables.Blocks.baseTableRow.tableName,
          columns,
          predicates,
          sortBy,
          List.empty,
          OutputType.json,
          3
        )
      } yield found

      val result = dbHandler.run(populateAndTest.transactionally).futureValue
      result shouldBe List(
        Map("level" -> Some(2), "proto" -> Some(2)),
        Map("level" -> Some(0), "proto" -> Some(1)),
        Map("level" -> Some(1), "proto" -> Some(1))
      )
    }

    "should aggregate with COUNT function" in {
      val feesTmp = List(
        FeesRow(0, 2, 4, new Timestamp(0), "kind"),
        FeesRow(0, 4, 8, new Timestamp(1), "kind"),
        FeesRow(0, 3, 4, new Timestamp(2), "kind")
      )

<<<<<<< HEAD
      "return the same results as a manually built query" in {
        type AnyMap = Map[String, Any]

        import tech.cryptonomic.conseil.util.DatabaseUtil.QueryBuilder._
        import tech.cryptonomic.conseil.tezos.DatabaseQueries._

        val columns = List("level", "proto", "protocol", "hash")
        val tableName = Tables.Blocks.baseTableRow.tableName
        val populateAndTest = for {
          _ <- Tables.Blocks ++= blocksTmp
          generatedQuery <- makeQuery(tableName, columns, List.empty)(TableRef(tableName)).as[AnyMap]
        } yield generatedQuery

        val generatedQueryResult = dbHandler.run(populateAndTest.transactionally).futureValue
        val expectedQueryResult = dbHandler
          .run(
            sql"""SELECT #${columns(0)}, #${columns(1)}, #${columns(2)}, #${columns(3)} FROM #$tableName WHERE true"""
              .as[AnyMap]
          )
          .futureValue
        generatedQueryResult should contain theSameElementsAs expectedQueryResult
      }
=======
      val aggregate = List(
        Aggregation("medium", AggregationType.count, None)
      )
>>>>>>> d66de109

      val populateAndTest = for {
        _ <- Tables.Fees ++= feesTmp
        found <- sut.selectWithPredicates(
          table = Tables.Fees.baseTableRow.tableName,
          columns = List("low", "medium", "high"),
          predicates = List.empty,
          ordering = List.empty,
          aggregation = aggregate,
          outputType = OutputType.json,
          limit = 3
        )
      } yield found

      val result = dbHandler.run(populateAndTest.transactionally).futureValue

      result shouldBe List(
        Map("high" -> Some(8), "count_medium" -> Some(1), "low" -> Some(0)),
        Map("high" -> Some(4), "count_medium" -> Some(2), "low" -> Some(0))
      )
    }

    "should aggregate with MAX function" in {
      val feesTmp = List(
        FeesRow(0, 2, 4, new Timestamp(0), "kind"),
        FeesRow(0, 4, 8, new Timestamp(1), "kind"),
        FeesRow(0, 3, 4, new Timestamp(2), "kind")
      )

      val aggregate = List(
        Aggregation("medium", AggregationType.max, None)
      )

      val populateAndTest = for {
        _ <- Tables.Fees ++= feesTmp
        found <- sut.selectWithPredicates(
          table = Tables.Fees.baseTableRow.tableName,
          columns = List("low", "medium", "high"),
          predicates = List.empty,
          ordering = List.empty,
          aggregation = aggregate,
          outputType = OutputType.json,
          limit = 3
        )
      } yield found

      val result = dbHandler.run(populateAndTest.transactionally).futureValue

      result shouldBe List(
        Map("high" -> Some(8), "max_medium" -> Some(4), "low" -> Some(0)),
        Map("high" -> Some(4), "max_medium" -> Some(3), "low" -> Some(0))
      )
    }

    "should aggregate with MIN function" in {
      val feesTmp = List(
        FeesRow(0, 2, 4, new Timestamp(0), "kind"),
        FeesRow(0, 4, 8, new Timestamp(1), "kind"),
        FeesRow(0, 3, 4, new Timestamp(2), "kind")
      )

      val aggregate = List(
        Aggregation("medium", AggregationType.min, None)
      )

      val populateAndTest = for {
        _ <- Tables.Fees ++= feesTmp
        found <- sut.selectWithPredicates(
          table = Tables.Fees.baseTableRow.tableName,
          columns = List("low", "medium", "high"),
          predicates = List.empty,
          ordering = List.empty,
          aggregation = aggregate,
          outputType = OutputType.json,
          limit = 3
        )
      } yield found

      val result = dbHandler.run(populateAndTest.transactionally).futureValue

      result shouldBe List(
        Map("high" -> Some(8), "min_medium" -> Some(4), "low" -> Some(0)),
        Map("high" -> Some(4), "min_medium" -> Some(2), "low" -> Some(0))
      )
    }

    "should aggregate with SUM function" in {
      val feesTmp = List(
        FeesRow(0, 2, 4, new Timestamp(0), "kind"),
        FeesRow(0, 4, 8, new Timestamp(1), "kind"),
        FeesRow(0, 3, 4, new Timestamp(2), "kind")
      )

      val aggregate = List(
        Aggregation("medium", AggregationType.sum, None)
      )

      val populateAndTest = for {
        _ <- Tables.Fees ++= feesTmp
        found <- sut.selectWithPredicates(
          table = Tables.Fees.baseTableRow.tableName,
          columns = List("low", "medium", "high"),
          predicates = List.empty,
          ordering = List.empty,
          aggregation = aggregate,
          outputType = OutputType.json,
          limit = 3
        )
      } yield found

<<<<<<< HEAD
      "aggregate with COUNT function" in {
        val feesTmp = List(
          FeesRow(0, 2, 4, new Timestamp(0), "kind"),
          FeesRow(0, 4, 8, new Timestamp(1), "kind"),
          FeesRow(0, 3, 4, new Timestamp(2), "kind")
        )
=======
      val result = dbHandler.run(populateAndTest.transactionally).futureValue
>>>>>>> d66de109

      result shouldBe List(
        Map("high" -> Some(8), "sum_medium" -> Some(4), "low" -> Some(0)),
        Map("high" -> Some(4), "sum_medium" -> Some(5), "low" -> Some(0))
      )
    }

    "should aggregate with SUM function and order by SUM()" in {
      val feesTmp = List(
        FeesRow(0, 2, 4, new Timestamp(0), "kind"),
        FeesRow(0, 4, 8, new Timestamp(1), "kind"),
        FeesRow(0, 3, 4, new Timestamp(2), "kind")
      )

      val aggregate = List(
        Aggregation("medium", AggregationType.sum, None)
      )

      val populateAndTest = for {
        _ <- Tables.Fees ++= feesTmp
        found <- sut.selectWithPredicates(
          table = Tables.Fees.baseTableRow.tableName,
          columns = List("low", "medium", "high"),
          predicates = List.empty,
          ordering = List(QueryOrdering("sum_medium", OrderDirection.desc)),
          aggregation = aggregate,
          outputType = OutputType.json,
          limit = 3
        )
      } yield found

<<<<<<< HEAD
      "aggregate with MAX function" in {
        val feesTmp = List(
          FeesRow(0, 2, 4, new Timestamp(0), "kind"),
          FeesRow(0, 4, 8, new Timestamp(1), "kind"),
          FeesRow(0, 3, 4, new Timestamp(2), "kind")
        )
=======
      val result = dbHandler.run(populateAndTest.transactionally).futureValue
>>>>>>> d66de109

      result shouldBe List(
        Map("high" -> Some(4), "sum_medium" -> Some(5), "low" -> Some(0)),
        Map("high" -> Some(8), "sum_medium" -> Some(4), "low" -> Some(0))
      )
    }

    "should order correctly by the field not existing in query)" in {
      val feesTmp = List(
        FeesRow(0, 2, 4, new Timestamp(0), "kind"),
        FeesRow(0, 4, 8, new Timestamp(1), "kind"),
        FeesRow(0, 3, 3, new Timestamp(2), "kind")
      )

      val populateAndTest = for {
        _ <- Tables.Fees ++= feesTmp
        found <- sut.selectWithPredicates(
          table = Tables.Fees.baseTableRow.tableName,
          columns = List("low", "medium"),
          predicates = List.empty,
          ordering = List(QueryOrdering("high", OrderDirection.desc)),
          aggregation = List.empty,
          outputType = OutputType.json,
          limit = 3
        )
      } yield found

      val result = dbHandler.run(populateAndTest.transactionally).futureValue

      result shouldBe List(
        Map("medium" -> Some(4), "low" -> Some(0)), // high = Some(8)
        Map("medium" -> Some(2), "low" -> Some(0)), // high = Some(4)
        Map("medium" -> Some(3), "low" -> Some(0)) // high = Some(3)
      )
    }

    "should correctly check use between in the timestamps" in {
      val feesTmp = List(
        FeesRow(0, 2, 4, new Timestamp(0), "kind"),
        FeesRow(0, 4, 8, new Timestamp(2), "kind"),
        FeesRow(0, 3, 4, new Timestamp(4), "kind")
      )

<<<<<<< HEAD
      "aggregate with MIN function" in {
        val feesTmp = List(
          FeesRow(0, 2, 4, new Timestamp(0), "kind"),
          FeesRow(0, 4, 8, new Timestamp(1), "kind"),
          FeesRow(0, 3, 4, new Timestamp(2), "kind")
=======
      val predicate = Predicate(
        field = "timestamp",
        operation = OperationType.between,
        set = List(
          new Timestamp(1),
          new Timestamp(3)
>>>>>>> d66de109
        )
      )

      val populateAndTest = for {
        _ <- Tables.Fees ++= feesTmp
        found <- sut.selectWithPredicates(
          table = Tables.Fees.baseTableRow.tableName,
          columns = List("timestamp"),
          predicates = List(predicate),
          ordering = List.empty,
          aggregation = List.empty,
          outputType = OutputType.json,
          limit = 3
        )
      } yield found

      val result = dbHandler.run(populateAndTest.transactionally).futureValue

      result.flatMap(_.values.map(_.map(_.asInstanceOf[Timestamp]))) shouldBe List(
        Some(new Timestamp(2))
      )
    }

    "should correctly execute BETWEEN operation using numeric comparison instead of lexicographical" in {
      val feesTmp = List(
        FeesRow(0, 0, 0, new Timestamp(0), "kind"),
        FeesRow(0, 0, 10, new Timestamp(3), "kind"),
        FeesRow(0, 0, 2, new Timestamp(1), "kind"),
        FeesRow(0, 0, 30, new Timestamp(2), "kind")
      )

<<<<<<< HEAD
      "aggregate with SUM function" in {
        val feesTmp = List(
          FeesRow(0, 2, 4, new Timestamp(0), "kind"),
          FeesRow(0, 4, 8, new Timestamp(1), "kind"),
          FeesRow(0, 3, 4, new Timestamp(2), "kind")
        )
=======
      val predicate = Predicate(
        field = "high",
        operation = OperationType.between,
        set = List(1, 3)
      )
>>>>>>> d66de109

      val populateAndTest = for {
        _ <- Tables.Fees ++= feesTmp
        found <- sut.selectWithPredicates(
          table = Tables.Fees.baseTableRow.tableName,
          columns = List("high"),
          predicates = List(predicate),
          ordering = List(),
          aggregation = List.empty,
          outputType = OutputType.json,
          limit = 3
        )
      } yield found

      val result = dbHandler.run(populateAndTest.transactionally).futureValue

      result shouldBe List(Map("high" -> Some(2)))
    }

    "should return correct query when asked for SQL" in {
      val predicates = List(
        Predicate(
          field = "medium",
          operation = OperationType.eq,
          set = List(4),
          inverse = true,
          precision = None
        ),
        Predicate(
          field = "low",
          operation = OperationType.between,
          set = List(0, 1),
          inverse = false,
          precision = None
        )
      )

<<<<<<< HEAD
      "aggregate with SUM function and order by SUM()" in {
        val feesTmp = List(
          FeesRow(0, 2, 4, new Timestamp(0), "kind"),
          FeesRow(0, 4, 8, new Timestamp(1), "kind"),
          FeesRow(0, 3, 4, new Timestamp(2), "kind")
        )
=======
      val feesTmp = List(
        FeesRow(0, 2, 4, new Timestamp(0), "kind"),
        FeesRow(0, 4, 8, new Timestamp(1), "kind"),
        FeesRow(0, 3, 4, new Timestamp(2), "kind")
      )
>>>>>>> d66de109

      val aggregate = List(
        Aggregation("medium", AggregationType.sum, None)
      )

      val expectedQuery =
        "SELECT SUM(medium) as sum_medium,low,high FROM fees WHERE true  AND medium = '4' IS false AND low BETWEEN '0' AND '1' GROUP BY low,high ORDER BY sum_medium desc LIMIT 3"
      val populateAndTest = for {
        _ <- Tables.Fees ++= feesTmp
        found <- sut.selectWithPredicates(
          table = Tables.Fees.baseTableRow.tableName,
          columns = List("low", "medium", "high"),
          predicates = predicates,
          ordering = List(QueryOrdering("sum_medium", OrderDirection.desc)),
          aggregation = aggregate,
          outputType = OutputType.sql,
          limit = 3
        )
      } yield found

      val result = dbHandler.run(populateAndTest.transactionally).futureValue

      result shouldBe List(Map("sql" -> Some(expectedQuery)))
    }

<<<<<<< HEAD
      "order correctly by the field not existing in query)" in {
        val feesTmp = List(
          FeesRow(0, 2, 4, new Timestamp(0), "kind"),
          FeesRow(0, 4, 8, new Timestamp(1), "kind"),
          FeesRow(0, 3, 3, new Timestamp(2), "kind")
        )

        val populateAndTest = for {
          _ <- Tables.Fees ++= feesTmp
          found <- sut.selectWithPredicates(
            table = Tables.Fees.baseTableRow.tableName,
            columns = List("low", "medium"),
            predicates = List.empty,
            ordering = List(QueryOrdering("high", OrderDirection.desc)),
            aggregation = List.empty,
            outputType = OutputType.json,
            limit = 3
          )
        } yield found
=======
    "should aggregate with multiple aggregations on the same field" in {
      val feesTmp = List(
        FeesRow(0, 2, 4, new Timestamp(0), "kind"),
        FeesRow(0, 4, 8, new Timestamp(1), "kind"),
        FeesRow(0, 3, 4, new Timestamp(2), "kind")
      )
>>>>>>> d66de109

      val aggregate = List(
        Aggregation("medium", AggregationType.sum, None),
        Aggregation("medium", AggregationType.max, None)
      )

      val populateAndTest = for {
        _ <- Tables.Fees ++= feesTmp
        found <- sut.selectWithPredicates(
          table = Tables.Fees.baseTableRow.tableName,
          columns = List("low", "medium", "high"),
          predicates = List.empty,
          ordering = List(QueryOrdering("sum_medium", OrderDirection.desc)),
          aggregation = aggregate,
          outputType = OutputType.json,
          limit = 3
        )
      } yield found

<<<<<<< HEAD
      "correctly check use between in the timestamps" in {
        val feesTmp = List(
          FeesRow(0, 2, 4, new Timestamp(0), "kind"),
          FeesRow(0, 4, 8, new Timestamp(2), "kind"),
          FeesRow(0, 3, 4, new Timestamp(4), "kind")
        )
=======
      val result = dbHandler.run(populateAndTest.transactionally).futureValue
>>>>>>> d66de109

      result shouldBe List(
        Map("sum_medium" -> Some(5), "max_medium" -> Some(3), "low" -> Some(0), "high" -> Some(4)),
        Map("sum_medium" -> Some(4), "max_medium" -> Some(4), "low" -> Some(0), "high" -> Some(8))
      )
    }

    "should aggregate with single aggegation when there is only one field" in {
      val feesTmp = List(
        FeesRow(0, 2, 4, new Timestamp(0), "kind"),
        FeesRow(0, 4, 8, new Timestamp(1), "kind"),
        FeesRow(0, 3, 4, new Timestamp(2), "kind")
      )

      val aggregate = List(
        Aggregation("medium", AggregationType.sum, None)
      )

      val predicates = List(
        Predicate(
          field = "medium",
          operation = OperationType.gt,
          set = List(2),
          inverse = false
        ),
        Predicate(
          field = "high",
          operation = OperationType.lt,
          set = List(5),
          inverse = false
        )
      )

<<<<<<< HEAD
      "correctly execute BETWEEN operation using numeric comparison instead of lexicographical" in {
        val feesTmp = List(
          FeesRow(0, 0, 0, new Timestamp(0), "kind"),
          FeesRow(0, 0, 10, new Timestamp(3), "kind"),
          FeesRow(0, 0, 2, new Timestamp(1), "kind"),
          FeesRow(0, 0, 30, new Timestamp(2), "kind")
=======
      val populateAndTest = for {
        _ <- Tables.Fees ++= feesTmp
        found <- sut.selectWithPredicates(
          table = Tables.Fees.baseTableRow.tableName,
          columns = List("medium"),
          predicates = predicates,
          ordering = List.empty,
          aggregation = aggregate,
          limit = 1,
          outputType = OutputType.json
>>>>>>> d66de109
        )
      } yield found

      val result = dbHandler.run(populateAndTest.transactionally).futureValue

      result shouldBe List(
        Map("sum_medium" -> Some(3))
      )
    }

    "should aggregate with correct predicate field when aggregation is using predicate" in {
      val feesTmp = List(
        FeesRow(0, 2, 4, new Timestamp(0), "kind1"),
        FeesRow(0, 4, 8, new Timestamp(1), "kind2"),
        FeesRow(0, 3, 4, new Timestamp(2), "kind1"),
        FeesRow(0, 2, 4, new Timestamp(3), "kind4")
      )

<<<<<<< HEAD
      "return correct query when asked for SQL" in {
        val predicates = List(
          Predicate(
            field = "medium",
            operation = OperationType.eq,
            set = List(4),
            inverse = true,
            precision = None
          ),
          Predicate(
            field = "low",
            operation = OperationType.between,
            set = List(0, 1),
            inverse = false,
            precision = None
=======
      val aggregate = List(
        Aggregation(
          field = "medium",
          function = AggregationType.count,
          Some(
            AggregationPredicate(
              operation = OperationType.gt,
              set = List(1),
              inverse = false
            )
>>>>>>> d66de109
          )
        )
      )

      val predicates = List(
        Predicate(
          field = "high",
          operation = OperationType.lt,
          set = List(5),
          inverse = false
        )
      )

      val populateAndTest = for {
        _ <- Tables.Fees ++= feesTmp
        found <- sut.selectWithPredicates(
          table = Tables.Fees.baseTableRow.tableName,
          columns = List("medium", "kind"),
          predicates = predicates,
          ordering = List.empty,
          aggregation = aggregate,
          limit = 4,
          outputType = OutputType.json
        )
      } yield found

<<<<<<< HEAD
        val expectedQuery =
          "SELECT SUM(fees.medium) as sum_medium, fees.low, fees.high FROM fees WHERE true  AND fees.medium = '4' IS false AND fees.low BETWEEN '0' AND '1' GROUP BY fees.low, fees.high ORDER BY sum_medium desc LIMIT 3"
        val populateAndTest = for {
          _ <- Tables.Fees ++= feesTmp
          found <- sut.selectWithPredicates(
            table = Tables.Fees.baseTableRow.tableName,
            columns = List("low", "medium", "high"),
            predicates = predicates,
            ordering = List(QueryOrdering("sum_medium", OrderDirection.desc)),
            aggregation = aggregate,
            outputType = OutputType.sql,
            limit = 3
          )
        } yield found

        val result = dbHandler.run(populateAndTest.transactionally).futureValue

        result shouldBe List(Map("sql" -> Some(expectedQuery)))
      }

      "aggregate with multiple aggregations on the same field" in {
        val feesTmp = List(
          FeesRow(0, 2, 4, new Timestamp(0), "kind"),
          FeesRow(0, 4, 8, new Timestamp(1), "kind"),
          FeesRow(0, 3, 4, new Timestamp(2), "kind")
=======
      val result = dbHandler.run(populateAndTest.transactionally).futureValue

      result shouldBe List(
        Map(
          "count_medium" -> Some(2),
          "kind" -> Some("kind1")
>>>>>>> d66de109
        )
      )
    }

    "should aggregate correctly with multiple aggregation fields with predicate" in {
      val feesTmp = List(
        FeesRow(0, 2, 4, new Timestamp(0), "kind1"),
        FeesRow(0, 4, 8, new Timestamp(1), "kind2"),
        FeesRow(0, 3, 4, new Timestamp(2), "kind1"),
        FeesRow(0, 2, 4, new Timestamp(3), "kind2"),
        FeesRow(1, 2, 4, new Timestamp(4), "kind3")
      )

      val aggregate = List(
        Aggregation(
          field = "medium",
          function = AggregationType.count,
          Some(
            AggregationPredicate(
              operation = OperationType.gt,
              set = List(0),
              inverse = false
            )
          )
<<<<<<< HEAD
        } yield found

        val result = dbHandler.run(populateAndTest.transactionally).futureValue

        result shouldBe List(
          Map("sum_medium" -> Some(5), "max_medium" -> Some(3), "low" -> Some(0), "high" -> Some(4)),
          Map("sum_medium" -> Some(4), "max_medium" -> Some(4), "low" -> Some(0), "high" -> Some(8))
        )
      }

      "aggregate with single aggegation when there is only one field" in {
        val feesTmp = List(
          FeesRow(0, 2, 4, new Timestamp(0), "kind"),
          FeesRow(0, 4, 8, new Timestamp(1), "kind"),
          FeesRow(0, 3, 4, new Timestamp(2), "kind")
        )

        val aggregate = List(
          Aggregation("medium", AggregationType.sum, None)
        )

        val predicates = List(
          Predicate(
            field = "medium",
            operation = OperationType.gt,
            set = List(2),
            inverse = false
          ),
          Predicate(
            field = "high",
            operation = OperationType.lt,
            set = List(5),
            inverse = false
=======
        ),
        Aggregation(
          field = "low",
          function = AggregationType.sum,
          Some(
            AggregationPredicate(
              operation = OperationType.eq,
              set = List(0),
              inverse = false
            )
>>>>>>> d66de109
          )
        )
      )

      val predicates = List(
        Predicate(
          field = "high",
          operation = OperationType.lt,
          set = List(5),
          inverse = false
        )
      )

      val populateAndTest = for {
        _ <- Tables.Fees ++= feesTmp
        found <- sut.selectWithPredicates(
          table = Tables.Fees.baseTableRow.tableName,
          columns = List("low", "medium", "kind"),
          predicates = predicates,
          ordering = List.empty,
          aggregation = aggregate,
          limit = 5,
          outputType = OutputType.json
        )
      } yield found

      val result = dbHandler.run(populateAndTest.transactionally).futureValue

      result shouldBe List(
        Map(
          "sum_low" -> Some(0),
          "count_medium" -> Some(2),
          "kind" -> Some("kind1")
        ),
        Map(
          "sum_low" -> Some(0),
          "count_medium" -> Some(1),
          "kind" -> Some("kind2")
        )
      )
    }

  }

}<|MERGE_RESOLUTION|>--- conflicted
+++ resolved
@@ -16,9 +16,10 @@
 import scala.concurrent.duration._
 import scala.language.postfixOps
 import scala.util.Random
+import scala.annotation.meta.field
 
 class TezosDatabaseOperationsTest
-  extends WordSpec
+    extends WordSpec
     with MockFactory
     with TezosDataGeneration
     with InMemoryDatabase
@@ -30,946 +31,891 @@
 
   "The database api" should {
 
-    //needed for most tezos-db operations
-    import scala.concurrent.ExecutionContext.Implicits.global
-
-    val sut = TezosDatabaseOperations
-    val feesToConsider = 1000
-
-    "write fees" in {
-      implicit val randomSeed = RandomSeed(testReferenceTimestamp.getTime)
-
-      val expectedCount = 5
-      val generatedFees = generateFees(expectedCount, testReferenceTimestamp)
-
-      val writeAndGetRows = for {
-        written <- sut.writeFees(generatedFees)
-        rows <- Tables.Fees.result
-      } yield (written, rows)
-
-      val (stored, dbFees) = dbHandler.run(writeAndGetRows.transactionally).futureValue
-
-      stored.value shouldEqual expectedCount
-
-      dbFees should have size expectedCount
-
-      import org.scalatest.Inspectors._
-
-      forAll(dbFees zip generatedFees) {
-        case (row, fee) =>
-          row.low shouldEqual fee.low
-          row.medium shouldEqual fee.medium
-          row.high shouldEqual fee.high
-          row.timestamp shouldEqual fee.timestamp
-          row.kind shouldEqual fee.kind
-      }
-    }
-
-    "tell if there are any stored blocks" in {
-      implicit val randomSeed = RandomSeed(testReferenceTimestamp.getTime)
-
-      //generate data
-      val blocks = generateBlockRows(toLevel = 5, testReferenceTimestamp)
-
-      //check initial condition
-      dbHandler.run(sut.doBlocksExist()).futureValue shouldBe false
-
-      //store some blocks
-      dbHandler.run(Tables.Blocks ++= blocks).futureValue shouldBe Some(blocks.size)
-
-      //check final condition
-      dbHandler.run(sut.doBlocksExist()).futureValue shouldBe true
-
-    }
-
-    "write blocks" in {
-      implicit val randomSeed = RandomSeed(testReferenceTimestamp.getTime)
-
-      val basicBlocks = generateBlocks(5, testReferenceDateTime)
-      val generatedBlocks = basicBlocks.zipWithIndex map {
-        case (block, idx) =>
-          //need to use different seeds to generate unique hashes for groups
-          val group = generateOperationGroup(block, generateOperations = true)(randomSeed + idx)
-          block.copy(operationGroups = List(group))
-      }
-
-      whenReady(dbHandler.run(sut.writeBlocks(generatedBlocks))) { _ =>
-        //read and check what's on db
-        val dbBlocks = dbHandler.run(Tables.Blocks.result).futureValue
-
-        dbBlocks should have size (generatedBlocks.size)
+      //needed for most tezos-db operations
+      import scala.concurrent.ExecutionContext.Implicits.global
+
+      val sut = TezosDatabaseOperations
+      val feesToConsider = 1000
+
+      "write fees" in {
+        implicit val randomSeed = RandomSeed(testReferenceTimestamp.getTime)
+
+        val expectedCount = 5
+        val generatedFees = generateFees(expectedCount, testReferenceTimestamp)
+
+        val writeAndGetRows = for {
+          written <- sut.writeFees(generatedFees)
+          rows <- Tables.Fees.result
+        } yield (written, rows)
+
+        val (stored, dbFees) = dbHandler.run(writeAndGetRows.transactionally).futureValue
+
+        stored.value shouldEqual expectedCount
+
+        dbFees should have size expectedCount
 
         import org.scalatest.Inspectors._
 
-        forAll(dbBlocks zip generatedBlocks) {
-          case (row, block) =>
-            val metadata = discardGenesis.lift(block.data.metadata)
-
-            row.level shouldEqual block.data.header.level
-            row.proto shouldEqual block.data.header.proto
-            row.predecessor shouldEqual block.data.header.predecessor.value
-            row.timestamp shouldEqual Timestamp.from(block.data.header.timestamp.toInstant)
-            row.validationPass shouldEqual block.data.header.validation_pass
-            row.fitness shouldEqual block.data.header.fitness.mkString(",")
-            row.context.value shouldEqual block.data.header.context
-            row.signature shouldEqual block.data.header.signature
-            row.protocol shouldEqual block.data.protocol
-            row.chainId shouldEqual block.data.chain_id
-            row.hash shouldEqual block.data.hash.value
-            row.operationsHash shouldEqual block.data.header.operations_hash
-            row.periodKind shouldEqual metadata.map(_.voting_period_kind.toString)
-            row.currentExpectedQuorum shouldEqual block.votes.quorum
-            row.activeProposal shouldEqual block.votes.active.map(_.id)
-            row.baker shouldEqual metadata.map(_.baker.value)
-            row.consumedGas shouldEqual metadata.map(_.consumed_gas).flatMap {
+        forAll(dbFees zip generatedFees) {
+          case (row, fee) =>
+            row.low shouldEqual fee.low
+            row.medium shouldEqual fee.medium
+            row.high shouldEqual fee.high
+            row.timestamp shouldEqual fee.timestamp
+            row.kind shouldEqual fee.kind
+        }
+      }
+
+      "tell if there are any stored blocks" in {
+        implicit val randomSeed = RandomSeed(testReferenceTimestamp.getTime)
+
+        //generate data
+        val blocks = generateBlockRows(toLevel = 5, testReferenceTimestamp)
+
+        //check initial condition
+        dbHandler.run(sut.doBlocksExist()).futureValue shouldBe false
+
+        //store some blocks
+        dbHandler.run(Tables.Blocks ++= blocks).futureValue shouldBe Some(blocks.size)
+
+        //check final condition
+        dbHandler.run(sut.doBlocksExist()).futureValue shouldBe true
+
+      }
+
+      "write blocks" in {
+        implicit val randomSeed = RandomSeed(testReferenceTimestamp.getTime)
+
+        val basicBlocks = generateBlocks(5, testReferenceDateTime)
+        val generatedBlocks = basicBlocks.zipWithIndex map {
+              case (block, idx) =>
+                //need to use different seeds to generate unique hashes for groups
+                val group = generateOperationGroup(block, generateOperations = true)(randomSeed + idx)
+                block.copy(operationGroups = List(group))
+            }
+
+        whenReady(dbHandler.run(sut.writeBlocks(generatedBlocks))) { _ =>
+          //read and check what's on db
+          val dbBlocks = dbHandler.run(Tables.Blocks.result).futureValue
+
+          dbBlocks should have size (generatedBlocks.size)
+
+          import org.scalatest.Inspectors._
+
+          forAll(dbBlocks zip generatedBlocks) {
+            case (row, block) =>
+              val metadata = discardGenesis.lift(block.data.metadata)
+
+              row.level shouldEqual block.data.header.level
+              row.proto shouldEqual block.data.header.proto
+              row.predecessor shouldEqual block.data.header.predecessor.value
+              row.timestamp shouldEqual Timestamp.from(block.data.header.timestamp.toInstant)
+              row.validationPass shouldEqual block.data.header.validation_pass
+              row.fitness shouldEqual block.data.header.fitness.mkString(",")
+              row.context.value shouldEqual block.data.header.context
+              row.signature shouldEqual block.data.header.signature
+              row.protocol shouldEqual block.data.protocol
+              row.chainId shouldEqual block.data.chain_id
+              row.hash shouldEqual block.data.hash.value
+              row.operationsHash shouldEqual block.data.header.operations_hash
+              row.periodKind shouldEqual metadata.map(_.voting_period_kind.toString)
+              row.currentExpectedQuorum shouldEqual block.votes.quorum
+              row.activeProposal shouldEqual block.votes.active.map(_.id)
+              row.baker shouldEqual metadata.map(_.baker.value)
+              row.consumedGas shouldEqual metadata.map(_.consumed_gas).flatMap {
+                case PositiveDecimal(value) => Some(value)
+                case _ => None
+              }
+              row.priority.value shouldEqual block.data.header.priority.value
+          }
+
+          val dbBlocksAndGroups =
+            dbHandler.run {
+              val query = for {
+                g <- Tables.OperationGroups
+                b <- g.blocksFk
+              } yield (b, g)
+              query.result
+            }.futureValue
+
+          dbBlocksAndGroups should have size (generatedBlocks.size)
+
+          forAll(dbBlocksAndGroups) {
+            case (blockRow, groupRow) =>
+              val blockForGroup = generatedBlocks.find(_.data.hash.value == blockRow.hash).value
+              val group = blockForGroup.operationGroups.head
+              groupRow.hash shouldEqual group.hash.value
+              groupRow.blockId shouldEqual blockForGroup.data.hash.value
+              groupRow.chainId shouldEqual group.chain_id.map(_.id)
+              groupRow.branch shouldEqual group.branch.value
+              groupRow.signature shouldEqual group.signature.map(_.value)
+          }
+
+          /* we read operations as mappings to a case class for ease of comparison vs.
+           * having to check un-tagged field values from a HList
+           */
+          val dbOperations =
+            dbHandler.run {
+              val query = for {
+                o <- Tables.Operations
+                g <- o.operationGroupsFk
+              } yield (g, o)
+              query.result
+            }.futureValue
+
+          val generatedGroups = generatedBlocks.map(_.operationGroups.head)
+
+          dbOperations should have size (generatedGroups.map(_.contents.size).sum)
+
+          forAll(dbOperations) {
+            case (groupRow, opRow) =>
+              val operationBlock = generatedBlocks.find(_.operationGroups.head.hash.value == groupRow.hash).value
+              val operationGroup = generatedGroups.find(_.hash.value == groupRow.hash).value
+              //figure out common fields
+              opRow.operationId should be > -1
+              opRow.operationGroupHash shouldEqual operationGroup.hash.value
+              opRow.blockHash shouldEqual operationBlock.data.hash.value
+              opRow.timestamp shouldEqual Timestamp.from(operationBlock.data.header.timestamp.toInstant)
+              //figure out the correct sub-type
+              val operationMatch = opRow.kind match {
+                case "endorsement" =>
+                  operationGroup.contents.find(_.isInstanceOf[Endorsement])
+                case "seed_nonce_revelation" =>
+                  operationGroup.contents.find(_.isInstanceOf[SeedNonceRevelation])
+                case "activate_account" =>
+                  operationGroup.contents.find(_.isInstanceOf[ActivateAccount])
+                case "reveal" =>
+                  operationGroup.contents.find(_.isInstanceOf[Reveal])
+                case "transaction" =>
+                  operationGroup.contents.find(_.isInstanceOf[Transaction])
+                case "origination" =>
+                  operationGroup.contents.find(_.isInstanceOf[Origination])
+                case "delegation" =>
+                  operationGroup.contents.find(_.isInstanceOf[Delegation])
+                case "double_endorsement_evidence" =>
+                  operationGroup.contents.find(_ == DoubleEndorsementEvidence)
+                case "double_baking_evidence" =>
+                  operationGroup.contents.find(_ == DoubleBakingEvidence)
+                case "proposals" =>
+                  operationGroup.contents.find(_ == Proposals)
+                case "ballot" =>
+                  operationGroup.contents.find(_ == Ballot)
+                case _ => None
+              }
+
+              operationMatch shouldBe 'defined
+
+              val operation = operationMatch.value
+
+              /* Convert both the generated operation to a tables row representation
+               * Comparing those for correctness makes sense as long as we guarantee with testing elsewhere
+               * that the conversion itself is correct
+               */
+              import DatabaseConversions._
+              import tech.cryptonomic.conseil.util.Conversion.Syntax._
+              //used as a constraint to read balance updates from operations
+              import tech.cryptonomic.conseil.tezos.OperationBalances._
+              import tech.cryptonomic.conseil.tezos.SymbolSourceLabels.Show._
+
+              val generatedConversion = (operationBlock, operationGroup.hash, operation).convertTo[Tables.OperationsRow]
+              //skip the id, to take into account that it's only generated on save
+              generatedConversion shouldEqual opRow.copy(operationId = 0)
+
+              /* check stored balance updates */
+              //convert and set the real stored operation id
+              val generatedUpdateRows =
+                operation
+                  .convertToA[List, Tables.BalanceUpdatesRow]
+                  .map(_.copy(sourceId = Some(opRow.operationId)))
+
+              //reset the generated id for matching
+              val dbUpdateRows = dbHandler
+                .run(
+                  Tables.BalanceUpdates.filter(_.sourceId === opRow.operationId).result
+                )
+                .futureValue
+                .map(_.copy(id = 0))
+
+              dbUpdateRows should contain theSameElementsAs generatedUpdateRows
+
+          }
+        }
+
+      }
+
+      "write metadata balance updates along with the blocks" in {
+        import TezosOptics.Blocks._
+
+        implicit val randomSeed = RandomSeed(testReferenceTimestamp.getTime)
+
+        val basicBlocks = generateBlocks(2, testReferenceDateTime)
+        val generatedBlocks = basicBlocks.zipWithIndex.map {
+          case (block, idx) =>
+            val randomUpdates = generateBalanceUpdates(2)(randomSeed + idx)
+            setBalances(randomUpdates)(block)
+        }
+
+        whenReady(dbHandler.run(sut.writeBlocks(generatedBlocks))) { _ =>
+          val dbUpdatesRows = dbHandler.run(Tables.BalanceUpdates.result).futureValue
+
+          dbUpdatesRows should have size 4 //2 updates x 2 blocks, not considering genesis which has no balances
+
+          /* Convert both the generated blocks data to balance updates table row representation
+           * Comparing those for correctness makes sense as long as we guarantee with testing elsewhere
+           * that the conversion itself is correct
+           */
+          import DatabaseConversions._
+          import tech.cryptonomic.conseil.util.Conversion.Syntax._
+          //used as a constraint to read balance updates from block data
+          import tech.cryptonomic.conseil.tezos.BlockBalances._
+          import tech.cryptonomic.conseil.tezos.SymbolSourceLabels.Show._
+
+          val generatedUpdateRows =
+            generatedBlocks.flatMap(
+              _.data.convertToA[List, Tables.BalanceUpdatesRow]
+            )
+
+          //reset the generated id for matching
+          dbUpdatesRows.map(_.copy(id = 0)) should contain theSameElementsAs generatedUpdateRows
+        }
+
+      }
+
+      "write accounts for a single block" in {
+        implicit val randomSeed = RandomSeed(testReferenceTimestamp.getTime)
+
+        val expectedCount = 3
+
+        val block = generateBlockRows(1, testReferenceTimestamp).head
+        val accountsInfo = generateAccounts(expectedCount, BlockHash(block.hash), block.level)
+
+        val writeAndGetRows = for {
+          _ <- Tables.Blocks += block
+          written <- sut.writeAccounts(List(accountsInfo))
+          rows <- Tables.Accounts.result
+        } yield (written, rows)
+
+        val (stored, dbAccounts) = dbHandler.run(writeAndGetRows.transactionally).futureValue
+
+        stored shouldBe expectedCount
+
+        dbAccounts should have size expectedCount
+
+        import org.scalatest.Inspectors._
+
+        forAll(dbAccounts zip accountsInfo.content) {
+          case (row, (id, account)) =>
+            row.accountId shouldEqual id.id
+            row.blockId shouldEqual block.hash
+            row.manager shouldEqual account.manager.value
+            row.spendable shouldEqual account.spendable
+            row.delegateSetable shouldEqual account.delegate.setable
+            row.delegateValue shouldEqual account.delegate.value.map(_.value)
+            row.counter shouldEqual account.counter
+            row.script shouldEqual account.script.map(_.code.expression)
+            row.storage shouldEqual account.script.map(_.storage.expression)
+            row.balance shouldEqual account.balance
+            row.blockLevel shouldEqual block.level
+        }
+
+      }
+
+      "fail to write accounts if the reference block is not stored" in {
+        implicit val randomSeed = RandomSeed(testReferenceTimestamp.getTime)
+
+        val accountsInfo = generateAccounts(howMany = 1, blockHash = BlockHash("no-block-hash"), blockLevel = 1)
+
+        val resultFuture = dbHandler.run(sut.writeAccounts(List(accountsInfo)))
+
+        whenReady(resultFuture.failed) {
+          _ shouldBe a[java.sql.SQLException]
+        }
+      }
+
+      "update accounts if they exists already" in {
+        implicit val randomSeed = RandomSeed(testReferenceTimestamp.getTime)
+
+        //generate data
+        val blocks @ (second :: first :: genesis :: Nil) =
+          generateBlockRows(toLevel = 2, startAt = testReferenceTimestamp)
+        val account = generateAccountRows(1, first).head
+
+        val populate =
+          DBIO.seq(
+            Tables.Blocks ++= blocks,
+            Tables.Accounts += account
+          )
+
+        dbHandler.run(populate).isReadyWithin(5 seconds) shouldBe true
+
+        //prepare new accounts
+        val accountChanges = 2
+        val (hashUpdate, levelUpdate) = (second.hash, second.level)
+        val accountsInfo = generateAccounts(accountChanges, BlockHash(hashUpdate), levelUpdate)
+
+        //double-check for the identifier existence
+        accountsInfo.content.keySet.map(_.id) should contain(account.accountId)
+
+        //do the updates
+        val writeUpdatedAndGetRows = for {
+          written <- sut.writeAccounts(List(accountsInfo))
+          rows <- Tables.Accounts.result
+        } yield (written, rows)
+
+        val (updates, dbAccounts) = dbHandler.run(writeUpdatedAndGetRows.transactionally).futureValue
+
+        //number of db changes
+        updates shouldBe accountChanges
+
+        //total number of rows on db (1 update and 1 insert expected)
+        dbAccounts should have size accountChanges
+
+        import org.scalatest.Inspectors._
+
+        //both rows on db should refer to updated data
+        forAll(dbAccounts zip accountsInfo.content) {
+          case (row, (id, account)) =>
+            row.accountId shouldEqual id.id
+            row.blockId shouldEqual hashUpdate
+            row.manager shouldEqual account.manager.value
+            row.spendable shouldEqual account.spendable
+            row.delegateSetable shouldEqual account.delegate.setable
+            row.delegateValue shouldEqual account.delegate.value.map(_.value)
+            row.counter shouldEqual account.counter
+            row.script shouldEqual account.script.map(_.code.expression)
+            row.storage shouldEqual account.script.map(_.storage.expression)
+            row.balance shouldEqual account.balance
+            row.blockLevel shouldEqual levelUpdate
+        }
+
+      }
+
+      "store checkpoint account ids with block reference" in {
+        implicit val randomSeed = RandomSeed(testReferenceTimestamp.getTime)
+        //custom hash generator with predictable seed
+        val generateHash: Int => String = alphaNumericGenerator(new Random(randomSeed.seed))
+
+        val maxLevel = 1
+        val idPerBlock = 3
+        val expectedCount = (maxLevel + 1) * idPerBlock
+
+        //generate data
+        val blocks = generateBlockRows(toLevel = maxLevel, testReferenceTimestamp)
+        val ids =
+          blocks.map(block => (BlockHash(block.hash), block.level, List.fill(idPerBlock)(AccountId(generateHash(5)))))
+
+        //store and write
+        val populateAndFetch = for {
+          _ <- Tables.Blocks ++= blocks
+          written <- sut.writeAccountsCheckpoint(ids)
+          rows <- Tables.AccountsCheckpoint.result
+        } yield (written, rows)
+
+        val (stored, checkpointRows) = dbHandler.run(populateAndFetch).futureValue
+
+        //number of changes
+        stored.value shouldBe expectedCount
+        checkpointRows should have size expectedCount
+
+        import org.scalatest.Inspectors._
+
+        val flattenedIdsData = ids.flatMap { case (hash, level, accounts) => accounts.map((hash, level, _)) }
+
+        forAll(checkpointRows.zip(flattenedIdsData)) {
+          case (row, (hash, level, accountId)) =>
+            row.blockId shouldEqual hash.value
+            row.blockLevel shouldBe level
+            row.accountId shouldEqual accountId.id
+        }
+
+      }
+
+      "clean the accounts checkpoints with no selection" in {
+        implicit val randomSeed = RandomSeed(testReferenceTimestamp.getTime)
+
+        //generate data
+        val blocks = generateBlockRows(toLevel = 5, testReferenceTimestamp)
+
+        //store required blocks for FK
+        dbHandler.run(Tables.Blocks ++= blocks).futureValue shouldBe Some(blocks.size)
+
+        val accountIds = Array("a0", "a1", "a2", "a3", "a4", "a5", "a6")
+        val blockIds = blocks.map(_.hash)
+
+        //create test data:
+        val checkpointRows = Array(
+          Tables.AccountsCheckpointRow(accountIds(1), blockIds(1), blockLevel = 1),
+          Tables.AccountsCheckpointRow(accountIds(2), blockIds(1), blockLevel = 1),
+          Tables.AccountsCheckpointRow(accountIds(3), blockIds(1), blockLevel = 1),
+          Tables.AccountsCheckpointRow(accountIds(4), blockIds(2), blockLevel = 2),
+          Tables.AccountsCheckpointRow(accountIds(5), blockIds(2), blockLevel = 2),
+          Tables.AccountsCheckpointRow(accountIds(2), blockIds(3), blockLevel = 3),
+          Tables.AccountsCheckpointRow(accountIds(3), blockIds(4), blockLevel = 4),
+          Tables.AccountsCheckpointRow(accountIds(5), blockIds(4), blockLevel = 4),
+          Tables.AccountsCheckpointRow(accountIds(6), blockIds(5), blockLevel = 5)
+        )
+
+        val populateAndTest = for {
+          stored <- Tables.AccountsCheckpoint ++= checkpointRows
+          cleaned <- sut.cleanAccountsCheckpoint()
+          rows <- Tables.AccountsCheckpoint.result
+        } yield (stored, cleaned, rows)
+
+        val (initialCount, deletes, survivors) = dbHandler.run(populateAndTest.transactionally).futureValue
+        initialCount.value shouldBe checkpointRows.size
+        deletes shouldBe checkpointRows.size
+        survivors shouldBe empty
+      }
+
+      "clean the accounts checkpoints with a partial id selection" in {
+        implicit val randomSeed = RandomSeed(testReferenceTimestamp.getTime)
+
+        //generate data
+        val blocks = generateBlockRows(toLevel = 5, testReferenceTimestamp)
+
+        //store required blocks for FK
+        dbHandler.run(Tables.Blocks ++= blocks).futureValue shouldBe Some(blocks.size)
+
+        val accountIds = Array("a0", "a1", "a2", "a3", "a4", "a5", "a6")
+        val blockIds = blocks.map(_.hash)
+
+        //create test data:
+        val checkpointRows = Array(
+          Tables.AccountsCheckpointRow(accountIds(1), blockIds(1), blockLevel = 1),
+          Tables.AccountsCheckpointRow(accountIds(2), blockIds(1), blockLevel = 1),
+          Tables.AccountsCheckpointRow(accountIds(3), blockIds(1), blockLevel = 1),
+          Tables.AccountsCheckpointRow(accountIds(4), blockIds(2), blockLevel = 2),
+          Tables.AccountsCheckpointRow(accountIds(5), blockIds(2), blockLevel = 2),
+          Tables.AccountsCheckpointRow(accountIds(2), blockIds(3), blockLevel = 3),
+          Tables.AccountsCheckpointRow(accountIds(3), blockIds(4), blockLevel = 4),
+          Tables.AccountsCheckpointRow(accountIds(5), blockIds(4), blockLevel = 4),
+          Tables.AccountsCheckpointRow(accountIds(6), blockIds(5), blockLevel = 5)
+        )
+
+        val inSelection = Set(accountIds(1), accountIds(2), accountIds(3), accountIds(4))
+
+        val selection = inSelection.map(AccountId)
+
+        val expected = checkpointRows.filterNot(row => inSelection(row.accountId))
+
+        val populateAndTest = for {
+          stored <- Tables.AccountsCheckpoint ++= checkpointRows
+          cleaned <- sut.cleanAccountsCheckpoint(Some(selection))
+          rows <- Tables.AccountsCheckpoint.result
+        } yield (stored, cleaned, rows)
+
+        val (initialCount, deletes, survivors) = dbHandler.run(populateAndTest.transactionally).futureValue
+        initialCount.value shouldBe checkpointRows.size
+        deletes shouldEqual checkpointRows.filter(row => inSelection(row.accountId)).size
+        survivors should contain theSameElementsAs expected
+
+      }
+
+      "write delegates for a single block" in {
+        implicit val randomSeed = RandomSeed(testReferenceTimestamp.getTime)
+
+        val expectedCount = 3
+
+        val block = generateBlockRows(1, testReferenceTimestamp).head
+        val delegatedAccounts = generateAccountRows(howMany = expectedCount, block)
+        val delegatesInfo =
+          generateDelegates(delegatedHashes = delegatedAccounts.map(_.accountId), BlockHash(block.hash), block.level)
+
+        val writeAndGetRows = for {
+          _ <- Tables.Blocks += block
+          _ <- Tables.Accounts ++= delegatedAccounts
+          written <- sut.writeDelegatesAndCopyContracts(List(delegatesInfo))
+          delegatesRows <- Tables.Delegates.result
+          contractsRows <- Tables.DelegatedContracts.result
+        } yield (written, delegatesRows, contractsRows)
+
+        val (stored, dbDelegates, dbContracts) = dbHandler.run(writeAndGetRows.transactionally).futureValue
+
+        stored shouldBe expectedCount
+
+        dbDelegates should have size expectedCount
+        dbContracts should have size expectedCount
+
+        import org.scalatest.Inspectors._
+
+        forAll(dbDelegates zip delegatesInfo.content) {
+          case (row, (pkh, delegate)) =>
+            row.pkh shouldEqual pkh.value
+            row.balance shouldEqual (delegate.balance match {
               case PositiveDecimal(value) => Some(value)
               case _ => None
-            }
-            row.priority.value shouldEqual block.data.header.priority.value
+            })
+            row.delegatedBalance shouldEqual (delegate.delegated_balance match {
+              case PositiveDecimal(value) => Some(value)
+              case _ => None
+            })
+            row.frozenBalance shouldEqual (delegate.frozen_balance match {
+              case PositiveDecimal(value) => Some(value)
+              case _ => None
+            })
+            row.stakingBalance shouldEqual (delegate.staking_balance match {
+              case PositiveDecimal(value) => Some(value)
+              case _ => None
+            })
+            row.gracePeriod shouldEqual delegate.grace_period
+            row.deactivated shouldBe delegate.deactivated
+            row.blockId shouldEqual block.hash
+            row.blockLevel shouldEqual block.level
         }
 
-        val dbBlocksAndGroups =
-          dbHandler.run {
-            val query = for {
-              g <- Tables.OperationGroups
-              b <- g.blocksFk
-            } yield (b, g)
-            query.result
-          }.futureValue
-
-        dbBlocksAndGroups should have size (generatedBlocks.size)
-
-        forAll(dbBlocksAndGroups) {
-          case (blockRow, groupRow) =>
-            val blockForGroup = generatedBlocks.find(_.data.hash.value == blockRow.hash).value
-            val group = blockForGroup.operationGroups.head
-            groupRow.hash shouldEqual group.hash.value
-            groupRow.blockId shouldEqual blockForGroup.data.hash.value
-            groupRow.chainId shouldEqual group.chain_id.map(_.id)
-            groupRow.branch shouldEqual group.branch.value
-            groupRow.signature shouldEqual group.signature.map(_.value)
+        forAll(dbContracts zip delegatedAccounts) {
+          case (contract, account) =>
+            contract.accountId shouldEqual account.accountId
+            contract.delegateValue shouldEqual account.delegateValue
         }
 
-        /* we read operations as mappings to a case class for ease of comparison vs.
-         * having to check un-tagged field values from a HList
-         */
-        val dbOperations =
-          dbHandler.run {
-            val query = for {
-              o <- Tables.Operations
-              g <- o.operationGroupsFk
-            } yield (g, o)
-            query.result
-          }.futureValue
-
-        val generatedGroups = generatedBlocks.map(_.operationGroups.head)
-
-        dbOperations should have size (generatedGroups.map(_.contents.size).sum)
-
-        forAll(dbOperations) {
-          case (groupRow, opRow) =>
-            val operationBlock = generatedBlocks.find(_.operationGroups.head.hash.value == groupRow.hash).value
-            val operationGroup = generatedGroups.find(_.hash.value == groupRow.hash).value
-            //figure out common fields
-            opRow.operationId should be > -1
-            opRow.operationGroupHash shouldEqual operationGroup.hash.value
-            opRow.blockHash shouldEqual operationBlock.data.hash.value
-            opRow.timestamp shouldEqual Timestamp.from(operationBlock.data.header.timestamp.toInstant)
-            //figure out the correct sub-type
-            val operationMatch = opRow.kind match {
-              case "endorsement" =>
-                operationGroup.contents.find(_.isInstanceOf[Endorsement])
-              case "seed_nonce_revelation" =>
-                operationGroup.contents.find(_.isInstanceOf[SeedNonceRevelation])
-              case "activate_account" =>
-                operationGroup.contents.find(_.isInstanceOf[ActivateAccount])
-              case "reveal" =>
-                operationGroup.contents.find(_.isInstanceOf[Reveal])
-              case "transaction" =>
-                operationGroup.contents.find(_.isInstanceOf[Transaction])
-              case "origination" =>
-                operationGroup.contents.find(_.isInstanceOf[Origination])
-              case "delegation" =>
-                operationGroup.contents.find(_.isInstanceOf[Delegation])
-              case "double_endorsement_evidence" =>
-                operationGroup.contents.find(_ == DoubleEndorsementEvidence)
-              case "double_baking_evidence" =>
-                operationGroup.contents.find(_ == DoubleBakingEvidence)
-              case "proposals" =>
-                operationGroup.contents.find(_ == Proposals)
-              case "ballot" =>
-                operationGroup.contents.find(_ == Ballot)
+      }
+
+      "fail to write delegates if the reference block is not stored" in {
+        implicit val randomSeed = RandomSeed(testReferenceTimestamp.getTime)
+
+        val block = generateBlockRows(1, testReferenceTimestamp).head
+        val delegatedAccounts = generateAccountRows(howMany = 1, block)
+        val delegatesInfo = generateDelegates(
+          delegatedHashes = delegatedAccounts.map(_.accountId),
+          blockHash = BlockHash("no-block-hash"),
+          blockLevel = 1
+        )
+
+        val resultFuture = dbHandler.run(sut.writeDelegatesAndCopyContracts(List(delegatesInfo)))
+
+        whenReady(resultFuture.failed) {
+          _ shouldBe a[java.sql.SQLException]
+        }
+      }
+
+      "update delegates if they exists already" in {
+        implicit val randomSeed = RandomSeed(testReferenceTimestamp.getTime)
+
+        //generate data
+        val blocks @ (second :: first :: genesis :: Nil) =
+          generateBlockRows(toLevel = 2, startAt = testReferenceTimestamp)
+        val account = generateAccountRows(1, first).head
+        val delegate = generateDelegateRows(1, first).head
+
+        val populate =
+          DBIO.seq(
+            Tables.Blocks ++= blocks,
+            Tables.Accounts += account,
+            Tables.Delegates += delegate
+          )
+
+        dbHandler.run(populate).isReadyWithin(5 seconds) shouldBe true
+
+        //prepare new delegates
+        val changes = 2
+        val (hashUpdate, levelUpdate) = (second.hash, second.level)
+        val delegatedKeys =
+          generateAccounts(howMany = changes, BlockHash(hashUpdate), levelUpdate).content.keySet.map(_.id)
+        val delegatesInfo = generateDelegates(
+          delegatedHashes = delegatedKeys.toList,
+          blockHash = BlockHash(hashUpdate),
+          blockLevel = levelUpdate
+        )
+
+        //rewrite one of the keys to make it update the previously stored delegate row
+        val delegateMap = delegatesInfo.content
+        val pkh = delegateMap.keySet.head
+        val updatedMap = (delegateMap - pkh) + (PublicKeyHash(delegate.pkh) -> delegateMap(pkh))
+        val updatedDelegates = delegatesInfo.copy(content = updatedMap)
+
+        //do the updates
+        val writeUpdatedAndGetRows = for {
+          written <- sut.writeDelegatesAndCopyContracts(List(updatedDelegates))
+          rows <- Tables.Delegates.result
+        } yield (written, rows)
+
+        val (updates, dbDelegates) = dbHandler.run(writeUpdatedAndGetRows.transactionally).futureValue
+
+        //number of db changes
+        updates shouldBe changes
+
+        //total number of rows on db (1 update and 1 insert expected)
+        dbDelegates should have size changes
+
+        import org.scalatest.Inspectors._
+
+        //both rows on db should refer to updated data
+        forAll(dbDelegates zip updatedDelegates.content) {
+          case (row, (pkh, delegate)) =>
+            row.pkh shouldEqual pkh.value
+            row.balance shouldEqual (delegate.balance match {
+              case PositiveDecimal(value) => Some(value)
               case _ => None
-            }
-
-            operationMatch shouldBe 'defined
-
-            val operation = operationMatch.value
-
-            /* Convert both the generated operation to a tables row representation
-             * Comparing those for correctness makes sense as long as we guarantee with testing elsewhere
-             * that the conversion itself is correct
-             */
-            import DatabaseConversions._
-            import tech.cryptonomic.conseil.util.Conversion.Syntax._
-            //used as a constraint to read balance updates from operations
-            import tech.cryptonomic.conseil.tezos.OperationBalances._
-            import tech.cryptonomic.conseil.tezos.SymbolSourceLabels.Show._
-
-            val generatedConversion = (operationBlock, operationGroup.hash, operation).convertTo[Tables.OperationsRow]
-            //skip the id, to take into account that it's only generated on save
-            generatedConversion shouldEqual opRow.copy(operationId = 0)
-
-            /* check stored balance updates */
-            //convert and set the real stored operation id
-            val generatedUpdateRows =
-            operation
-              .convertToA[List, Tables.BalanceUpdatesRow]
-              .map(_.copy(sourceId = Some(opRow.operationId)))
-
-            //reset the generated id for matching
-            val dbUpdateRows = dbHandler
-              .run(
-                Tables.BalanceUpdates.filter(_.sourceId === opRow.operationId).result
-              )
-              .futureValue
-              .map(_.copy(id = 0))
-
-            dbUpdateRows should contain theSameElementsAs generatedUpdateRows
-
+            })
+            row.delegatedBalance shouldEqual (delegate.delegated_balance match {
+              case PositiveDecimal(value) => Some(value)
+              case _ => None
+            })
+            row.frozenBalance shouldEqual (delegate.frozen_balance match {
+              case PositiveDecimal(value) => Some(value)
+              case _ => None
+            })
+            row.stakingBalance shouldEqual (delegate.staking_balance match {
+              case PositiveDecimal(value) => Some(value)
+              case _ => None
+            })
+            row.gracePeriod shouldEqual delegate.grace_period
+            row.deactivated shouldBe delegate.deactivated
+            row.blockId should (equal(first.hash) or equal(second.hash))
+            row.blockLevel should (equal(first.level) or equal(second.level))
         }
-      }
-
-    }
-
-    "write metadata balance updates along with the blocks" in {
-      import TezosOptics.Blocks._
-
-      implicit val randomSeed = RandomSeed(testReferenceTimestamp.getTime)
-
-      val basicBlocks = generateBlocks(2, testReferenceDateTime)
-      val generatedBlocks = basicBlocks.zipWithIndex.map {
-        case (block, idx) =>
-          val randomUpdates = generateBalanceUpdates(2)(randomSeed + idx)
-          setBalances(randomUpdates)(block)
-      }
-
-      whenReady(dbHandler.run(sut.writeBlocks(generatedBlocks))) { _ =>
-        val dbUpdatesRows = dbHandler.run(Tables.BalanceUpdates.result).futureValue
-
-        dbUpdatesRows should have size 4 //2 updates x 2 blocks, not considering genesis which has no balances
-
-        /* Convert both the generated blocks data to balance updates table row representation
-         * Comparing those for correctness makes sense as long as we guarantee with testing elsewhere
-         * that the conversion itself is correct
-         */
-        import DatabaseConversions._
-        import tech.cryptonomic.conseil.util.Conversion.Syntax._
-        //used as a constraint to read balance updates from block data
-        import tech.cryptonomic.conseil.tezos.BlockBalances._
-        import tech.cryptonomic.conseil.tezos.SymbolSourceLabels.Show._
-
-        val generatedUpdateRows =
-          generatedBlocks.flatMap(
-            _.data.convertToA[List, Tables.BalanceUpdatesRow]
-          )
-
-        //reset the generated id for matching
-        dbUpdatesRows.map(_.copy(id = 0)) should contain theSameElementsAs generatedUpdateRows
-      }
-
-    }
-
-    "write accounts for a single block" in {
-      implicit val randomSeed = RandomSeed(testReferenceTimestamp.getTime)
-
-      val expectedCount = 3
-
-      val block = generateBlockRows(1, testReferenceTimestamp).head
-      val accountsInfo = generateAccounts(expectedCount, BlockHash(block.hash), block.level)
-
-      val writeAndGetRows = for {
-        _ <- Tables.Blocks += block
-        written <- sut.writeAccounts(List(accountsInfo))
-        rows <- Tables.Accounts.result
-      } yield (written, rows)
-
-      val (stored, dbAccounts) = dbHandler.run(writeAndGetRows.transactionally).futureValue
-
-      stored shouldBe expectedCount
-
-      dbAccounts should have size expectedCount
-
-      import org.scalatest.Inspectors._
-
-      forAll(dbAccounts zip accountsInfo.content) {
-        case (row, (id, account)) =>
-          row.accountId shouldEqual id.id
-          row.blockId shouldEqual block.hash
-          row.manager shouldEqual account.manager.value
-          row.spendable shouldEqual account.spendable
-          row.delegateSetable shouldEqual account.delegate.setable
-          row.delegateValue shouldEqual account.delegate.value.map(_.value)
-          row.counter shouldEqual account.counter
-          row.script shouldEqual account.script.map(_.code.expression)
-          row.storage shouldEqual account.script.map(_.storage.expression)
-          row.balance shouldEqual account.balance
-          row.blockLevel shouldEqual block.level
-      }
-
-    }
-
-    "fail to write accounts if the reference block is not stored" in {
-      implicit val randomSeed = RandomSeed(testReferenceTimestamp.getTime)
-
-      val accountsInfo = generateAccounts(howMany = 1, blockHash = BlockHash("no-block-hash"), blockLevel = 1)
-
-      val resultFuture = dbHandler.run(sut.writeAccounts(List(accountsInfo)))
-
-      whenReady(resultFuture.failed) {
-        _ shouldBe a[java.sql.SQLException]
-      }
-    }
-
-    "update accounts if they exists already" in {
-      implicit val randomSeed = RandomSeed(testReferenceTimestamp.getTime)
-
-      //generate data
-      val blocks@(second :: first :: genesis :: Nil) =
-        generateBlockRows(toLevel = 2, startAt = testReferenceTimestamp)
-      val account = generateAccountRows(1, first).head
-
-      val populate =
-        DBIO.seq(
-          Tables.Blocks ++= blocks,
-          Tables.Accounts += account
-        )
-
-      dbHandler.run(populate).isReadyWithin(5 seconds) shouldBe true
-
-      //prepare new accounts
-      val accountChanges = 2
-      val (hashUpdate, levelUpdate) = (second.hash, second.level)
-      val accountsInfo = generateAccounts(accountChanges, BlockHash(hashUpdate), levelUpdate)
-
-      //double-check for the identifier existence
-      accountsInfo.content.keySet.map(_.id) should contain(account.accountId)
-
-      //do the updates
-      val writeUpdatedAndGetRows = for {
-        written <- sut.writeAccounts(List(accountsInfo))
-        rows <- Tables.Accounts.result
-      } yield (written, rows)
-
-      val (updates, dbAccounts) = dbHandler.run(writeUpdatedAndGetRows.transactionally).futureValue
-
-      //number of db changes
-      updates shouldBe accountChanges
-
-      //total number of rows on db (1 update and 1 insert expected)
-      dbAccounts should have size accountChanges
-
-      import org.scalatest.Inspectors._
-
-      //both rows on db should refer to updated data
-      forAll(dbAccounts zip accountsInfo.content) {
-        case (row, (id, account)) =>
-          row.accountId shouldEqual id.id
-          row.blockId shouldEqual hashUpdate
-          row.manager shouldEqual account.manager.value
-          row.spendable shouldEqual account.spendable
-          row.delegateSetable shouldEqual account.delegate.setable
-          row.delegateValue shouldEqual account.delegate.value.map(_.value)
-          row.counter shouldEqual account.counter
-          row.script shouldEqual account.script.map(_.code.expression)
-          row.storage shouldEqual account.script.map(_.storage.expression)
-          row.balance shouldEqual account.balance
-          row.blockLevel shouldEqual levelUpdate
-      }
-
-    }
-
-    "store checkpoint account ids with block reference" in {
-      implicit val randomSeed = RandomSeed(testReferenceTimestamp.getTime)
-      //custom hash generator with predictable seed
-      val generateHash: Int => String = alphaNumericGenerator(new Random(randomSeed.seed))
-
-      val maxLevel = 1
-      val idPerBlock = 3
-      val expectedCount = (maxLevel + 1) * idPerBlock
-
-      //generate data
-      val blocks = generateBlockRows(toLevel = maxLevel, testReferenceTimestamp)
-      val ids =
-        blocks.map(block => (BlockHash(block.hash), block.level, List.fill(idPerBlock)(AccountId(generateHash(5)))))
-
-      //store and write
-      val populateAndFetch = for {
-        _ <- Tables.Blocks ++= blocks
-        written <- sut.writeAccountsCheckpoint(ids)
-        rows <- Tables.AccountsCheckpoint.result
-      } yield (written, rows)
-
-      val (stored, checkpointRows) = dbHandler.run(populateAndFetch).futureValue
-
-      //number of changes
-      stored.value shouldBe expectedCount
-      checkpointRows should have size expectedCount
-
-      import org.scalatest.Inspectors._
-
-      val flattenedIdsData = ids.flatMap { case (hash, level, accounts) => accounts.map((hash, level, _)) }
-
-      forAll(checkpointRows.zip(flattenedIdsData)) {
-        case (row, (hash, level, accountId)) =>
-          row.blockId shouldEqual hash.value
-          row.blockLevel shouldBe level
-          row.accountId shouldEqual accountId.id
-      }
-
-    }
-
-    "clean the accounts checkpoints with no selection" in {
-      implicit val randomSeed = RandomSeed(testReferenceTimestamp.getTime)
-
-      //generate data
-      val blocks = generateBlockRows(toLevel = 5, testReferenceTimestamp)
-
-      //store required blocks for FK
-      dbHandler.run(Tables.Blocks ++= blocks).futureValue shouldBe Some(blocks.size)
-
-      val accountIds = Array("a0", "a1", "a2", "a3", "a4", "a5", "a6")
-      val blockIds = blocks.map(_.hash)
-
-      //create test data:
-      val checkpointRows = Array(
-        Tables.AccountsCheckpointRow(accountIds(1), blockIds(1), blockLevel = 1),
-        Tables.AccountsCheckpointRow(accountIds(2), blockIds(1), blockLevel = 1),
-        Tables.AccountsCheckpointRow(accountIds(3), blockIds(1), blockLevel = 1),
-        Tables.AccountsCheckpointRow(accountIds(4), blockIds(2), blockLevel = 2),
-        Tables.AccountsCheckpointRow(accountIds(5), blockIds(2), blockLevel = 2),
-        Tables.AccountsCheckpointRow(accountIds(2), blockIds(3), blockLevel = 3),
-        Tables.AccountsCheckpointRow(accountIds(3), blockIds(4), blockLevel = 4),
-        Tables.AccountsCheckpointRow(accountIds(5), blockIds(4), blockLevel = 4),
-        Tables.AccountsCheckpointRow(accountIds(6), blockIds(5), blockLevel = 5)
-      )
-
-      val populateAndTest = for {
-        stored <- Tables.AccountsCheckpoint ++= checkpointRows
-        cleaned <- sut.cleanAccountsCheckpoint()
-        rows <- Tables.AccountsCheckpoint.result
-      } yield (stored, cleaned, rows)
-
-      val (initialCount, deletes, survivors) = dbHandler.run(populateAndTest.transactionally).futureValue
-      initialCount.value shouldBe checkpointRows.size
-      deletes shouldBe checkpointRows.size
-      survivors shouldBe empty
-    }
-
-    "clean the accounts checkpoints with a partial id selection" in {
-      implicit val randomSeed = RandomSeed(testReferenceTimestamp.getTime)
-
-      //generate data
-      val blocks = generateBlockRows(toLevel = 5, testReferenceTimestamp)
-
-      //store required blocks for FK
-      dbHandler.run(Tables.Blocks ++= blocks).futureValue shouldBe Some(blocks.size)
-
-      val accountIds = Array("a0", "a1", "a2", "a3", "a4", "a5", "a6")
-      val blockIds = blocks.map(_.hash)
-
-      //create test data:
-      val checkpointRows = Array(
-        Tables.AccountsCheckpointRow(accountIds(1), blockIds(1), blockLevel = 1),
-        Tables.AccountsCheckpointRow(accountIds(2), blockIds(1), blockLevel = 1),
-        Tables.AccountsCheckpointRow(accountIds(3), blockIds(1), blockLevel = 1),
-        Tables.AccountsCheckpointRow(accountIds(4), blockIds(2), blockLevel = 2),
-        Tables.AccountsCheckpointRow(accountIds(5), blockIds(2), blockLevel = 2),
-        Tables.AccountsCheckpointRow(accountIds(2), blockIds(3), blockLevel = 3),
-        Tables.AccountsCheckpointRow(accountIds(3), blockIds(4), blockLevel = 4),
-        Tables.AccountsCheckpointRow(accountIds(5), blockIds(4), blockLevel = 4),
-        Tables.AccountsCheckpointRow(accountIds(6), blockIds(5), blockLevel = 5)
-      )
-
-      val inSelection = Set(accountIds(1), accountIds(2), accountIds(3), accountIds(4))
-
-      val selection = inSelection.map(AccountId)
-
-      val expected = checkpointRows.filterNot(row => inSelection(row.accountId))
-
-      val populateAndTest = for {
-        stored <- Tables.AccountsCheckpoint ++= checkpointRows
-        cleaned <- sut.cleanAccountsCheckpoint(Some(selection))
-        rows <- Tables.AccountsCheckpoint.result
-      } yield (stored, cleaned, rows)
-
-      val (initialCount, deletes, survivors) = dbHandler.run(populateAndTest.transactionally).futureValue
-      initialCount.value shouldBe checkpointRows.size
-      deletes shouldEqual checkpointRows.filter(row => inSelection(row.accountId)).size
-      survivors should contain theSameElementsAs expected
-
-    }
-
-    "write delegates for a single block" in {
-      implicit val randomSeed = RandomSeed(testReferenceTimestamp.getTime)
-
-      val expectedCount = 3
-
-      val block = generateBlockRows(1, testReferenceTimestamp).head
-      val delegatedAccounts = generateAccountRows(howMany = expectedCount, block)
-      val delegatesInfo =
-        generateDelegates(delegatedHashes = delegatedAccounts.map(_.accountId), BlockHash(block.hash), block.level)
-
-      val writeAndGetRows = for {
-        _ <- Tables.Blocks += block
-        _ <- Tables.Accounts ++= delegatedAccounts
-        written <- sut.writeDelegatesAndCopyContracts(List(delegatesInfo))
-        delegatesRows <- Tables.Delegates.result
-        contractsRows <- Tables.DelegatedContracts.result
-      } yield (written, delegatesRows, contractsRows)
-
-      val (stored, dbDelegates, dbContracts) = dbHandler.run(writeAndGetRows.transactionally).futureValue
-
-      stored shouldBe expectedCount
-
-      dbDelegates should have size expectedCount
-      dbContracts should have size expectedCount
-
-      import org.scalatest.Inspectors._
-
-      forAll(dbDelegates zip delegatesInfo.content) {
-        case (row, (pkh, delegate)) =>
-          row.pkh shouldEqual pkh.value
-          row.balance shouldEqual (delegate.balance match {
-            case PositiveDecimal(value) => Some(value)
-            case _ => None
-          })
-          row.delegatedBalance shouldEqual (delegate.delegated_balance match {
-            case PositiveDecimal(value) => Some(value)
-            case _ => None
-          })
-          row.frozenBalance shouldEqual (delegate.frozen_balance match {
-            case PositiveDecimal(value) => Some(value)
-            case _ => None
-          })
-          row.stakingBalance shouldEqual (delegate.staking_balance match {
-            case PositiveDecimal(value) => Some(value)
-            case _ => None
-          })
-          row.gracePeriod shouldEqual delegate.grace_period
-          row.deactivated shouldBe delegate.deactivated
-          row.blockId shouldEqual block.hash
-          row.blockLevel shouldEqual block.level
-      }
-
-      forAll(dbContracts zip delegatedAccounts) {
-        case (contract, account) =>
-          contract.accountId shouldEqual account.accountId
-          contract.delegateValue shouldEqual account.delegateValue
-      }
-
-    }
-
-    "fail to write delegates if the reference block is not stored" in {
-      implicit val randomSeed = RandomSeed(testReferenceTimestamp.getTime)
-
-      val block = generateBlockRows(1, testReferenceTimestamp).head
-      val delegatedAccounts = generateAccountRows(howMany = 1, block)
-      val delegatesInfo = generateDelegates(
-        delegatedHashes = delegatedAccounts.map(_.accountId),
-        blockHash = BlockHash("no-block-hash"),
-        blockLevel = 1
-      )
-
-      val resultFuture = dbHandler.run(sut.writeDelegatesAndCopyContracts(List(delegatesInfo)))
-
-      whenReady(resultFuture.failed) {
-        _ shouldBe a[java.sql.SQLException]
-      }
-    }
-
-    "update delegates if they exists already" in {
-      implicit val randomSeed = RandomSeed(testReferenceTimestamp.getTime)
-
-      //generate data
-      val blocks@(second :: first :: genesis :: Nil) =
-        generateBlockRows(toLevel = 2, startAt = testReferenceTimestamp)
-      val account = generateAccountRows(1, first).head
-      val delegate = generateDelegateRows(1, first).head
-
-      val populate =
-        DBIO.seq(
-          Tables.Blocks ++= blocks,
-          Tables.Accounts += account,
-          Tables.Delegates += delegate
-        )
-
-      dbHandler.run(populate).isReadyWithin(5 seconds) shouldBe true
-
-      //prepare new delegates
-      val changes = 2
-      val (hashUpdate, levelUpdate) = (second.hash, second.level)
-      val delegatedKeys =
-        generateAccounts(howMany = changes, BlockHash(hashUpdate), levelUpdate).content.keySet.map(_.id)
-      val delegatesInfo = generateDelegates(
-        delegatedHashes = delegatedKeys.toList,
-        blockHash = BlockHash(hashUpdate),
-        blockLevel = levelUpdate
-      )
-
-      //rewrite one of the keys to make it update the previously stored delegate row
-      val delegateMap = delegatesInfo.content
-      val pkh = delegateMap.keySet.head
-      val updatedMap = (delegateMap - pkh) + (PublicKeyHash(delegate.pkh) -> delegateMap(pkh))
-      val updatedDelegates = delegatesInfo.copy(content = updatedMap)
-
-      //do the updates
-      val writeUpdatedAndGetRows = for {
-        written <- sut.writeDelegatesAndCopyContracts(List(updatedDelegates))
-        rows <- Tables.Delegates.result
-      } yield (written, rows)
-
-      val (updates, dbDelegates) = dbHandler.run(writeUpdatedAndGetRows.transactionally).futureValue
-
-      //number of db changes
-      updates shouldBe changes
-
-      //total number of rows on db (1 update and 1 insert expected)
-      dbDelegates should have size changes
-
-      import org.scalatest.Inspectors._
-
-      //both rows on db should refer to updated data
-      forAll(dbDelegates zip updatedDelegates.content) {
-        case (row, (pkh, delegate)) =>
-          row.pkh shouldEqual pkh.value
-          row.balance shouldEqual (delegate.balance match {
-            case PositiveDecimal(value) => Some(value)
-            case _ => None
-          })
-          row.delegatedBalance shouldEqual (delegate.delegated_balance match {
-            case PositiveDecimal(value) => Some(value)
-            case _ => None
-          })
-          row.frozenBalance shouldEqual (delegate.frozen_balance match {
-            case PositiveDecimal(value) => Some(value)
-            case _ => None
-          })
-          row.stakingBalance shouldEqual (delegate.staking_balance match {
-            case PositiveDecimal(value) => Some(value)
-            case _ => None
-          })
-          row.gracePeriod shouldEqual delegate.grace_period
-          row.deactivated shouldBe delegate.deactivated
-          row.blockId should (equal(first.hash) or equal(second.hash))
-          row.blockLevel should (equal(first.level) or equal(second.level))
-      }
-
-    }
-
-    "store checkpoint delegate key hashes with block reference" in {
-      implicit val randomSeed = RandomSeed(testReferenceTimestamp.getTime)
-      //custom hash generator with predictable seed
-      val generateHash: Int => String = alphaNumericGenerator(new Random(randomSeed.seed))
-
-      val maxLevel = 1
-      val pkPerBlock = 3
-      val expectedCount = (maxLevel + 1) * pkPerBlock
-
-      //generate data
-      val blocks = generateBlockRows(toLevel = maxLevel, testReferenceTimestamp)
-      val keys = blocks.map(
-        block => (BlockHash(block.hash), block.level, List.fill(pkPerBlock)(PublicKeyHash(generateHash(5))))
-      )
-
-      //store and write
-      val populateAndFetch = for {
-        _ <- Tables.Blocks ++= blocks
-        written <- sut.writeDelegatesCheckpoint(keys)
-        rows <- Tables.DelegatesCheckpoint.result
-      } yield (written, rows)
-
-      val (stored, checkpointRows) = dbHandler.run(populateAndFetch).futureValue
-
-      //number of changes
-      stored.value shouldBe expectedCount
-      checkpointRows should have size expectedCount
-
-      import org.scalatest.Inspectors._
-
-      val flattenedKeysData = keys.flatMap { case (hash, level, keys) => keys.map((hash, level, _)) }
-
-      forAll(checkpointRows.zip(flattenedKeysData)) {
-        case (row, (hash, level, keyHash)) =>
-          row.blockId shouldEqual hash.value
-          row.blockLevel shouldBe level
-          row.delegatePkh shouldEqual keyHash.value
-      }
-
-    }
-
-    "clean the delegates checkpoints with no selection" in {
-      implicit val randomSeed = RandomSeed(testReferenceTimestamp.getTime)
-
-      //generate data
-      val blocks = generateBlockRows(toLevel = 5, testReferenceTimestamp)
-
-      //store required blocks for FK
-      dbHandler.run(Tables.Blocks ++= blocks).futureValue shouldBe Some(blocks.size)
-
-      val delegateKeyHashes = Array("pkh0", "pkh1", "pkh2", "pkh3", "pkh4", "pkh5", "pkh6")
-      val blockIds = blocks.map(_.hash)
-
-      //create test data:
-      val checkpointRows = Array(
-        Tables.DelegatesCheckpointRow(delegateKeyHashes(1), blockIds(1), blockLevel = 1),
-        Tables.DelegatesCheckpointRow(delegateKeyHashes(2), blockIds(1), blockLevel = 1),
-        Tables.DelegatesCheckpointRow(delegateKeyHashes(3), blockIds(1), blockLevel = 1),
-        Tables.DelegatesCheckpointRow(delegateKeyHashes(4), blockIds(2), blockLevel = 2),
-        Tables.DelegatesCheckpointRow(delegateKeyHashes(5), blockIds(2), blockLevel = 2),
-        Tables.DelegatesCheckpointRow(delegateKeyHashes(2), blockIds(3), blockLevel = 3),
-        Tables.DelegatesCheckpointRow(delegateKeyHashes(3), blockIds(4), blockLevel = 4),
-        Tables.DelegatesCheckpointRow(delegateKeyHashes(5), blockIds(4), blockLevel = 4),
-        Tables.DelegatesCheckpointRow(delegateKeyHashes(6), blockIds(5), blockLevel = 5)
-      )
-
-      val populateAndTest = for {
-        stored <- Tables.DelegatesCheckpoint ++= checkpointRows
-        cleaned <- sut.cleanDelegatesCheckpoint()
-        rows <- Tables.DelegatesCheckpoint.result
-      } yield (stored, cleaned, rows)
-
-      val (initialCount, deletes, survivors) = dbHandler.run(populateAndTest.transactionally).futureValue
-      initialCount.value shouldBe checkpointRows.size
-      deletes shouldBe checkpointRows.size
-      survivors shouldBe empty
-    }
-
-    "clean the delegates checkpoints with a partial key hash selection" in {
-      implicit val randomSeed = RandomSeed(testReferenceTimestamp.getTime)
-
-      //generate data
-      val blocks = generateBlockRows(toLevel = 5, testReferenceTimestamp)
-
-      //store required blocks for FK
-      dbHandler.run(Tables.Blocks ++= blocks).futureValue shouldBe Some(blocks.size)
-
-      val delegateKeyHashes = Array("pkh0", "pkh1", "pkh2", "pkh3", "pkh4", "pkh5", "pkh6")
-      val blockIds = blocks.map(_.hash)
-
-      //create test data:
-      val checkpointRows = Array(
-        Tables.DelegatesCheckpointRow(delegateKeyHashes(1), blockIds(1), blockLevel = 1),
-        Tables.DelegatesCheckpointRow(delegateKeyHashes(2), blockIds(1), blockLevel = 1),
-        Tables.DelegatesCheckpointRow(delegateKeyHashes(3), blockIds(1), blockLevel = 1),
-        Tables.DelegatesCheckpointRow(delegateKeyHashes(4), blockIds(2), blockLevel = 2),
-        Tables.DelegatesCheckpointRow(delegateKeyHashes(5), blockIds(2), blockLevel = 2),
-        Tables.DelegatesCheckpointRow(delegateKeyHashes(2), blockIds(3), blockLevel = 3),
-        Tables.DelegatesCheckpointRow(delegateKeyHashes(3), blockIds(4), blockLevel = 4),
-        Tables.DelegatesCheckpointRow(delegateKeyHashes(5), blockIds(4), blockLevel = 4),
-        Tables.DelegatesCheckpointRow(delegateKeyHashes(6), blockIds(5), blockLevel = 5)
-      )
-
-      val inSelection = Set(delegateKeyHashes(1), delegateKeyHashes(2), delegateKeyHashes(3), delegateKeyHashes(4))
-
-      val selection = inSelection.map(PublicKeyHash)
-
-      val expected = checkpointRows.filterNot(row => inSelection(row.delegatePkh))
-
-      val populateAndTest = for {
-        stored <- Tables.DelegatesCheckpoint ++= checkpointRows
-        cleaned <- sut.cleanDelegatesCheckpoint(Some(selection))
-        rows <- Tables.DelegatesCheckpoint.result
-      } yield (stored, cleaned, rows)
-
-      val (initialCount, deletes, survivors) = dbHandler.run(populateAndTest.transactionally).futureValue
-      initialCount.value shouldBe checkpointRows.size
-      deletes shouldEqual checkpointRows.filter(row => inSelection(row.delegatePkh)).size
-      survivors should contain theSameElementsAs expected
-
-    }
-
-    "read latest account ids from checkpoint" in {
-      implicit val randomSeed = RandomSeed(testReferenceTimestamp.getTime)
-
-      //generate data
-      val blocks = generateBlockRows(toLevel = 5, testReferenceTimestamp)
-
-      //store required blocks for FK
-      dbHandler.run(Tables.Blocks ++= blocks).futureValue shouldBe Some(blocks.size)
-      val accountIds = Array("a0", "a1", "a2", "a3", "a4", "a5", "a6")
-      val blockIds = blocks.map(_.hash)
-
-      //create test data:
-      val checkpointRows = Array(
-        Tables.AccountsCheckpointRow(accountIds(1), blockIds(1), blockLevel = 1),
-        Tables.AccountsCheckpointRow(accountIds(2), blockIds(1), blockLevel = 1),
-        Tables.AccountsCheckpointRow(accountIds(3), blockIds(1), blockLevel = 1),
-        Tables.AccountsCheckpointRow(accountIds(4), blockIds(2), blockLevel = 2),
-        Tables.AccountsCheckpointRow(accountIds(5), blockIds(2), blockLevel = 2),
-        Tables.AccountsCheckpointRow(accountIds(2), blockIds(3), blockLevel = 3),
-        Tables.AccountsCheckpointRow(accountIds(3), blockIds(4), blockLevel = 4),
-        Tables.AccountsCheckpointRow(accountIds(5), blockIds(4), blockLevel = 4),
-        Tables.AccountsCheckpointRow(accountIds(6), blockIds(5), blockLevel = 5)
-      )
-
-      def entry(accountAtIndex: Int, atLevel: Int) =
-        AccountId(accountIds(accountAtIndex)) -> (BlockHash(blockIds(atLevel)), atLevel)
-
-      //expecting only the following to remain
-      val expected =
-        Map(
-          entry(accountAtIndex = 1, atLevel = 1),
-          entry(accountAtIndex = 2, atLevel = 3),
-          entry(accountAtIndex = 3, atLevel = 4),
-          entry(accountAtIndex = 4, atLevel = 2),
-          entry(accountAtIndex = 5, atLevel = 4),
-          entry(accountAtIndex = 6, atLevel = 5)
-        )
-
-      val populateAndFetch = for {
-        stored <- Tables.AccountsCheckpoint ++= checkpointRows
-        rows <- sut.getLatestAccountsFromCheckpoint
-      } yield (stored, rows)
-
-      val (initialCount, latest) = dbHandler.run(populateAndFetch.transactionally).futureValue
-      initialCount.value shouldBe checkpointRows.size
-
-      latest.toSeq should contain theSameElementsAs expected.toSeq
-
-    }
-
-    "read latest delegate key hashes from checkpoint" in {
-      implicit val randomSeed = RandomSeed(testReferenceTimestamp.getTime)
-
-      //generate data
-      val blocks = generateBlockRows(toLevel = 5, testReferenceTimestamp)
-
-      //store required blocks for FK
-      dbHandler.run(Tables.Blocks ++= blocks).futureValue shouldBe Some(blocks.size)
-      val delegateKeyHashes = Array("pkh0", "pkh1", "pkh2", "pkh3", "pkh4", "pkh5", "pkh6")
-      val blockIds = blocks.map(_.hash)
-
-      //create test data:
-      val checkpointRows = Array(
-        Tables.DelegatesCheckpointRow(delegateKeyHashes(1), blockIds(1), blockLevel = 1),
-        Tables.DelegatesCheckpointRow(delegateKeyHashes(2), blockIds(1), blockLevel = 1),
-        Tables.DelegatesCheckpointRow(delegateKeyHashes(3), blockIds(1), blockLevel = 1),
-        Tables.DelegatesCheckpointRow(delegateKeyHashes(4), blockIds(2), blockLevel = 2),
-        Tables.DelegatesCheckpointRow(delegateKeyHashes(5), blockIds(2), blockLevel = 2),
-        Tables.DelegatesCheckpointRow(delegateKeyHashes(2), blockIds(3), blockLevel = 3),
-        Tables.DelegatesCheckpointRow(delegateKeyHashes(3), blockIds(4), blockLevel = 4),
-        Tables.DelegatesCheckpointRow(delegateKeyHashes(5), blockIds(4), blockLevel = 4),
-        Tables.DelegatesCheckpointRow(delegateKeyHashes(6), blockIds(5), blockLevel = 5)
-      )
-
-      def entry(delegateAtIndex: Int, atLevel: Int) =
-        PublicKeyHash(delegateKeyHashes(delegateAtIndex)) -> (BlockHash(blockIds(atLevel)), atLevel)
-
-      //expecting only the following to remain
-      val expected =
-        Map(
-          entry(delegateAtIndex = 1, atLevel = 1),
-          entry(delegateAtIndex = 2, atLevel = 3),
-          entry(delegateAtIndex = 3, atLevel = 4),
-          entry(delegateAtIndex = 4, atLevel = 2),
-          entry(delegateAtIndex = 5, atLevel = 4),
-          entry(delegateAtIndex = 6, atLevel = 5)
-        )
-
-      val populateAndFetch = for {
-        stored <- Tables.DelegatesCheckpoint ++= checkpointRows
-        rows <- sut.getLatestDelegatesFromCheckpoint
-      } yield (stored, rows)
-
-      val (initialCount, latest) = dbHandler.run(populateAndFetch.transactionally).futureValue
-      initialCount.value shouldBe checkpointRows.size
-
-      latest.toSeq should contain theSameElementsAs expected.toSeq
-
-    }
-
-    "fetch nothing if looking up a non-existent operation group by hash" in {
-      dbHandler.run(sut.operationsForGroup("no-group-here")).futureValue shouldBe None
-    }
-
-    "fetch existing operations with their group on a existing hash" in {
-      implicit val randomSeed = RandomSeed(testReferenceTimestamp.getTime)
-
-      val block = generateBlockRows(1, testReferenceTimestamp).head
-      val group = generateOperationGroupRows(block).head
-      val ops = generateOperationsForGroup(block, group)
-
-      val populateAndFetch = for {
-        _ <- Tables.Blocks += block
-        _ <- Tables.OperationGroups += group
-        ids <- Tables.Operations returning Tables.Operations.map(_.operationId) ++= ops
-        result <- sut.operationsForGroup(group.hash)
-      } yield (result, ids)
-
-      val (Some((groupRow, operationRows)), operationIds) = dbHandler.run(populateAndFetch).futureValue
-
-      groupRow.hash shouldEqual group.hash
-      operationRows should have size ops.size
-      operationRows.map(_.operationId).toList should contain theSameElementsAs operationIds
-
-    }
-
-    "compute correct average fees from stored operations" in {
-      //generate data
-      implicit val randomSeed = RandomSeed(testReferenceTimestamp.getTime)
-      val block = generateBlockRows(1, testReferenceTimestamp).head
-      val group = generateOperationGroupRows(block).head
-
-      // mu = 152.59625
-      // std-dev = 331.4
-      // the sample std-dev should be 354.3, using correction formula
-      val fees = Seq(
-        Some(BigDecimal(35.23)),
-        Some(BigDecimal(12.01)),
-        Some(BigDecimal(2.22)),
-        Some(BigDecimal(150.01)),
-        None,
-        Some(BigDecimal(1020.30)),
-        Some(BigDecimal(1.00)),
-        None
-      )
-      val ops = wrapFeesWithOperations(fees, block, group)
-
-      val populate = for {
-        _ <- Tables.Blocks += block
-        _ <- Tables.OperationGroups += group
-        ids <- Tables.Operations returning Tables.Operations.map(_.operationId) ++= ops
-      } yield ids
-
-      dbHandler.run(populate).futureValue should have size (fees.size)
-
-      //expectations
-      val (mu, sigma) = (153, 332)
-      val latest = new Timestamp(ops.map(_.timestamp.getTime).max)
-
-      val expected = AverageFees(
-        low = 0,
-        medium = mu,
-        high = mu + sigma,
-        timestamp = latest,
-        kind = ops.head.kind
-      )
-
-      //check
-      val feesCalculation = sut.calculateAverageFees(ops.head.kind, feesToConsider)
-
-      dbHandler.run(feesCalculation).futureValue.value shouldEqual expected
-
-    }
-
-    "return None when computing average fees for a kind with no data" in {
-      //generate data
-      implicit val randomSeed = RandomSeed(testReferenceTimestamp.getTime)
-      val block = generateBlockRows(1, testReferenceTimestamp).head
-      val group = generateOperationGroupRows(block).head
-
-<<<<<<< HEAD
+
+      }
+
+      "store checkpoint delegate key hashes with block reference" in {
+        implicit val randomSeed = RandomSeed(testReferenceTimestamp.getTime)
+        //custom hash generator with predictable seed
+        val generateHash: Int => String = alphaNumericGenerator(new Random(randomSeed.seed))
+
+        val maxLevel = 1
+        val pkPerBlock = 3
+        val expectedCount = (maxLevel + 1) * pkPerBlock
+
+        //generate data
+        val blocks = generateBlockRows(toLevel = maxLevel, testReferenceTimestamp)
+        val keys = blocks.map(
+          block => (BlockHash(block.hash), block.level, List.fill(pkPerBlock)(PublicKeyHash(generateHash(5))))
+        )
+
+        //store and write
+        val populateAndFetch = for {
+          _ <- Tables.Blocks ++= blocks
+          written <- sut.writeDelegatesCheckpoint(keys)
+          rows <- Tables.DelegatesCheckpoint.result
+        } yield (written, rows)
+
+        val (stored, checkpointRows) = dbHandler.run(populateAndFetch).futureValue
+
+        //number of changes
+        stored.value shouldBe expectedCount
+        checkpointRows should have size expectedCount
+
+        import org.scalatest.Inspectors._
+
+        val flattenedKeysData = keys.flatMap { case (hash, level, keys) => keys.map((hash, level, _)) }
+
+        forAll(checkpointRows.zip(flattenedKeysData)) {
+          case (row, (hash, level, keyHash)) =>
+            row.blockId shouldEqual hash.value
+            row.blockLevel shouldBe level
+            row.delegatePkh shouldEqual keyHash.value
+        }
+
+      }
+
+      "clean the delegates checkpoints with no selection" in {
+        implicit val randomSeed = RandomSeed(testReferenceTimestamp.getTime)
+
+        //generate data
+        val blocks = generateBlockRows(toLevel = 5, testReferenceTimestamp)
+
+        //store required blocks for FK
+        dbHandler.run(Tables.Blocks ++= blocks).futureValue shouldBe Some(blocks.size)
+
+        val delegateKeyHashes = Array("pkh0", "pkh1", "pkh2", "pkh3", "pkh4", "pkh5", "pkh6")
+        val blockIds = blocks.map(_.hash)
+
+        //create test data:
+        val checkpointRows = Array(
+          Tables.DelegatesCheckpointRow(delegateKeyHashes(1), blockIds(1), blockLevel = 1),
+          Tables.DelegatesCheckpointRow(delegateKeyHashes(2), blockIds(1), blockLevel = 1),
+          Tables.DelegatesCheckpointRow(delegateKeyHashes(3), blockIds(1), blockLevel = 1),
+          Tables.DelegatesCheckpointRow(delegateKeyHashes(4), blockIds(2), blockLevel = 2),
+          Tables.DelegatesCheckpointRow(delegateKeyHashes(5), blockIds(2), blockLevel = 2),
+          Tables.DelegatesCheckpointRow(delegateKeyHashes(2), blockIds(3), blockLevel = 3),
+          Tables.DelegatesCheckpointRow(delegateKeyHashes(3), blockIds(4), blockLevel = 4),
+          Tables.DelegatesCheckpointRow(delegateKeyHashes(5), blockIds(4), blockLevel = 4),
+          Tables.DelegatesCheckpointRow(delegateKeyHashes(6), blockIds(5), blockLevel = 5)
+        )
+
+        val populateAndTest = for {
+          stored <- Tables.DelegatesCheckpoint ++= checkpointRows
+          cleaned <- sut.cleanDelegatesCheckpoint()
+          rows <- Tables.DelegatesCheckpoint.result
+        } yield (stored, cleaned, rows)
+
+        val (initialCount, deletes, survivors) = dbHandler.run(populateAndTest.transactionally).futureValue
+        initialCount.value shouldBe checkpointRows.size
+        deletes shouldBe checkpointRows.size
+        survivors shouldBe empty
+      }
+
+      "clean the delegates checkpoints with a partial key hash selection" in {
+        implicit val randomSeed = RandomSeed(testReferenceTimestamp.getTime)
+
+        //generate data
+        val blocks = generateBlockRows(toLevel = 5, testReferenceTimestamp)
+
+        //store required blocks for FK
+        dbHandler.run(Tables.Blocks ++= blocks).futureValue shouldBe Some(blocks.size)
+
+        val delegateKeyHashes = Array("pkh0", "pkh1", "pkh2", "pkh3", "pkh4", "pkh5", "pkh6")
+        val blockIds = blocks.map(_.hash)
+
+        //create test data:
+        val checkpointRows = Array(
+          Tables.DelegatesCheckpointRow(delegateKeyHashes(1), blockIds(1), blockLevel = 1),
+          Tables.DelegatesCheckpointRow(delegateKeyHashes(2), blockIds(1), blockLevel = 1),
+          Tables.DelegatesCheckpointRow(delegateKeyHashes(3), blockIds(1), blockLevel = 1),
+          Tables.DelegatesCheckpointRow(delegateKeyHashes(4), blockIds(2), blockLevel = 2),
+          Tables.DelegatesCheckpointRow(delegateKeyHashes(5), blockIds(2), blockLevel = 2),
+          Tables.DelegatesCheckpointRow(delegateKeyHashes(2), blockIds(3), blockLevel = 3),
+          Tables.DelegatesCheckpointRow(delegateKeyHashes(3), blockIds(4), blockLevel = 4),
+          Tables.DelegatesCheckpointRow(delegateKeyHashes(5), blockIds(4), blockLevel = 4),
+          Tables.DelegatesCheckpointRow(delegateKeyHashes(6), blockIds(5), blockLevel = 5)
+        )
+
+        val inSelection = Set(delegateKeyHashes(1), delegateKeyHashes(2), delegateKeyHashes(3), delegateKeyHashes(4))
+
+        val selection = inSelection.map(PublicKeyHash)
+
+        val expected = checkpointRows.filterNot(row => inSelection(row.delegatePkh))
+
+        val populateAndTest = for {
+          stored <- Tables.DelegatesCheckpoint ++= checkpointRows
+          cleaned <- sut.cleanDelegatesCheckpoint(Some(selection))
+          rows <- Tables.DelegatesCheckpoint.result
+        } yield (stored, cleaned, rows)
+
+        val (initialCount, deletes, survivors) = dbHandler.run(populateAndTest.transactionally).futureValue
+        initialCount.value shouldBe checkpointRows.size
+        deletes shouldEqual checkpointRows.filter(row => inSelection(row.delegatePkh)).size
+        survivors should contain theSameElementsAs expected
+
+      }
+
+      "read latest account ids from checkpoint" in {
+        implicit val randomSeed = RandomSeed(testReferenceTimestamp.getTime)
+
+        //generate data
+        val blocks = generateBlockRows(toLevel = 5, testReferenceTimestamp)
+
+        //store required blocks for FK
+        dbHandler.run(Tables.Blocks ++= blocks).futureValue shouldBe Some(blocks.size)
+        val accountIds = Array("a0", "a1", "a2", "a3", "a4", "a5", "a6")
+        val blockIds = blocks.map(_.hash)
+
+        //create test data:
+        val checkpointRows = Array(
+          Tables.AccountsCheckpointRow(accountIds(1), blockIds(1), blockLevel = 1),
+          Tables.AccountsCheckpointRow(accountIds(2), blockIds(1), blockLevel = 1),
+          Tables.AccountsCheckpointRow(accountIds(3), blockIds(1), blockLevel = 1),
+          Tables.AccountsCheckpointRow(accountIds(4), blockIds(2), blockLevel = 2),
+          Tables.AccountsCheckpointRow(accountIds(5), blockIds(2), blockLevel = 2),
+          Tables.AccountsCheckpointRow(accountIds(2), blockIds(3), blockLevel = 3),
+          Tables.AccountsCheckpointRow(accountIds(3), blockIds(4), blockLevel = 4),
+          Tables.AccountsCheckpointRow(accountIds(5), blockIds(4), blockLevel = 4),
+          Tables.AccountsCheckpointRow(accountIds(6), blockIds(5), blockLevel = 5)
+        )
+
+        def entry(accountAtIndex: Int, atLevel: Int) =
+          AccountId(accountIds(accountAtIndex)) -> (BlockHash(blockIds(atLevel)), atLevel)
+
+        //expecting only the following to remain
+        val expected =
+          Map(
+            entry(accountAtIndex = 1, atLevel = 1),
+            entry(accountAtIndex = 2, atLevel = 3),
+            entry(accountAtIndex = 3, atLevel = 4),
+            entry(accountAtIndex = 4, atLevel = 2),
+            entry(accountAtIndex = 5, atLevel = 4),
+            entry(accountAtIndex = 6, atLevel = 5)
+          )
+
+        val populateAndFetch = for {
+          stored <- Tables.AccountsCheckpoint ++= checkpointRows
+          rows <- sut.getLatestAccountsFromCheckpoint
+        } yield (stored, rows)
+
+        val (initialCount, latest) = dbHandler.run(populateAndFetch.transactionally).futureValue
+        initialCount.value shouldBe checkpointRows.size
+
+        latest.toSeq should contain theSameElementsAs expected.toSeq
+
+      }
+
+      "read latest delegate key hashes from checkpoint" in {
+        implicit val randomSeed = RandomSeed(testReferenceTimestamp.getTime)
+
+        //generate data
+        val blocks = generateBlockRows(toLevel = 5, testReferenceTimestamp)
+
+        //store required blocks for FK
+        dbHandler.run(Tables.Blocks ++= blocks).futureValue shouldBe Some(blocks.size)
+        val delegateKeyHashes = Array("pkh0", "pkh1", "pkh2", "pkh3", "pkh4", "pkh5", "pkh6")
+        val blockIds = blocks.map(_.hash)
+
+        //create test data:
+        val checkpointRows = Array(
+          Tables.DelegatesCheckpointRow(delegateKeyHashes(1), blockIds(1), blockLevel = 1),
+          Tables.DelegatesCheckpointRow(delegateKeyHashes(2), blockIds(1), blockLevel = 1),
+          Tables.DelegatesCheckpointRow(delegateKeyHashes(3), blockIds(1), blockLevel = 1),
+          Tables.DelegatesCheckpointRow(delegateKeyHashes(4), blockIds(2), blockLevel = 2),
+          Tables.DelegatesCheckpointRow(delegateKeyHashes(5), blockIds(2), blockLevel = 2),
+          Tables.DelegatesCheckpointRow(delegateKeyHashes(2), blockIds(3), blockLevel = 3),
+          Tables.DelegatesCheckpointRow(delegateKeyHashes(3), blockIds(4), blockLevel = 4),
+          Tables.DelegatesCheckpointRow(delegateKeyHashes(5), blockIds(4), blockLevel = 4),
+          Tables.DelegatesCheckpointRow(delegateKeyHashes(6), blockIds(5), blockLevel = 5)
+        )
+
+        def entry(delegateAtIndex: Int, atLevel: Int) =
+          PublicKeyHash(delegateKeyHashes(delegateAtIndex)) -> (BlockHash(blockIds(atLevel)), atLevel)
+
+        //expecting only the following to remain
+        val expected =
+          Map(
+            entry(delegateAtIndex = 1, atLevel = 1),
+            entry(delegateAtIndex = 2, atLevel = 3),
+            entry(delegateAtIndex = 3, atLevel = 4),
+            entry(delegateAtIndex = 4, atLevel = 2),
+            entry(delegateAtIndex = 5, atLevel = 4),
+            entry(delegateAtIndex = 6, atLevel = 5)
+          )
+
+        val populateAndFetch = for {
+          stored <- Tables.DelegatesCheckpoint ++= checkpointRows
+          rows <- sut.getLatestDelegatesFromCheckpoint
+        } yield (stored, rows)
+
+        val (initialCount, latest) = dbHandler.run(populateAndFetch.transactionally).futureValue
+        initialCount.value shouldBe checkpointRows.size
+
+        latest.toSeq should contain theSameElementsAs expected.toSeq
+
+      }
+
+      "fetch nothing if looking up a non-existent operation group by hash" in {
+        dbHandler.run(sut.operationsForGroup("no-group-here")).futureValue shouldBe None
+      }
+
+      "fetch existing operations with their group on a existing hash" in {
+        implicit val randomSeed = RandomSeed(testReferenceTimestamp.getTime)
+
+        val block = generateBlockRows(1, testReferenceTimestamp).head
+        val group = generateOperationGroupRows(block).head
+        val ops = generateOperationsForGroup(block, group)
+
+        val populateAndFetch = for {
+          _ <- Tables.Blocks += block
+          _ <- Tables.OperationGroups += group
+          ids <- Tables.Operations returning Tables.Operations.map(_.operationId) ++= ops
+          result <- sut.operationsForGroup(group.hash)
+        } yield (result, ids)
+
+        val (Some((groupRow, operationRows)), operationIds) = dbHandler.run(populateAndFetch).futureValue
+
+        groupRow.hash shouldEqual group.hash
+        operationRows should have size ops.size
+        operationRows.map(_.operationId).toList should contain theSameElementsAs operationIds
+
+      }
+
       "fetch nothing if looking up an operations with their group for an invalidated block" in {
         implicit val randomSeed = RandomSeed(testReferenceTimestamp.getTime)
 
@@ -1011,35 +957,34 @@
           None
         )
         val ops = wrapFeesWithOperations(fees, block, group)
-=======
-      val fees = Seq.fill(3)(Some(BigDecimal(1)))
-      val ops = wrapFeesWithOperations(fees, block, group)
->>>>>>> d66de109
-
-      val populate = for {
-        _ <- Tables.Blocks += block
-        _ <- Tables.OperationGroups += group
-        ids <- Tables.Operations returning Tables.Operations.map(_.operationId) ++= ops
-      } yield ids
-
-      dbHandler.run(populate).futureValue should have size (fees.size)
-
-      //check
-      val feesCalculation = sut.calculateAverageFees("undefined", feesToConsider)
-
-      dbHandler.run(feesCalculation).futureValue shouldBe None
-
-    }
-
-    "compute average fees only using the selected operation kinds" in {
-      //generate data
-      implicit val randomSeed = RandomSeed(testReferenceTimestamp.getTime)
-      val block = generateBlockRows(1, testReferenceTimestamp).head
-      val group = generateOperationGroupRows(block).head
-
-      val (selectedFee, ignoredFee) = (Some(BigDecimal(1)), Some(BigDecimal(1000)))
-
-<<<<<<< HEAD
+
+        val populate = for {
+          _ <- Tables.Blocks += block
+          _ <- Tables.OperationGroups += group
+          ids <- Tables.Operations returning Tables.Operations.map(_.operationId) ++= ops
+        } yield ids
+
+        dbHandler.run(populate).futureValue should have size (fees.size)
+
+        //expectations
+        val (mu, sigma) = (153, 332)
+        val latest = new Timestamp(ops.map(_.timestamp.getTime).max)
+
+        val expected = AverageFees(
+          low = 0,
+          medium = mu,
+          high = mu + sigma,
+          timestamp = latest,
+          kind = ops.head.kind
+        )
+
+        //check
+        val feesCalculation = sut.calculateAverageFees(ops.head.kind, feesToConsider)
+
+        dbHandler.run(feesCalculation).futureValue.value shouldEqual expected
+
+      }
+
       "ignore an invalidated block's operations when computing average fees" in {
         //generate data
         implicit val randomSeed = RandomSeed(testReferenceTimestamp.getTime)
@@ -1125,183 +1070,203 @@
         implicit val randomSeed = RandomSeed(testReferenceTimestamp.getTime)
         val block = generateBlockRows(1, testReferenceTimestamp).head
         val group = generateOperationGroupRows(block).head
-=======
-      val fees = Seq(selectedFee, selectedFee, ignoredFee, ignoredFee)
->>>>>>> d66de109
-
-      //change kind for fees we want to ignore
-      val ops = wrapFeesWithOperations(fees, block, group).map {
-        case op if op.fee == ignoredFee => op.copy(kind = op.kind + "ignore")
-        case op => op
-      }
-
-      val selection = ops.filter(_.fee == selectedFee)
-
-      val populate = for {
-        _ <- Tables.Blocks += block
-        _ <- Tables.OperationGroups += group
-        ids <- Tables.Operations returning Tables.Operations.map(_.operationId) ++= ops
-      } yield ids
-
-      dbHandler.run(populate).futureValue should have size (fees.size)
-
-      //expectations
-      val mu = 1
-      val latest = new Timestamp(selection.map(_.timestamp.getTime).max)
-
-      val expected = AverageFees(
-        low = mu,
-        medium = mu,
-        high = mu,
-        timestamp = latest,
-        kind = ops.head.kind
-      )
-      //check
-      val feesCalculation = sut.calculateAverageFees(selection.head.kind, feesToConsider)
-
-      dbHandler.run(feesCalculation).futureValue.value shouldEqual expected
-
-    }
-
-    "write voting proposal" in {
-      import DatabaseConversions._
-      import tech.cryptonomic.conseil.util.Conversion.Syntax._
-
-      //generate data
-      implicit val randomSeed = RandomSeed(testReferenceTimestamp.getTime)
-
-      val block = generateSingleBlock(atLevel = 1, atTime = testReferenceDateTime)
-      val proposals = Voting.generateProposals(howMany = 3, forBlock = block)
-
-      //write
-      val writeAndGetRows = for {
-        _ <- Tables.Blocks += block.convertTo[Tables.BlocksRow]
-        written <- sut.writeVotingProposals(proposals)
-        rows <- Tables.Proposals.result
-      } yield (written, rows)
-
-      val (stored, dbProposals) = dbHandler.run(writeAndGetRows.transactionally).futureValue
-
-      //expectations
-      val expectedWrites = proposals.map(_.protocols.size).sum
-      stored.value shouldEqual expectedWrites
-      dbProposals should have size expectedWrites
-
-      import org.scalatest.Inspectors._
-
-      val allProtocols = proposals.flatMap(_.protocols).toMap
-
-      forAll(dbProposals) { proposalRow =>
-        val rowProtocol = ProtocolId(proposalRow.protocolHash)
-        allProtocols.keySet should contain(rowProtocol)
-        allProtocols(rowProtocol) shouldBe proposalRow.supporters.value
-        proposalRow.blockId shouldBe block.data.hash.value
-        proposalRow.blockLevel shouldBe block.data.header.level
-      }
-
-    }
-
-    "write voting bakers rolls" in {
-      import DatabaseConversions._
-      import tech.cryptonomic.conseil.util.Conversion.Syntax._
-
-      //generate data
-      implicit val randomSeed = RandomSeed(testReferenceTimestamp.getTime)
-
-      val block = generateSingleBlock(atLevel = 1, atTime = testReferenceDateTime)
-      val rolls = Voting.generateBakersRolls(howMany = 3)
-
-      //write
-      val writeAndGetRows = for {
-        _ <- Tables.Blocks += block.convertTo[Tables.BlocksRow]
-        written <- sut.writeVotingRolls(rolls, block)
-        rows <- Tables.Rolls.result
-      } yield (written, rows)
-
-      val (stored, dbRolls) = dbHandler.run(writeAndGetRows.transactionally).futureValue
-
-      //expectations
-      stored.value shouldEqual rolls.size
-      dbRolls should have size rolls.size
-
-      import org.scalatest.Inspectors._
-
-      forAll(dbRolls) { rollsRow =>
-        val generated = rolls.find(_.pkh.value == rollsRow.pkh).value
-        rollsRow.rolls shouldEqual generated.rolls
-        rollsRow.blockId shouldBe block.data.hash.value
-        rollsRow.blockLevel shouldBe block.data.header.level
-      }
-
-    }
-
-    "write voting ballots" in {
-      import DatabaseConversions._
-      import tech.cryptonomic.conseil.util.Conversion.Syntax._
-
-      //generate data
-      implicit val randomSeed = RandomSeed(testReferenceTimestamp.getTime)
-
-      val block = generateSingleBlock(atLevel = 1, atTime = testReferenceDateTime)
-      val ballots = Voting.generateBallots(howMany = 3)
-
-      //write
-      val writeAndGetRows = for {
-        _ <- Tables.Blocks += block.convertTo[Tables.BlocksRow]
-        written <- sut.writeVotingBallots(ballots, block)
-        rows <- Tables.Ballots.result
-      } yield (written, rows)
-
-      val (stored, dbBallots) = dbHandler.run(writeAndGetRows.transactionally).futureValue
-
-      //expectations
-      stored.value shouldEqual ballots.size
-      dbBallots should have size ballots.size
-
-      import org.scalatest.Inspectors._
-
-      forAll(dbBallots) { ballotRow =>
-        val generated = ballots.find(_.pkh.value == ballotRow.pkh).value
-        ballotRow.ballot shouldEqual generated.ballot.value
-        ballotRow.blockId shouldBe block.data.hash.value
-        ballotRow.blockLevel shouldBe block.data.header.level
-      }
-
-    }
-
-    "return the default when fetching the latest block level and there's no block stored" in {
-      val expected = -1
-      val maxLevel = dbHandler
-        .run(
-          sut.fetchMaxBlockLevel
-        )
-        .futureValue
-
-      maxLevel should equal(expected)
-    }
-
-    "fetch the latest block level when blocks are available" in {
-      implicit val randomSeed = RandomSeed(testReferenceTimestamp.getTime)
-
-      val expected = 5
-      val populateAndFetch = for {
-        _ <- Tables.Blocks ++= generateBlockRows(expected, testReferenceTimestamp)
-        result <- sut.fetchMaxBlockLevel
-      } yield result
-
-      val maxLevel = dbHandler.run(populateAndFetch.transactionally).futureValue
-
-      maxLevel should equal(expected)
-    }
-
-    "correctly verify when a block exists" in {
-      implicit val randomSeed = RandomSeed(testReferenceTimestamp.getTime)
-
-      val blocks = generateBlockRows(1, testReferenceTimestamp)
-      val opGroups = generateOperationGroupRows(blocks: _*)
-      val testHash = BlockHash(blocks.last.hash)
-
-<<<<<<< HEAD
+
+        val fees = Seq.fill(3)(Some(BigDecimal(1)))
+        val ops = wrapFeesWithOperations(fees, block, group)
+
+        val populate = for {
+          _ <- Tables.Blocks += block
+          _ <- Tables.OperationGroups += group
+          ids <- Tables.Operations returning Tables.Operations.map(_.operationId) ++= ops
+        } yield ids
+
+        dbHandler.run(populate).futureValue should have size (fees.size)
+
+        //check
+        val feesCalculation = sut.calculateAverageFees("undefined", feesToConsider)
+
+        dbHandler.run(feesCalculation).futureValue shouldBe None
+
+      }
+
+      "compute average fees only using the selected operation kinds" in {
+        //generate data
+        implicit val randomSeed = RandomSeed(testReferenceTimestamp.getTime)
+        val block = generateBlockRows(1, testReferenceTimestamp).head
+        val group = generateOperationGroupRows(block).head
+
+        val (selectedFee, ignoredFee) = (Some(BigDecimal(1)), Some(BigDecimal(1000)))
+
+        val fees = Seq(selectedFee, selectedFee, ignoredFee, ignoredFee)
+
+        //change kind for fees we want to ignore
+        val ops = wrapFeesWithOperations(fees, block, group).map {
+          case op if op.fee == ignoredFee => op.copy(kind = op.kind + "ignore")
+          case op => op
+        }
+
+        val selection = ops.filter(_.fee == selectedFee)
+
+        val populate = for {
+          _ <- Tables.Blocks += block
+          _ <- Tables.OperationGroups += group
+          ids <- Tables.Operations returning Tables.Operations.map(_.operationId) ++= ops
+        } yield ids
+
+        dbHandler.run(populate).futureValue should have size (fees.size)
+
+        //expectations
+        val mu = 1
+        val latest = new Timestamp(selection.map(_.timestamp.getTime).max)
+
+        val expected = AverageFees(
+          low = mu,
+          medium = mu,
+          high = mu,
+          timestamp = latest,
+          kind = ops.head.kind
+        )
+        //check
+        val feesCalculation = sut.calculateAverageFees(selection.head.kind, feesToConsider)
+
+        dbHandler.run(feesCalculation).futureValue.value shouldEqual expected
+
+      }
+
+      "write voting proposal" in {
+        import DatabaseConversions._
+        import tech.cryptonomic.conseil.util.Conversion.Syntax._
+
+        //generate data
+        implicit val randomSeed = RandomSeed(testReferenceTimestamp.getTime)
+
+        val block = generateSingleBlock(atLevel = 1, atTime = testReferenceDateTime)
+        val proposals = Voting.generateProposals(howMany = 3, forBlock = block)
+
+        //write
+        val writeAndGetRows = for {
+          _ <- Tables.Blocks += block.convertTo[Tables.BlocksRow]
+          written <- sut.writeVotingProposals(proposals)
+          rows <- Tables.Proposals.result
+        } yield (written, rows)
+
+        val (stored, dbProposals) = dbHandler.run(writeAndGetRows.transactionally).futureValue
+
+        //expectations
+        val expectedWrites = proposals.map(_.protocols.size).sum
+        stored.value shouldEqual expectedWrites
+        dbProposals should have size expectedWrites
+
+        import org.scalatest.Inspectors._
+
+        val allProtocols = proposals.flatMap(_.protocols).toMap
+
+        forAll(dbProposals) { proposalRow =>
+          val rowProtocol = ProtocolId(proposalRow.protocolHash)
+          allProtocols.keySet should contain(rowProtocol)
+          allProtocols(rowProtocol) shouldBe proposalRow.supporters.value
+          proposalRow.blockId shouldBe block.data.hash.value
+          proposalRow.blockLevel shouldBe block.data.header.level
+        }
+
+      }
+
+      "write voting bakers rolls" in {
+        import DatabaseConversions._
+        import tech.cryptonomic.conseil.util.Conversion.Syntax._
+
+        //generate data
+        implicit val randomSeed = RandomSeed(testReferenceTimestamp.getTime)
+
+        val block = generateSingleBlock(atLevel = 1, atTime = testReferenceDateTime)
+        val rolls = Voting.generateBakersRolls(howMany = 3)
+
+        //write
+        val writeAndGetRows = for {
+          _ <- Tables.Blocks += block.convertTo[Tables.BlocksRow]
+          written <- sut.writeVotingRolls(rolls, block)
+          rows <- Tables.Rolls.result
+        } yield (written, rows)
+
+        val (stored, dbRolls) = dbHandler.run(writeAndGetRows.transactionally).futureValue
+
+        //expectations
+        stored.value shouldEqual rolls.size
+        dbRolls should have size rolls.size
+
+        import org.scalatest.Inspectors._
+
+        forAll(dbRolls) { rollsRow =>
+          val generated = rolls.find(_.pkh.value == rollsRow.pkh).value
+          rollsRow.rolls shouldEqual generated.rolls
+          rollsRow.blockId shouldBe block.data.hash.value
+          rollsRow.blockLevel shouldBe block.data.header.level
+        }
+
+      }
+
+      "write voting ballots" in {
+        import DatabaseConversions._
+        import tech.cryptonomic.conseil.util.Conversion.Syntax._
+
+        //generate data
+        implicit val randomSeed = RandomSeed(testReferenceTimestamp.getTime)
+
+        val block = generateSingleBlock(atLevel = 1, atTime = testReferenceDateTime)
+        val ballots = Voting.generateBallots(howMany = 3)
+
+        //write
+        val writeAndGetRows = for {
+          _ <- Tables.Blocks += block.convertTo[Tables.BlocksRow]
+          written <- sut.writeVotingBallots(ballots, block)
+          rows <- Tables.Ballots.result
+        } yield (written, rows)
+
+        val (stored, dbBallots) = dbHandler.run(writeAndGetRows.transactionally).futureValue
+
+        //expectations
+        stored.value shouldEqual ballots.size
+        dbBallots should have size ballots.size
+
+        import org.scalatest.Inspectors._
+
+        forAll(dbBallots) { ballotRow =>
+          val generated = ballots.find(_.pkh.value == ballotRow.pkh).value
+          ballotRow.ballot shouldEqual generated.ballot.value
+          ballotRow.blockId shouldBe block.data.hash.value
+          ballotRow.blockLevel shouldBe block.data.header.level
+        }
+
+      }
+
+      "return the default when fetching the latest block level and there's no block stored" in {
+        val expected = -1
+        val maxLevel = dbHandler
+          .run(
+            sut.fetchMaxBlockLevel
+          )
+          .futureValue
+
+        maxLevel should equal(expected)
+      }
+
+      "fetch the latest block level when blocks are available" in {
+        implicit val randomSeed = RandomSeed(testReferenceTimestamp.getTime)
+
+        val expected = 5
+        val populateAndFetch = for {
+          _ <- Tables.Blocks ++= generateBlockRows(expected, testReferenceTimestamp)
+          result <- sut.fetchMaxBlockLevel
+        } yield result
+
+        val maxLevel = dbHandler.run(populateAndFetch.transactionally).futureValue
+
+        maxLevel should equal(expected)
+      }
+
+      "correctly verify when a block exists" in {
+        implicit val randomSeed = RandomSeed(testReferenceTimestamp.getTime)
+
         val blocks = generateBlockRows(1, testReferenceTimestamp)
         val testHash = BlockHash(blocks.last.hash)
 
@@ -1310,154 +1275,30 @@
           existing <- sut.blockExists(testHash)
           nonExisting <- sut.blockExists(BlockHash("bogus-hash"))
         } yield (existing, nonExisting)
-=======
-      val populateAndTest = for {
-        _ <- Tables.Blocks ++= blocks
-        _ <- Tables.OperationGroups ++= opGroups
-        existing <- sut.blockExists(testHash)
-        nonExisting <- sut.blockExists(BlockHash("bogus-hash"))
-      } yield (existing, nonExisting)
-
-      val (hit, miss) = dbHandler.run(populateAndTest.transactionally).futureValue
->>>>>>> d66de109
-
-      hit shouldBe true
-      miss shouldBe false
-
-    }
-
-    "say a block doesn't exist if it has no associated operation group" in {
-      implicit val randomSeed = RandomSeed(testReferenceTimestamp.getTime)
-
-      val blocks = generateBlockRows(1, testReferenceTimestamp)
-      val testHash = BlockHash(blocks.last.hash)
-
-      val populateAndTest = for {
-        _ <- Tables.Blocks ++= blocks
-        found <- sut.blockExists(testHash)
-      } yield found
-
-<<<<<<< HEAD
+
+        val (hit, miss) = dbHandler.run(populateAndTest.transactionally).futureValue
+
+        hit shouldBe true
+        miss shouldBe false
+
+      }
+
+      "say a block doesn't exist if it has no associated operation group" in {
+        implicit val randomSeed = RandomSeed(testReferenceTimestamp.getTime)
+
+        val blocks = generateBlockRows(1, testReferenceTimestamp)
+        val testHash = BlockHash(blocks.last.hash)
+
         val populateAndTest = for {
           _ <- Tables.Blocks ++= blocks
           found <- sut.blockAndOpsExists(testHash)
         } yield found
-=======
-      val exists = dbHandler.run(populateAndTest.transactionally).futureValue
-      exists shouldBe false
->>>>>>> d66de109
-
-    }
-
-    val blocksTmp = List(
-      BlocksRow(
-        0,
-        1,
-        "genesis",
-        new Timestamp(0),
-        0,
-        "fitness",
-        Some("context0"),
-        Some("sigqs6AXPny9K"),
-        "protocol",
-        Some("YLBMy"),
-        "R0NpYZuUeF",
-        None
-      ),
-      BlocksRow(
-        1,
-        1,
-        "R0NpYZuUeF",
-        new Timestamp(1),
-        0,
-        "fitness",
-        Some("context1"),
-        Some("sigTZ2IB879wD"),
-        "protocol",
-        Some("YLBMy"),
-        "aQeGrbXCmG",
-        None
-      )
-    )
-
-    "get all values from the table with nulls as nones" in {
-
-      val columns = List()
-      val populateAndTest = for {
-        _ <- Tables.Blocks ++= blocksTmp
-        found <- sut.selectWithPredicates(
-          Tables.Blocks.baseTableRow.tableName,
-          columns,
-          List.empty,
-          List.empty,
-          List.empty,
-          OutputType.json,
-          3
-        )
-      } yield found
-
-      val result = dbHandler.run(populateAndTest.transactionally).futureValue
-      result should contain theSameElementsAs List(
-        Map(
-          "operations_hash" -> None,
-          "timestamp" -> Some(new Timestamp(0)),
-          "context" -> Some("context0"),
-          "proto" -> Some(1),
-          "signature" -> Some("sigqs6AXPny9K"),
-          "hash" -> Some("R0NpYZuUeF"),
-          "fitness" -> Some("fitness"),
-          "validation_pass" -> Some(0),
-          "protocol" -> Some("protocol"),
-          "predecessor" -> Some("genesis"),
-          "chain_id" -> Some("YLBMy"),
-          "level" -> Some(0),
-          "period_kind" -> None,
-          "current_expected_quorum" -> None,
-          "active_proposal" -> None,
-          "baker" -> None,
-          "nonce_hash" -> None,
-          "consumed_gas" -> None,
-          "meta_level" -> None,
-          "meta_level_position" -> None,
-          "meta_cycle" -> None,
-          "meta_cycle_position" -> None,
-          "meta_voting_period" -> None,
-          "meta_voting_period_position" -> None,
-          "expected_commitment" -> None,
-          "priority" -> None
-        ),
-        Map(
-          "operations_hash" -> None,
-          "timestamp" -> Some(new Timestamp(1)),
-          "context" -> Some("context1"),
-          "proto" -> Some(1),
-          "signature" -> Some("sigTZ2IB879wD"),
-          "hash" -> Some("aQeGrbXCmG"),
-          "fitness" -> Some("fitness"),
-          "validation_pass" -> Some(0),
-          "protocol" -> Some("protocol"),
-          "predecessor" -> Some("R0NpYZuUeF"),
-          "chain_id" -> Some("YLBMy"),
-          "level" -> Some(1),
-          "period_kind" -> None,
-          "current_expected_quorum" -> None,
-          "active_proposal" -> None,
-          "baker" -> None,
-          "nonce_hash" -> None,
-          "consumed_gas" -> None,
-          "meta_level" -> None,
-          "meta_level_position" -> None,
-          "meta_cycle" -> None,
-          "meta_cycle_position" -> None,
-          "meta_voting_period" -> None,
-          "meta_voting_period_position" -> None,
-          "expected_commitment" -> None,
-          "priority" -> None
-        )
-      )
-    }
-
-    "get values where context is null" in {
+
+        val exists = dbHandler.run(populateAndTest.transactionally).futureValue
+        exists shouldBe false
+
+      }
+
       val blocksTmp = List(
         BlocksRow(
           0,
@@ -1466,7 +1307,7 @@
           new Timestamp(0),
           0,
           "fitness",
-          None,
+          Some("context0"),
           Some("sigqs6AXPny9K"),
           "protocol",
           Some("YLBMy"),
@@ -1488,209 +1329,276 @@
           None
         )
       )
-      val columns = List("level", "proto", "context", "hash", "operations_hash")
-      val predicates = List(
-        Predicate(
-          field = "context",
-          operation = OperationType.isnull,
-          set = List.empty,
-          inverse = false
-        )
-      )
-
-      val populateAndTest = for {
-        _ <- Tables.Blocks ++= blocksTmp
-        found <- sut.selectWithPredicates(
-          Tables.Blocks.baseTableRow.tableName,
-          columns,
-          predicates,
-          List.empty,
-          List.empty,
-          OutputType.json,
-          3
-        )
-      } yield found
-
-      val result = dbHandler.run(populateAndTest.transactionally).futureValue
-      result shouldBe List(
-        Map(
-          "level" -> Some(0),
-          "proto" -> Some(1),
-          "context" -> None,
-          "hash" -> Some("R0NpYZuUeF"),
-          "operations_hash" -> None
-        )
-      )
-    }
-
-    "get values where context is NOT null" in {
-      val blocksTmp = List(
-        BlocksRow(
-          0,
-          1,
-          "genesis",
-          new Timestamp(0),
-          0,
-          "fitness",
-          None,
-          Some("sigqs6AXPny9K"),
-          "protocol",
-          Some("YLBMy"),
-          "R0NpYZuUeF",
-          None
-        ),
-        BlocksRow(
-          1,
-          1,
-          "R0NpYZuUeF",
-          new Timestamp(1),
-          0,
-          "fitness",
-          Some("context1"),
-          Some("sigTZ2IB879wD"),
-          "protocol",
-          Some("YLBMy"),
-          "aQeGrbXCmG",
-          None
-        )
-      )
-      val columns = List("level", "proto", "context", "hash", "operations_hash")
-      val predicates = List(
-        Predicate(
-          field = "context",
-          operation = OperationType.isnull,
-          set = List.empty,
-          inverse = true
-        )
-      )
-
-      val populateAndTest = for {
-        _ <- Tables.Blocks ++= blocksTmp
-        found <- sut.selectWithPredicates(
-          Tables.Blocks.baseTableRow.tableName,
-          columns,
-          predicates,
-          List.empty,
-          List.empty,
-          OutputType.json,
-          3
-        )
-      } yield found
-
-      val result = dbHandler.run(populateAndTest.transactionally).futureValue
-      result shouldBe List(
-        Map(
-          "level" -> Some(1),
-          "proto" -> Some(1),
-          "context" -> Some("context1"),
-          "hash" -> Some("aQeGrbXCmG"),
-          "operations_hash" -> None
-        )
-      )
-    }
-
-    "get null values from the table as none" in {
-
-      val columns = List("level", "proto", "protocol", "hash", "operations_hash")
-
-      val populateAndTest = for {
-        _ <- Tables.Blocks ++= blocksTmp
-        found <- sut.selectWithPredicates(
-          Tables.Blocks.baseTableRow.tableName,
-          columns,
-          List.empty,
-          List.empty,
-          List.empty,
-          OutputType.json,
-          3
-        )
-      } yield found
-
-      val result = dbHandler.run(populateAndTest.transactionally).futureValue
-      result should contain theSameElementsAs List(
-        Map(
-          "level" -> Some(0),
-          "proto" -> Some(1),
-          "protocol" -> Some("protocol"),
-          "hash" -> Some("R0NpYZuUeF"),
-          "operations_hash" -> None
-        ),
-        Map(
-          "level" -> Some(1),
-          "proto" -> Some(1),
-          "protocol" -> Some("protocol"),
-          "hash" -> Some("aQeGrbXCmG"),
-          "operations_hash" -> None
-        )
-      )
-    }
-
-    "get map from a block table" in {
-
-      val columns = List("level", "proto", "protocol", "hash")
-
-      val populateAndTest = for {
-        _ <- Tables.Blocks ++= blocksTmp
-        found <- sut.selectWithPredicates(
-          Tables.Blocks.baseTableRow.tableName,
-          columns,
-          List.empty,
-          List.empty,
-          List.empty,
-          OutputType.json,
-          3
-        )
-      } yield found
-
-      val result = dbHandler.run(populateAndTest.transactionally).futureValue
-      result shouldBe List(
-        Map("level" -> Some(0), "proto" -> Some(1), "protocol" -> Some("protocol"), "hash" -> Some("R0NpYZuUeF")),
-        Map("level" -> Some(1), "proto" -> Some(1), "protocol" -> Some("protocol"), "hash" -> Some("aQeGrbXCmG"))
-      )
-    }
-
-    "get map from a block table with predicate" in {
-      val columns = List("level", "proto", "protocol", "hash")
-      val predicates = List(
-        Predicate(
-          field = "hash",
-          operation = OperationType.in,
-          set = List("R0NpYZuUeF"),
-          inverse = false
-        )
-      )
-
-      val populateAndTest = for {
-        _ <- Tables.Blocks ++= blocksTmp
-        found <- sut.selectWithPredicates(
-          Tables.Blocks.baseTableRow.tableName,
-          columns,
-          predicates,
-          List.empty,
-          List.empty,
-          OutputType.json,
-          3
-        )
-      } yield found
-
-      val result = dbHandler.run(populateAndTest.transactionally).futureValue
-      result shouldBe List(
-        Map("level" -> Some(0), "proto" -> Some(1), "protocol" -> Some("protocol"), "hash" -> Some("R0NpYZuUeF"))
-      )
-    }
-
-    "get map from a block table with inverse predicate" in {
-      val columns = List("level", "proto", "protocol", "hash")
-      val predicates = List(
-        Predicate(
-          field = "hash",
-          operation = OperationType.in,
-          set = List("R0NpYZuUeF"),
-          inverse = true
-        )
-      )
-
-<<<<<<< HEAD
+
+      "get all values from the table with nulls as nones" in {
+
+        val columns = List()
+        val populateAndTest = for {
+          _ <- Tables.Blocks ++= blocksTmp
+          found <- sut.selectWithPredicates(
+            Tables.Blocks.baseTableRow.tableName,
+            columns,
+            List.empty,
+            List.empty,
+            List.empty,
+            OutputType.json,
+            3
+          )
+        } yield found
+
+        val result = dbHandler.run(populateAndTest.transactionally).futureValue
+        result should contain theSameElementsAs List(
+          Map(
+            "operations_hash" -> None,
+            "timestamp" -> Some(new Timestamp(0)),
+            "context" -> Some("context0"),
+            "proto" -> Some(1),
+            "signature" -> Some("sigqs6AXPny9K"),
+            "hash" -> Some("R0NpYZuUeF"),
+            "fitness" -> Some("fitness"),
+            "validation_pass" -> Some(0),
+            "protocol" -> Some("protocol"),
+            "predecessor" -> Some("genesis"),
+            "chain_id" -> Some("YLBMy"),
+            "level" -> Some(0),
+            "period_kind" -> None,
+            "current_expected_quorum" -> None,
+            "active_proposal" -> None,
+            "baker" -> None,
+            "nonce_hash" -> None,
+            "consumed_gas" -> None,
+            "meta_level" -> None,
+            "meta_level_position" -> None,
+            "meta_cycle" -> None,
+            "meta_cycle_position" -> None,
+            "meta_voting_period" -> None,
+            "meta_voting_period_position" -> None,
+            "expected_commitment" -> None,
+            "priority" -> None
+          ),
+          Map(
+            "operations_hash" -> None,
+            "timestamp" -> Some(new Timestamp(1)),
+            "context" -> Some("context1"),
+            "proto" -> Some(1),
+            "signature" -> Some("sigTZ2IB879wD"),
+            "hash" -> Some("aQeGrbXCmG"),
+            "fitness" -> Some("fitness"),
+            "validation_pass" -> Some(0),
+            "protocol" -> Some("protocol"),
+            "predecessor" -> Some("R0NpYZuUeF"),
+            "chain_id" -> Some("YLBMy"),
+            "level" -> Some(1),
+            "period_kind" -> None,
+            "current_expected_quorum" -> None,
+            "active_proposal" -> None,
+            "baker" -> None,
+            "nonce_hash" -> None,
+            "consumed_gas" -> None,
+            "meta_level" -> None,
+            "meta_level_position" -> None,
+            "meta_cycle" -> None,
+            "meta_cycle_position" -> None,
+            "meta_voting_period" -> None,
+            "meta_voting_period_position" -> None,
+            "expected_commitment" -> None,
+            "priority" -> None
+          )
+        )
+      }
+
+      "get values where context is null" in {
+        val blocksTmp = List(
+          BlocksRow(
+            0,
+            1,
+            "genesis",
+            new Timestamp(0),
+            0,
+            "fitness",
+            None,
+            Some("sigqs6AXPny9K"),
+            "protocol",
+            Some("YLBMy"),
+            "R0NpYZuUeF",
+            None
+          ),
+          BlocksRow(
+            1,
+            1,
+            "R0NpYZuUeF",
+            new Timestamp(1),
+            0,
+            "fitness",
+            Some("context1"),
+            Some("sigTZ2IB879wD"),
+            "protocol",
+            Some("YLBMy"),
+            "aQeGrbXCmG",
+            None
+          )
+        )
+        val columns = List("level", "proto", "context", "hash", "operations_hash")
+        val predicates = List(
+          Predicate(
+            field = "context",
+            operation = OperationType.isnull,
+            set = List.empty,
+            inverse = false
+          )
+        )
+
+        val populateAndTest = for {
+          _ <- Tables.Blocks ++= blocksTmp
+          found <- sut.selectWithPredicates(
+            Tables.Blocks.baseTableRow.tableName,
+            columns,
+            predicates,
+            List.empty,
+            List.empty,
+            OutputType.json,
+            3
+          )
+        } yield found
+
+        val result = dbHandler.run(populateAndTest.transactionally).futureValue
+        result shouldBe List(
+          Map(
+            "level" -> Some(0),
+            "proto" -> Some(1),
+            "context" -> None,
+            "hash" -> Some("R0NpYZuUeF"),
+            "operations_hash" -> None
+          )
+        )
+      }
+
+      "get values where context is NOT null" in {
+        val blocksTmp = List(
+          BlocksRow(
+            0,
+            1,
+            "genesis",
+            new Timestamp(0),
+            0,
+            "fitness",
+            None,
+            Some("sigqs6AXPny9K"),
+            "protocol",
+            Some("YLBMy"),
+            "R0NpYZuUeF",
+            None
+          ),
+          BlocksRow(
+            1,
+            1,
+            "R0NpYZuUeF",
+            new Timestamp(1),
+            0,
+            "fitness",
+            Some("context1"),
+            Some("sigTZ2IB879wD"),
+            "protocol",
+            Some("YLBMy"),
+            "aQeGrbXCmG",
+            None
+          )
+        )
+        val columns = List("level", "proto", "context", "hash", "operations_hash")
+        val predicates = List(
+          Predicate(
+            field = "context",
+            operation = OperationType.isnull,
+            set = List.empty,
+            inverse = true
+          )
+        )
+
+        val populateAndTest = for {
+          _ <- Tables.Blocks ++= blocksTmp
+          found <- sut.selectWithPredicates(
+            Tables.Blocks.baseTableRow.tableName,
+            columns,
+            predicates,
+            List.empty,
+            List.empty,
+            OutputType.json,
+            3
+          )
+        } yield found
+
+        val result = dbHandler.run(populateAndTest.transactionally).futureValue
+        result shouldBe List(
+          Map(
+            "level" -> Some(1),
+            "proto" -> Some(1),
+            "context" -> Some("context1"),
+            "hash" -> Some("aQeGrbXCmG"),
+            "operations_hash" -> None
+          )
+        )
+      }
+
+      "get null values from the table as none" in {
+
+        val columns = List("level", "proto", "protocol", "hash", "operations_hash")
+
+        val populateAndTest = for {
+          _ <- Tables.Blocks ++= blocksTmp
+          found <- sut.selectWithPredicates(
+            Tables.Blocks.baseTableRow.tableName,
+            columns,
+            List.empty,
+            List.empty,
+            List.empty,
+            OutputType.json,
+            3
+          )
+        } yield found
+
+        val result = dbHandler.run(populateAndTest.transactionally).futureValue
+        result should contain theSameElementsAs List(
+          Map(
+            "level" -> Some(0),
+            "proto" -> Some(1),
+            "protocol" -> Some("protocol"),
+            "hash" -> Some("R0NpYZuUeF"),
+            "operations_hash" -> None
+          ),
+          Map(
+            "level" -> Some(1),
+            "proto" -> Some(1),
+            "protocol" -> Some("protocol"),
+            "hash" -> Some("aQeGrbXCmG"),
+            "operations_hash" -> None
+          )
+        )
+      }
+
+      "get map from a block table" in {
+
+        val columns = List("level", "proto", "protocol", "hash")
+
+        val populateAndTest = for {
+          _ <- Tables.Blocks ++= blocksTmp
+          found <- sut.selectWithPredicates(
+            Tables.Blocks.baseTableRow.tableName,
+            columns,
+            List.empty,
+            List.empty,
+            List.empty,
+            OutputType.json,
+            3
+          )
+        } yield found
+
+        val result = dbHandler.run(populateAndTest.transactionally).futureValue
+        result shouldBe List(
+          Map("level" -> Some(0), "proto" -> Some(1), "protocol" -> Some("protocol"), "hash" -> Some("R0NpYZuUeF")),
+          Map("level" -> Some(1), "proto" -> Some(1), "protocol" -> Some("protocol"), "hash" -> Some("aQeGrbXCmG"))
+        )
+      }
+
       "get map from a block table and ignore invalidated blocks in results" in {
         val columns = List("level", "proto")
         val predicates = List()
@@ -1937,530 +1845,406 @@
             set = List("R0NpYZuUeF"),
             inverse = false
           )
-=======
-      val populateAndTest = for {
-        _ <- Tables.Blocks ++= blocksTmp
-        found <- sut.selectWithPredicates(
-          Tables.Blocks.baseTableRow.tableName,
-          columns,
-          predicates,
-          List.empty,
-          List.empty,
-          OutputType.json,
-          3
-        )
-      } yield found
-
-      val result = dbHandler.run(populateAndTest.transactionally).futureValue
-      result shouldBe List(
-        Map("level" -> Some(1), "proto" -> Some(1), "protocol" -> Some("protocol"), "hash" -> Some("aQeGrbXCmG"))
-      )
-    }
-
-    "get map from a block table with multiple predicates" in {
-      val columns = List("level", "proto", "protocol", "hash")
-      val predicates = List(
-        Predicate(
-          field = "hash",
-          operation = OperationType.in,
-          set = List("R0NpYZuUeF"),
-          inverse = true
-        ),
-        Predicate(
-          field = "hash",
-          operation = OperationType.in,
-          set = List("aQeGrbXCmG"),
-          inverse = false
->>>>>>> d66de109
-        )
-      )
-
-      val populateAndTest = for {
-        _ <- Tables.Blocks ++= blocksTmp
-        found <- sut.selectWithPredicates(
-          Tables.Blocks.baseTableRow.tableName,
-          columns,
-          predicates,
-          List.empty,
-          List.empty,
-          OutputType.json,
-          3
-        )
-      } yield found
-
-      val result = dbHandler.run(populateAndTest.transactionally).futureValue
-      result shouldBe List(
-        Map("level" -> Some(1), "proto" -> Some(1), "protocol" -> Some("protocol"), "hash" -> Some("aQeGrbXCmG"))
-      )
-    }
-
-    "get empty map from empty table" in {
-      val columns = List("level", "proto", "protocol", "hash")
-      val predicates = List.empty
-
-      val populateAndTest = for {
-        found <- sut.selectWithPredicates(
-          Tables.Blocks.baseTableRow.tableName,
-          columns,
-          predicates,
-          List.empty,
-          List.empty,
-          OutputType.json,
-          3
-        )
-      } yield found
-
-      val result = dbHandler.run(populateAndTest.transactionally).futureValue
-      result shouldBe 'empty
-    }
-
-    "get map from a block table with eq predicate" in {
-      val columns = List("level", "proto", "protocol", "hash")
-      val predicates = List(
-        Predicate(
-          field = "hash",
-          operation = OperationType.eq,
-          set = List("aQeGrbXCmG"),
-          inverse = false
-        )
-      )
-
-      val populateAndTest = for {
-        _ <- Tables.Blocks ++= blocksTmp
-        found <- sut.selectWithPredicates(
-          Tables.Blocks.baseTableRow.tableName,
-          columns,
-          predicates,
-          List.empty,
-          List.empty,
-          OutputType.json,
-          3
-        )
-      } yield found
-
-      val result = dbHandler.run(populateAndTest.transactionally).futureValue
-      result shouldBe List(
-        Map("level" -> Some(1), "proto" -> Some(1), "protocol" -> Some("protocol"), "hash" -> Some("aQeGrbXCmG"))
-      )
-    }
-
-    "get map from a block table with eq predicate on numeric type" in {
-      val columns = List("level", "proto", "protocol", "hash")
-      val predicates = List(
-        Predicate(
-          field = "level",
-          operation = OperationType.eq,
-          set = List(1),
-          inverse = false
-        )
-      )
-
-      val populateAndTest = for {
-        _ <- Tables.Blocks ++= blocksTmp
-        found <- sut.selectWithPredicates(
-          Tables.Blocks.baseTableRow.tableName,
-          columns,
-          predicates,
-          List.empty,
-          List.empty,
-          OutputType.json,
-          3
-        )
-      } yield found
-
-      val result = dbHandler.run(populateAndTest.transactionally).futureValue
-      result shouldBe List(
-        Map("level" -> Some(1), "proto" -> Some(1), "protocol" -> Some("protocol"), "hash" -> Some("aQeGrbXCmG"))
-      )
-    }
-
-    "get map from a block table with like predicate when starts with pattern" in {
-      val columns = List("level", "proto", "protocol", "hash")
-      val predicates = List(
-        Predicate(
-          field = "hash",
-          operation = OperationType.like,
-          set = List("aQeGr"),
-          inverse = false
-        )
-      )
-
-      val populateAndTest = for {
-        _ <- Tables.Blocks ++= blocksTmp
-        found <- sut.selectWithPredicates(
-          Tables.Blocks.baseTableRow.tableName,
-          columns,
-          predicates,
-          List.empty,
-          List.empty,
-          OutputType.json,
-          3
-        )
-      } yield found
-
-      val result = dbHandler.run(populateAndTest.transactionally).futureValue
-      result shouldBe List(
-        Map("level" -> Some(1), "proto" -> Some(1), "protocol" -> Some("protocol"), "hash" -> Some("aQeGrbXCmG"))
-      )
-    }
-
-    "get map from a block table with like predicate when ends with pattern" in {
-      val columns = List("level", "proto", "protocol", "hash")
-      val predicates = List(
-        Predicate(
-          field = "hash",
-          operation = OperationType.like,
-          set = List("rbXCmG"),
-          inverse = false
-        )
-      )
-
-      val populateAndTest = for {
-        _ <- Tables.Blocks ++= blocksTmp
-        found <- sut.selectWithPredicates(
-          Tables.Blocks.baseTableRow.tableName,
-          columns,
-          predicates,
-          List.empty,
-          List.empty,
-          OutputType.json,
-          3
-        )
-      } yield found
-
-      val result = dbHandler.run(populateAndTest.transactionally).futureValue
-      result shouldBe List(
-        Map("level" -> Some(1), "proto" -> Some(1), "protocol" -> Some("protocol"), "hash" -> Some("aQeGrbXCmG"))
-      )
-    }
-
-    "get map from a block table with like predicate when pattern is in the middle" in {
-      val columns = List("level", "proto", "protocol", "hash")
-      val predicates = List(
-        Predicate(
-          field = "hash",
-          operation = OperationType.like,
-          set = List("rbX"),
-          inverse = false
-        )
-      )
-
-      val populateAndTest = for {
-        _ <- Tables.Blocks ++= blocksTmp
-        found <- sut.selectWithPredicates(
-          Tables.Blocks.baseTableRow.tableName,
-          columns,
-          predicates,
-          List.empty,
-          List.empty,
-          OutputType.json,
-          3
-        )
-      } yield found
-
-      val result = dbHandler.run(populateAndTest.transactionally).futureValue
-      result shouldBe List(
-        Map("level" -> Some(1), "proto" -> Some(1), "protocol" -> Some("protocol"), "hash" -> Some("aQeGrbXCmG"))
-      )
-    }
-
-    "get map from a block table with less than predicate when one element fulfils it" in {
-      val columns = List("level", "proto", "protocol", "hash")
-      val predicates = List(
-        Predicate(
-          field = "level",
-          operation = OperationType.lt,
-          set = List(1),
-          inverse = false
-        )
-      )
-
-      val populateAndTest = for {
-        _ <- Tables.Blocks ++= blocksTmp
-        found <- sut.selectWithPredicates(
-          Tables.Blocks.baseTableRow.tableName,
-          columns,
-          predicates,
-          List.empty,
-          List.empty,
-          OutputType.json,
-          3
-        )
-      } yield found
-
-      val result = dbHandler.run(populateAndTest.transactionally).futureValue
-      result shouldBe List(
-        Map("level" -> Some(0), "proto" -> Some(1), "protocol" -> Some("protocol"), "hash" -> Some("R0NpYZuUeF"))
-      )
-    }
-
-    "get empty map from a block table with less than predicate when no elements fulfil it" in {
-      val columns = List("level", "proto", "protocol", "hash")
-      val predicates = List(
-        Predicate(
-          field = "level",
-          operation = OperationType.lt,
-          set = List(0),
-          inverse = false
-        )
-      )
-
-      val populateAndTest = for {
-        _ <- Tables.Blocks ++= blocksTmp
-        found <- sut.selectWithPredicates(
-          Tables.Blocks.baseTableRow.tableName,
-          columns,
-          predicates,
-          List.empty,
-          List.empty,
-          OutputType.json,
-          3
-        )
-      } yield found
-
-      val result = dbHandler.run(populateAndTest.transactionally).futureValue
-      result shouldBe 'empty
-    }
-
-    "get map from a block table with between predicate when two element fulfill it" in {
-      val columns = List("level", "proto", "protocol", "hash")
-      val predicates = List(
-        Predicate(
-          field = "level",
-          operation = OperationType.between,
-          set = List(-10, 10),
-          inverse = false
-        )
-      )
-
-      val populateAndTest = for {
-        _ <- Tables.Blocks ++= blocksTmp
-        found <- sut.selectWithPredicates(
-          Tables.Blocks.baseTableRow.tableName,
-          columns,
-          predicates,
-          List.empty,
-          List.empty,
-          OutputType.json,
-          3
-        )
-      } yield found
-
-      val result = dbHandler.run(populateAndTest.transactionally).futureValue
-      result shouldBe List(
-        Map("level" -> Some(0), "proto" -> Some(1), "protocol" -> Some("protocol"), "hash" -> Some("R0NpYZuUeF")),
-        Map("level" -> Some(1), "proto" -> Some(1), "protocol" -> Some("protocol"), "hash" -> Some("aQeGrbXCmG"))
-      )
-    }
-
-    "get map from a block table with between predicate when two element fulfill it but limited to 1 element" in {
-      val columns = List("level", "proto", "protocol", "hash")
-      val predicates = List(
-        Predicate(
-          field = "level",
-          operation = OperationType.between,
-          set = List(-10, 10),
-          inverse = false
-        )
-      )
-
-      val populateAndTest = for {
-        _ <- Tables.Blocks ++= blocksTmp
-        found <- sut.selectWithPredicates(
-          Tables.Blocks.baseTableRow.tableName,
-          columns,
-          predicates,
-          List.empty,
-          List.empty,
-          OutputType.json,
-          1
-        )
-      } yield found
-
-      val result = dbHandler.run(populateAndTest.transactionally).futureValue
-      result shouldBe List(
-        Map("level" -> Some(0), "proto" -> Some(1), "protocol" -> Some("protocol"), "hash" -> Some("R0NpYZuUeF"))
-      )
-    }
-
-    "get map from a block table with between predicate when one element fulfill it" in {
-      val columns = List("level", "proto", "protocol", "hash")
-      val predicates = List(
-        Predicate(
-          field = "level",
-          operation = OperationType.between,
-          set = List(1, 10),
-          inverse = false
-        )
-      )
-
-      val populateAndTest = for {
-        _ <- Tables.Blocks ++= blocksTmp
-        found <- sut.selectWithPredicates(
-          Tables.Blocks.baseTableRow.tableName,
-          columns,
-          predicates,
-          List.empty,
-          List.empty,
-          OutputType.json,
-          3
-        )
-      } yield found
-
-      val result = dbHandler.run(populateAndTest.transactionally).futureValue
-      result shouldBe List(
-        Map("level" -> Some(1), "proto" -> Some(1), "protocol" -> Some("protocol"), "hash" -> Some("aQeGrbXCmG"))
-      )
-    }
-    "get map from a block table with datetime field" in {
-      val columns = List("level", "proto", "protocol", "hash", "timestamp")
-      val predicates = List(
-        Predicate(
-          field = "timestamp",
-          operation = OperationType.gt,
-          set = List(new Timestamp(0)),
-          inverse = false
-        )
-      )
-
-      val populateAndTest = for {
-        _ <- Tables.Blocks ++= blocksTmp
-        found <- sut.selectWithPredicates(
-          Tables.Blocks.baseTableRow.tableName,
-          columns,
-          predicates,
-          List.empty,
-          List.empty,
-          OutputType.json,
-          3
-        )
-      } yield found
-
-      val result = dbHandler.run(populateAndTest.transactionally).futureValue
-      result shouldBe List(
-        Map(
-          "level" -> Some(1),
-          "proto" -> Some(1),
-          "protocol" -> Some("protocol"),
-          "hash" -> Some("aQeGrbXCmG"),
-          "timestamp" -> Some(new Timestamp(1))
-        )
-      )
-    }
-    "get map from a block table with startsWith predicate" in {
-      val columns = List("level", "proto", "protocol", "hash")
-      val predicates = List(
-        Predicate(
-          field = "hash",
-          operation = OperationType.startsWith,
-          set = List("R0Np"),
-          inverse = false
-        )
-      )
-
-      val populateAndTest = for {
-        _ <- Tables.Blocks ++= blocksTmp
-        found <- sut.selectWithPredicates(
-          Tables.Blocks.baseTableRow.tableName,
-          columns,
-          predicates,
-          List.empty,
-          List.empty,
-          OutputType.json,
-          3
-        )
-      } yield found
-
-      val result = dbHandler.run(populateAndTest.transactionally).futureValue
-      result shouldBe List(
-        Map("level" -> Some(0), "proto" -> Some(1), "protocol" -> Some("protocol"), "hash" -> Some("R0NpYZuUeF"))
-      )
-    }
-    "get empty map from a block table with startsWith predicate" in {
-      val columns = List("level", "proto", "protocol", "hash")
-      val predicates = List(
-        Predicate(
-          field = "hash",
-          operation = OperationType.startsWith,
-          set = List("YZuUeF"),
-          inverse = false
-        )
-      )
-
-      val populateAndTest = for {
-        _ <- Tables.Blocks ++= blocksTmp
-        found <- sut.selectWithPredicates(
-          Tables.Blocks.baseTableRow.tableName,
-          columns,
-          predicates,
-          List.empty,
-          List.empty,
-          OutputType.json,
-          3
-        )
-      } yield found
-
-      val result = dbHandler.run(populateAndTest.transactionally).futureValue
-      result shouldBe 'empty
-    }
-    "get map from a block table with endsWith predicate" in {
-      val columns = List("level", "proto", "protocol", "hash")
-      val predicates = List(
-        Predicate(
-          field = "hash",
-          operation = OperationType.endsWith,
-          set = List("ZuUeF"),
-          inverse = false
-        )
-      )
-
-      val populateAndTest = for {
-        _ <- Tables.Blocks ++= blocksTmp
-        found <- sut.selectWithPredicates(
-          Tables.Blocks.baseTableRow.tableName,
-          columns,
-          predicates,
-          List.empty,
-          List.empty,
-          OutputType.json,
-          3
-        )
-      } yield found
-
-      val result = dbHandler.run(populateAndTest.transactionally).futureValue
-      result shouldBe List(
-        Map("level" -> Some(0), "proto" -> Some(1), "protocol" -> Some("protocol"), "hash" -> Some("R0NpYZuUeF"))
-      )
-    }
-    "get empty map from a block table with endsWith predicate" in {
-      val columns = List("level", "proto", "protocol", "hash")
-      val predicates = List(
-        Predicate(
-          field = "hash",
-          operation = OperationType.endsWith,
-          set = List("R0NpYZ"),
-          inverse = false
-        )
-      )
-
-      val populateAndTest = for {
-        _ <- Tables.Blocks ++= blocksTmp
-        found <- sut.selectWithPredicates(
-          Tables.Blocks.baseTableRow.tableName,
-          columns,
-          predicates,
-          List.empty,
-          List.empty,
-          OutputType.json,
-          3
-        )
-      } yield found
-
-      val result = dbHandler.run(populateAndTest.transactionally).futureValue
-      result shouldBe 'empty
-    }
-
-<<<<<<< HEAD
+        )
+
+        val populateAndTest = for {
+          _ <- Tables.Blocks ++= blocksTmp
+          found <- sut.selectWithPredicates(
+            Tables.Blocks.baseTableRow.tableName,
+            columns,
+            predicates,
+            List.empty,
+            List.empty,
+            OutputType.json,
+            3
+          )
+        } yield found
+
+        val result = dbHandler.run(populateAndTest.transactionally).futureValue
+        result shouldBe List(
+          Map("level" -> Some(0), "proto" -> Some(1), "protocol" -> Some("protocol"), "hash" -> Some("R0NpYZuUeF"))
+        )
+      }
+
+      "get map from a block table with inverse predicate" in {
+        val columns = List("level", "proto", "protocol", "hash")
+        val predicates = List(
+          Predicate(
+            field = "hash",
+            operation = OperationType.in,
+            set = List("R0NpYZuUeF"),
+            inverse = true
+          )
+        )
+
+        val populateAndTest = for {
+          _ <- Tables.Blocks ++= blocksTmp
+          found <- sut.selectWithPredicates(
+            Tables.Blocks.baseTableRow.tableName,
+            columns,
+            predicates,
+            List.empty,
+            List.empty,
+            OutputType.json,
+            3
+          )
+        } yield found
+
+        val result = dbHandler.run(populateAndTest.transactionally).futureValue
+        result shouldBe List(
+          Map("level" -> Some(1), "proto" -> Some(1), "protocol" -> Some("protocol"), "hash" -> Some("aQeGrbXCmG"))
+        )
+      }
+
+      "get map from a block table with multiple predicates" in {
+        val columns = List("level", "proto", "protocol", "hash")
+        val predicates = List(
+          Predicate(
+            field = "hash",
+            operation = OperationType.in,
+            set = List("R0NpYZuUeF"),
+            inverse = true
+          ),
+          Predicate(
+            field = "hash",
+            operation = OperationType.in,
+            set = List("aQeGrbXCmG"),
+            inverse = false
+          )
+        )
+
+        val populateAndTest = for {
+          _ <- Tables.Blocks ++= blocksTmp
+          found <- sut.selectWithPredicates(
+            Tables.Blocks.baseTableRow.tableName,
+            columns,
+            predicates,
+            List.empty,
+            List.empty,
+            OutputType.json,
+            3
+          )
+        } yield found
+
+        val result = dbHandler.run(populateAndTest.transactionally).futureValue
+        result shouldBe List(
+          Map("level" -> Some(1), "proto" -> Some(1), "protocol" -> Some("protocol"), "hash" -> Some("aQeGrbXCmG"))
+        )
+      }
+
+      "get empty map from empty table" in {
+        val columns = List("level", "proto", "protocol", "hash")
+        val predicates = List.empty
+
+        val populateAndTest = for {
+          found <- sut.selectWithPredicates(
+            Tables.Blocks.baseTableRow.tableName,
+            columns,
+            predicates,
+            List.empty,
+            List.empty,
+            OutputType.json,
+            3
+          )
+        } yield found
+
+        val result = dbHandler.run(populateAndTest.transactionally).futureValue
+        result shouldBe 'empty
+      }
+
+      "get map from a block table with eq predicate" in {
+        val columns = List("level", "proto", "protocol", "hash")
+        val predicates = List(
+          Predicate(
+            field = "hash",
+            operation = OperationType.eq,
+            set = List("aQeGrbXCmG"),
+            inverse = false
+          )
+        )
+
+        val populateAndTest = for {
+          _ <- Tables.Blocks ++= blocksTmp
+          found <- sut.selectWithPredicates(
+            Tables.Blocks.baseTableRow.tableName,
+            columns,
+            predicates,
+            List.empty,
+            List.empty,
+            OutputType.json,
+            3
+          )
+        } yield found
+
+        val result = dbHandler.run(populateAndTest.transactionally).futureValue
+        result shouldBe List(
+          Map("level" -> Some(1), "proto" -> Some(1), "protocol" -> Some("protocol"), "hash" -> Some("aQeGrbXCmG"))
+        )
+      }
+
+      "get map from a block table with eq predicate on numeric type" in {
+        val columns = List("level", "proto", "protocol", "hash")
+        val predicates = List(
+          Predicate(
+            field = "level",
+            operation = OperationType.eq,
+            set = List(1),
+            inverse = false
+          )
+        )
+
+        val populateAndTest = for {
+          _ <- Tables.Blocks ++= blocksTmp
+          found <- sut.selectWithPredicates(
+            Tables.Blocks.baseTableRow.tableName,
+            columns,
+            predicates,
+            List.empty,
+            List.empty,
+            OutputType.json,
+            3
+          )
+        } yield found
+
+        val result = dbHandler.run(populateAndTest.transactionally).futureValue
+        result shouldBe List(
+          Map("level" -> Some(1), "proto" -> Some(1), "protocol" -> Some("protocol"), "hash" -> Some("aQeGrbXCmG"))
+        )
+      }
+
+      "get map from a block table with like predicate when starts with pattern" in {
+        val columns = List("level", "proto", "protocol", "hash")
+        val predicates = List(
+          Predicate(
+            field = "hash",
+            operation = OperationType.like,
+            set = List("aQeGr"),
+            inverse = false
+          )
+        )
+
+        val populateAndTest = for {
+          _ <- Tables.Blocks ++= blocksTmp
+          found <- sut.selectWithPredicates(
+            Tables.Blocks.baseTableRow.tableName,
+            columns,
+            predicates,
+            List.empty,
+            List.empty,
+            OutputType.json,
+            3
+          )
+        } yield found
+
+        val result = dbHandler.run(populateAndTest.transactionally).futureValue
+        result shouldBe List(
+          Map("level" -> Some(1), "proto" -> Some(1), "protocol" -> Some("protocol"), "hash" -> Some("aQeGrbXCmG"))
+        )
+      }
+
+      "get map from a block table with like predicate when ends with pattern" in {
+        val columns = List("level", "proto", "protocol", "hash")
+        val predicates = List(
+          Predicate(
+            field = "hash",
+            operation = OperationType.like,
+            set = List("rbXCmG"),
+            inverse = false
+          )
+        )
+
+        val populateAndTest = for {
+          _ <- Tables.Blocks ++= blocksTmp
+          found <- sut.selectWithPredicates(
+            Tables.Blocks.baseTableRow.tableName,
+            columns,
+            predicates,
+            List.empty,
+            List.empty,
+            OutputType.json,
+            3
+          )
+        } yield found
+
+        val result = dbHandler.run(populateAndTest.transactionally).futureValue
+        result shouldBe List(
+          Map("level" -> Some(1), "proto" -> Some(1), "protocol" -> Some("protocol"), "hash" -> Some("aQeGrbXCmG"))
+        )
+      }
+
+      "get map from a block table with like predicate when pattern is in the middle" in {
+        val columns = List("level", "proto", "protocol", "hash")
+        val predicates = List(
+          Predicate(
+            field = "hash",
+            operation = OperationType.like,
+            set = List("rbX"),
+            inverse = false
+          )
+        )
+
+        val populateAndTest = for {
+          _ <- Tables.Blocks ++= blocksTmp
+          found <- sut.selectWithPredicates(
+            Tables.Blocks.baseTableRow.tableName,
+            columns,
+            predicates,
+            List.empty,
+            List.empty,
+            OutputType.json,
+            3
+          )
+        } yield found
+
+        val result = dbHandler.run(populateAndTest.transactionally).futureValue
+        result shouldBe List(
+          Map("level" -> Some(1), "proto" -> Some(1), "protocol" -> Some("protocol"), "hash" -> Some("aQeGrbXCmG"))
+        )
+      }
+
+      "get map from a block table with less than predicate when one element fulfils it" in {
+        val columns = List("level", "proto", "protocol", "hash")
+        val predicates = List(
+          Predicate(
+            field = "level",
+            operation = OperationType.lt,
+            set = List(1),
+            inverse = false
+          )
+        )
+
+        val populateAndTest = for {
+          _ <- Tables.Blocks ++= blocksTmp
+          found <- sut.selectWithPredicates(
+            Tables.Blocks.baseTableRow.tableName,
+            columns,
+            predicates,
+            List.empty,
+            List.empty,
+            OutputType.json,
+            3
+          )
+        } yield found
+
+        val result = dbHandler.run(populateAndTest.transactionally).futureValue
+        result shouldBe List(
+          Map("level" -> Some(0), "proto" -> Some(1), "protocol" -> Some("protocol"), "hash" -> Some("R0NpYZuUeF"))
+        )
+      }
+
+      "get empty map from a block table with less than predicate when no elements fulfil it" in {
+        val columns = List("level", "proto", "protocol", "hash")
+        val predicates = List(
+          Predicate(
+            field = "level",
+            operation = OperationType.lt,
+            set = List(0),
+            inverse = false
+          )
+        )
+
+        val populateAndTest = for {
+          _ <- Tables.Blocks ++= blocksTmp
+          found <- sut.selectWithPredicates(
+            Tables.Blocks.baseTableRow.tableName,
+            columns,
+            predicates,
+            List.empty,
+            List.empty,
+            OutputType.json,
+            3
+          )
+        } yield found
+
+        val result = dbHandler.run(populateAndTest.transactionally).futureValue
+        result shouldBe 'empty
+      }
+
+      "get map from a block table with between predicate when two element fulfill it" in {
+        val columns = List("level", "proto", "protocol", "hash")
+        val predicates = List(
+          Predicate(
+            field = "level",
+            operation = OperationType.between,
+            set = List(-10, 10),
+            inverse = false
+          )
+        )
+
+        val populateAndTest = for {
+          _ <- Tables.Blocks ++= blocksTmp
+          found <- sut.selectWithPredicates(
+            Tables.Blocks.baseTableRow.tableName,
+            columns,
+            predicates,
+            List.empty,
+            List.empty,
+            OutputType.json,
+            3
+          )
+        } yield found
+
+        val result = dbHandler.run(populateAndTest.transactionally).futureValue
+        result shouldBe List(
+          Map("level" -> Some(0), "proto" -> Some(1), "protocol" -> Some("protocol"), "hash" -> Some("R0NpYZuUeF")),
+          Map("level" -> Some(1), "proto" -> Some(1), "protocol" -> Some("protocol"), "hash" -> Some("aQeGrbXCmG"))
+        )
+      }
+
+      "get map from a block table with between predicate when two element fulfill it but limited to 1 element" in {
+        val columns = List("level", "proto", "protocol", "hash")
+        val predicates = List(
+          Predicate(
+            field = "level",
+            operation = OperationType.between,
+            set = List(-10, 10),
+            inverse = false
+          )
+        )
+
+        val populateAndTest = for {
+          _ <- Tables.Blocks ++= blocksTmp
+          found <- sut.selectWithPredicates(
+            Tables.Blocks.baseTableRow.tableName,
+            columns,
+            predicates,
+            List.empty,
+            List.empty,
+            OutputType.json,
+            1
+          )
+        } yield found
+
+        val result = dbHandler.run(populateAndTest.transactionally).futureValue
+        result shouldBe List(
+          Map("level" -> Some(0), "proto" -> Some(1), "protocol" -> Some("protocol"), "hash" -> Some("R0NpYZuUeF"))
+        )
+      }
+
+      "get map from a block table with between predicate when one element fulfill it" in {
+        val columns = List("level", "proto", "protocol", "hash")
+        val predicates = List(
+          Predicate(
+            field = "level",
+            operation = OperationType.between,
+            set = List(1, 10),
+            inverse = false
+          )
+        )
+
+        val populateAndTest = for {
+          _ <- Tables.Blocks ++= blocksTmp
+          found <- sut.selectWithPredicates(
+            Tables.Blocks.baseTableRow.tableName,
+            columns,
+            predicates,
+            List.empty,
+            List.empty,
+            OutputType.json,
+            3
+          )
+        } yield found
+
         val result = dbHandler.run(populateAndTest.transactionally).futureValue
         result shouldBe List(
           Map("level" -> Some(1), "proto" -> Some(1), "protocol" -> Some("protocol"), "hash" -> Some("aQeGrbXCmG"))
@@ -2476,33 +2260,8 @@
             set = List(new Timestamp(0)),
             inverse = false
           )
-=======
-    val accRow = AccountsRow(
-      accountId = 1.toString,
-      blockId = "R0NpYZuUeF",
-      blockLevel = 0,
-      manager = "manager",
-      spendable = true,
-      delegateSetable = false,
-      delegateValue = None,
-      counter = 0,
-      script = None,
-      balance = BigDecimal(1.45)
-    )
-    "get one element when correctly rounded value" in {
-      val columns = List("account_id", "balance")
-      val predicates = List(
-        Predicate(
-          field = "balance",
-          operation = OperationType.eq,
-          set = List(1.5),
-          inverse = false,
-          precision = Some(1)
->>>>>>> d66de109
-        )
-      )
-
-<<<<<<< HEAD
+        )
+
         val populateAndTest = for {
           _ <- Tables.Blocks ++= blocksTmp
           found <- sut.selectWithPredicates(
@@ -2537,56 +2296,21 @@
             set = List("R0Np"),
             inverse = false
           )
-=======
-      val populateAndTest = for {
-        _ <- Tables.Blocks ++= blocksTmp
-        _ <- Tables.Accounts += accRow
-        found <- sut.selectWithPredicates(
-          Tables.Accounts.baseTableRow.tableName,
-          columns,
-          predicates,
-          List.empty,
-          List.empty,
-          OutputType.json,
-          3
-        )
-      } yield found
-
-      val result = dbHandler.run(populateAndTest.transactionally).futureValue.map(_.mapValues(_.toString))
-      result shouldBe List(Map("account_id" -> "Some(1)", "balance" -> "Some(1.45)"))
-    }
-    "get empty list of elements when correctly rounded value does not match" in {
-      val columns = List("account_id", "balance")
-      val predicates = List(
-        Predicate(
-          field = "balance",
-          operation = OperationType.eq,
-          set = List(1.5),
-          inverse = false,
-          precision = Some(2)
->>>>>>> d66de109
-        )
-      )
-
-      val populateAndTest = for {
-        _ <- Tables.Blocks ++= blocksTmp
-        _ <- Tables.Accounts += accRow
-        found <- sut.selectWithPredicates(
-          Tables.Accounts.baseTableRow.tableName,
-          columns,
-          predicates,
-          List.empty,
-          List.empty,
-          OutputType.json,
-          3
-        )
-      } yield found
-
-      val result = dbHandler.run(populateAndTest.transactionally).futureValue
-      result shouldBe 'empty
-    }
-
-<<<<<<< HEAD
+        )
+
+        val populateAndTest = for {
+          _ <- Tables.Blocks ++= blocksTmp
+          found <- sut.selectWithPredicates(
+            Tables.Blocks.baseTableRow.tableName,
+            columns,
+            predicates,
+            List.empty,
+            List.empty,
+            OutputType.json,
+            3
+          )
+        } yield found
+
         val result = dbHandler.run(populateAndTest.transactionally).futureValue
         result shouldBe List(
           Map("level" -> Some(0), "proto" -> Some(1), "protocol" -> Some("protocol"), "hash" -> Some("R0NpYZuUeF"))
@@ -2602,60 +2326,21 @@
             set = List("YZuUeF"),
             inverse = false
           )
-=======
-    "return the same results for the same query" in {
-      type AnyMap = Map[String, Any]
-
-      import tech.cryptonomic.conseil.util.DatabaseUtil.QueryBuilder._
-      val columns = List("level", "proto", "protocol", "hash")
-      val tableName = Tables.Blocks.baseTableRow.tableName
-      val populateAndTest = for {
-        _ <- Tables.Blocks ++= blocksTmp
-        generatedQuery <- makeQuery(tableName, columns, List.empty).as[AnyMap]
-      } yield generatedQuery
-
-      val generatedQueryResult = dbHandler.run(populateAndTest.transactionally).futureValue
-      val expectedQueryResult = dbHandler
-        .run(
-          sql"""SELECT #${columns.head}, #${columns(1)}, #${columns(2)}, #${columns(3)} FROM #$tableName WHERE true"""
-            .as[AnyMap]
-        )
-        .futureValue
-      generatedQueryResult shouldBe expectedQueryResult
-    }
-
-    "get map from a block table and sort by level in ascending order" in {
-      val columns = List("level", "proto", "protocol", "hash")
-      val predicates = List()
-      val sortBy = List(
-        QueryOrdering(
-          field = "level",
-          direction = OrderDirection.asc
->>>>>>> d66de109
-        )
-      )
-
-      val populateAndTest = for {
-        _ <- Tables.Blocks ++= blocksTmp
-        found <- sut.selectWithPredicates(
-          Tables.Blocks.baseTableRow.tableName,
-          columns,
-          predicates,
-          sortBy,
-          List.empty,
-          OutputType.json,
-          3
-        )
-      } yield found
-
-      val result = dbHandler.run(populateAndTest.transactionally).futureValue
-      result shouldBe List(
-        Map("level" -> Some(0), "proto" -> Some(1), "protocol" -> Some("protocol"), "hash" -> Some("R0NpYZuUeF")),
-        Map("level" -> Some(1), "proto" -> Some(1), "protocol" -> Some("protocol"), "hash" -> Some("aQeGrbXCmG"))
-      )
-    }
-
-<<<<<<< HEAD
+        )
+
+        val populateAndTest = for {
+          _ <- Tables.Blocks ++= blocksTmp
+          found <- sut.selectWithPredicates(
+            Tables.Blocks.baseTableRow.tableName,
+            columns,
+            predicates,
+            List.empty,
+            List.empty,
+            OutputType.json,
+            3
+          )
+        } yield found
+
         val result = dbHandler.run(populateAndTest.transactionally).futureValue
         result shouldBe 'empty
       }
@@ -2669,143 +2354,128 @@
             set = List("ZuUeF"),
             inverse = false
           )
-=======
-    "get map from a block table and sort by level in descending order" in {
-      val columns = List("level", "proto", "protocol", "hash")
-      val predicates = List()
-      val sortBy = List(
-        QueryOrdering(
-          field = "level",
-          direction = OrderDirection.desc
->>>>>>> d66de109
-        )
+        )
+
+        val populateAndTest = for {
+          _ <- Tables.Blocks ++= blocksTmp
+          found <- sut.selectWithPredicates(
+            Tables.Blocks.baseTableRow.tableName,
+            columns,
+            predicates,
+            List.empty,
+            List.empty,
+            OutputType.json,
+            3
+          )
+        } yield found
+
+        val result = dbHandler.run(populateAndTest.transactionally).futureValue
+        result shouldBe List(
+          Map("level" -> Some(0), "proto" -> Some(1), "protocol" -> Some("protocol"), "hash" -> Some("R0NpYZuUeF"))
+        )
+      }
+
+      "get empty map from a block table with endsWith predicate" in {
+        val columns = List("level", "proto", "protocol", "hash")
+        val predicates = List(
+          Predicate(
+            field = "hash",
+            operation = OperationType.endsWith,
+            set = List("R0NpYZ"),
+            inverse = false
+          )
+        )
+
+        val populateAndTest = for {
+          _ <- Tables.Blocks ++= blocksTmp
+          found <- sut.selectWithPredicates(
+            Tables.Blocks.baseTableRow.tableName,
+            columns,
+            predicates,
+            List.empty,
+            List.empty,
+            OutputType.json,
+            3
+          )
+        } yield found
+
+        val result = dbHandler.run(populateAndTest.transactionally).futureValue
+        result shouldBe 'empty
+      }
+
+      val accRow = AccountsRow(
+        accountId = 1.toString,
+        blockId = "R0NpYZuUeF",
+        blockLevel = 0,
+        manager = "manager",
+        spendable = true,
+        delegateSetable = false,
+        delegateValue = None,
+        counter = 0,
+        script = None,
+        balance = BigDecimal(1.45)
       )
 
-      val populateAndTest = for {
-        _ <- Tables.Blocks ++= blocksTmp
-        found <- sut.selectWithPredicates(
-          Tables.Blocks.baseTableRow.tableName,
-          columns,
-          predicates,
-          sortBy,
-          List.empty,
-          OutputType.json,
-          3
-        )
-      } yield found
-
-      val result = dbHandler.run(populateAndTest.transactionally).futureValue
-      result shouldBe List(
-        Map("level" -> Some(1), "proto" -> Some(1), "protocol" -> Some("protocol"), "hash" -> Some("aQeGrbXCmG")),
-        Map("level" -> Some(0), "proto" -> Some(1), "protocol" -> Some("protocol"), "hash" -> Some("R0NpYZuUeF"))
-      )
-    }
-
-    "get map from a block table and sort by hash in descending order" in {
-      val columns = List("level", "proto", "protocol", "hash")
-      val predicates = List()
-      val sortBy = List(
-        QueryOrdering(
-          field = "hash",
-          direction = OrderDirection.desc
-        )
-      )
-
-      val populateAndTest = for {
-        _ <- Tables.Blocks ++= blocksTmp
-        found <- sut.selectWithPredicates(
-          Tables.Blocks.baseTableRow.tableName,
-          columns,
-          predicates,
-          sortBy,
-          List.empty,
-          OutputType.json,
-          3
-        )
-      } yield found
-
-      val result = dbHandler.run(populateAndTest.transactionally).futureValue
-      result shouldBe List(
-        Map("level" -> Some(1), "proto" -> Some(1), "protocol" -> Some("protocol"), "hash" -> Some("aQeGrbXCmG")),
-        Map("level" -> Some(0), "proto" -> Some(1), "protocol" -> Some("protocol"), "hash" -> Some("R0NpYZuUeF"))
-      )
-    }
-
-    "get map from a block table and sort by hash in ascending order" in {
-      val columns = List("level", "proto", "protocol", "hash")
-      val predicates = List()
-      val sortBy = List(
-        QueryOrdering(
-          field = "hash",
-          direction = OrderDirection.asc
-        )
-      )
-
-      val populateAndTest = for {
-        _ <- Tables.Blocks ++= blocksTmp
-        found <- sut.selectWithPredicates(
-          Tables.Blocks.baseTableRow.tableName,
-          columns,
-          predicates,
-          sortBy,
-          List.empty,
-          OutputType.json,
-          3
-        )
-      } yield found
-
-      val result = dbHandler.run(populateAndTest.transactionally).futureValue
-      result shouldBe List(
-        Map("level" -> Some(0), "proto" -> Some(1), "protocol" -> Some("protocol"), "hash" -> Some("R0NpYZuUeF")),
-        Map("level" -> Some(1), "proto" -> Some(1), "protocol" -> Some("protocol"), "hash" -> Some("aQeGrbXCmG"))
-      )
-    }
-
-    "get map from a block table and sort by proto in descending order and by level in ascending order" in {
-      val columns = List("level", "proto")
-      val predicates = List()
-      val sortBy = List(
-        QueryOrdering(
-          field = "proto",
-          direction = OrderDirection.desc
-        ),
-        QueryOrdering(
-          field = "level",
-          direction = OrderDirection.asc
-        )
-      )
-
-      val blocksTmp2 = blocksTmp.head.copy(level = 2, proto = 2, hash = "aQeGrbXCmF") :: blocksTmp
-
-      val populateAndTest = for {
-        _ <- Tables.Blocks ++= blocksTmp2
-        found <- sut.selectWithPredicates(
-          Tables.Blocks.baseTableRow.tableName,
-          columns,
-          predicates,
-          sortBy,
-          List.empty,
-          OutputType.json,
-          3
-        )
-      } yield found
-
-      val result = dbHandler.run(populateAndTest.transactionally).futureValue
-      result shouldBe List(
-        Map("level" -> Some(2), "proto" -> Some(2)),
-        Map("level" -> Some(0), "proto" -> Some(1)),
-        Map("level" -> Some(1), "proto" -> Some(1))
-      )
-    }
-
-    "should aggregate with COUNT function" in {
-      val feesTmp = List(
-        FeesRow(0, 2, 4, new Timestamp(0), "kind"),
-        FeesRow(0, 4, 8, new Timestamp(1), "kind"),
-        FeesRow(0, 3, 4, new Timestamp(2), "kind")
-      )
-
-<<<<<<< HEAD
+      "get one element when correctly rounded value" in {
+        val columns = List("account_id", "balance")
+        val predicates = List(
+          Predicate(
+            field = "balance",
+            operation = OperationType.eq,
+            set = List(1.5),
+            inverse = false,
+            precision = Some(1)
+          )
+        )
+
+        val populateAndTest = for {
+          _ <- Tables.Blocks ++= blocksTmp
+          _ <- Tables.Accounts += accRow
+          found <- sut.selectWithPredicates(
+            Tables.Accounts.baseTableRow.tableName,
+            columns,
+            predicates,
+            List.empty,
+            List.empty,
+            OutputType.json,
+            3
+          )
+        } yield found
+
+        val result = dbHandler.run(populateAndTest.transactionally).futureValue.map(_.mapValues(_.toString))
+        result shouldBe List(Map("account_id" -> "Some(1)", "balance" -> "Some(1.45)"))
+      }
+
+      "get empty list of elements when correctly rounded value does not match" in {
+        val columns = List("account_id", "balance")
+        val predicates = List(
+          Predicate(
+            field = "balance",
+            operation = OperationType.eq,
+            set = List(1.5),
+            inverse = false,
+            precision = Some(2)
+          )
+        )
+
+        val populateAndTest = for {
+          _ <- Tables.Blocks ++= blocksTmp
+          _ <- Tables.Accounts += accRow
+          found <- sut.selectWithPredicates(
+            Tables.Accounts.baseTableRow.tableName,
+            columns,
+            predicates,
+            List.empty,
+            List.empty,
+            OutputType.json,
+            3
+          )
+        } yield found
+
+        val result = dbHandler.run(populateAndTest.transactionally).futureValue
+        result shouldBe 'empty
+      }
+
       "return the same results as a manually built query" in {
         type AnyMap = Map[String, Any]
 
@@ -2828,351 +2498,324 @@
           .futureValue
         generatedQueryResult should contain theSameElementsAs expectedQueryResult
       }
-=======
-      val aggregate = List(
-        Aggregation("medium", AggregationType.count, None)
-      )
->>>>>>> d66de109
-
-      val populateAndTest = for {
-        _ <- Tables.Fees ++= feesTmp
-        found <- sut.selectWithPredicates(
-          table = Tables.Fees.baseTableRow.tableName,
-          columns = List("low", "medium", "high"),
-          predicates = List.empty,
-          ordering = List.empty,
-          aggregation = aggregate,
-          outputType = OutputType.json,
-          limit = 3
-        )
-      } yield found
-
-      val result = dbHandler.run(populateAndTest.transactionally).futureValue
-
-      result shouldBe List(
-        Map("high" -> Some(8), "count_medium" -> Some(1), "low" -> Some(0)),
-        Map("high" -> Some(4), "count_medium" -> Some(2), "low" -> Some(0))
-      )
-    }
-
-    "should aggregate with MAX function" in {
-      val feesTmp = List(
-        FeesRow(0, 2, 4, new Timestamp(0), "kind"),
-        FeesRow(0, 4, 8, new Timestamp(1), "kind"),
-        FeesRow(0, 3, 4, new Timestamp(2), "kind")
-      )
-
-      val aggregate = List(
-        Aggregation("medium", AggregationType.max, None)
-      )
-
-      val populateAndTest = for {
-        _ <- Tables.Fees ++= feesTmp
-        found <- sut.selectWithPredicates(
-          table = Tables.Fees.baseTableRow.tableName,
-          columns = List("low", "medium", "high"),
-          predicates = List.empty,
-          ordering = List.empty,
-          aggregation = aggregate,
-          outputType = OutputType.json,
-          limit = 3
-        )
-      } yield found
-
-      val result = dbHandler.run(populateAndTest.transactionally).futureValue
-
-      result shouldBe List(
-        Map("high" -> Some(8), "max_medium" -> Some(4), "low" -> Some(0)),
-        Map("high" -> Some(4), "max_medium" -> Some(3), "low" -> Some(0))
-      )
-    }
-
-    "should aggregate with MIN function" in {
-      val feesTmp = List(
-        FeesRow(0, 2, 4, new Timestamp(0), "kind"),
-        FeesRow(0, 4, 8, new Timestamp(1), "kind"),
-        FeesRow(0, 3, 4, new Timestamp(2), "kind")
-      )
-
-      val aggregate = List(
-        Aggregation("medium", AggregationType.min, None)
-      )
-
-      val populateAndTest = for {
-        _ <- Tables.Fees ++= feesTmp
-        found <- sut.selectWithPredicates(
-          table = Tables.Fees.baseTableRow.tableName,
-          columns = List("low", "medium", "high"),
-          predicates = List.empty,
-          ordering = List.empty,
-          aggregation = aggregate,
-          outputType = OutputType.json,
-          limit = 3
-        )
-      } yield found
-
-      val result = dbHandler.run(populateAndTest.transactionally).futureValue
-
-      result shouldBe List(
-        Map("high" -> Some(8), "min_medium" -> Some(4), "low" -> Some(0)),
-        Map("high" -> Some(4), "min_medium" -> Some(2), "low" -> Some(0))
-      )
-    }
-
-    "should aggregate with SUM function" in {
-      val feesTmp = List(
-        FeesRow(0, 2, 4, new Timestamp(0), "kind"),
-        FeesRow(0, 4, 8, new Timestamp(1), "kind"),
-        FeesRow(0, 3, 4, new Timestamp(2), "kind")
-      )
-
-      val aggregate = List(
-        Aggregation("medium", AggregationType.sum, None)
-      )
-
-      val populateAndTest = for {
-        _ <- Tables.Fees ++= feesTmp
-        found <- sut.selectWithPredicates(
-          table = Tables.Fees.baseTableRow.tableName,
-          columns = List("low", "medium", "high"),
-          predicates = List.empty,
-          ordering = List.empty,
-          aggregation = aggregate,
-          outputType = OutputType.json,
-          limit = 3
-        )
-      } yield found
-
-<<<<<<< HEAD
+
+      "get map from a block table and sort by level in ascending order" in {
+        val columns = List("level", "proto", "protocol", "hash")
+        val predicates = List()
+        val sortBy = List(
+          QueryOrdering(
+            field = "level",
+            direction = OrderDirection.asc
+          )
+        )
+
+        val populateAndTest = for {
+          _ <- Tables.Blocks ++= blocksTmp
+          found <- sut.selectWithPredicates(
+            Tables.Blocks.baseTableRow.tableName,
+            columns,
+            predicates,
+            sortBy,
+            List.empty,
+            OutputType.json,
+            3
+          )
+        } yield found
+
+        val result = dbHandler.run(populateAndTest.transactionally).futureValue
+        result shouldBe List(
+          Map("level" -> Some(0), "proto" -> Some(1), "protocol" -> Some("protocol"), "hash" -> Some("R0NpYZuUeF")),
+          Map("level" -> Some(1), "proto" -> Some(1), "protocol" -> Some("protocol"), "hash" -> Some("aQeGrbXCmG"))
+        )
+      }
+
+      "get map from a block table and sort by level in descending order" in {
+        val columns = List("level", "proto", "protocol", "hash")
+        val predicates = List()
+        val sortBy = List(
+          QueryOrdering(
+            field = "level",
+            direction = OrderDirection.desc
+          )
+        )
+
+        val populateAndTest = for {
+          _ <- Tables.Blocks ++= blocksTmp
+          found <- sut.selectWithPredicates(
+            Tables.Blocks.baseTableRow.tableName,
+            columns,
+            predicates,
+            sortBy,
+            List.empty,
+            OutputType.json,
+            3
+          )
+        } yield found
+
+        val result = dbHandler.run(populateAndTest.transactionally).futureValue
+        result shouldBe List(
+          Map("level" -> Some(1), "proto" -> Some(1), "protocol" -> Some("protocol"), "hash" -> Some("aQeGrbXCmG")),
+          Map("level" -> Some(0), "proto" -> Some(1), "protocol" -> Some("protocol"), "hash" -> Some("R0NpYZuUeF"))
+        )
+      }
+
+      "get map from a block table and sort by hash in descending order" in {
+        val columns = List("level", "proto", "protocol", "hash")
+        val predicates = List()
+        val sortBy = List(
+          QueryOrdering(
+            field = "hash",
+            direction = OrderDirection.desc
+          )
+        )
+
+        val populateAndTest = for {
+          _ <- Tables.Blocks ++= blocksTmp
+          found <- sut.selectWithPredicates(
+            Tables.Blocks.baseTableRow.tableName,
+            columns,
+            predicates,
+            sortBy,
+            List.empty,
+            OutputType.json,
+            3
+          )
+        } yield found
+
+        val result = dbHandler.run(populateAndTest.transactionally).futureValue
+        result shouldBe List(
+          Map("level" -> Some(1), "proto" -> Some(1), "protocol" -> Some("protocol"), "hash" -> Some("aQeGrbXCmG")),
+          Map("level" -> Some(0), "proto" -> Some(1), "protocol" -> Some("protocol"), "hash" -> Some("R0NpYZuUeF"))
+        )
+      }
+
+      "get map from a block table and sort by hash in ascending order" in {
+        val columns = List("level", "proto", "protocol", "hash")
+        val predicates = List()
+        val sortBy = List(
+          QueryOrdering(
+            field = "hash",
+            direction = OrderDirection.asc
+          )
+        )
+
+        val populateAndTest = for {
+          _ <- Tables.Blocks ++= blocksTmp
+          found <- sut.selectWithPredicates(
+            Tables.Blocks.baseTableRow.tableName,
+            columns,
+            predicates,
+            sortBy,
+            List.empty,
+            OutputType.json,
+            3
+          )
+        } yield found
+
+        val result = dbHandler.run(populateAndTest.transactionally).futureValue
+        result shouldBe List(
+          Map("level" -> Some(0), "proto" -> Some(1), "protocol" -> Some("protocol"), "hash" -> Some("R0NpYZuUeF")),
+          Map("level" -> Some(1), "proto" -> Some(1), "protocol" -> Some("protocol"), "hash" -> Some("aQeGrbXCmG"))
+        )
+      }
+
+      "get map from a block table and sort by proto in descending order and by level in ascending order" in {
+        val columns = List("level", "proto")
+        val predicates = List()
+        val sortBy = List(
+          QueryOrdering(
+            field = "proto",
+            direction = OrderDirection.desc
+          ),
+          QueryOrdering(
+            field = "level",
+            direction = OrderDirection.asc
+          )
+        )
+
+        val blocksTmp2 = blocksTmp.head.copy(level = 2, proto = 2, hash = "aQeGrbXCmF") :: blocksTmp
+
+        val populateAndTest = for {
+          _ <- Tables.Blocks ++= blocksTmp2
+          found <- sut.selectWithPredicates(
+            Tables.Blocks.baseTableRow.tableName,
+            columns,
+            predicates,
+            sortBy,
+            List.empty,
+            OutputType.json,
+            3
+          )
+        } yield found
+
+        val result = dbHandler.run(populateAndTest.transactionally).futureValue
+        result shouldBe List(
+          Map("level" -> Some(2), "proto" -> Some(2)),
+          Map("level" -> Some(0), "proto" -> Some(1)),
+          Map("level" -> Some(1), "proto" -> Some(1))
+        )
+      }
+
       "aggregate with COUNT function" in {
         val feesTmp = List(
           FeesRow(0, 2, 4, new Timestamp(0), "kind"),
           FeesRow(0, 4, 8, new Timestamp(1), "kind"),
           FeesRow(0, 3, 4, new Timestamp(2), "kind")
         )
-=======
-      val result = dbHandler.run(populateAndTest.transactionally).futureValue
->>>>>>> d66de109
-
-      result shouldBe List(
-        Map("high" -> Some(8), "sum_medium" -> Some(4), "low" -> Some(0)),
-        Map("high" -> Some(4), "sum_medium" -> Some(5), "low" -> Some(0))
-      )
-    }
-
-    "should aggregate with SUM function and order by SUM()" in {
-      val feesTmp = List(
-        FeesRow(0, 2, 4, new Timestamp(0), "kind"),
-        FeesRow(0, 4, 8, new Timestamp(1), "kind"),
-        FeesRow(0, 3, 4, new Timestamp(2), "kind")
-      )
-
-      val aggregate = List(
-        Aggregation("medium", AggregationType.sum, None)
-      )
-
-      val populateAndTest = for {
-        _ <- Tables.Fees ++= feesTmp
-        found <- sut.selectWithPredicates(
-          table = Tables.Fees.baseTableRow.tableName,
-          columns = List("low", "medium", "high"),
-          predicates = List.empty,
-          ordering = List(QueryOrdering("sum_medium", OrderDirection.desc)),
-          aggregation = aggregate,
-          outputType = OutputType.json,
-          limit = 3
-        )
-      } yield found
-
-<<<<<<< HEAD
+
+        val aggregate = List(
+          Aggregation("medium", AggregationType.count, None)
+        )
+
+        val populateAndTest = for {
+          _ <- Tables.Fees ++= feesTmp
+          found <- sut.selectWithPredicates(
+            table = Tables.Fees.baseTableRow.tableName,
+            columns = List("low", "medium", "high"),
+            predicates = List.empty,
+            ordering = List.empty,
+            aggregation = aggregate,
+            outputType = OutputType.json,
+            limit = 3
+          )
+        } yield found
+
+        val result = dbHandler.run(populateAndTest.transactionally).futureValue
+
+        result shouldBe List(
+          Map("high" -> Some(8), "count_medium" -> Some(1), "low" -> Some(0)),
+          Map("high" -> Some(4), "count_medium" -> Some(2), "low" -> Some(0))
+        )
+      }
+
       "aggregate with MAX function" in {
         val feesTmp = List(
           FeesRow(0, 2, 4, new Timestamp(0), "kind"),
           FeesRow(0, 4, 8, new Timestamp(1), "kind"),
           FeesRow(0, 3, 4, new Timestamp(2), "kind")
         )
-=======
-      val result = dbHandler.run(populateAndTest.transactionally).futureValue
->>>>>>> d66de109
-
-      result shouldBe List(
-        Map("high" -> Some(4), "sum_medium" -> Some(5), "low" -> Some(0)),
-        Map("high" -> Some(8), "sum_medium" -> Some(4), "low" -> Some(0))
-      )
-    }
-
-    "should order correctly by the field not existing in query)" in {
-      val feesTmp = List(
-        FeesRow(0, 2, 4, new Timestamp(0), "kind"),
-        FeesRow(0, 4, 8, new Timestamp(1), "kind"),
-        FeesRow(0, 3, 3, new Timestamp(2), "kind")
-      )
-
-      val populateAndTest = for {
-        _ <- Tables.Fees ++= feesTmp
-        found <- sut.selectWithPredicates(
-          table = Tables.Fees.baseTableRow.tableName,
-          columns = List("low", "medium"),
-          predicates = List.empty,
-          ordering = List(QueryOrdering("high", OrderDirection.desc)),
-          aggregation = List.empty,
-          outputType = OutputType.json,
-          limit = 3
-        )
-      } yield found
-
-      val result = dbHandler.run(populateAndTest.transactionally).futureValue
-
-      result shouldBe List(
-        Map("medium" -> Some(4), "low" -> Some(0)), // high = Some(8)
-        Map("medium" -> Some(2), "low" -> Some(0)), // high = Some(4)
-        Map("medium" -> Some(3), "low" -> Some(0)) // high = Some(3)
-      )
-    }
-
-    "should correctly check use between in the timestamps" in {
-      val feesTmp = List(
-        FeesRow(0, 2, 4, new Timestamp(0), "kind"),
-        FeesRow(0, 4, 8, new Timestamp(2), "kind"),
-        FeesRow(0, 3, 4, new Timestamp(4), "kind")
-      )
-
-<<<<<<< HEAD
+
+        val aggregate = List(
+          Aggregation("medium", AggregationType.max, None)
+        )
+
+        val populateAndTest = for {
+          _ <- Tables.Fees ++= feesTmp
+          found <- sut.selectWithPredicates(
+            table = Tables.Fees.baseTableRow.tableName,
+            columns = List("low", "medium", "high"),
+            predicates = List.empty,
+            ordering = List.empty,
+            aggregation = aggregate,
+            outputType = OutputType.json,
+            limit = 3
+          )
+        } yield found
+
+        val result = dbHandler.run(populateAndTest.transactionally).futureValue
+
+        result shouldBe List(
+          Map("high" -> Some(8), "max_medium" -> Some(4), "low" -> Some(0)),
+          Map("high" -> Some(4), "max_medium" -> Some(3), "low" -> Some(0))
+        )
+      }
+
       "aggregate with MIN function" in {
         val feesTmp = List(
           FeesRow(0, 2, 4, new Timestamp(0), "kind"),
           FeesRow(0, 4, 8, new Timestamp(1), "kind"),
           FeesRow(0, 3, 4, new Timestamp(2), "kind")
-=======
-      val predicate = Predicate(
-        field = "timestamp",
-        operation = OperationType.between,
-        set = List(
-          new Timestamp(1),
-          new Timestamp(3)
->>>>>>> d66de109
-        )
-      )
-
-      val populateAndTest = for {
-        _ <- Tables.Fees ++= feesTmp
-        found <- sut.selectWithPredicates(
-          table = Tables.Fees.baseTableRow.tableName,
-          columns = List("timestamp"),
-          predicates = List(predicate),
-          ordering = List.empty,
-          aggregation = List.empty,
-          outputType = OutputType.json,
-          limit = 3
-        )
-      } yield found
-
-      val result = dbHandler.run(populateAndTest.transactionally).futureValue
-
-      result.flatMap(_.values.map(_.map(_.asInstanceOf[Timestamp]))) shouldBe List(
-        Some(new Timestamp(2))
-      )
-    }
-
-    "should correctly execute BETWEEN operation using numeric comparison instead of lexicographical" in {
-      val feesTmp = List(
-        FeesRow(0, 0, 0, new Timestamp(0), "kind"),
-        FeesRow(0, 0, 10, new Timestamp(3), "kind"),
-        FeesRow(0, 0, 2, new Timestamp(1), "kind"),
-        FeesRow(0, 0, 30, new Timestamp(2), "kind")
-      )
-
-<<<<<<< HEAD
+        )
+
+        val aggregate = List(
+          Aggregation("medium", AggregationType.min, None)
+        )
+
+        val populateAndTest = for {
+          _ <- Tables.Fees ++= feesTmp
+          found <- sut.selectWithPredicates(
+            table = Tables.Fees.baseTableRow.tableName,
+            columns = List("low", "medium", "high"),
+            predicates = List.empty,
+            ordering = List.empty,
+            aggregation = aggregate,
+            outputType = OutputType.json,
+            limit = 3
+          )
+        } yield found
+
+        val result = dbHandler.run(populateAndTest.transactionally).futureValue
+
+        result shouldBe List(
+          Map("high" -> Some(8), "min_medium" -> Some(4), "low" -> Some(0)),
+          Map("high" -> Some(4), "min_medium" -> Some(2), "low" -> Some(0))
+        )
+      }
+
       "aggregate with SUM function" in {
         val feesTmp = List(
           FeesRow(0, 2, 4, new Timestamp(0), "kind"),
           FeesRow(0, 4, 8, new Timestamp(1), "kind"),
           FeesRow(0, 3, 4, new Timestamp(2), "kind")
         )
-=======
-      val predicate = Predicate(
-        field = "high",
-        operation = OperationType.between,
-        set = List(1, 3)
-      )
->>>>>>> d66de109
-
-      val populateAndTest = for {
-        _ <- Tables.Fees ++= feesTmp
-        found <- sut.selectWithPredicates(
-          table = Tables.Fees.baseTableRow.tableName,
-          columns = List("high"),
-          predicates = List(predicate),
-          ordering = List(),
-          aggregation = List.empty,
-          outputType = OutputType.json,
-          limit = 3
-        )
-      } yield found
-
-      val result = dbHandler.run(populateAndTest.transactionally).futureValue
-
-      result shouldBe List(Map("high" -> Some(2)))
-    }
-
-    "should return correct query when asked for SQL" in {
-      val predicates = List(
-        Predicate(
-          field = "medium",
-          operation = OperationType.eq,
-          set = List(4),
-          inverse = true,
-          precision = None
-        ),
-        Predicate(
-          field = "low",
-          operation = OperationType.between,
-          set = List(0, 1),
-          inverse = false,
-          precision = None
-        )
-      )
-
-<<<<<<< HEAD
+
+        val aggregate = List(
+          Aggregation("medium", AggregationType.sum, None)
+        )
+
+        val populateAndTest = for {
+          _ <- Tables.Fees ++= feesTmp
+          found <- sut.selectWithPredicates(
+            table = Tables.Fees.baseTableRow.tableName,
+            columns = List("low", "medium", "high"),
+            predicates = List.empty,
+            ordering = List.empty,
+            aggregation = aggregate,
+            outputType = OutputType.json,
+            limit = 3
+          )
+        } yield found
+
+        val result = dbHandler.run(populateAndTest.transactionally).futureValue
+
+        result shouldBe List(
+          Map("high" -> Some(8), "sum_medium" -> Some(4), "low" -> Some(0)),
+          Map("high" -> Some(4), "sum_medium" -> Some(5), "low" -> Some(0))
+        )
+      }
+
       "aggregate with SUM function and order by SUM()" in {
         val feesTmp = List(
           FeesRow(0, 2, 4, new Timestamp(0), "kind"),
           FeesRow(0, 4, 8, new Timestamp(1), "kind"),
           FeesRow(0, 3, 4, new Timestamp(2), "kind")
         )
-=======
-      val feesTmp = List(
-        FeesRow(0, 2, 4, new Timestamp(0), "kind"),
-        FeesRow(0, 4, 8, new Timestamp(1), "kind"),
-        FeesRow(0, 3, 4, new Timestamp(2), "kind")
-      )
->>>>>>> d66de109
-
-      val aggregate = List(
-        Aggregation("medium", AggregationType.sum, None)
-      )
-
-      val expectedQuery =
-        "SELECT SUM(medium) as sum_medium,low,high FROM fees WHERE true  AND medium = '4' IS false AND low BETWEEN '0' AND '1' GROUP BY low,high ORDER BY sum_medium desc LIMIT 3"
-      val populateAndTest = for {
-        _ <- Tables.Fees ++= feesTmp
-        found <- sut.selectWithPredicates(
-          table = Tables.Fees.baseTableRow.tableName,
-          columns = List("low", "medium", "high"),
-          predicates = predicates,
-          ordering = List(QueryOrdering("sum_medium", OrderDirection.desc)),
-          aggregation = aggregate,
-          outputType = OutputType.sql,
-          limit = 3
-        )
-      } yield found
-
-      val result = dbHandler.run(populateAndTest.transactionally).futureValue
-
-      result shouldBe List(Map("sql" -> Some(expectedQuery)))
-    }
-
-<<<<<<< HEAD
+
+        val aggregate = List(
+          Aggregation("medium", AggregationType.sum, None)
+        )
+
+        val populateAndTest = for {
+          _ <- Tables.Fees ++= feesTmp
+          found <- sut.selectWithPredicates(
+            table = Tables.Fees.baseTableRow.tableName,
+            columns = List("low", "medium", "high"),
+            predicates = List.empty,
+            ordering = List(QueryOrdering("sum_medium", OrderDirection.desc)),
+            aggregation = aggregate,
+            outputType = OutputType.json,
+            limit = 3
+          )
+        } yield found
+
+        val result = dbHandler.run(populateAndTest.transactionally).futureValue
+
+        result shouldBe List(
+          Map("high" -> Some(4), "sum_medium" -> Some(5), "low" -> Some(0)),
+          Map("high" -> Some(8), "sum_medium" -> Some(4), "low" -> Some(0))
+        )
+      }
+
       "order correctly by the field not existing in query)" in {
         val feesTmp = List(
           FeesRow(0, 2, 4, new Timestamp(0), "kind"),
@@ -3192,114 +2835,84 @@
             limit = 3
           )
         } yield found
-=======
-    "should aggregate with multiple aggregations on the same field" in {
-      val feesTmp = List(
-        FeesRow(0, 2, 4, new Timestamp(0), "kind"),
-        FeesRow(0, 4, 8, new Timestamp(1), "kind"),
-        FeesRow(0, 3, 4, new Timestamp(2), "kind")
-      )
->>>>>>> d66de109
-
-      val aggregate = List(
-        Aggregation("medium", AggregationType.sum, None),
-        Aggregation("medium", AggregationType.max, None)
-      )
-
-      val populateAndTest = for {
-        _ <- Tables.Fees ++= feesTmp
-        found <- sut.selectWithPredicates(
-          table = Tables.Fees.baseTableRow.tableName,
-          columns = List("low", "medium", "high"),
-          predicates = List.empty,
-          ordering = List(QueryOrdering("sum_medium", OrderDirection.desc)),
-          aggregation = aggregate,
-          outputType = OutputType.json,
-          limit = 3
-        )
-      } yield found
-
-<<<<<<< HEAD
+
+        val result = dbHandler.run(populateAndTest.transactionally).futureValue
+
+        result shouldBe List(
+          Map("medium" -> Some(4), "low" -> Some(0)), // high = Some(8)
+          Map("medium" -> Some(2), "low" -> Some(0)), // high = Some(4)
+          Map("medium" -> Some(3), "low" -> Some(0)) // high = Some(3)
+        )
+      }
+
       "correctly check use between in the timestamps" in {
         val feesTmp = List(
           FeesRow(0, 2, 4, new Timestamp(0), "kind"),
           FeesRow(0, 4, 8, new Timestamp(2), "kind"),
           FeesRow(0, 3, 4, new Timestamp(4), "kind")
         )
-=======
-      val result = dbHandler.run(populateAndTest.transactionally).futureValue
->>>>>>> d66de109
-
-      result shouldBe List(
-        Map("sum_medium" -> Some(5), "max_medium" -> Some(3), "low" -> Some(0), "high" -> Some(4)),
-        Map("sum_medium" -> Some(4), "max_medium" -> Some(4), "low" -> Some(0), "high" -> Some(8))
-      )
-    }
-
-    "should aggregate with single aggegation when there is only one field" in {
-      val feesTmp = List(
-        FeesRow(0, 2, 4, new Timestamp(0), "kind"),
-        FeesRow(0, 4, 8, new Timestamp(1), "kind"),
-        FeesRow(0, 3, 4, new Timestamp(2), "kind")
-      )
-
-      val aggregate = List(
-        Aggregation("medium", AggregationType.sum, None)
-      )
-
-      val predicates = List(
-        Predicate(
-          field = "medium",
-          operation = OperationType.gt,
-          set = List(2),
-          inverse = false
-        ),
-        Predicate(
-          field = "high",
-          operation = OperationType.lt,
-          set = List(5),
-          inverse = false
-        )
-      )
-
-<<<<<<< HEAD
+
+        val predicate = Predicate(
+          field = "timestamp",
+          operation = OperationType.between,
+          set = List(
+            new Timestamp(1),
+            new Timestamp(3)
+          )
+        )
+
+        val populateAndTest = for {
+          _ <- Tables.Fees ++= feesTmp
+          found <- sut.selectWithPredicates(
+            table = Tables.Fees.baseTableRow.tableName,
+            columns = List("timestamp"),
+            predicates = List(predicate),
+            ordering = List.empty,
+            aggregation = List.empty,
+            outputType = OutputType.json,
+            limit = 3
+          )
+        } yield found
+
+        val result = dbHandler.run(populateAndTest.transactionally).futureValue
+
+        result.flatMap(_.values.map(_.map(_.asInstanceOf[Timestamp]))) shouldBe List(
+          Some(new Timestamp(2))
+        )
+      }
+
       "correctly execute BETWEEN operation using numeric comparison instead of lexicographical" in {
         val feesTmp = List(
           FeesRow(0, 0, 0, new Timestamp(0), "kind"),
           FeesRow(0, 0, 10, new Timestamp(3), "kind"),
           FeesRow(0, 0, 2, new Timestamp(1), "kind"),
           FeesRow(0, 0, 30, new Timestamp(2), "kind")
-=======
-      val populateAndTest = for {
-        _ <- Tables.Fees ++= feesTmp
-        found <- sut.selectWithPredicates(
-          table = Tables.Fees.baseTableRow.tableName,
-          columns = List("medium"),
-          predicates = predicates,
-          ordering = List.empty,
-          aggregation = aggregate,
-          limit = 1,
-          outputType = OutputType.json
->>>>>>> d66de109
-        )
-      } yield found
-
-      val result = dbHandler.run(populateAndTest.transactionally).futureValue
-
-      result shouldBe List(
-        Map("sum_medium" -> Some(3))
-      )
-    }
-
-    "should aggregate with correct predicate field when aggregation is using predicate" in {
-      val feesTmp = List(
-        FeesRow(0, 2, 4, new Timestamp(0), "kind1"),
-        FeesRow(0, 4, 8, new Timestamp(1), "kind2"),
-        FeesRow(0, 3, 4, new Timestamp(2), "kind1"),
-        FeesRow(0, 2, 4, new Timestamp(3), "kind4")
-      )
-
-<<<<<<< HEAD
+        )
+
+        val predicate = Predicate(
+          field = "high",
+          operation = OperationType.between,
+          set = List(1, 3)
+        )
+
+        val populateAndTest = for {
+          _ <- Tables.Fees ++= feesTmp
+          found <- sut.selectWithPredicates(
+            table = Tables.Fees.baseTableRow.tableName,
+            columns = List("high"),
+            predicates = List(predicate),
+            ordering = List(),
+            aggregation = List.empty,
+            outputType = OutputType.json,
+            limit = 3
+          )
+        } yield found
+
+        val result = dbHandler.run(populateAndTest.transactionally).futureValue
+
+        result shouldBe List(Map("high" -> Some(2)))
+      }
+
       "return correct query when asked for SQL" in {
         val predicates = List(
           Predicate(
@@ -3315,47 +2928,32 @@
             set = List(0, 1),
             inverse = false,
             precision = None
-=======
-      val aggregate = List(
-        Aggregation(
-          field = "medium",
-          function = AggregationType.count,
-          Some(
-            AggregationPredicate(
-              operation = OperationType.gt,
-              set = List(1),
-              inverse = false
+          )
+        )
+
+        val feesTmp = List(
+          FeesRow(0, 2, 4, new Timestamp(0), "kind"),
+          FeesRow(0, 4, 8, new Timestamp(1), "kind"),
+          FeesRow(0, 3, 4, new Timestamp(2), "kind")
+        )
+
+        val aggregate = List(
+          Aggregation(
+            field = "medium",
+            function = AggregationType.sum,
+            predicate = Some(
+              AggregationPredicate(
+                operation = OperationType.gt,
+                set = List(50),
+                inverse = true,
+                precision = None
+              )
             )
->>>>>>> d66de109
-          )
-        )
-      )
-
-      val predicates = List(
-        Predicate(
-          field = "high",
-          operation = OperationType.lt,
-          set = List(5),
-          inverse = false
-        )
-      )
-
-      val populateAndTest = for {
-        _ <- Tables.Fees ++= feesTmp
-        found <- sut.selectWithPredicates(
-          table = Tables.Fees.baseTableRow.tableName,
-          columns = List("medium", "kind"),
-          predicates = predicates,
-          ordering = List.empty,
-          aggregation = aggregate,
-          limit = 4,
-          outputType = OutputType.json
-        )
-      } yield found
-
-<<<<<<< HEAD
+          )
+        )
+
         val expectedQuery =
-          "SELECT SUM(fees.medium) as sum_medium, fees.low, fees.high FROM fees WHERE true  AND fees.medium = '4' IS false AND fees.low BETWEEN '0' AND '1' GROUP BY fees.low, fees.high ORDER BY sum_medium desc LIMIT 3"
+          "SELECT SUM(fees.medium) as sum_medium, fees.low, fees.high FROM fees WHERE true  AND fees.medium = '4' IS false AND fees.low BETWEEN '0' AND '1' GROUP BY fees.low, fees.high HAVING true AND SUM(fees.medium) > '50' IS false ORDER BY sum_medium desc LIMIT 3"
         val populateAndTest = for {
           _ <- Tables.Fees ++= feesTmp
           found <- sut.selectWithPredicates(
@@ -3379,39 +2977,24 @@
           FeesRow(0, 2, 4, new Timestamp(0), "kind"),
           FeesRow(0, 4, 8, new Timestamp(1), "kind"),
           FeesRow(0, 3, 4, new Timestamp(2), "kind")
-=======
-      val result = dbHandler.run(populateAndTest.transactionally).futureValue
-
-      result shouldBe List(
-        Map(
-          "count_medium" -> Some(2),
-          "kind" -> Some("kind1")
->>>>>>> d66de109
-        )
-      )
-    }
-
-    "should aggregate correctly with multiple aggregation fields with predicate" in {
-      val feesTmp = List(
-        FeesRow(0, 2, 4, new Timestamp(0), "kind1"),
-        FeesRow(0, 4, 8, new Timestamp(1), "kind2"),
-        FeesRow(0, 3, 4, new Timestamp(2), "kind1"),
-        FeesRow(0, 2, 4, new Timestamp(3), "kind2"),
-        FeesRow(1, 2, 4, new Timestamp(4), "kind3")
-      )
-
-      val aggregate = List(
-        Aggregation(
-          field = "medium",
-          function = AggregationType.count,
-          Some(
-            AggregationPredicate(
-              operation = OperationType.gt,
-              set = List(0),
-              inverse = false
-            )
-          )
-<<<<<<< HEAD
+        )
+
+        val aggregate = List(
+          Aggregation("medium", AggregationType.sum, None),
+          Aggregation("medium", AggregationType.max, None)
+        )
+
+        val populateAndTest = for {
+          _ <- Tables.Fees ++= feesTmp
+          found <- sut.selectWithPredicates(
+            table = Tables.Fees.baseTableRow.tableName,
+            columns = List("low", "medium", "high"),
+            predicates = List.empty,
+            ordering = List(QueryOrdering("sum_medium", OrderDirection.desc)),
+            aggregation = aggregate,
+            outputType = OutputType.json,
+            limit = 3
+          )
         } yield found
 
         val result = dbHandler.run(populateAndTest.transactionally).futureValue
@@ -3445,60 +3028,155 @@
             operation = OperationType.lt,
             set = List(5),
             inverse = false
-=======
-        ),
-        Aggregation(
-          field = "low",
-          function = AggregationType.sum,
-          Some(
-            AggregationPredicate(
-              operation = OperationType.eq,
-              set = List(0),
-              inverse = false
+          )
+        )
+
+        val populateAndTest = for {
+          _ <- Tables.Fees ++= feesTmp
+          found <- sut.selectWithPredicates(
+            table = Tables.Fees.baseTableRow.tableName,
+            columns = List("medium"),
+            predicates = predicates,
+            ordering = List.empty,
+            aggregation = aggregate,
+            limit = 1,
+            outputType = OutputType.json
+          )
+        } yield found
+
+        val result = dbHandler.run(populateAndTest.transactionally).futureValue
+
+        result shouldBe List(
+          Map("sum_medium" -> Some(3))
+        )
+      }
+
+      "aggregate with correct predicate field when aggregation is using predicate" in {
+        val feesTmp = List(
+          FeesRow(0, 2, 4, new Timestamp(0), "kind1"),
+          FeesRow(0, 4, 8, new Timestamp(1), "kind2"),
+          FeesRow(0, 3, 4, new Timestamp(2), "kind1"),
+          FeesRow(0, 2, 4, new Timestamp(3), "kind4")
+        )
+
+        val aggregate = List(
+          Aggregation(
+            field = "medium",
+            function = AggregationType.count,
+            Some(
+              AggregationPredicate(
+                operation = OperationType.gt,
+                set = List(1),
+                inverse = false
+              )
             )
->>>>>>> d66de109
-          )
-        )
-      )
-
-      val predicates = List(
-        Predicate(
-          field = "high",
-          operation = OperationType.lt,
-          set = List(5),
-          inverse = false
-        )
-      )
-
-      val populateAndTest = for {
-        _ <- Tables.Fees ++= feesTmp
-        found <- sut.selectWithPredicates(
-          table = Tables.Fees.baseTableRow.tableName,
-          columns = List("low", "medium", "kind"),
-          predicates = predicates,
-          ordering = List.empty,
-          aggregation = aggregate,
-          limit = 5,
-          outputType = OutputType.json
-        )
-      } yield found
-
-      val result = dbHandler.run(populateAndTest.transactionally).futureValue
-
-      result shouldBe List(
-        Map(
-          "sum_low" -> Some(0),
-          "count_medium" -> Some(2),
-          "kind" -> Some("kind1")
-        ),
-        Map(
-          "sum_low" -> Some(0),
-          "count_medium" -> Some(1),
-          "kind" -> Some("kind2")
-        )
-      )
+          )
+        )
+
+        val predicates = List(
+          Predicate(
+            field = "high",
+            operation = OperationType.lt,
+            set = List(5),
+            inverse = false
+          )
+        )
+
+        val populateAndTest = for {
+          _ <- Tables.Fees ++= feesTmp
+          found <- sut.selectWithPredicates(
+            table = Tables.Fees.baseTableRow.tableName,
+            columns = List("medium", "kind"),
+            predicates = predicates,
+            ordering = List.empty,
+            aggregation = aggregate,
+            limit = 4,
+            outputType = OutputType.json
+          )
+        } yield found
+
+        val result = dbHandler.run(populateAndTest.transactionally).futureValue
+
+        result shouldBe List(
+          Map(
+            "count_medium" -> Some(2),
+            "kind" -> Some("kind1")
+          )
+        )
+      }
+
+      "aggregate correctly with multiple aggregation fields with predicate" in {
+        val feesTmp = List(
+          FeesRow(0, 2, 4, new Timestamp(0), "kind1"),
+          FeesRow(0, 4, 8, new Timestamp(1), "kind2"),
+          FeesRow(0, 3, 4, new Timestamp(2), "kind1"),
+          FeesRow(0, 2, 4, new Timestamp(3), "kind2"),
+          FeesRow(1, 2, 4, new Timestamp(4), "kind3")
+        )
+
+        val aggregate = List(
+          Aggregation(
+            field = "medium",
+            function = AggregationType.count,
+            Some(
+              AggregationPredicate(
+                operation = OperationType.gt,
+                set = List(0),
+                inverse = false
+              )
+            )
+          ),
+          Aggregation(
+            field = "low",
+            function = AggregationType.sum,
+            Some(
+              AggregationPredicate(
+                operation = OperationType.eq,
+                set = List(0),
+                inverse = false
+              )
+            )
+          )
+        )
+
+        val predicates = List(
+          Predicate(
+            field = "high",
+            operation = OperationType.lt,
+            set = List(5),
+            inverse = false
+          )
+        )
+
+        val populateAndTest = for {
+          _ <- Tables.Fees ++= feesTmp
+          found <- sut.selectWithPredicates(
+            table = Tables.Fees.baseTableRow.tableName,
+            columns = List("low", "medium", "kind"),
+            predicates = predicates,
+            ordering = List.empty,
+            aggregation = aggregate,
+            limit = 5,
+            outputType = OutputType.json
+          )
+        } yield found
+
+        val result = dbHandler.run(populateAndTest.transactionally).futureValue
+
+        result shouldBe List(
+          Map(
+            "sum_low" -> Some(0),
+            "count_medium" -> Some(2),
+            "kind" -> Some("kind1")
+          ),
+          Map(
+            "sum_low" -> Some(0),
+            "count_medium" -> Some(1),
+            "kind" -> Some("kind2")
+          )
+        )
+      }
+
     }
 
-  }
-
 }