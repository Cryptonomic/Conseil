package tech.cryptonomic.conseil.tezos

import java.sql.Timestamp
import java.time.{LocalDate, ZoneOffset}

import com.typesafe.scalalogging.LazyLogging
import org.scalamock.scalatest.MockFactory
import org.scalatest.{Matchers, OptionValues, WordSpec}
import org.scalatest.concurrent.ScalaFutures
import slick.jdbc.H2Profile.api._
import tech.cryptonomic.conseil.tezos.Tables.{AccountsRow, BlocksRow, OperationGroupsRow, OperationsRow}
import tech.cryptonomic.conseil.tezos.TezosTypes._
import tech.cryptonomic.conseil.tezos.FeeOperations.AverageFees
import tech.cryptonomic.conseil.generic.chain.QueryProtocolTypes.{OperationType, Predicate}

import scala.util.Random

/* use this to make random generation implicit but deterministic */
case class RandomSeed(seed: Long) extends AnyVal with Product with Serializable {
  def +(extra: Long): RandomSeed = RandomSeed(seed + extra)
}

class TezosDatabaseOperationsTest
  extends WordSpec
    with MockFactory
    with InMemoryDatabase
    with Matchers
    with ScalaFutures
    with OptionValues
    with LazyLogging {

  "The database api" should {

    //needed for most tezos-db operations
    import scala.concurrent.ExecutionContext.Implicits.global

    val sut = TezosDatabaseOperations

    "write fees" in {
      implicit val randomSeed = RandomSeed(testReferenceTime.getTime)

      val expectedCount = 5
      val generatedFees = generateFees(expectedCount, testReferenceTime)

      val writeAndGetRows = for {
        written <- sut.writeFees(generatedFees)
        rows <- Tables.Fees.result
      } yield (written, rows)

      val (stored, dbFees) = dbHandler.run(writeAndGetRows.transactionally).futureValue

      stored.value shouldEqual expectedCount

      dbFees should have size expectedCount

      import org.scalatest.Inspectors._

      forAll(dbFees zip generatedFees) { case (row, fee) =>
        row.low shouldEqual fee.low
        row.medium shouldEqual fee.medium
        row.high shouldEqual fee.high
        row.timestamp shouldEqual fee.timestamp
        row.kind shouldEqual fee.kind
      }
    }

    "write blocks" in {
      implicit val randomSeed = RandomSeed(testReferenceTime.getTime)

      val basicBlocks = generateBlocks(5, testReferenceTime)
      val generatedBlocks = basicBlocks.zipWithIndex map {
        case (block, idx) =>
          //need to use different seeds to generate unique hashes for groups
          val group = generateOperationGroup(block, operations = 1)(randomSeed + idx)
          block.copy(operationGroups = List(group))
      }

      whenReady(dbHandler.run(sut.writeBlocks(generatedBlocks))) {
        _ =>
          //read and check what's on db
          val dbBlocks = dbHandler.run(Tables.Blocks.result).futureValue

          dbBlocks should have size (generatedBlocks.size)

          import org.scalatest.Inspectors._

          forAll(dbBlocks zip generatedBlocks) {
            case (row, block) =>
              row.level shouldEqual block.metadata.header.level
              row.proto shouldEqual block.metadata.header.proto
              row.predecessor shouldEqual block.metadata.header.predecessor.value
              row.timestamp shouldEqual block.metadata.header.timestamp
              row.validationPass shouldEqual block.metadata.header.validationPass
              row.fitness shouldEqual block.metadata.header.fitness.mkString(",")
              row.context.value shouldEqual block.metadata.header.context
              row.signature shouldEqual block.metadata.header.signature
              row.protocol shouldEqual block.metadata.protocol
              row.chainId shouldEqual block.metadata.chain_id
              row.hash shouldEqual block.metadata.hash.value
              row.operationsHash shouldEqual block.metadata.header.operations_hash
          }

          val dbBlocksAndGroups =
            dbHandler.run {
              val query = for {
                g <- Tables.OperationGroups
                b <- g.blocksFk
              } yield (b, g)
              query.result
            }.futureValue

          dbBlocksAndGroups should have size (generatedBlocks.size)

          forAll(dbBlocksAndGroups) {
            case (blockRow, groupRow) =>
              val blockForGroup = generatedBlocks.find(_.metadata.hash.value == blockRow.hash).value
              val group = blockForGroup.operationGroups.head
              groupRow.hash shouldEqual group.hash.value
              groupRow.blockId shouldEqual blockForGroup.metadata.hash.value
              groupRow.chainId shouldEqual group.chain_id
              groupRow.branch shouldEqual group.branch
              groupRow.signature shouldEqual group.signature
          }

          val dbOperations =
           dbHandler.run {
             val query = for {
              o <- Tables.Operations
              g <- o.operationGroupsFk
            } yield (g, o)
            query.result
           }.futureValue

          val generatedGroups = generatedBlocks.map(_.operationGroups.head)

          dbOperations should have size (generatedGroups.map(_.contents.map(_.size).getOrElse(0)).sum)

          forAll(dbOperations) {
            case (groupRow, opRow) =>
              val operationBlock = generatedBlocks.find(_.operationGroups.head.hash.value == groupRow.hash).value
              val operationGroup = generatedGroups.find(_.hash.value == groupRow.hash).value
              val operation = operationGroup.contents.value.head
              opRow.kind shouldEqual operation.kind
              opRow.source shouldEqual operation.source
              opRow.fee shouldEqual operation.fee
              opRow.storageLimit shouldEqual operation.storageLimit
              opRow.gasLimit shouldEqual operation.gasLimit
              opRow.amount shouldEqual operation.amount
              opRow.destination shouldEqual operation.destination
              opRow.pkh shouldEqual operation.pkh
              opRow.delegate shouldEqual operation.delegate
              opRow.balance shouldEqual operation.balance
              opRow.operationGroupHash shouldEqual operationGroup.hash.value
              opRow.blockHash shouldEqual operationBlock.metadata.hash.value
              opRow.blockLevel shouldEqual operationBlock.metadata.header.level
              opRow.timestamp shouldEqual operationBlock.metadata.header.timestamp
          }
      }


    }

    "write accounts" in {
      implicit val randomSeed = RandomSeed(testReferenceTime.getTime)

      val expectedCount = 3

      val block = generateBlockRows(1, testReferenceTime).head
      val accountsInfo = generateAccounts(expectedCount, BlockHash(block.hash), block.level)

      val writeAndGetRows = for {
        _ <- Tables.Blocks += block
        written <- sut.writeAccounts(accountsInfo)
        rows <- Tables.Accounts.result
      } yield (written, rows)

      val (stored, dbAccounts) = dbHandler.run(writeAndGetRows.transactionally).futureValue

      stored.value shouldBe expectedCount

      dbAccounts should have size expectedCount

      import org.scalatest.Inspectors._

      forAll(dbAccounts zip accountsInfo.accounts) {
        case (row, (id, account)) =>
          row.accountId shouldEqual id.id
          row.blockId shouldEqual block.hash
          row.blockLevel shouldEqual block.level
          row.manager shouldEqual account.manager
          row.spendable shouldEqual account.spendable
          row.delegateSetable shouldEqual account.delegate.setable
          row.delegateValue shouldEqual account.delegate.value
          row.counter shouldEqual account.counter
          row.script shouldEqual account.script.map(_.toString)
          row.balance shouldEqual account.balance
      }

    }

    "fail to write accounts if the reference block is not stored" in {
      implicit val randomSeed = RandomSeed(testReferenceTime.getTime)

      val accountsInfo = generateAccounts(howMany = 1, blockHash = BlockHash("no-block-hash"), blockLevel = 1)

      val resultFuture = dbHandler.run(sut.writeAccounts(accountsInfo))

      whenReady(resultFuture.failed) {
          _ shouldBe a [java.sql.SQLException]
      }
    }

    "fetch nothing if looking up a non-existent operation group by hash" in {
      dbHandler.run(sut.operationsForGroup("no-group-here")).futureValue shouldBe None
    }

    "fetch existing operations with their group on a existing hash" in {
      implicit val randomSeed = RandomSeed(testReferenceTime.getTime)

      val block = generateBlockRows(1, testReferenceTime).head
      val group = generateOperationGroupRows(block).head
      val ops = generateOperationRowsForGroup(block, group)

      val populateAndFetch = for {
        _ <- Tables.Blocks += block
        _ <- Tables.OperationGroups += group
        ids <- Tables.Operations returning Tables.Operations.map(_.operationId) ++= ops
        result <- sut.operationsForGroup(group.hash)
      } yield (result, ids)

      val (Some((groupRow, operationRows)), operationIds) = dbHandler.run(populateAndFetch).futureValue

      groupRow.hash shouldEqual group.hash
      operationRows should have size ops.size
      operationRows.map(_.operationId).toList should contain theSameElementsAs operationIds

    }

    "compute correct average fees from stored operations" in {
      //generate data
      implicit val randomSeed = RandomSeed(testReferenceTime.getTime)
      val block = generateBlockRows(1, testReferenceTime).head
      val group = generateOperationGroupRows(block).head

      // mu = 152.59625
      // std-dev = 331.4
      // the sample std-dev should be 354.3, using correction formula
      val fees = Seq(
        Some("35.23"), Some("12.01"), Some("2.22"), Some("150.01"), None, Some("1020.30"), Some("1.00"), None
      )
      val ops = wrapFeesWithOperationRows(fees, block, group)

      val populate = for {
        _ <- Tables.Blocks += block
        _ <- Tables.OperationGroups += group
        ids <- Tables.Operations returning Tables.Operations.map(_.operationId) ++= ops
      } yield ids

      dbHandler.run(populate).futureValue should have size (fees.size)

      //expectations
      val (mu, sigma) = (153, 332)
      val latest = new Timestamp(ops.map(_.timestamp.getTime).max)

      val expected = AverageFees(
        low = 0,
        medium = mu,
        high = mu + sigma,
        timestamp = latest,
        kind = ops.head.kind
      )

      //check
      val feesCalculation = sut.calculateAverageFees(ops.head.kind)

      dbHandler.run(feesCalculation).futureValue.value shouldEqual expected

    }

    "return None when computing average fees for a kind with no data" in {
      //generate data
      implicit val randomSeed = RandomSeed(testReferenceTime.getTime)
      val block = generateBlockRows(1, testReferenceTime).head
      val group = generateOperationGroupRows(block).head

      val fees = Seq.fill(3)(Some("1.0"))
      val ops = wrapFeesWithOperationRows(fees, block, group)

      val populate = for {
        _ <- Tables.Blocks += block
        _ <- Tables.OperationGroups += group
        ids <- Tables.Operations returning Tables.Operations.map(_.operationId) ++= ops
      } yield ids

      dbHandler.run(populate).futureValue should have size (fees.size)

      //check
      val feesCalculation = sut.calculateAverageFees("undefined")

      dbHandler.run(feesCalculation).futureValue shouldBe None

    }

    "compute average fees only using the selected operation kinds" in {
      //generate data
      implicit val randomSeed = RandomSeed(testReferenceTime.getTime)
      val block = generateBlockRows(1, testReferenceTime).head
      val group = generateOperationGroupRows(block).head

      val (selectedFee, ignoredFee) = (Some("1.0"), Some("1000.0"))

      val fees = Seq(selectedFee, selectedFee, ignoredFee, ignoredFee)

      //change kind for fees we want to ignore
      val ops = wrapFeesWithOperationRows(fees, block, group).map {
        case op if op.fee == ignoredFee => op.copy(kind = op.kind + "ignore")
        case op => op
      }

      val selection = ops.filter(_.fee == selectedFee)

      val populate = for {
        _ <- Tables.Blocks += block
        _ <- Tables.OperationGroups += group
        ids <- Tables.Operations returning Tables.Operations.map(_.operationId) ++= ops
      } yield ids

      dbHandler.run(populate).futureValue should have size (fees.size)

      //expectations
      val mu = 1
      val latest = new Timestamp(selection.map(_.timestamp.getTime).max)

      val expected = AverageFees(
        low = mu,
        medium = mu,
        high = mu,
        timestamp = latest,
        kind = ops.head.kind
      )
      //check
      val feesCalculation = sut.calculateAverageFees(selection.head.kind)

      dbHandler.run(feesCalculation).futureValue.value shouldEqual expected

    }

    "return the default when fetching the latest block level and there's no block stored" in {
      val expected = -1
      val maxLevel = dbHandler.run(
        sut.fetchMaxBlockLevel
      ).futureValue

      maxLevel should equal(expected)
    }

    "fetch the latest block level when blocks are available" in {
      implicit val randomSeed = RandomSeed(testReferenceTime.getTime)

      val expected = 5
      val populateAndFetch = for {
        _ <- Tables.Blocks ++= generateBlockRows(expected, testReferenceTime)
        result <- sut.fetchMaxBlockLevel
      } yield result

      val maxLevel = dbHandler.run(populateAndFetch.transactionally).futureValue

      maxLevel should equal(expected)
    }

    "return the default when fetching the max account level and there's no account stored" in {
      val expected = -1
      val maxLevel = dbHandler.run(
        sut.fetchAccountsMaxBlockLevel
      ).futureValue

      maxLevel shouldEqual expected
    }

    "fetch accounts max block level based only on stored accounts" in {
      implicit val randomSeed = RandomSeed(testReferenceTime.getTime)

      val blocks = generateBlockRows(5, testReferenceTime)
      val blocksWithAccounts = blocks.take(2)
      val accounts = blocksWithAccounts flatMap {
        block => generateAccountRows(1, block)
      }

      val expected = blocksWithAccounts.map(_.level).max

      val populateAndTest = for {
        _ <- Tables.Blocks ++= blocks
        _ <- Tables.Accounts ++= accounts
        result <- sut.fetchAccountsMaxBlockLevel
      } yield result

      val maxLevel = dbHandler.run(populateAndTest.transactionally).futureValue

      maxLevel shouldEqual expected

    }

    "test old accounts purging" in {
      implicit val randomSeed = RandomSeed(testReferenceTime.getTime)

      val levels = 5

      //first prepare the data

      val blocks = generateBlockRows(levels, testReferenceTime)
      val accounts = blocks flatMap {
        block => generateAccountRows(1, block)
      }

      val populate = for {
        bs <- Tables.Blocks ++= blocks
        accs <- Tables.Accounts ++= accounts
      } yield (bs, accs)

      val (Some(storedBlocks), Some(storedAccounts)) = dbHandler.run(populate.transactionally).futureValue

      //take level 0 (genesis block) into account
      storedBlocks shouldEqual (levels + 1)
      storedAccounts shouldEqual (levels + 1)

      //purge
      val removed = dbHandler.run(sut.purgeOldAccounts()).futureValue

      removed shouldBe levels //only the last is left

      //check the db
      val counts = for {
        different <- Tables.Accounts.filterNot(_.blockLevel === BigDecimal(levels)).length.result
        same <- Tables.Accounts.filter(_.blockLevel === BigDecimal(levels)).length.result
      } yield (different, same)

      dbHandler.run(counts).futureValue shouldBe (0, 1)

    }

    "correctly verify when a block exists" in {
      implicit val randomSeed = RandomSeed(testReferenceTime.getTime)

      val blocks = generateBlockRows(1, testReferenceTime)
      val opGroups = generateOperationGroupRows(blocks: _*)
      val testHash = BlockHash(blocks.last.hash)

      val populateAndTest = for {
        _ <- Tables.Blocks ++= blocks
        _ <- Tables.OperationGroups ++= opGroups
        existing <- sut.blockExists(testHash)
        nonExisting <- sut.blockExists(BlockHash("bogus-hash"))
      } yield (existing, nonExisting)

      val (hit, miss) = dbHandler.run(populateAndTest.transactionally).futureValue

      hit shouldBe true
      miss shouldBe false

    }

    "say a block doesn't exist if it has no associated operation group" in {
      implicit val randomSeed = RandomSeed(testReferenceTime.getTime)

      val blocks = generateBlockRows(1, testReferenceTime)
      val testHash = BlockHash(blocks.last.hash)

      val populateAndTest = for {
        _ <- Tables.Blocks ++= blocks
        found <- sut.blockExists(testHash)
      } yield found

      val exists = dbHandler.run(populateAndTest.transactionally).futureValue
      exists shouldBe false

    }

    val blocksTmp = List(
      BlocksRow(0,1,"genesis",new Timestamp(0),0,"fitness",Some("context0"),Some("sigqs6AXPny9K"),"protocol",Some("YLBMy"),"R0NpYZuUeF",None),
      BlocksRow(1,1,"R0NpYZuUeF",new Timestamp(1),0,"fitness",Some("context1"),Some("sigTZ2IB879wD"),"protocol",Some("YLBMy"),"aQeGrbXCmG",None)
    )

    "get map from a block table" in {

      val columns = List("level", "proto", "protocol", "hash")

      val populateAndTest = for {
        _ <- Tables.Blocks ++= blocksTmp
        found <- sut.selectWithPredicates(Tables.Blocks.baseTableRow.tableName, columns, List.empty)
      } yield found

      val result = dbHandler.run(populateAndTest.transactionally).futureValue
      result shouldBe List(
        Map("level" -> 0, "proto" -> 1, "protocol" -> "protocol", "hash" -> "R0NpYZuUeF"),
        Map("level" -> 1, "proto" -> 1, "protocol" -> "protocol", "hash" -> "aQeGrbXCmG")
      )
    }

    "get map from a block table with predicate" in {
      val columns = List("level", "proto", "protocol", "hash")
      val predicates = List(
        Predicate(
          field = "hash",
          operation = OperationType.in,
          set = List("R0NpYZuUeF"),
          inverse = false
        )
      )

      val populateAndTest = for {
        _ <- Tables.Blocks ++= blocksTmp
        found <- sut.selectWithPredicates(Tables.Blocks.baseTableRow.tableName, columns, predicates)
      } yield found

      val result = dbHandler.run(populateAndTest.transactionally).futureValue
      result shouldBe List(
        Map("level" -> 0, "proto" -> 1, "protocol" -> "protocol", "hash" -> "R0NpYZuUeF")
      )
    }

    "get map from a block table with inverse predicate" in {
      val columns = List("level", "proto", "protocol", "hash")
      val predicates = List(
        Predicate(
          field = "hash",
          operation = OperationType.in,
          set = List("R0NpYZuUeF"),
          inverse = true
        )
      )

      val populateAndTest = for {
        _ <- Tables.Blocks ++= blocksTmp
        found <- sut.selectWithPredicates(Tables.Blocks.baseTableRow.tableName, columns, predicates)
      } yield found

      val result = dbHandler.run(populateAndTest.transactionally).futureValue
      result shouldBe List(
        Map("level" -> 1, "proto" -> 1, "protocol" -> "protocol", "hash" -> "aQeGrbXCmG")
      )
    }

    "get map from a block table with multiple predicates" in {
      val columns = List("level", "proto", "protocol", "hash")
      val predicates = List(
        Predicate(
          field = "hash",
          operation = OperationType.in,
          set = List("R0NpYZuUeF"),
          inverse = true
        ),
        Predicate(
          field = "hash",
          operation = OperationType.in,
          set = List("aQeGrbXCmG"),
          inverse = false
        )
      )

      val populateAndTest = for {
        _ <- Tables.Blocks ++= blocksTmp
        found <- sut.selectWithPredicates(Tables.Blocks.baseTableRow.tableName, columns, predicates)
      } yield found

      val result = dbHandler.run(populateAndTest.transactionally).futureValue
      result shouldBe List(
        Map("level" -> 1, "proto" -> 1, "protocol" -> "protocol", "hash" -> "aQeGrbXCmG")
      )
    }

    "get empty map from empty table" in {
      val columns = List("level", "proto", "protocol", "hash")
      val predicates = List.empty

      val populateAndTest = for {
        found <- sut.selectWithPredicates(Tables.Blocks.baseTableRow.tableName, columns, predicates)
      } yield found

      val result = dbHandler.run(populateAndTest.transactionally).futureValue
      result shouldBe 'empty
    }

<<<<<<< HEAD
    "get map from a block table with eq predicate" in {
      val columns = List("level", "proto", "protocol", "hash")
      val predicates = List(
        Predicate(
          field = "hash",
          operation = OperationType.eq,
          set = List("aQeGrbXCmG"),
          inverse = false
        )
      )

      val populateAndTest = for {
        _ <- Tables.Blocks ++= blocksTmp
        found <- sut.selectWithPredicates(Tables.Blocks.baseTableRow.tableName, columns, predicates)
      } yield found

      val result = dbHandler.run(populateAndTest.transactionally).futureValue
      result shouldBe List(
        Map("level" -> 1, "proto" -> 1, "protocol" -> "protocol", "hash" -> "aQeGrbXCmG")
      )
    }

    "get map from a block table with eq predicate on numeric type" in {
      val columns = List("level", "proto", "protocol", "hash")
      val predicates = List(
        Predicate(
          field = "level",
          operation = OperationType.eq,
          set = List(1),
          inverse = false
        )
      )

      val populateAndTest = for {
        _ <- Tables.Blocks ++= blocksTmp
        found <- sut.selectWithPredicates(Tables.Blocks.baseTableRow.tableName, columns, predicates)
      } yield found

      val result = dbHandler.run(populateAndTest.transactionally).futureValue
      result shouldBe List(
        Map("level" -> 1, "proto" -> 1, "protocol" -> "protocol", "hash" -> "aQeGrbXCmG")
      )
    }


    "get map from a block table with like predicate when starts with pattern" in {
      val columns = List("level", "proto", "protocol", "hash")
      val predicates = List(
        Predicate(
          field = "hash",
          operation = OperationType.like,
          set = List("aQeGr"),
          inverse = false
        )
      )

      val populateAndTest = for {
        _ <- Tables.Blocks ++= blocksTmp
        found <- sut.selectWithPredicates(Tables.Blocks.baseTableRow.tableName, columns, predicates)
      } yield found

      val result = dbHandler.run(populateAndTest.transactionally).futureValue
      result shouldBe List(
        Map("level" -> 1, "proto" -> 1, "protocol" -> "protocol", "hash" -> "aQeGrbXCmG")
      )
    }

    "get map from a block table with like predicate when ends with pattern" in {
      val columns = List("level", "proto", "protocol", "hash")
      val predicates = List(
        Predicate(
          field = "hash",
          operation = OperationType.like,
          set = List("rbXCmG"),
          inverse = false
        )
      )

      val populateAndTest = for {
        _ <- Tables.Blocks ++= blocksTmp
        found <- sut.selectWithPredicates(Tables.Blocks.baseTableRow.tableName, columns, predicates)
      } yield found

      val result = dbHandler.run(populateAndTest.transactionally).futureValue
      result shouldBe List(
        Map("level" -> 1, "proto" -> 1, "protocol" -> "protocol", "hash" -> "aQeGrbXCmG")
      )
    }

    "get map from a block table with like predicate when pattern is in the middle" in {
      val columns = List("level", "proto", "protocol", "hash")
      val predicates = List(
        Predicate(
          field = "hash",
          operation = OperationType.like,
          set = List("rbX"),
          inverse = false
        )
      )

      val populateAndTest = for {
        _ <- Tables.Blocks ++= blocksTmp
        found <- sut.selectWithPredicates(Tables.Blocks.baseTableRow.tableName, columns, predicates)
      } yield found

      val result = dbHandler.run(populateAndTest.transactionally).futureValue
      result shouldBe List(
        Map("level" -> 1, "proto" -> 1, "protocol" -> "protocol", "hash" -> "aQeGrbXCmG")
      )
    }

    "get map from a block table with less than predicate when one element fulfils it" in {
      val columns = List("level", "proto", "protocol", "hash")
      val predicates = List(
        Predicate(
          field = "level",
          operation = OperationType.lt,
          set = List(1),
          inverse = false
        )
      )

      val populateAndTest = for {
        _ <- Tables.Blocks ++= blocksTmp
        found <- sut.selectWithPredicates(Tables.Blocks.baseTableRow.tableName, columns, predicates)
      } yield found

      val result = dbHandler.run(populateAndTest.transactionally).futureValue
      result shouldBe List(
        Map("level" -> 0, "proto" -> 1, "protocol" -> "protocol", "hash" -> "R0NpYZuUeF")
      )
    }

    "get empty map from a block table with less than predicate when no elements fulfil it" in {
      val columns = List("level", "proto", "protocol", "hash")
      val predicates = List(
        Predicate(
          field = "level",
          operation = OperationType.lt,
          set = List(0),
          inverse = false
        )
      )

      val populateAndTest = for {
        _ <- Tables.Blocks ++= blocksTmp
        found <- sut.selectWithPredicates(Tables.Blocks.baseTableRow.tableName, columns, predicates)
      } yield found

      val result = dbHandler.run(populateAndTest.transactionally).futureValue
      result shouldBe 'empty
    }

    "get map from a block table with between predicate when two element fulfill it" in {
      val columns = List("level", "proto", "protocol", "hash")
      val predicates = List(
        Predicate(
          field = "level",
          operation = OperationType.between,
          set = List(-10,10),
          inverse = false
        )
      )

      val populateAndTest = for {
        _ <- Tables.Blocks ++= blocksTmp
        found <- sut.selectWithPredicates(Tables.Blocks.baseTableRow.tableName, columns, predicates)
      } yield found

      val result = dbHandler.run(populateAndTest.transactionally).futureValue
      result shouldBe List(
        Map("level" -> 0, "proto" -> 1, "protocol" -> "protocol", "hash" -> "R0NpYZuUeF"),
        Map("level" -> 1, "proto" -> 1, "protocol" -> "protocol", "hash" -> "aQeGrbXCmG")
      )
    }

    "get map from a block table with between predicate when one element fulfill it" in {
      val columns = List("level", "proto", "protocol", "hash")
      val predicates = List(
        Predicate(
          field = "level",
          operation = OperationType.between,
          set = List(1,10),
          inverse = false
        )
      )

      val populateAndTest = for {
        _ <- Tables.Blocks ++= blocksTmp
        found <- sut.selectWithPredicates(Tables.Blocks.baseTableRow.tableName, columns, predicates)
      } yield found

      val result = dbHandler.run(populateAndTest.transactionally).futureValue
      result shouldBe List(
        Map("level" -> 1, "proto" -> 1, "protocol" -> "protocol", "hash" -> "aQeGrbXCmG")
      )
    }
    "get map from a block table with datetime field" in {
      val columns = List("level", "proto", "protocol", "hash", "timestamp")
      val predicates = List(
        Predicate(
          field = "timestamp",
          operation = OperationType.gt,
          set = List(new Timestamp(0)),
          inverse = false
        )
      )

      val populateAndTest = for {
        _ <- Tables.Blocks ++= blocksTmp
        found <- sut.selectWithPredicates(Tables.Blocks.baseTableRow.tableName, columns, predicates)
      } yield found

      val result = dbHandler.run(populateAndTest.transactionally).futureValue
      result shouldBe List(
        Map("level" -> 1, "proto" -> 1, "protocol" -> "protocol", "hash" -> "aQeGrbXCmG", "timestamp" -> new Timestamp(1))
      )
    }
    "get map from a block table with startsWith predicate" in {
      val columns = List("level", "proto", "protocol", "hash")
      val predicates = List(
        Predicate(
          field = "hash",
          operation = OperationType.startsWith,
          set = List("R0Np"),
          inverse = false
        )
      )

      val populateAndTest = for {
        _ <- Tables.Blocks ++= blocksTmp
        found <- sut.selectWithPredicates(Tables.Blocks.baseTableRow.tableName, columns, predicates)
      } yield found

      val result = dbHandler.run(populateAndTest.transactionally).futureValue
      result shouldBe List(
        Map("level" -> 0, "proto" -> 1, "protocol" -> "protocol", "hash" -> "R0NpYZuUeF")
      )
    }
    "get empty map from a block table with startsWith predicate" in {
      val columns = List("level", "proto", "protocol", "hash")
      val predicates = List(
        Predicate(
          field = "hash",
          operation = OperationType.startsWith,
          set = List("YZuUeF"),
          inverse = false
        )
      )

      val populateAndTest = for {
        _ <- Tables.Blocks ++= blocksTmp
        found <- sut.selectWithPredicates(Tables.Blocks.baseTableRow.tableName, columns, predicates)
      } yield found

      val result = dbHandler.run(populateAndTest.transactionally).futureValue
      result shouldBe 'empty
    }
    "get map from a block table with endsWith predicate" in {
      val columns = List("level", "proto", "protocol", "hash")
      val predicates = List(
        Predicate(
          field = "hash",
          operation = OperationType.endsWith,
          set = List("ZuUeF"),
          inverse = false
        )
      )

      val populateAndTest = for {
        _ <- Tables.Blocks ++= blocksTmp
        found <- sut.selectWithPredicates(Tables.Blocks.baseTableRow.tableName, columns, predicates)
      } yield found

      val result = dbHandler.run(populateAndTest.transactionally).futureValue
      result shouldBe List(
        Map("level" -> 0, "proto" -> 1, "protocol" -> "protocol", "hash" -> "R0NpYZuUeF")
      )
    }
    "get empty map from a block table with endsWith predicate" in {
      val columns = List("level", "proto", "protocol", "hash")
      val predicates = List(
        Predicate(
          field = "hash",
          operation = OperationType.endsWith,
          set = List("R0NpYZ"),
          inverse = false
        )
      )

      val populateAndTest = for {
        _ <- Tables.Blocks ++= blocksTmp
        found <- sut.selectWithPredicates(Tables.Blocks.baseTableRow.tableName, columns, predicates)
      } yield found

      val result = dbHandler.run(populateAndTest.transactionally).futureValue
      result shouldBe 'empty
    }

    val accRow = AccountsRow(
      accountId = 1.toString,
      blockId = "R0NpYZuUeF",
      blockLevel = 0,
      manager = "manager",
      spendable = true,
      delegateSetable = false,
      delegateValue = None,
      counter = 0,
      script = None,
      balance = BigDecimal(1.45)
    )
    "get one element when correctly rounded value" in {
      val columns = List("account_id", "balance")
      val predicates = List(
        Predicate(
          field = "balance",
          operation = OperationType.eq,
          set = List(1.5),
          inverse = false,
          precision = Some(1)
        )
      )

      val populateAndTest = for {
        _ <- Tables.Blocks ++= blocksTmp
        _ <- Tables.Accounts += accRow
        found <- sut.selectWithPredicates(Tables.Accounts.baseTableRow.tableName, columns, predicates)
      } yield found

      val result = dbHandler.run(populateAndTest.transactionally).futureValue.map(_.mapValues(_.toString))
      result shouldBe List(Map("account_id" -> "1", "balance" -> "1.45"))
    }
    "get empty list of elements when correctly rounded value does not match" in {
      val columns = List("account_id", "balance")
      val predicates = List(
        Predicate(
          field = "balance",
          operation = OperationType.eq,
          set = List(1.5),
          inverse = false,
          precision = Some(2)
        )
      )

      val populateAndTest = for {
        _ <- Tables.Blocks ++= blocksTmp
        _ <- Tables.Accounts += accRow
        found <- sut.selectWithPredicates(Tables.Accounts.baseTableRow.tableName, columns, predicates)
      } yield found

      val result = dbHandler.run(populateAndTest.transactionally).futureValue
      result shouldBe 'empty
=======
    "return the same results for the same query" in {
      import tech.cryptonomic.conseil.util.DatabaseUtil._
      val columns = List("level", "proto", "protocol", "hash")
      val tableName = Tables.Blocks.baseTableRow.tableName
      val populateAndTest = for {
        _ <- Tables.Blocks ++= blocksTmp
        generatedQuery <- sut.makeQuery(tableName, columns).as[Map[String, Any]]
      } yield generatedQuery

      val generatedQueryResult = dbHandler.run(populateAndTest.transactionally).futureValue
      val expectedQueryResult = dbHandler.run(
        sql"""SELECT #${columns.head}, #${columns(1)}, #${columns(2)}, #${columns(3)} FROM #$tableName WHERE true""".as[Map[String, Any]]
      ).futureValue
      generatedQueryResult shouldBe expectedQueryResult
>>>>>>> 945d229d
    }
  }

  //a stable timestamp reference if needed
  private lazy val testReferenceTime =
    new Timestamp(
      LocalDate.of(2018, 1, 1)
        .atStartOfDay
        .toEpochSecond(ZoneOffset.UTC)
    )

  //creates pseudo-random strings of given length, based on an existing [[Random]] generator
  private val alphaNumericGenerator =
    (random: Random) => random.alphanumeric.take(_: Int).mkString

  /* randomly populate a number of fees */
  private def generateFees(howMany: Int, startAt: Timestamp)(implicit randomSeed: RandomSeed): List[AverageFees] = {
    require(howMany > 0, "the test can generates a positive number of fees, you asked for a non positive value")

    val rnd = new Random(randomSeed.seed)

    (1 to howMany).map {
      current =>
        val low = rnd.nextInt(10)
        val medium = rnd.nextInt(10) + 10
        val high = rnd.nextInt(10) + 20
        AverageFees(
          low = low,
          medium = medium,
          high = high,
          timestamp = new Timestamp(startAt.getTime + current),
          kind = "kind"
        )
    }.toList
  }

  /* randomly generates a number of accounts with associated block data */
  private def generateAccounts(howMany: Int, blockHash: BlockHash, blockLevel: Int)(implicit randomSeed: RandomSeed): AccountsWithBlockHashAndLevel = {
    require(howMany > 0, "the test can generates a positive number of accounts, you asked for a non positive value")

    val rnd = new Random(randomSeed.seed)

    val accounts = (1 to howMany).map {
      currentId =>
        (AccountId(String valueOf currentId),
          Account(
            manager = "manager",
            balance = rnd.nextInt,
            spendable = true,
            delegate = AccountDelegate(setable = false, value = Some("delegate-value")),
            script = Some("script"),
            counter = currentId
          )
        )
    }.toMap

    AccountsWithBlockHashAndLevel(blockHash, blockLevel, accounts)
  }

  /* randomly populate a number of blocks based on a level range */
  private def generateBlocks(toLevel: Int, startAt: Timestamp)(implicit randomSeed: RandomSeed): List[Block] = {
    require(toLevel > 0, "the test can generate blocks up to a positive chain level, you asked for a non positive value")

    //custom hash generator with predictable seed
    val generateHash: Int => String = alphaNumericGenerator(new Random(randomSeed.seed))

    //same for all blocks
    val chainHash = generateHash(5)

    val startMillis = startAt.getTime

    def generateOne(level: Int, predecessorHash: BlockHash): Block =
      Block(
        BlockMetadata(
          "protocol",
          Some(chainHash),
          BlockHash(generateHash(10)),
          BlockHeader(
            level = level,
            proto = 1,
            predecessor = predecessorHash,
            timestamp = new Timestamp(startMillis + level),
            validationPass = 0,
            operations_hash = None,
            fitness = Seq.empty,
            context = s"context$level",
            signature = Some(s"sig${generateHash(10)}")
          )),
        operationGroups = List.empty
      )

    //we need a block to start
    val genesis = generateOne(0, BlockHash("genesis"))

    //use a fold to pass the predecessor hash, to keep a plausibility of sort
    (1 to toLevel).foldLeft(List(genesis)) {
      case (chain, lvl) =>
        val currentBlock = generateOne(lvl, chain.head.metadata.hash)
        currentBlock :: chain
    }.reverse

  }


  /* randomly populate a number of blocks based on a level range */
  private def generateBlockRows(toLevel: Int, startAt: Timestamp)(implicit randomSeed: RandomSeed): List[Tables.BlocksRow] = {
    require(toLevel > 0, "the test can generate blocks up to a positive chain level, you asked for a non positive value")

    //custom hash generator with predictable seed
    val generateHash: Int => String = alphaNumericGenerator(new Random(randomSeed.seed))

    //same for all blocks
    val chainHash = generateHash(5)

    val startMillis = startAt.getTime

    def generateOne(level: Int, predecessorHash: String): BlocksRow =
      BlocksRow(
      level = level,
      proto = 1,
      predecessor = predecessorHash,
      timestamp = new Timestamp(startMillis + level),
      validationPass = 0,
      fitness = "fitness",
      protocol = "protocol",
      context = Some(s"context$level"),
      signature = Some(s"sig${generateHash(10)}"),
      chainId = Some(chainHash),
      hash = generateHash(10)
    )

    //we need somewhere to start with
    val genesis = generateOne(0, "genesis")

    //use a fold to pass the predecessor hash, to keep a plausibility of sort
    (1 to toLevel).foldLeft(List(genesis)) {
      case (chain, lvl) =>
        val currentBlock = generateOne(lvl, chain.head.hash)
        currentBlock :: chain
    }.reverse

  }

  /* create an operation group for each block passed in, using random values, with the requested copies of operations */
  private def generateOperationGroup(block: Block, operations: Int)(implicit randomSeed: RandomSeed): OperationGroup = {
    require(operations >= 0, "the test won't generate a negative number of operations")

    //custom hash generator with predictable seed
    val generateHash: Int => String = alphaNumericGenerator(new Random(randomSeed.seed))

    def fillOperations(): Option[List[Operation]] = {
      val ops = List.fill(operations) {
        Operation(
          kind = "kind",
          block = Some(block.metadata.hash.value),
          level = Some(block.metadata.header.level),
          slots = Some(List(0)),
          nonce = Some(generateHash(10)),
          op1 = None,
          op2 = None,
          bh1 = None,
          bh2 = None,
          pkh = Some("pkh"),
          secret = Some("secret"),
          proposals = Some(List("proposal")),
          period = Some("period"),
          source = Some("source"),
          proposal = Some("proposal"),
          ballot = Some("ballot"),
          fee = Some("fee"),
          counter = Some(0),
          gasLimit = Some("gasLimit"),
          storageLimit = Some("storageLimit"),
          publicKey = Some("publicKey"),
          amount = Some("amount"),
          destination = Some("destination"),
          parameters = Some("parameters"),
          managerPubKey = Some("managerPubKey"),
          balance = Some("balance"),
          spendable = Some(true),
          delegatable = Some(true),
          delegate = Some("delegate")
        )
      }
      if (ops.isEmpty) None else Some(ops)
    }


    OperationGroup(
      protocol = "protocol",
      chain_id = block.metadata.chain_id,
      hash = OperationHash(generateHash(10)),
      branch = generateHash(10),
      signature = Some(s"sig${generateHash(10)}"),
      contents = fillOperations()
    )
  }


  /* create an empty operation group for each block passed in, using random values */
  private def generateOperationGroupRows(blocks: BlocksRow*)(implicit randomSeed: RandomSeed): List[Tables.OperationGroupsRow] = {
    require(blocks.nonEmpty, "the test won't generate any operation group without a block to start with")

    //custom hash generator with predictable seed
    val generateHash: Int => String = alphaNumericGenerator(new Random(randomSeed.seed))

    blocks.map(
      block =>
        Tables.OperationGroupsRow(
          protocol = "protocol",
          chainId = block.chainId,
          hash = generateHash(10),
          branch = generateHash(10),
          signature = Some(s"sig${generateHash(10)}"),
          blockId = block.hash
        )
    ).toList
  }

  /* create operations related to a specific group, with random data */
  private def generateOperationRowsForGroup(block: BlocksRow, group: OperationGroupsRow, howMany: Int = 3): List[Tables.OperationsRow] =
   if (howMany > 0) {

     (1 to howMany).map {
       counting =>
         Tables.OperationsRow(
           kind = "operation-kind",
           operationGroupHash = group.hash,
           operationId = -1,
           blockHash = block.hash,
           timestamp = block.timestamp,
           blockLevel = block.level
         )
     }.toList
   } else List.empty

  /* create operation rows to hold the given fees */
  private def wrapFeesWithOperationRows(
    fees: Seq[Option[String]],
    block: BlocksRow,
    group: OperationGroupsRow) = {

    fees.zipWithIndex.map {
      case (fee, index) =>
        OperationsRow(
          kind = "kind",
          operationGroupHash = group.hash,
          operationId = -1,
          fee = fee,
          blockHash = block.hash,
          timestamp = new Timestamp(block.timestamp.getTime + index),
          blockLevel = block.level
        )
    }

  }

  /* randomly generates a number of account rows for some block */
  private def generateAccountRows(howMany: Int, block: BlocksRow): List[AccountsRow] = {
    require(howMany > 0, "the test can generates a positive number of accounts, you asked for a non positive value")

    (1 to howMany).map {
      currentId =>
        AccountsRow(
          accountId = String valueOf currentId,
          blockId = block.hash,
          blockLevel = block.level,
          manager = "manager",
          spendable = true,
          delegateSetable = false,
          delegateValue = None,
          counter = 0,
          script = None,
          balance = 0
        )
    }.toList

  }


}<|MERGE_RESOLUTION|>--- conflicted
+++ resolved
@@ -580,7 +580,6 @@
       result shouldBe 'empty
     }
 
-<<<<<<< HEAD
     "get map from a block table with eq predicate" in {
       val columns = List("level", "proto", "protocol", "hash")
       val predicates = List(
@@ -933,7 +932,8 @@
 
       val result = dbHandler.run(populateAndTest.transactionally).futureValue
       result shouldBe 'empty
-=======
+    }
+
     "return the same results for the same query" in {
       import tech.cryptonomic.conseil.util.DatabaseUtil._
       val columns = List("level", "proto", "protocol", "hash")
@@ -948,7 +948,6 @@
         sql"""SELECT #${columns.head}, #${columns(1)}, #${columns(2)}, #${columns(3)} FROM #$tableName WHERE true""".as[Map[String, Any]]
       ).futureValue
       generatedQueryResult shouldBe expectedQueryResult
->>>>>>> 945d229d
     }
   }
 
