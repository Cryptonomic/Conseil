package tech.cryptonomic.conseil.tezos

import java.sql.Timestamp

import com.typesafe.scalalogging.LazyLogging
import org.scalamock.scalatest.MockFactory
import org.scalatest.concurrent.{IntegrationPatience, ScalaFutures}
import org.scalatest.{Matchers, OptionValues, WordSpec}
import slick.jdbc.PostgresProfile.api._
import tech.cryptonomic.conseil.generic.chain.DataTypes._
import tech.cryptonomic.conseil.tezos.FeeOperations.AverageFees
import tech.cryptonomic.conseil.tezos.Tables.{AccountsRow, BlocksRow, FeesRow}
import tech.cryptonomic.conseil.tezos.TezosTypes._
import tech.cryptonomic.conseil.util.RandomSeed

import scala.concurrent.duration._
import scala.language.postfixOps
import scala.util.Random

class TezosDatabaseOperationsTest
    extends WordSpec
    with MockFactory
    with TezosDataGeneration
    with InMemoryDatabase
    with Matchers
    with ScalaFutures
    with OptionValues
    with LazyLogging
    with IntegrationPatience {

  "The database api" should {

      //needed for most tezos-db operations
      import scala.concurrent.ExecutionContext.Implicits.global

      val sut = TezosDatabaseOperations
      val feesToConsider = 1000

      "write fees" in {
        implicit val randomSeed = RandomSeed(testReferenceTimestamp.getTime)

        val expectedCount = 5
        val generatedFees = generateFees(expectedCount, testReferenceTimestamp)

        val writeAndGetRows = for {
          written <- sut.writeFees(generatedFees)
          rows <- Tables.Fees.result
        } yield (written, rows)

        val (stored, dbFees) = dbHandler.run(writeAndGetRows.transactionally).futureValue

        stored.value shouldEqual expectedCount

        dbFees should have size expectedCount

        import org.scalatest.Inspectors._

        forAll(dbFees zip generatedFees) {
          case (row, fee) =>
            row.low shouldEqual fee.low
            row.medium shouldEqual fee.medium
            row.high shouldEqual fee.high
            row.timestamp shouldEqual fee.timestamp
            row.kind shouldEqual fee.kind
        }
      }

      "tell if there are any stored blocks" in {
        implicit val randomSeed = RandomSeed(testReferenceTimestamp.getTime)

        //generate data
        val blocks = generateBlockRows(toLevel = 5, testReferenceTimestamp)

        //check initial condition
        dbHandler.run(sut.doBlocksExist()).futureValue shouldBe false

        //store some blocks
        dbHandler.run(Tables.Blocks ++= blocks).futureValue shouldBe Some(blocks.size)

        //check final condition
        dbHandler.run(sut.doBlocksExist()).futureValue shouldBe true

      }

      "write blocks" in {
        implicit val randomSeed = RandomSeed(testReferenceTimestamp.getTime)

        val basicBlocks = generateBlocks(5, testReferenceDateTime)
        val generatedBlocks = basicBlocks.zipWithIndex map {
              case (block, idx) =>
                //need to use different seeds to generate unique hashes for groups
                val group = generateOperationGroup(block, generateOperations = true)(randomSeed + idx)
                block.copy(operationGroups = List(group))
            }

        whenReady(dbHandler.run(sut.writeBlocks(generatedBlocks))) { _ =>
          //read and check what's on db
          val dbBlocks = dbHandler.run(Tables.Blocks.result).futureValue

          dbBlocks should have size (generatedBlocks.size)

          import org.scalatest.Inspectors._

          forAll(dbBlocks zip generatedBlocks) {
            case (row, block) =>
              val metadata = discardGenesis.lift(block.data.metadata)

              row.level shouldEqual block.data.header.level
              row.proto shouldEqual block.data.header.proto
              row.predecessor shouldEqual block.data.header.predecessor.value
              row.timestamp shouldEqual Timestamp.from(block.data.header.timestamp.toInstant)
              row.validationPass shouldEqual block.data.header.validation_pass
              row.fitness shouldEqual block.data.header.fitness.mkString(",")
              row.context.value shouldEqual block.data.header.context
              row.signature shouldEqual block.data.header.signature
              row.protocol shouldEqual block.data.protocol
              row.chainId shouldEqual block.data.chain_id
              row.hash shouldEqual block.data.hash.value
              row.operationsHash shouldEqual block.data.header.operations_hash
              row.periodKind shouldEqual metadata.map(_.voting_period_kind.toString)
              row.currentExpectedQuorum shouldEqual block.votes.quorum
              row.activeProposal shouldEqual block.votes.active.map(_.id)
              row.baker shouldEqual metadata.map(_.baker.value)
              row.consumedGas shouldEqual metadata.map(_.consumed_gas).flatMap {
                case PositiveDecimal(value) => Some(value)
                case _ => None
              }
          }

          val dbBlocksAndGroups =
            dbHandler.run {
              val query = for {
                g <- Tables.OperationGroups
                b <- g.blocksFk
              } yield (b, g)
              query.result
            }.futureValue

          dbBlocksAndGroups should have size (generatedBlocks.size)

          forAll(dbBlocksAndGroups) {
            case (blockRow, groupRow) =>
              val blockForGroup = generatedBlocks.find(_.data.hash.value == blockRow.hash).value
              val group = blockForGroup.operationGroups.head
              groupRow.hash shouldEqual group.hash.value
              groupRow.blockId shouldEqual blockForGroup.data.hash.value
              groupRow.chainId shouldEqual group.chain_id.map(_.id)
              groupRow.branch shouldEqual group.branch.value
              groupRow.signature shouldEqual group.signature.map(_.value)
          }

          /* we read operations as mappings to a case class for ease of comparison vs.
           * having to check un-tagged field values from a HList
           */
          val dbOperations =
            dbHandler.run {
              val query = for {
                o <- Tables.Operations
                g <- o.operationGroupsFk
              } yield (g, o)
              query.result
            }.futureValue

          val generatedGroups = generatedBlocks.map(_.operationGroups.head)

          dbOperations should have size (generatedGroups.map(_.contents.size).sum)

          forAll(dbOperations) {
            case (groupRow, opRow) =>
              val operationBlock = generatedBlocks.find(_.operationGroups.head.hash.value == groupRow.hash).value
              val operationGroup = generatedGroups.find(_.hash.value == groupRow.hash).value
              //figure out common fields
              opRow.operationId should be > -1
              opRow.operationGroupHash shouldEqual operationGroup.hash.value
              opRow.blockHash shouldEqual operationBlock.data.hash.value
              opRow.timestamp shouldEqual Timestamp.from(operationBlock.data.header.timestamp.toInstant)
              //figure out the correct sub-type
              val operationMatch = opRow.kind match {
                case "endorsement" =>
                  operationGroup.contents.find(_.isInstanceOf[Endorsement])
                case "seed_nonce_revelation" =>
                  operationGroup.contents.find(_.isInstanceOf[SeedNonceRevelation])
                case "activate_account" =>
                  operationGroup.contents.find(_.isInstanceOf[ActivateAccount])
                case "reveal" =>
                  operationGroup.contents.find(_.isInstanceOf[Reveal])
                case "transaction" =>
                  operationGroup.contents.find(_.isInstanceOf[Transaction])
                case "origination" =>
                  operationGroup.contents.find(_.isInstanceOf[Origination])
                case "delegation" =>
                  operationGroup.contents.find(_.isInstanceOf[Delegation])
                case "double_endorsement_evidence" =>
                  operationGroup.contents.find(_ == DoubleEndorsementEvidence)
                case "double_baking_evidence" =>
                  operationGroup.contents.find(_ == DoubleBakingEvidence)
                case "proposals" =>
                  operationGroup.contents.find(_ == Proposals)
                case "ballot" =>
                  operationGroup.contents.find(_ == Ballot)
                case _ => None
              }

              operationMatch shouldBe 'defined

              val operation = operationMatch.value

              /* Convert both the generated operation to a tables row representation
               * Comparing those for correctness makes sense as long as we guarantee with testing elsewhere
               * that the conversion itself is correct
               */
              import DatabaseConversions._
              import tech.cryptonomic.conseil.util.Conversion.Syntax._
              //used as a constraint to read balance updates from operations
              import tech.cryptonomic.conseil.tezos.OperationBalances._
              import tech.cryptonomic.conseil.tezos.SymbolSourceLabels.Show._

              val generatedConversion = (operationBlock, operationGroup.hash, operation).convertTo[Tables.OperationsRow]
              //skip the id, to take into account that it's only generated on save
              generatedConversion shouldEqual opRow.copy(operationId = 0)

              /* check stored balance updates */
              //convert and set the real stored operation id
              val generatedUpdateRows =
                operation
                  .convertToA[List, Tables.BalanceUpdatesRow]
                  .map(_.copy(sourceId = Some(opRow.operationId)))

              //reset the generated id for matching
              val dbUpdateRows = dbHandler
                .run(
                  Tables.BalanceUpdates.filter(_.sourceId === opRow.operationId).result
                )
                .futureValue
                .map(_.copy(id = 0))

              dbUpdateRows should contain theSameElementsAs generatedUpdateRows

          }
        }

      }

      "write metadata balance updates along with the blocks" in {
        import TezosOptics.Blocks._

        implicit val randomSeed = RandomSeed(testReferenceTimestamp.getTime)

        val basicBlocks = generateBlocks(2, testReferenceDateTime)
        val generatedBlocks = basicBlocks.zipWithIndex.map {
          case (block, idx) =>
            val randomUpdates = generateBalanceUpdates(2)(randomSeed + idx)
            setBalances(randomUpdates)(block)
        }

        whenReady(dbHandler.run(sut.writeBlocks(generatedBlocks))) { _ =>
          val dbUpdatesRows = dbHandler.run(Tables.BalanceUpdates.result).futureValue

          dbUpdatesRows should have size 4 //2 updates x 2 blocks, not considering genesis which has no balances

          /* Convert both the generated blocks data to balance updates table row representation
           * Comparing those for correctness makes sense as long as we guarantee with testing elsewhere
           * that the conversion itself is correct
           */
          import DatabaseConversions._
          import tech.cryptonomic.conseil.util.Conversion.Syntax._
          //used as a constraint to read balance updates from block data
          import tech.cryptonomic.conseil.tezos.BlockBalances._
          import tech.cryptonomic.conseil.tezos.SymbolSourceLabels.Show._

          val generatedUpdateRows =
            generatedBlocks.flatMap(
              _.data.convertToA[List, Tables.BalanceUpdatesRow]
            )

          //reset the generated id for matching
          dbUpdatesRows.map(_.copy(id = 0)) should contain theSameElementsAs generatedUpdateRows
        }

      }

      "write accounts for a single block" in {
        implicit val randomSeed = RandomSeed(testReferenceTimestamp.getTime)

        val expectedCount = 3

        val block = generateBlockRows(1, testReferenceTimestamp).head
        val accountsInfo = generateAccounts(expectedCount, BlockHash(block.hash), block.level)

        val writeAndGetRows = for {
          _ <- Tables.Blocks += block
          written <- sut.writeAccounts(List(accountsInfo))
          rows <- Tables.Accounts.result
        } yield (written, rows)

        val (stored, dbAccounts) = dbHandler.run(writeAndGetRows.transactionally).futureValue

        stored shouldBe expectedCount

        dbAccounts should have size expectedCount

        import org.scalatest.Inspectors._

        forAll(dbAccounts zip accountsInfo.content) {
          case (row, (id, account)) =>
            row.accountId shouldEqual id.id
            row.blockId shouldEqual block.hash
            row.manager shouldEqual account.manager.value
            row.spendable shouldEqual account.spendable
            row.delegateSetable shouldEqual account.delegate.setable
            row.delegateValue shouldEqual account.delegate.value.map(_.value)
            row.counter shouldEqual account.counter
            row.script shouldEqual account.script.map(_.code.expression)
            row.storage shouldEqual account.script.map(_.storage.expression)
            row.balance shouldEqual account.balance
            row.blockLevel shouldEqual block.level
        }

      }

      "fail to write accounts if the reference block is not stored" in {
        implicit val randomSeed = RandomSeed(testReferenceTimestamp.getTime)

        val accountsInfo = generateAccounts(howMany = 1, blockHash = BlockHash("no-block-hash"), blockLevel = 1)

        val resultFuture = dbHandler.run(sut.writeAccounts(List(accountsInfo)))

        whenReady(resultFuture.failed) {
          _ shouldBe a[java.sql.SQLException]
        }
      }

      "update accounts if they exists already" in {
        implicit val randomSeed = RandomSeed(testReferenceTimestamp.getTime)

        //generate data
        val blocks @ (second :: first :: genesis :: Nil) =
          generateBlockRows(toLevel = 2, startAt = testReferenceTimestamp)
        val account = generateAccountRows(1, first).head

        val populate =
          DBIO.seq(
            Tables.Blocks ++= blocks,
            Tables.Accounts += account
          )

        dbHandler.run(populate).isReadyWithin(5 seconds) shouldBe true

        //prepare new accounts
        val accountChanges = 2
        val (hashUpdate, levelUpdate) = (second.hash, second.level)
        val accountsInfo = generateAccounts(accountChanges, BlockHash(hashUpdate), levelUpdate)

        //double-check for the identifier existence
        accountsInfo.content.keySet.map(_.id) should contain(account.accountId)

        //do the updates
        val writeUpdatedAndGetRows = for {
          written <- sut.writeAccounts(List(accountsInfo))
          rows <- Tables.Accounts.result
        } yield (written, rows)

        val (updates, dbAccounts) = dbHandler.run(writeUpdatedAndGetRows.transactionally).futureValue

        //number of db changes
        updates shouldBe accountChanges

        //total number of rows on db (1 update and 1 insert expected)
        dbAccounts should have size accountChanges

        import org.scalatest.Inspectors._

        //both rows on db should refer to updated data
        forAll(dbAccounts zip accountsInfo.content) {
          case (row, (id, account)) =>
            row.accountId shouldEqual id.id
            row.blockId shouldEqual hashUpdate
            row.manager shouldEqual account.manager.value
            row.spendable shouldEqual account.spendable
            row.delegateSetable shouldEqual account.delegate.setable
            row.delegateValue shouldEqual account.delegate.value.map(_.value)
            row.counter shouldEqual account.counter
            row.script shouldEqual account.script.map(_.code.expression)
            row.storage shouldEqual account.script.map(_.storage.expression)
            row.balance shouldEqual account.balance
            row.blockLevel shouldEqual levelUpdate
        }

      }

      "store checkpoint account ids with block reference" in {
        implicit val randomSeed = RandomSeed(testReferenceTimestamp.getTime)
        //custom hash generator with predictable seed
        val generateHash: Int => String = alphaNumericGenerator(new Random(randomSeed.seed))

        val maxLevel = 1
        val idPerBlock = 3
        val expectedCount = (maxLevel + 1) * idPerBlock

        //generate data
        val blocks = generateBlockRows(toLevel = maxLevel, testReferenceTimestamp)
        val ids =
          blocks.map(block => (BlockHash(block.hash), block.level, List.fill(idPerBlock)(AccountId(generateHash(5)))))

        //store and write
        val populateAndFetch = for {
          _ <- Tables.Blocks ++= blocks
          written <- sut.writeAccountsCheckpoint(ids)
          rows <- Tables.AccountsCheckpoint.result
        } yield (written, rows)

        val (stored, checkpointRows) = dbHandler.run(populateAndFetch).futureValue

        //number of changes
        stored.value shouldBe expectedCount
        checkpointRows should have size expectedCount

        import org.scalatest.Inspectors._

        val flattenedIdsData = ids.flatMap { case (hash, level, accounts) => accounts.map((hash, level, _)) }

        forAll(checkpointRows.zip(flattenedIdsData)) {
          case (row, (hash, level, accountId)) =>
            row.blockId shouldEqual hash.value
            row.blockLevel shouldBe level
            row.accountId shouldEqual accountId.id
        }

      }

      "clean the accounts checkpoints with no selection" in {
        implicit val randomSeed = RandomSeed(testReferenceTimestamp.getTime)

        //generate data
        val blocks = generateBlockRows(toLevel = 5, testReferenceTimestamp)

        //store required blocks for FK
        dbHandler.run(Tables.Blocks ++= blocks).futureValue shouldBe Some(blocks.size)

        val accountIds = Array("a0", "a1", "a2", "a3", "a4", "a5", "a6")
        val blockIds = blocks.map(_.hash)

        //create test data:
        val checkpointRows = Array(
          Tables.AccountsCheckpointRow(accountIds(1), blockIds(1), blockLevel = 1),
          Tables.AccountsCheckpointRow(accountIds(2), blockIds(1), blockLevel = 1),
          Tables.AccountsCheckpointRow(accountIds(3), blockIds(1), blockLevel = 1),
          Tables.AccountsCheckpointRow(accountIds(4), blockIds(2), blockLevel = 2),
          Tables.AccountsCheckpointRow(accountIds(5), blockIds(2), blockLevel = 2),
          Tables.AccountsCheckpointRow(accountIds(2), blockIds(3), blockLevel = 3),
          Tables.AccountsCheckpointRow(accountIds(3), blockIds(4), blockLevel = 4),
          Tables.AccountsCheckpointRow(accountIds(5), blockIds(4), blockLevel = 4),
          Tables.AccountsCheckpointRow(accountIds(6), blockIds(5), blockLevel = 5)
        )

        val populateAndTest = for {
          stored <- Tables.AccountsCheckpoint ++= checkpointRows
          cleaned <- sut.cleanAccountsCheckpoint()
          rows <- Tables.AccountsCheckpoint.result
        } yield (stored, cleaned, rows)

        val (initialCount, deletes, survivors) = dbHandler.run(populateAndTest.transactionally).futureValue
        initialCount.value shouldBe checkpointRows.size
        deletes shouldBe checkpointRows.size
        survivors shouldBe empty
      }

      "clean the accounts checkpoints with a partial id selection" in {
        implicit val randomSeed = RandomSeed(testReferenceTimestamp.getTime)

        //generate data
        val blocks = generateBlockRows(toLevel = 5, testReferenceTimestamp)

        //store required blocks for FK
        dbHandler.run(Tables.Blocks ++= blocks).futureValue shouldBe Some(blocks.size)

        val accountIds = Array("a0", "a1", "a2", "a3", "a4", "a5", "a6")
        val blockIds = blocks.map(_.hash)

        //create test data:
        val checkpointRows = Array(
          Tables.AccountsCheckpointRow(accountIds(1), blockIds(1), blockLevel = 1),
          Tables.AccountsCheckpointRow(accountIds(2), blockIds(1), blockLevel = 1),
          Tables.AccountsCheckpointRow(accountIds(3), blockIds(1), blockLevel = 1),
          Tables.AccountsCheckpointRow(accountIds(4), blockIds(2), blockLevel = 2),
          Tables.AccountsCheckpointRow(accountIds(5), blockIds(2), blockLevel = 2),
          Tables.AccountsCheckpointRow(accountIds(2), blockIds(3), blockLevel = 3),
          Tables.AccountsCheckpointRow(accountIds(3), blockIds(4), blockLevel = 4),
          Tables.AccountsCheckpointRow(accountIds(5), blockIds(4), blockLevel = 4),
          Tables.AccountsCheckpointRow(accountIds(6), blockIds(5), blockLevel = 5)
        )

        val inSelection = Set(accountIds(1), accountIds(2), accountIds(3), accountIds(4))

        val selection = inSelection.map(AccountId)

        val expected = checkpointRows.filterNot(row => inSelection(row.accountId))

        val populateAndTest = for {
          stored <- Tables.AccountsCheckpoint ++= checkpointRows
          cleaned <- sut.cleanAccountsCheckpoint(Some(selection))
          rows <- Tables.AccountsCheckpoint.result
        } yield (stored, cleaned, rows)

        val (initialCount, deletes, survivors) = dbHandler.run(populateAndTest.transactionally).futureValue
        initialCount.value shouldBe checkpointRows.size
        deletes shouldEqual checkpointRows.filter(row => inSelection(row.accountId)).size
        survivors should contain theSameElementsAs expected

      }

      "write delegates for a single block" in {
        implicit val randomSeed = RandomSeed(testReferenceTimestamp.getTime)

        val expectedCount = 3

        val block = generateBlockRows(1, testReferenceTimestamp).head
        val delegatedAccounts = generateAccountRows(howMany = expectedCount, block)
        val delegatesInfo =
          generateDelegates(delegatedHashes = delegatedAccounts.map(_.accountId), BlockHash(block.hash), block.level)

        val writeAndGetRows = for {
          _ <- Tables.Blocks += block
          _ <- Tables.Accounts ++= delegatedAccounts
          written <- sut.writeDelegatesAndCopyContracts(List(delegatesInfo))
          delegatesRows <- Tables.Delegates.result
          contractsRows <- Tables.DelegatedContracts.result
        } yield (written, delegatesRows, contractsRows)

        val (stored, dbDelegates, dbContracts) = dbHandler.run(writeAndGetRows.transactionally).futureValue

        stored shouldBe expectedCount

        dbDelegates should have size expectedCount
        dbContracts should have size expectedCount

        import org.scalatest.Inspectors._

        forAll(dbDelegates zip delegatesInfo.content) {
          case (row, (pkh, delegate)) =>
            row.pkh shouldEqual pkh.value
            row.balance shouldEqual (delegate.balance match {
              case PositiveDecimal(value) => Some(value)
              case _ => None
            })
            row.delegatedBalance shouldEqual (delegate.delegated_balance match {
              case PositiveDecimal(value) => Some(value)
              case _ => None
            })
            row.frozenBalance shouldEqual (delegate.frozen_balance match {
              case PositiveDecimal(value) => Some(value)
              case _ => None
            })
            row.stakingBalance shouldEqual (delegate.staking_balance match {
              case PositiveDecimal(value) => Some(value)
              case _ => None
            })
            row.gracePeriod shouldEqual delegate.grace_period
            row.deactivated shouldBe delegate.deactivated
            row.blockId shouldEqual block.hash
            row.blockLevel shouldEqual block.level
        }

        forAll(dbContracts zip delegatedAccounts) {
          case (contract, account) =>
            contract.accountId shouldEqual account.accountId
            contract.delegateValue shouldEqual account.delegateValue
        }

      }

      "fail to write delegates if the reference block is not stored" in {
        implicit val randomSeed = RandomSeed(testReferenceTimestamp.getTime)

        val block = generateBlockRows(1, testReferenceTimestamp).head
        val delegatedAccounts = generateAccountRows(howMany = 1, block)
        val delegatesInfo = generateDelegates(
          delegatedHashes = delegatedAccounts.map(_.accountId),
          blockHash = BlockHash("no-block-hash"),
          blockLevel = 1
        )

        val resultFuture = dbHandler.run(sut.writeDelegatesAndCopyContracts(List(delegatesInfo)))

        whenReady(resultFuture.failed) {
          _ shouldBe a[java.sql.SQLException]
        }
      }

      "update delegates if they exists already" in {
        implicit val randomSeed = RandomSeed(testReferenceTimestamp.getTime)

        //generate data
        val blocks @ (second :: first :: genesis :: Nil) =
          generateBlockRows(toLevel = 2, startAt = testReferenceTimestamp)
        val account = generateAccountRows(1, first).head
        val delegate = generateDelegateRows(1, first).head

        val populate =
          DBIO.seq(
            Tables.Blocks ++= blocks,
            Tables.Accounts += account,
            Tables.Delegates += delegate
          )

        dbHandler.run(populate).isReadyWithin(5 seconds) shouldBe true

        //prepare new delegates
        val changes = 2
        val (hashUpdate, levelUpdate) = (second.hash, second.level)
        val delegatedKeys =
          generateAccounts(howMany = changes, BlockHash(hashUpdate), levelUpdate).content.keySet.map(_.id)
        val delegatesInfo = generateDelegates(
          delegatedHashes = delegatedKeys.toList,
          blockHash = BlockHash(hashUpdate),
          blockLevel = levelUpdate
        )

        //rewrite one of the keys to make it update the previously stored delegate row
        val delegateMap = delegatesInfo.content
        val pkh = delegateMap.keySet.head
        val updatedMap = (delegateMap - pkh) + (PublicKeyHash(delegate.pkh) -> delegateMap(pkh))
        val updatedDelegates = delegatesInfo.copy(content = updatedMap)

        //do the updates
        val writeUpdatedAndGetRows = for {
          written <- sut.writeDelegatesAndCopyContracts(List(updatedDelegates))
          rows <- Tables.Delegates.result
        } yield (written, rows)

        val (updates, dbDelegates) = dbHandler.run(writeUpdatedAndGetRows.transactionally).futureValue

        //number of db changes
        updates shouldBe changes

        //total number of rows on db (1 update and 1 insert expected)
        dbDelegates should have size changes

        import org.scalatest.Inspectors._

        //both rows on db should refer to updated data
        forAll(dbDelegates zip updatedDelegates.content) {
          case (row, (pkh, delegate)) =>
            row.pkh shouldEqual pkh.value
            row.balance shouldEqual (delegate.balance match {
              case PositiveDecimal(value) => Some(value)
              case _ => None
            })
            row.delegatedBalance shouldEqual (delegate.delegated_balance match {
              case PositiveDecimal(value) => Some(value)
              case _ => None
            })
            row.frozenBalance shouldEqual (delegate.frozen_balance match {
              case PositiveDecimal(value) => Some(value)
              case _ => None
            })
            row.stakingBalance shouldEqual (delegate.staking_balance match {
              case PositiveDecimal(value) => Some(value)
              case _ => None
            })
            row.gracePeriod shouldEqual delegate.grace_period
            row.deactivated shouldBe delegate.deactivated
            row.blockId should (equal(first.hash) or equal(second.hash))
            row.blockLevel should (equal(first.level) or equal(second.level))
        }

      }

      "store checkpoint delegate key hashes with block reference" in {
        implicit val randomSeed = RandomSeed(testReferenceTimestamp.getTime)
        //custom hash generator with predictable seed
        val generateHash: Int => String = alphaNumericGenerator(new Random(randomSeed.seed))

        val maxLevel = 1
        val pkPerBlock = 3
        val expectedCount = (maxLevel + 1) * pkPerBlock

        //generate data
        val blocks = generateBlockRows(toLevel = maxLevel, testReferenceTimestamp)
        val keys = blocks.map(
          block => (BlockHash(block.hash), block.level, List.fill(pkPerBlock)(PublicKeyHash(generateHash(5))))
        )

        //store and write
        val populateAndFetch = for {
          _ <- Tables.Blocks ++= blocks
          written <- sut.writeDelegatesCheckpoint(keys)
          rows <- Tables.DelegatesCheckpoint.result
        } yield (written, rows)

        val (stored, checkpointRows) = dbHandler.run(populateAndFetch).futureValue

        //number of changes
        stored.value shouldBe expectedCount
        checkpointRows should have size expectedCount

        import org.scalatest.Inspectors._

        val flattenedKeysData = keys.flatMap { case (hash, level, keys) => keys.map((hash, level, _)) }

        forAll(checkpointRows.zip(flattenedKeysData)) {
          case (row, (hash, level, keyHash)) =>
            row.blockId shouldEqual hash.value
            row.blockLevel shouldBe level
            row.delegatePkh shouldEqual keyHash.value
        }

      }

      "clean the delegates checkpoints with no selection" in {
        implicit val randomSeed = RandomSeed(testReferenceTimestamp.getTime)

        //generate data
        val blocks = generateBlockRows(toLevel = 5, testReferenceTimestamp)

        //store required blocks for FK
        dbHandler.run(Tables.Blocks ++= blocks).futureValue shouldBe Some(blocks.size)

        val delegateKeyHashes = Array("pkh0", "pkh1", "pkh2", "pkh3", "pkh4", "pkh5", "pkh6")
        val blockIds = blocks.map(_.hash)

        //create test data:
        val checkpointRows = Array(
          Tables.DelegatesCheckpointRow(delegateKeyHashes(1), blockIds(1), blockLevel = 1),
          Tables.DelegatesCheckpointRow(delegateKeyHashes(2), blockIds(1), blockLevel = 1),
          Tables.DelegatesCheckpointRow(delegateKeyHashes(3), blockIds(1), blockLevel = 1),
          Tables.DelegatesCheckpointRow(delegateKeyHashes(4), blockIds(2), blockLevel = 2),
          Tables.DelegatesCheckpointRow(delegateKeyHashes(5), blockIds(2), blockLevel = 2),
          Tables.DelegatesCheckpointRow(delegateKeyHashes(2), blockIds(3), blockLevel = 3),
          Tables.DelegatesCheckpointRow(delegateKeyHashes(3), blockIds(4), blockLevel = 4),
          Tables.DelegatesCheckpointRow(delegateKeyHashes(5), blockIds(4), blockLevel = 4),
          Tables.DelegatesCheckpointRow(delegateKeyHashes(6), blockIds(5), blockLevel = 5)
        )

        val populateAndTest = for {
          stored <- Tables.DelegatesCheckpoint ++= checkpointRows
          cleaned <- sut.cleanDelegatesCheckpoint()
          rows <- Tables.DelegatesCheckpoint.result
        } yield (stored, cleaned, rows)

        val (initialCount, deletes, survivors) = dbHandler.run(populateAndTest.transactionally).futureValue
        initialCount.value shouldBe checkpointRows.size
        deletes shouldBe checkpointRows.size
        survivors shouldBe empty
      }

      "clean the delegates checkpoints with a partial key hash selection" in {
        implicit val randomSeed = RandomSeed(testReferenceTimestamp.getTime)

        //generate data
        val blocks = generateBlockRows(toLevel = 5, testReferenceTimestamp)

        //store required blocks for FK
        dbHandler.run(Tables.Blocks ++= blocks).futureValue shouldBe Some(blocks.size)

        val delegateKeyHashes = Array("pkh0", "pkh1", "pkh2", "pkh3", "pkh4", "pkh5", "pkh6")
        val blockIds = blocks.map(_.hash)

        //create test data:
        val checkpointRows = Array(
          Tables.DelegatesCheckpointRow(delegateKeyHashes(1), blockIds(1), blockLevel = 1),
          Tables.DelegatesCheckpointRow(delegateKeyHashes(2), blockIds(1), blockLevel = 1),
          Tables.DelegatesCheckpointRow(delegateKeyHashes(3), blockIds(1), blockLevel = 1),
          Tables.DelegatesCheckpointRow(delegateKeyHashes(4), blockIds(2), blockLevel = 2),
          Tables.DelegatesCheckpointRow(delegateKeyHashes(5), blockIds(2), blockLevel = 2),
          Tables.DelegatesCheckpointRow(delegateKeyHashes(2), blockIds(3), blockLevel = 3),
          Tables.DelegatesCheckpointRow(delegateKeyHashes(3), blockIds(4), blockLevel = 4),
          Tables.DelegatesCheckpointRow(delegateKeyHashes(5), blockIds(4), blockLevel = 4),
          Tables.DelegatesCheckpointRow(delegateKeyHashes(6), blockIds(5), blockLevel = 5)
        )

        val inSelection = Set(delegateKeyHashes(1), delegateKeyHashes(2), delegateKeyHashes(3), delegateKeyHashes(4))

        val selection = inSelection.map(PublicKeyHash)

        val expected = checkpointRows.filterNot(row => inSelection(row.delegatePkh))

        val populateAndTest = for {
          stored <- Tables.DelegatesCheckpoint ++= checkpointRows
          cleaned <- sut.cleanDelegatesCheckpoint(Some(selection))
          rows <- Tables.DelegatesCheckpoint.result
        } yield (stored, cleaned, rows)

        val (initialCount, deletes, survivors) = dbHandler.run(populateAndTest.transactionally).futureValue
        initialCount.value shouldBe checkpointRows.size
        deletes shouldEqual checkpointRows.filter(row => inSelection(row.delegatePkh)).size
        survivors should contain theSameElementsAs expected

      }

      "read latest account ids from checkpoint" in {
        implicit val randomSeed = RandomSeed(testReferenceTimestamp.getTime)

        //generate data
        val blocks = generateBlockRows(toLevel = 5, testReferenceTimestamp)

        //store required blocks for FK
        dbHandler.run(Tables.Blocks ++= blocks).futureValue shouldBe Some(blocks.size)
        val accountIds = Array("a0", "a1", "a2", "a3", "a4", "a5", "a6")
        val blockIds = blocks.map(_.hash)

        //create test data:
        val checkpointRows = Array(
          Tables.AccountsCheckpointRow(accountIds(1), blockIds(1), blockLevel = 1),
          Tables.AccountsCheckpointRow(accountIds(2), blockIds(1), blockLevel = 1),
          Tables.AccountsCheckpointRow(accountIds(3), blockIds(1), blockLevel = 1),
          Tables.AccountsCheckpointRow(accountIds(4), blockIds(2), blockLevel = 2),
          Tables.AccountsCheckpointRow(accountIds(5), blockIds(2), blockLevel = 2),
          Tables.AccountsCheckpointRow(accountIds(2), blockIds(3), blockLevel = 3),
          Tables.AccountsCheckpointRow(accountIds(3), blockIds(4), blockLevel = 4),
          Tables.AccountsCheckpointRow(accountIds(5), blockIds(4), blockLevel = 4),
          Tables.AccountsCheckpointRow(accountIds(6), blockIds(5), blockLevel = 5)
        )

        def entry(accountAtIndex: Int, atLevel: Int) =
          AccountId(accountIds(accountAtIndex)) -> (BlockHash(blockIds(atLevel)), atLevel)

        //expecting only the following to remain
        val expected =
          Map(
            entry(accountAtIndex = 1, atLevel = 1),
            entry(accountAtIndex = 2, atLevel = 3),
            entry(accountAtIndex = 3, atLevel = 4),
            entry(accountAtIndex = 4, atLevel = 2),
            entry(accountAtIndex = 5, atLevel = 4),
            entry(accountAtIndex = 6, atLevel = 5)
          )

        val populateAndFetch = for {
          stored <- Tables.AccountsCheckpoint ++= checkpointRows
          rows <- sut.getLatestAccountsFromCheckpoint
        } yield (stored, rows)

        val (initialCount, latest) = dbHandler.run(populateAndFetch.transactionally).futureValue
        initialCount.value shouldBe checkpointRows.size

        latest.toSeq should contain theSameElementsAs expected.toSeq

      }

      "read latest delegate key hashes from checkpoint" in {
        implicit val randomSeed = RandomSeed(testReferenceTimestamp.getTime)

        //generate data
        val blocks = generateBlockRows(toLevel = 5, testReferenceTimestamp)

        //store required blocks for FK
        dbHandler.run(Tables.Blocks ++= blocks).futureValue shouldBe Some(blocks.size)
        val delegateKeyHashes = Array("pkh0", "pkh1", "pkh2", "pkh3", "pkh4", "pkh5", "pkh6")
        val blockIds = blocks.map(_.hash)

        //create test data:
        val checkpointRows = Array(
          Tables.DelegatesCheckpointRow(delegateKeyHashes(1), blockIds(1), blockLevel = 1),
          Tables.DelegatesCheckpointRow(delegateKeyHashes(2), blockIds(1), blockLevel = 1),
          Tables.DelegatesCheckpointRow(delegateKeyHashes(3), blockIds(1), blockLevel = 1),
          Tables.DelegatesCheckpointRow(delegateKeyHashes(4), blockIds(2), blockLevel = 2),
          Tables.DelegatesCheckpointRow(delegateKeyHashes(5), blockIds(2), blockLevel = 2),
          Tables.DelegatesCheckpointRow(delegateKeyHashes(2), blockIds(3), blockLevel = 3),
          Tables.DelegatesCheckpointRow(delegateKeyHashes(3), blockIds(4), blockLevel = 4),
          Tables.DelegatesCheckpointRow(delegateKeyHashes(5), blockIds(4), blockLevel = 4),
          Tables.DelegatesCheckpointRow(delegateKeyHashes(6), blockIds(5), blockLevel = 5)
        )

        def entry(delegateAtIndex: Int, atLevel: Int) =
          PublicKeyHash(delegateKeyHashes(delegateAtIndex)) -> (BlockHash(blockIds(atLevel)), atLevel)

        //expecting only the following to remain
        val expected =
          Map(
            entry(delegateAtIndex = 1, atLevel = 1),
            entry(delegateAtIndex = 2, atLevel = 3),
            entry(delegateAtIndex = 3, atLevel = 4),
            entry(delegateAtIndex = 4, atLevel = 2),
            entry(delegateAtIndex = 5, atLevel = 4),
            entry(delegateAtIndex = 6, atLevel = 5)
          )

        val populateAndFetch = for {
          stored <- Tables.DelegatesCheckpoint ++= checkpointRows
          rows <- sut.getLatestDelegatesFromCheckpoint
        } yield (stored, rows)

        val (initialCount, latest) = dbHandler.run(populateAndFetch.transactionally).futureValue
        initialCount.value shouldBe checkpointRows.size

        latest.toSeq should contain theSameElementsAs expected.toSeq

      }

      "fetch nothing if looking up a non-existent operation group by hash" in {
        dbHandler.run(sut.operationsForGroup("no-group-here")).futureValue shouldBe None
      }

      "fetch existing operations with their group on a existing hash" in {
        implicit val randomSeed = RandomSeed(testReferenceTimestamp.getTime)

        val block = generateBlockRows(1, testReferenceTimestamp).head
        val group = generateOperationGroupRows(block).head
        val ops = generateOperationsForGroup(block, group)

        val populateAndFetch = for {
          _ <- Tables.Blocks += block
          _ <- Tables.OperationGroups += group
          ids <- Tables.Operations returning Tables.Operations.map(_.operationId) ++= ops
          result <- sut.operationsForGroup(group.hash)
        } yield (result, ids)

        val (Some((groupRow, operationRows)), operationIds) = dbHandler.run(populateAndFetch).futureValue

        groupRow.hash shouldEqual group.hash
        operationRows should have size ops.size
        operationRows.map(_.operationId).toList should contain theSameElementsAs operationIds

      }

      "compute correct average fees from stored operations" in {
        //generate data
        implicit val randomSeed = RandomSeed(testReferenceTimestamp.getTime)
        val block = generateBlockRows(1, testReferenceTimestamp).head
        val group = generateOperationGroupRows(block).head

        // mu = 152.59625
        // std-dev = 331.4
        // the sample std-dev should be 354.3, using correction formula
        val fees = Seq(
          Some(BigDecimal(35.23)),
          Some(BigDecimal(12.01)),
          Some(BigDecimal(2.22)),
          Some(BigDecimal(150.01)),
          None,
          Some(BigDecimal(1020.30)),
          Some(BigDecimal(1.00)),
          None
        )
        val ops = wrapFeesWithOperations(fees, block, group)

        val populate = for {
          _ <- Tables.Blocks += block
          _ <- Tables.OperationGroups += group
          ids <- Tables.Operations returning Tables.Operations.map(_.operationId) ++= ops
        } yield ids

        dbHandler.run(populate).futureValue should have size (fees.size)

        //expectations
        val (mu, sigma) = (153, 332)
        val latest = new Timestamp(ops.map(_.timestamp.getTime).max)

        val expected = AverageFees(
          low = 0,
          medium = mu,
          high = mu + sigma,
          timestamp = latest,
          kind = ops.head.kind
        )

        //check
        val feesCalculation = sut.calculateAverageFees(ops.head.kind, feesToConsider)

        dbHandler.run(feesCalculation).futureValue.value shouldEqual expected

      }

      "return None when computing average fees for a kind with no data" in {
        //generate data
        implicit val randomSeed = RandomSeed(testReferenceTimestamp.getTime)
        val block = generateBlockRows(1, testReferenceTimestamp).head
        val group = generateOperationGroupRows(block).head

        val fees = Seq.fill(3)(Some(BigDecimal(1)))
        val ops = wrapFeesWithOperations(fees, block, group)

        val populate = for {
          _ <- Tables.Blocks += block
          _ <- Tables.OperationGroups += group
          ids <- Tables.Operations returning Tables.Operations.map(_.operationId) ++= ops
        } yield ids

        dbHandler.run(populate).futureValue should have size (fees.size)

        //check
        val feesCalculation = sut.calculateAverageFees("undefined", feesToConsider)

        dbHandler.run(feesCalculation).futureValue shouldBe None

      }

      "compute average fees only using the selected operation kinds" in {
        //generate data
        implicit val randomSeed = RandomSeed(testReferenceTimestamp.getTime)
        val block = generateBlockRows(1, testReferenceTimestamp).head
        val group = generateOperationGroupRows(block).head

        val (selectedFee, ignoredFee) = (Some(BigDecimal(1)), Some(BigDecimal(1000)))

        val fees = Seq(selectedFee, selectedFee, ignoredFee, ignoredFee)

        //change kind for fees we want to ignore
        val ops = wrapFeesWithOperations(fees, block, group).map {
          case op if op.fee == ignoredFee => op.copy(kind = op.kind + "ignore")
          case op => op
        }

        val selection = ops.filter(_.fee == selectedFee)

        val populate = for {
          _ <- Tables.Blocks += block
          _ <- Tables.OperationGroups += group
          ids <- Tables.Operations returning Tables.Operations.map(_.operationId) ++= ops
        } yield ids

        dbHandler.run(populate).futureValue should have size (fees.size)

        //expectations
        val mu = 1
        val latest = new Timestamp(selection.map(_.timestamp.getTime).max)

        val expected = AverageFees(
          low = mu,
          medium = mu,
          high = mu,
          timestamp = latest,
          kind = ops.head.kind
        )
        //check
        val feesCalculation = sut.calculateAverageFees(selection.head.kind, feesToConsider)

        dbHandler.run(feesCalculation).futureValue.value shouldEqual expected

      }

      "write voting proposal" in {
        import DatabaseConversions._
        import tech.cryptonomic.conseil.util.Conversion.Syntax._

        //generate data
        implicit val randomSeed = RandomSeed(testReferenceTimestamp.getTime)

        val block = generateSingleBlock(atLevel = 1, atTime = testReferenceDateTime)
        val proposals = Voting.generateProposals(howMany = 3, forBlock = block)

        //write
        val writeAndGetRows = for {
          _ <- Tables.Blocks += block.convertTo[Tables.BlocksRow]
          written <- sut.writeVotingProposals(proposals)
          rows <- Tables.Proposals.result
        } yield (written, rows)

        val (stored, dbProposals) = dbHandler.run(writeAndGetRows.transactionally).futureValue

        //expectations
        val expectedWrites = proposals.map(_.protocols.size).sum
        stored.value shouldEqual expectedWrites
        dbProposals should have size expectedWrites

        import org.scalatest.Inspectors._

        val allProtocols = proposals.flatMap(_.protocols)

        forAll(dbProposals) { proposalRow =>
          allProtocols should contain(ProtocolId(proposalRow.protocolHash))
          proposalRow.blockId shouldBe block.data.hash.value
          proposalRow.blockLevel shouldBe block.data.header.level
        }

      }

      "write voting bakers rolls" in {
        import DatabaseConversions._
        import tech.cryptonomic.conseil.util.Conversion.Syntax._

        //generate data
        implicit val randomSeed = RandomSeed(testReferenceTimestamp.getTime)

        val block = generateSingleBlock(atLevel = 1, atTime = testReferenceDateTime)
        val rolls = Voting.generateBakersRolls(howMany = 3)

        //write
        val writeAndGetRows = for {
          _ <- Tables.Blocks += block.convertTo[Tables.BlocksRow]
          written <- sut.writeVotingRolls(rolls, block)
          rows <- Tables.Rolls.result
        } yield (written, rows)

        val (stored, dbRolls) = dbHandler.run(writeAndGetRows.transactionally).futureValue

        //expectations
        stored.value shouldEqual rolls.size
        dbRolls should have size rolls.size

        import org.scalatest.Inspectors._

        forAll(dbRolls) { rollsRow =>
          val generated = rolls.find(_.pkh.value == rollsRow.pkh).value
          rollsRow.rolls shouldEqual generated.rolls
          rollsRow.blockId shouldBe block.data.hash.value
          rollsRow.blockLevel shouldBe block.data.header.level
        }

      }

      "write voting ballots" in {
        import DatabaseConversions._
        import tech.cryptonomic.conseil.util.Conversion.Syntax._

        //generate data
        implicit val randomSeed = RandomSeed(testReferenceTimestamp.getTime)

        val block = generateSingleBlock(atLevel = 1, atTime = testReferenceDateTime)
        val ballots = Voting.generateBallots(howMany = 3)

        //write
        val writeAndGetRows = for {
          _ <- Tables.Blocks += block.convertTo[Tables.BlocksRow]
          written <- sut.writeVotingBallots(ballots, block)
          rows <- Tables.Ballots.result
        } yield (written, rows)

        val (stored, dbBallots) = dbHandler.run(writeAndGetRows.transactionally).futureValue

        //expectations
        stored.value shouldEqual ballots.size
        dbBallots should have size ballots.size

        import org.scalatest.Inspectors._

        forAll(dbBallots) { ballotRow =>
          val generated = ballots.find(_.pkh.value == ballotRow.pkh).value
          ballotRow.ballot shouldEqual generated.ballot.value
          ballotRow.blockId shouldBe block.data.hash.value
          ballotRow.blockLevel shouldBe block.data.header.level
        }

      }

      "return the default when fetching the latest block level and there's no block stored" in {
        val expected = -1
        val maxLevel = dbHandler
          .run(
            sut.fetchMaxBlockLevel
          )
          .futureValue

        maxLevel should equal(expected)
      }

      "fetch the latest block level when blocks are available" in {
        implicit val randomSeed = RandomSeed(testReferenceTimestamp.getTime)

        val expected = 5
        val populateAndFetch = for {
          _ <- Tables.Blocks ++= generateBlockRows(expected, testReferenceTimestamp)
          result <- sut.fetchMaxBlockLevel
        } yield result

        val maxLevel = dbHandler.run(populateAndFetch.transactionally).futureValue

        maxLevel should equal(expected)
      }

<<<<<<< HEAD
    "correctly verify when a block exists, including those with no operations group" in {
      implicit val randomSeed = RandomSeed(testReferenceTimestamp.getTime)
=======
      "correctly verify when a block exists" in {
        implicit val randomSeed = RandomSeed(testReferenceTimestamp.getTime)
>>>>>>> b9691ac8

        val blocks = generateBlockRows(1, testReferenceTimestamp)
        val opGroups = generateOperationGroupRows(blocks: _*)
        val testHash = BlockHash(blocks.last.hash)

        val populateAndTest = for {
          _ <- Tables.Blocks ++= blocks
          _ <- Tables.OperationGroups ++= opGroups
          existing <- sut.blockExists(testHash)
          nonExisting <- sut.blockExists(BlockHash("bogus-hash"))
        } yield (existing, nonExisting)

        val (hit, miss) = dbHandler.run(populateAndTest.transactionally).futureValue

        hit shouldBe true
        miss shouldBe false

      }

<<<<<<< HEAD
    val blocksTmp = List(
      BlocksRow(0,1,"genesis",new Timestamp(0),0,"fitness",Some("context0"),Some("sigqs6AXPny9K"),"protocol",Some("YLBMy"),"R0NpYZuUeF",None),
      BlocksRow(1,1,"R0NpYZuUeF",new Timestamp(1),0,"fitness",Some("context1"),Some("sigTZ2IB879wD"),"protocol",Some("YLBMy"),"aQeGrbXCmG",None)
    )

    "get all values from the table with nulls as nones" in {

      val columns = List()
      val populateAndTest = for {
        _ <- Tables.Blocks ++= blocksTmp
        found <- sut.selectWithPredicates(Tables.Blocks.baseTableRow.tableName, columns, List.empty, List.empty, None,3)
      } yield found

      val result = dbHandler.run(populateAndTest.transactionally).futureValue
      result should contain theSameElementsAs List(
        Map(
          "operations_hash" -> None,
          "timestamp" -> Some(new Timestamp(0)),
          "context" -> Some("context0"),
          "proto" -> Some(1),
          "signature" -> Some("sigqs6AXPny9K"),
          "hash" -> Some("R0NpYZuUeF"),
          "fitness" -> Some("fitness"),
          "validation_pass" -> Some(0),
          "protocol" -> Some("protocol"),
          "predecessor" -> Some("genesis"),
          "chain_id" -> Some("YLBMy"),
          "level" -> Some(0),
          "period_kind" -> None,
          "current_expected_quorum" -> None,
          "active_proposal" -> None,
          "baker" -> None,
          "nonce_hash" -> None,
          "consumed_gas" -> None,
          "meta_level" -> None,
          "meta_level_position" -> None,
          "meta_cycle" -> None,
          "meta_cycle_position" -> None,
          "meta_voting_period" -> None,
          "meta_voting_period_position" -> None,
          "expected_commitment" -> None
=======
      "say a block doesn't exist if it has no associated operation group" in {
        implicit val randomSeed = RandomSeed(testReferenceTimestamp.getTime)

        val blocks = generateBlockRows(1, testReferenceTimestamp)
        val testHash = BlockHash(blocks.last.hash)

        val populateAndTest = for {
          _ <- Tables.Blocks ++= blocks
          found <- sut.blockExists(testHash)
        } yield found

        val exists = dbHandler.run(populateAndTest.transactionally).futureValue
        exists shouldBe false

      }

      val blocksTmp = List(
        BlocksRow(
          0,
          1,
          "genesis",
          new Timestamp(0),
          0,
          "fitness",
          Some("context0"),
          Some("sigqs6AXPny9K"),
          "protocol",
          Some("YLBMy"),
          "R0NpYZuUeF",
          None
>>>>>>> b9691ac8
        ),
        BlocksRow(
          1,
          1,
          "R0NpYZuUeF",
          new Timestamp(1),
          0,
          "fitness",
          Some("context1"),
          Some("sigTZ2IB879wD"),
          "protocol",
          Some("YLBMy"),
          "aQeGrbXCmG",
          None
        )
      )

      "get all values from the table with nulls as nones" in {

        val columns = List()
        val populateAndTest = for {
          _ <- Tables.Blocks ++= blocksTmp
          found <- sut.selectWithPredicates(
            Tables.Blocks.baseTableRow.tableName,
            columns,
            List.empty,
            List.empty,
            List.empty,
            OutputType.json,
            3
          )
        } yield found

        val result = dbHandler.run(populateAndTest.transactionally).futureValue
        result should contain theSameElementsAs List(
          Map(
            "operations_hash" -> None,
            "timestamp" -> Some(new Timestamp(0)),
            "context" -> Some("context0"),
            "proto" -> Some(1),
            "signature" -> Some("sigqs6AXPny9K"),
            "hash" -> Some("R0NpYZuUeF"),
            "fitness" -> Some("fitness"),
            "validation_pass" -> Some(0),
            "protocol" -> Some("protocol"),
            "predecessor" -> Some("genesis"),
            "chain_id" -> Some("YLBMy"),
            "level" -> Some(0),
            "period_kind" -> None,
            "current_expected_quorum" -> None,
            "active_proposal" -> None,
            "baker" -> None,
            "nonce_hash" -> None,
            "consumed_gas" -> None,
            "meta_level" -> None,
            "meta_level_position" -> None,
            "meta_cycle" -> None,
            "meta_cycle_position" -> None,
            "meta_voting_period" -> None,
            "meta_voting_period_position" -> None,
            "expected_commitment" -> None
          ),
          Map(
            "operations_hash" -> None,
            "timestamp" -> Some(new Timestamp(1)),
            "context" -> Some("context1"),
            "proto" -> Some(1),
            "signature" -> Some("sigTZ2IB879wD"),
            "hash" -> Some("aQeGrbXCmG"),
            "fitness" -> Some("fitness"),
            "validation_pass" -> Some(0),
            "protocol" -> Some("protocol"),
            "predecessor" -> Some("R0NpYZuUeF"),
            "chain_id" -> Some("YLBMy"),
            "level" -> Some(1),
            "period_kind" -> None,
            "current_expected_quorum" -> None,
            "active_proposal" -> None,
            "baker" -> None,
            "nonce_hash" -> None,
            "consumed_gas" -> None,
            "meta_level" -> None,
            "meta_level_position" -> None,
            "meta_cycle" -> None,
            "meta_cycle_position" -> None,
            "meta_voting_period" -> None,
            "meta_voting_period_position" -> None,
            "expected_commitment" -> None
          )
        )
      }

      "get values where context is null" in {
        val blocksTmp = List(
          BlocksRow(
            0,
            1,
            "genesis",
            new Timestamp(0),
            0,
            "fitness",
            None,
            Some("sigqs6AXPny9K"),
            "protocol",
            Some("YLBMy"),
            "R0NpYZuUeF",
            None
          ),
          BlocksRow(
            1,
            1,
            "R0NpYZuUeF",
            new Timestamp(1),
            0,
            "fitness",
            Some("context1"),
            Some("sigTZ2IB879wD"),
            "protocol",
            Some("YLBMy"),
            "aQeGrbXCmG",
            None
          )
        )
        val columns = List("level", "proto", "context", "hash", "operations_hash")
        val predicates = List(
          Predicate(
            field = "context",
            operation = OperationType.isnull,
            set = List.empty,
            inverse = false
          )
        )

        val populateAndTest = for {
          _ <- Tables.Blocks ++= blocksTmp
          found <- sut.selectWithPredicates(
            Tables.Blocks.baseTableRow.tableName,
            columns,
            predicates,
            List.empty,
            List.empty,
            OutputType.json,
            3
          )
        } yield found

        val result = dbHandler.run(populateAndTest.transactionally).futureValue
        result shouldBe List(
          Map(
            "level" -> Some(0),
            "proto" -> Some(1),
            "context" -> None,
            "hash" -> Some("R0NpYZuUeF"),
            "operations_hash" -> None
          )
        )
      }

      "get values where context is NOT null" in {
        val blocksTmp = List(
          BlocksRow(
            0,
            1,
            "genesis",
            new Timestamp(0),
            0,
            "fitness",
            None,
            Some("sigqs6AXPny9K"),
            "protocol",
            Some("YLBMy"),
            "R0NpYZuUeF",
            None
          ),
          BlocksRow(
            1,
            1,
            "R0NpYZuUeF",
            new Timestamp(1),
            0,
            "fitness",
            Some("context1"),
            Some("sigTZ2IB879wD"),
            "protocol",
            Some("YLBMy"),
            "aQeGrbXCmG",
            None
          )
        )
        val columns = List("level", "proto", "context", "hash", "operations_hash")
        val predicates = List(
          Predicate(
            field = "context",
            operation = OperationType.isnull,
            set = List.empty,
            inverse = true
          )
        )

        val populateAndTest = for {
          _ <- Tables.Blocks ++= blocksTmp
          found <- sut.selectWithPredicates(
            Tables.Blocks.baseTableRow.tableName,
            columns,
            predicates,
            List.empty,
            List.empty,
            OutputType.json,
            3
          )
        } yield found

        val result = dbHandler.run(populateAndTest.transactionally).futureValue
        result shouldBe List(
          Map(
            "level" -> Some(1),
            "proto" -> Some(1),
            "context" -> Some("context1"),
            "hash" -> Some("aQeGrbXCmG"),
            "operations_hash" -> None
          )
        )
      }

      "get null values from the table as none" in {

        val columns = List("level", "proto", "protocol", "hash", "operations_hash")

        val populateAndTest = for {
          _ <- Tables.Blocks ++= blocksTmp
          found <- sut.selectWithPredicates(
            Tables.Blocks.baseTableRow.tableName,
            columns,
            List.empty,
            List.empty,
            List.empty,
            OutputType.json,
            3
          )
        } yield found

        val result = dbHandler.run(populateAndTest.transactionally).futureValue
        result should contain theSameElementsAs List(
          Map(
            "level" -> Some(0),
            "proto" -> Some(1),
            "protocol" -> Some("protocol"),
            "hash" -> Some("R0NpYZuUeF"),
            "operations_hash" -> None
          ),
          Map(
            "level" -> Some(1),
            "proto" -> Some(1),
            "protocol" -> Some("protocol"),
            "hash" -> Some("aQeGrbXCmG"),
            "operations_hash" -> None
          )
        )
      }

      "get map from a block table" in {

        val columns = List("level", "proto", "protocol", "hash")

        val populateAndTest = for {
          _ <- Tables.Blocks ++= blocksTmp
          found <- sut.selectWithPredicates(
            Tables.Blocks.baseTableRow.tableName,
            columns,
            List.empty,
            List.empty,
            List.empty,
            OutputType.json,
            3
          )
        } yield found

        val result = dbHandler.run(populateAndTest.transactionally).futureValue
        result shouldBe List(
          Map("level" -> Some(0), "proto" -> Some(1), "protocol" -> Some("protocol"), "hash" -> Some("R0NpYZuUeF")),
          Map("level" -> Some(1), "proto" -> Some(1), "protocol" -> Some("protocol"), "hash" -> Some("aQeGrbXCmG"))
        )
      }

      "get map from a block table with predicate" in {
        val columns = List("level", "proto", "protocol", "hash")
        val predicates = List(
          Predicate(
            field = "hash",
            operation = OperationType.in,
            set = List("R0NpYZuUeF"),
            inverse = false
          )
        )

        val populateAndTest = for {
          _ <- Tables.Blocks ++= blocksTmp
          found <- sut.selectWithPredicates(
            Tables.Blocks.baseTableRow.tableName,
            columns,
            predicates,
            List.empty,
            List.empty,
            OutputType.json,
            3
          )
        } yield found

        val result = dbHandler.run(populateAndTest.transactionally).futureValue
        result shouldBe List(
          Map("level" -> Some(0), "proto" -> Some(1), "protocol" -> Some("protocol"), "hash" -> Some("R0NpYZuUeF"))
        )
      }

      "get map from a block table with inverse predicate" in {
        val columns = List("level", "proto", "protocol", "hash")
        val predicates = List(
          Predicate(
            field = "hash",
            operation = OperationType.in,
            set = List("R0NpYZuUeF"),
            inverse = true
          )
        )

        val populateAndTest = for {
          _ <- Tables.Blocks ++= blocksTmp
          found <- sut.selectWithPredicates(
            Tables.Blocks.baseTableRow.tableName,
            columns,
            predicates,
            List.empty,
            List.empty,
            OutputType.json,
            3
          )
        } yield found

        val result = dbHandler.run(populateAndTest.transactionally).futureValue
        result shouldBe List(
          Map("level" -> Some(1), "proto" -> Some(1), "protocol" -> Some("protocol"), "hash" -> Some("aQeGrbXCmG"))
        )
      }

      "get map from a block table with multiple predicates" in {
        val columns = List("level", "proto", "protocol", "hash")
        val predicates = List(
          Predicate(
            field = "hash",
            operation = OperationType.in,
            set = List("R0NpYZuUeF"),
            inverse = true
          ),
          Predicate(
            field = "hash",
            operation = OperationType.in,
            set = List("aQeGrbXCmG"),
            inverse = false
          )
        )

        val populateAndTest = for {
          _ <- Tables.Blocks ++= blocksTmp
          found <- sut.selectWithPredicates(
            Tables.Blocks.baseTableRow.tableName,
            columns,
            predicates,
            List.empty,
            List.empty,
            OutputType.json,
            3
          )
        } yield found

        val result = dbHandler.run(populateAndTest.transactionally).futureValue
        result shouldBe List(
          Map("level" -> Some(1), "proto" -> Some(1), "protocol" -> Some("protocol"), "hash" -> Some("aQeGrbXCmG"))
        )
      }

      "get empty map from empty table" in {
        val columns = List("level", "proto", "protocol", "hash")
        val predicates = List.empty

        val populateAndTest = for {
          found <- sut.selectWithPredicates(
            Tables.Blocks.baseTableRow.tableName,
            columns,
            predicates,
            List.empty,
            List.empty,
            OutputType.json,
            3
          )
        } yield found

        val result = dbHandler.run(populateAndTest.transactionally).futureValue
        result shouldBe 'empty
      }

      "get map from a block table with eq predicate" in {
        val columns = List("level", "proto", "protocol", "hash")
        val predicates = List(
          Predicate(
            field = "hash",
            operation = OperationType.eq,
            set = List("aQeGrbXCmG"),
            inverse = false
          )
        )

        val populateAndTest = for {
          _ <- Tables.Blocks ++= blocksTmp
          found <- sut.selectWithPredicates(
            Tables.Blocks.baseTableRow.tableName,
            columns,
            predicates,
            List.empty,
            List.empty,
            OutputType.json,
            3
          )
        } yield found

        val result = dbHandler.run(populateAndTest.transactionally).futureValue
        result shouldBe List(
          Map("level" -> Some(1), "proto" -> Some(1), "protocol" -> Some("protocol"), "hash" -> Some("aQeGrbXCmG"))
        )
      }

      "get map from a block table with eq predicate on numeric type" in {
        val columns = List("level", "proto", "protocol", "hash")
        val predicates = List(
          Predicate(
            field = "level",
            operation = OperationType.eq,
            set = List(1),
            inverse = false
          )
        )

        val populateAndTest = for {
          _ <- Tables.Blocks ++= blocksTmp
          found <- sut.selectWithPredicates(
            Tables.Blocks.baseTableRow.tableName,
            columns,
            predicates,
            List.empty,
            List.empty,
            OutputType.json,
            3
          )
        } yield found

        val result = dbHandler.run(populateAndTest.transactionally).futureValue
        result shouldBe List(
          Map("level" -> Some(1), "proto" -> Some(1), "protocol" -> Some("protocol"), "hash" -> Some("aQeGrbXCmG"))
        )
      }

      "get map from a block table with like predicate when starts with pattern" in {
        val columns = List("level", "proto", "protocol", "hash")
        val predicates = List(
          Predicate(
            field = "hash",
            operation = OperationType.like,
            set = List("aQeGr"),
            inverse = false
          )
        )

        val populateAndTest = for {
          _ <- Tables.Blocks ++= blocksTmp
          found <- sut.selectWithPredicates(
            Tables.Blocks.baseTableRow.tableName,
            columns,
            predicates,
            List.empty,
            List.empty,
            OutputType.json,
            3
          )
        } yield found

        val result = dbHandler.run(populateAndTest.transactionally).futureValue
        result shouldBe List(
          Map("level" -> Some(1), "proto" -> Some(1), "protocol" -> Some("protocol"), "hash" -> Some("aQeGrbXCmG"))
        )
      }

      "get map from a block table with like predicate when ends with pattern" in {
        val columns = List("level", "proto", "protocol", "hash")
        val predicates = List(
          Predicate(
            field = "hash",
            operation = OperationType.like,
            set = List("rbXCmG"),
            inverse = false
          )
        )

        val populateAndTest = for {
          _ <- Tables.Blocks ++= blocksTmp
          found <- sut.selectWithPredicates(
            Tables.Blocks.baseTableRow.tableName,
            columns,
            predicates,
            List.empty,
            List.empty,
            OutputType.json,
            3
          )
        } yield found

        val result = dbHandler.run(populateAndTest.transactionally).futureValue
        result shouldBe List(
          Map("level" -> Some(1), "proto" -> Some(1), "protocol" -> Some("protocol"), "hash" -> Some("aQeGrbXCmG"))
        )
      }

      "get map from a block table with like predicate when pattern is in the middle" in {
        val columns = List("level", "proto", "protocol", "hash")
        val predicates = List(
          Predicate(
            field = "hash",
            operation = OperationType.like,
            set = List("rbX"),
            inverse = false
          )
        )

        val populateAndTest = for {
          _ <- Tables.Blocks ++= blocksTmp
          found <- sut.selectWithPredicates(
            Tables.Blocks.baseTableRow.tableName,
            columns,
            predicates,
            List.empty,
            List.empty,
            OutputType.json,
            3
          )
        } yield found

        val result = dbHandler.run(populateAndTest.transactionally).futureValue
        result shouldBe List(
          Map("level" -> Some(1), "proto" -> Some(1), "protocol" -> Some("protocol"), "hash" -> Some("aQeGrbXCmG"))
        )
      }

      "get map from a block table with less than predicate when one element fulfils it" in {
        val columns = List("level", "proto", "protocol", "hash")
        val predicates = List(
          Predicate(
            field = "level",
            operation = OperationType.lt,
            set = List(1),
            inverse = false
          )
        )

        val populateAndTest = for {
          _ <- Tables.Blocks ++= blocksTmp
          found <- sut.selectWithPredicates(
            Tables.Blocks.baseTableRow.tableName,
            columns,
            predicates,
            List.empty,
            List.empty,
            OutputType.json,
            3
          )
        } yield found

        val result = dbHandler.run(populateAndTest.transactionally).futureValue
        result shouldBe List(
          Map("level" -> Some(0), "proto" -> Some(1), "protocol" -> Some("protocol"), "hash" -> Some("R0NpYZuUeF"))
        )
      }

      "get empty map from a block table with less than predicate when no elements fulfil it" in {
        val columns = List("level", "proto", "protocol", "hash")
        val predicates = List(
          Predicate(
            field = "level",
            operation = OperationType.lt,
            set = List(0),
            inverse = false
          )
        )

        val populateAndTest = for {
          _ <- Tables.Blocks ++= blocksTmp
          found <- sut.selectWithPredicates(
            Tables.Blocks.baseTableRow.tableName,
            columns,
            predicates,
            List.empty,
            List.empty,
            OutputType.json,
            3
          )
        } yield found

        val result = dbHandler.run(populateAndTest.transactionally).futureValue
        result shouldBe 'empty
      }

      "get map from a block table with between predicate when two element fulfill it" in {
        val columns = List("level", "proto", "protocol", "hash")
        val predicates = List(
          Predicate(
            field = "level",
            operation = OperationType.between,
            set = List(-10, 10),
            inverse = false
          )
        )

        val populateAndTest = for {
          _ <- Tables.Blocks ++= blocksTmp
          found <- sut.selectWithPredicates(
            Tables.Blocks.baseTableRow.tableName,
            columns,
            predicates,
            List.empty,
            List.empty,
            OutputType.json,
            3
          )
        } yield found

        val result = dbHandler.run(populateAndTest.transactionally).futureValue
        result shouldBe List(
          Map("level" -> Some(0), "proto" -> Some(1), "protocol" -> Some("protocol"), "hash" -> Some("R0NpYZuUeF")),
          Map("level" -> Some(1), "proto" -> Some(1), "protocol" -> Some("protocol"), "hash" -> Some("aQeGrbXCmG"))
        )
      }

      "get map from a block table with between predicate when two element fulfill it but limited to 1 element" in {
        val columns = List("level", "proto", "protocol", "hash")
        val predicates = List(
          Predicate(
            field = "level",
            operation = OperationType.between,
            set = List(-10, 10),
            inverse = false
          )
        )

        val populateAndTest = for {
          _ <- Tables.Blocks ++= blocksTmp
          found <- sut.selectWithPredicates(
            Tables.Blocks.baseTableRow.tableName,
            columns,
            predicates,
            List.empty,
            List.empty,
            OutputType.json,
            1
          )
        } yield found

        val result = dbHandler.run(populateAndTest.transactionally).futureValue
        result shouldBe List(
          Map("level" -> Some(0), "proto" -> Some(1), "protocol" -> Some("protocol"), "hash" -> Some("R0NpYZuUeF"))
        )
      }

      "get map from a block table with between predicate when one element fulfill it" in {
        val columns = List("level", "proto", "protocol", "hash")
        val predicates = List(
          Predicate(
            field = "level",
            operation = OperationType.between,
            set = List(1, 10),
            inverse = false
          )
        )

        val populateAndTest = for {
          _ <- Tables.Blocks ++= blocksTmp
          found <- sut.selectWithPredicates(
            Tables.Blocks.baseTableRow.tableName,
            columns,
            predicates,
            List.empty,
            List.empty,
            OutputType.json,
            3
          )
        } yield found

        val result = dbHandler.run(populateAndTest.transactionally).futureValue
        result shouldBe List(
          Map("level" -> Some(1), "proto" -> Some(1), "protocol" -> Some("protocol"), "hash" -> Some("aQeGrbXCmG"))
        )
      }
      "get map from a block table with datetime field" in {
        val columns = List("level", "proto", "protocol", "hash", "timestamp")
        val predicates = List(
          Predicate(
            field = "timestamp",
            operation = OperationType.gt,
            set = List(new Timestamp(0)),
            inverse = false
          )
        )

        val populateAndTest = for {
          _ <- Tables.Blocks ++= blocksTmp
          found <- sut.selectWithPredicates(
            Tables.Blocks.baseTableRow.tableName,
            columns,
            predicates,
            List.empty,
            List.empty,
            OutputType.json,
            3
          )
        } yield found

        val result = dbHandler.run(populateAndTest.transactionally).futureValue
        result shouldBe List(
          Map(
            "level" -> Some(1),
            "proto" -> Some(1),
            "protocol" -> Some("protocol"),
            "hash" -> Some("aQeGrbXCmG"),
            "timestamp" -> Some(new Timestamp(1))
          )
        )
      }
      "get map from a block table with startsWith predicate" in {
        val columns = List("level", "proto", "protocol", "hash")
        val predicates = List(
          Predicate(
            field = "hash",
            operation = OperationType.startsWith,
            set = List("R0Np"),
            inverse = false
          )
        )

        val populateAndTest = for {
          _ <- Tables.Blocks ++= blocksTmp
          found <- sut.selectWithPredicates(
            Tables.Blocks.baseTableRow.tableName,
            columns,
            predicates,
            List.empty,
            List.empty,
            OutputType.json,
            3
          )
        } yield found

        val result = dbHandler.run(populateAndTest.transactionally).futureValue
        result shouldBe List(
          Map("level" -> Some(0), "proto" -> Some(1), "protocol" -> Some("protocol"), "hash" -> Some("R0NpYZuUeF"))
        )
      }
      "get empty map from a block table with startsWith predicate" in {
        val columns = List("level", "proto", "protocol", "hash")
        val predicates = List(
          Predicate(
            field = "hash",
            operation = OperationType.startsWith,
            set = List("YZuUeF"),
            inverse = false
          )
        )

        val populateAndTest = for {
          _ <- Tables.Blocks ++= blocksTmp
          found <- sut.selectWithPredicates(
            Tables.Blocks.baseTableRow.tableName,
            columns,
            predicates,
            List.empty,
            List.empty,
            OutputType.json,
            3
          )
        } yield found

        val result = dbHandler.run(populateAndTest.transactionally).futureValue
        result shouldBe 'empty
      }
      "get map from a block table with endsWith predicate" in {
        val columns = List("level", "proto", "protocol", "hash")
        val predicates = List(
          Predicate(
            field = "hash",
            operation = OperationType.endsWith,
            set = List("ZuUeF"),
            inverse = false
          )
        )

        val populateAndTest = for {
          _ <- Tables.Blocks ++= blocksTmp
          found <- sut.selectWithPredicates(
            Tables.Blocks.baseTableRow.tableName,
            columns,
            predicates,
            List.empty,
            List.empty,
            OutputType.json,
            3
          )
        } yield found

        val result = dbHandler.run(populateAndTest.transactionally).futureValue
        result shouldBe List(
          Map("level" -> Some(0), "proto" -> Some(1), "protocol" -> Some("protocol"), "hash" -> Some("R0NpYZuUeF"))
        )
      }
      "get empty map from a block table with endsWith predicate" in {
        val columns = List("level", "proto", "protocol", "hash")
        val predicates = List(
          Predicate(
            field = "hash",
            operation = OperationType.endsWith,
            set = List("R0NpYZ"),
            inverse = false
          )
        )

        val populateAndTest = for {
          _ <- Tables.Blocks ++= blocksTmp
          found <- sut.selectWithPredicates(
            Tables.Blocks.baseTableRow.tableName,
            columns,
            predicates,
            List.empty,
            List.empty,
            OutputType.json,
            3
          )
        } yield found

        val result = dbHandler.run(populateAndTest.transactionally).futureValue
        result shouldBe 'empty
      }

      val accRow = AccountsRow(
        accountId = 1.toString,
        blockId = "R0NpYZuUeF",
        blockLevel = 0,
        manager = "manager",
        spendable = true,
        delegateSetable = false,
        delegateValue = None,
        counter = 0,
        script = None,
        balance = BigDecimal(1.45)
      )
      "get one element when correctly rounded value" in {
        val columns = List("account_id", "balance")
        val predicates = List(
          Predicate(
            field = "balance",
            operation = OperationType.eq,
            set = List(1.5),
            inverse = false,
            precision = Some(1)
          )
        )

        val populateAndTest = for {
          _ <- Tables.Blocks ++= blocksTmp
          _ <- Tables.Accounts += accRow
          found <- sut.selectWithPredicates(
            Tables.Accounts.baseTableRow.tableName,
            columns,
            predicates,
            List.empty,
            List.empty,
            OutputType.json,
            3
          )
        } yield found

        val result = dbHandler.run(populateAndTest.transactionally).futureValue.map(_.mapValues(_.toString))
        result shouldBe List(Map("account_id" -> "Some(1)", "balance" -> "Some(1.45)"))
      }
      "get empty list of elements when correctly rounded value does not match" in {
        val columns = List("account_id", "balance")
        val predicates = List(
          Predicate(
            field = "balance",
            operation = OperationType.eq,
            set = List(1.5),
            inverse = false,
            precision = Some(2)
          )
        )

        val populateAndTest = for {
          _ <- Tables.Blocks ++= blocksTmp
          _ <- Tables.Accounts += accRow
          found <- sut.selectWithPredicates(
            Tables.Accounts.baseTableRow.tableName,
            columns,
            predicates,
            List.empty,
            List.empty,
            OutputType.json,
            3
          )
        } yield found

        val result = dbHandler.run(populateAndTest.transactionally).futureValue
        result shouldBe 'empty
      }

      "return the same results for the same query" in {
        type AnyMap = Map[String, Any]

        import tech.cryptonomic.conseil.util.DatabaseUtil.QueryBuilder._
        val columns = List("level", "proto", "protocol", "hash")
        val tableName = Tables.Blocks.baseTableRow.tableName
        val populateAndTest = for {
          _ <- Tables.Blocks ++= blocksTmp
          generatedQuery <- makeQuery(tableName, columns, List.empty).as[AnyMap]
        } yield generatedQuery

        val generatedQueryResult = dbHandler.run(populateAndTest.transactionally).futureValue
        val expectedQueryResult = dbHandler
          .run(
            sql"""SELECT #${columns.head}, #${columns(1)}, #${columns(2)}, #${columns(3)} FROM #$tableName WHERE true"""
              .as[AnyMap]
          )
          .futureValue
        generatedQueryResult shouldBe expectedQueryResult
      }

      "get map from a block table and sort by level in ascending order" in {
        val columns = List("level", "proto", "protocol", "hash")
        val predicates = List()
        val sortBy = List(
          QueryOrdering(
            field = "level",
            direction = OrderDirection.asc
          )
        )

        val populateAndTest = for {
          _ <- Tables.Blocks ++= blocksTmp
          found <- sut.selectWithPredicates(
            Tables.Blocks.baseTableRow.tableName,
            columns,
            predicates,
            sortBy,
            List.empty,
            OutputType.json,
            3
          )
        } yield found

        val result = dbHandler.run(populateAndTest.transactionally).futureValue
        result shouldBe List(
          Map("level" -> Some(0), "proto" -> Some(1), "protocol" -> Some("protocol"), "hash" -> Some("R0NpYZuUeF")),
          Map("level" -> Some(1), "proto" -> Some(1), "protocol" -> Some("protocol"), "hash" -> Some("aQeGrbXCmG"))
        )
      }

      "get map from a block table and sort by level in descending order" in {
        val columns = List("level", "proto", "protocol", "hash")
        val predicates = List()
        val sortBy = List(
          QueryOrdering(
            field = "level",
            direction = OrderDirection.desc
          )
        )

        val populateAndTest = for {
          _ <- Tables.Blocks ++= blocksTmp
          found <- sut.selectWithPredicates(
            Tables.Blocks.baseTableRow.tableName,
            columns,
            predicates,
            sortBy,
            List.empty,
            OutputType.json,
            3
          )
        } yield found

        val result = dbHandler.run(populateAndTest.transactionally).futureValue
        result shouldBe List(
          Map("level" -> Some(1), "proto" -> Some(1), "protocol" -> Some("protocol"), "hash" -> Some("aQeGrbXCmG")),
          Map("level" -> Some(0), "proto" -> Some(1), "protocol" -> Some("protocol"), "hash" -> Some("R0NpYZuUeF"))
        )
      }

      "get map from a block table and sort by hash in descending order" in {
        val columns = List("level", "proto", "protocol", "hash")
        val predicates = List()
        val sortBy = List(
          QueryOrdering(
            field = "hash",
            direction = OrderDirection.desc
          )
        )

        val populateAndTest = for {
          _ <- Tables.Blocks ++= blocksTmp
          found <- sut.selectWithPredicates(
            Tables.Blocks.baseTableRow.tableName,
            columns,
            predicates,
            sortBy,
            List.empty,
            OutputType.json,
            3
          )
        } yield found

        val result = dbHandler.run(populateAndTest.transactionally).futureValue
        result shouldBe List(
          Map("level" -> Some(1), "proto" -> Some(1), "protocol" -> Some("protocol"), "hash" -> Some("aQeGrbXCmG")),
          Map("level" -> Some(0), "proto" -> Some(1), "protocol" -> Some("protocol"), "hash" -> Some("R0NpYZuUeF"))
        )
      }

      "get map from a block table and sort by hash in ascending order" in {
        val columns = List("level", "proto", "protocol", "hash")
        val predicates = List()
        val sortBy = List(
          QueryOrdering(
            field = "hash",
            direction = OrderDirection.asc
          )
        )

        val populateAndTest = for {
          _ <- Tables.Blocks ++= blocksTmp
          found <- sut.selectWithPredicates(
            Tables.Blocks.baseTableRow.tableName,
            columns,
            predicates,
            sortBy,
            List.empty,
            OutputType.json,
            3
          )
        } yield found

        val result = dbHandler.run(populateAndTest.transactionally).futureValue
        result shouldBe List(
          Map("level" -> Some(0), "proto" -> Some(1), "protocol" -> Some("protocol"), "hash" -> Some("R0NpYZuUeF")),
          Map("level" -> Some(1), "proto" -> Some(1), "protocol" -> Some("protocol"), "hash" -> Some("aQeGrbXCmG"))
        )
      }

      "get map from a block table and sort by proto in descending order and by level in ascending order" in {
        val columns = List("level", "proto")
        val predicates = List()
        val sortBy = List(
          QueryOrdering(
            field = "proto",
            direction = OrderDirection.desc
          ),
          QueryOrdering(
            field = "level",
            direction = OrderDirection.asc
          )
        )

        val blocksTmp2 = blocksTmp.head.copy(level = 2, proto = 2, hash = "aQeGrbXCmF") :: blocksTmp

        val populateAndTest = for {
          _ <- Tables.Blocks ++= blocksTmp2
          found <- sut.selectWithPredicates(
            Tables.Blocks.baseTableRow.tableName,
            columns,
            predicates,
            sortBy,
            List.empty,
            OutputType.json,
            3
          )
        } yield found

        val result = dbHandler.run(populateAndTest.transactionally).futureValue
        result shouldBe List(
          Map("level" -> Some(2), "proto" -> Some(2)),
          Map("level" -> Some(0), "proto" -> Some(1)),
          Map("level" -> Some(1), "proto" -> Some(1))
        )
      }

      "should aggregate with COUNT function" in {
        val feesTmp = List(
          FeesRow(0, 2, 4, new Timestamp(0), "kind"),
          FeesRow(0, 4, 8, new Timestamp(1), "kind"),
          FeesRow(0, 3, 4, new Timestamp(2), "kind")
        )

        val aggregate = List(
          Aggregation("medium", AggregationType.count, None)
        )

        val populateAndTest = for {
          _ <- Tables.Fees ++= feesTmp
          found <- sut.selectWithPredicates(
            table = Tables.Fees.baseTableRow.tableName,
            columns = List("low", "medium", "high"),
            predicates = List.empty,
            ordering = List.empty,
            aggregation = aggregate,
            outputType = OutputType.json,
            limit = 3
          )
        } yield found

        val result = dbHandler.run(populateAndTest.transactionally).futureValue

        result shouldBe List(
          Map("high" -> Some(8), "count_medium" -> Some(1), "low" -> Some(0)),
          Map("high" -> Some(4), "count_medium" -> Some(2), "low" -> Some(0))
        )
      }

      "should aggregate with MAX function" in {
        val feesTmp = List(
          FeesRow(0, 2, 4, new Timestamp(0), "kind"),
          FeesRow(0, 4, 8, new Timestamp(1), "kind"),
          FeesRow(0, 3, 4, new Timestamp(2), "kind")
        )

        val aggregate = List(
          Aggregation("medium", AggregationType.max, None)
        )

        val populateAndTest = for {
          _ <- Tables.Fees ++= feesTmp
          found <- sut.selectWithPredicates(
            table = Tables.Fees.baseTableRow.tableName,
            columns = List("low", "medium", "high"),
            predicates = List.empty,
            ordering = List.empty,
            aggregation = aggregate,
            outputType = OutputType.json,
            limit = 3
          )
        } yield found

        val result = dbHandler.run(populateAndTest.transactionally).futureValue

        result shouldBe List(
          Map("high" -> Some(8), "max_medium" -> Some(4), "low" -> Some(0)),
          Map("high" -> Some(4), "max_medium" -> Some(3), "low" -> Some(0))
        )
      }

      "should aggregate with MIN function" in {
        val feesTmp = List(
          FeesRow(0, 2, 4, new Timestamp(0), "kind"),
          FeesRow(0, 4, 8, new Timestamp(1), "kind"),
          FeesRow(0, 3, 4, new Timestamp(2), "kind")
        )

        val aggregate = List(
          Aggregation("medium", AggregationType.min, None)
        )

        val populateAndTest = for {
          _ <- Tables.Fees ++= feesTmp
          found <- sut.selectWithPredicates(
            table = Tables.Fees.baseTableRow.tableName,
            columns = List("low", "medium", "high"),
            predicates = List.empty,
            ordering = List.empty,
            aggregation = aggregate,
            outputType = OutputType.json,
            limit = 3
          )
        } yield found

        val result = dbHandler.run(populateAndTest.transactionally).futureValue

        result shouldBe List(
          Map("high" -> Some(8), "min_medium" -> Some(4), "low" -> Some(0)),
          Map("high" -> Some(4), "min_medium" -> Some(2), "low" -> Some(0))
        )
      }

      "should aggregate with SUM function" in {
        val feesTmp = List(
          FeesRow(0, 2, 4, new Timestamp(0), "kind"),
          FeesRow(0, 4, 8, new Timestamp(1), "kind"),
          FeesRow(0, 3, 4, new Timestamp(2), "kind")
        )

        val aggregate = List(
          Aggregation("medium", AggregationType.sum, None)
        )

        val populateAndTest = for {
          _ <- Tables.Fees ++= feesTmp
          found <- sut.selectWithPredicates(
            table = Tables.Fees.baseTableRow.tableName,
            columns = List("low", "medium", "high"),
            predicates = List.empty,
            ordering = List.empty,
            aggregation = aggregate,
            outputType = OutputType.json,
            limit = 3
          )
        } yield found

        val result = dbHandler.run(populateAndTest.transactionally).futureValue

        result shouldBe List(
          Map("high" -> Some(8), "sum_medium" -> Some(4), "low" -> Some(0)),
          Map("high" -> Some(4), "sum_medium" -> Some(5), "low" -> Some(0))
        )
      }

      "should aggregate with SUM function and order by SUM()" in {
        val feesTmp = List(
          FeesRow(0, 2, 4, new Timestamp(0), "kind"),
          FeesRow(0, 4, 8, new Timestamp(1), "kind"),
          FeesRow(0, 3, 4, new Timestamp(2), "kind")
        )

        val aggregate = List(
          Aggregation("medium", AggregationType.sum, None)
        )

        val populateAndTest = for {
          _ <- Tables.Fees ++= feesTmp
          found <- sut.selectWithPredicates(
            table = Tables.Fees.baseTableRow.tableName,
            columns = List("low", "medium", "high"),
            predicates = List.empty,
            ordering = List(QueryOrdering("sum_medium", OrderDirection.desc)),
            aggregation = aggregate,
            outputType = OutputType.json,
            limit = 3
          )
        } yield found

        val result = dbHandler.run(populateAndTest.transactionally).futureValue

        result shouldBe List(
          Map("high" -> Some(4), "sum_medium" -> Some(5), "low" -> Some(0)),
          Map("high" -> Some(8), "sum_medium" -> Some(4), "low" -> Some(0))
        )
      }

      "should order correctly by the field not existing in query)" in {
        val feesTmp = List(
          FeesRow(0, 2, 4, new Timestamp(0), "kind"),
          FeesRow(0, 4, 8, new Timestamp(1), "kind"),
          FeesRow(0, 3, 3, new Timestamp(2), "kind")
        )

        val populateAndTest = for {
          _ <- Tables.Fees ++= feesTmp
          found <- sut.selectWithPredicates(
            table = Tables.Fees.baseTableRow.tableName,
            columns = List("low", "medium"),
            predicates = List.empty,
            ordering = List(QueryOrdering("high", OrderDirection.desc)),
            aggregation = List.empty,
            outputType = OutputType.json,
            limit = 3
          )
        } yield found

        val result = dbHandler.run(populateAndTest.transactionally).futureValue

        result shouldBe List(
          Map("medium" -> Some(4), "low" -> Some(0)), // high = Some(8)
          Map("medium" -> Some(2), "low" -> Some(0)), // high = Some(4)
          Map("medium" -> Some(3), "low" -> Some(0)) // high = Some(3)
        )
      }

      "should correctly check use between in the timestamps" in {
        val feesTmp = List(
          FeesRow(0, 2, 4, new Timestamp(0), "kind"),
          FeesRow(0, 4, 8, new Timestamp(2), "kind"),
          FeesRow(0, 3, 4, new Timestamp(4), "kind")
        )

        val predicate = Predicate(
          field = "timestamp",
          operation = OperationType.between,
          set = List(
            new Timestamp(1),
            new Timestamp(3)
          )
        )

        val populateAndTest = for {
          _ <- Tables.Fees ++= feesTmp
          found <- sut.selectWithPredicates(
            table = Tables.Fees.baseTableRow.tableName,
            columns = List("timestamp"),
            predicates = List(predicate),
            ordering = List.empty,
            aggregation = List.empty,
            outputType = OutputType.json,
            limit = 3
          )
        } yield found

        val result = dbHandler.run(populateAndTest.transactionally).futureValue

        result.flatMap(_.values.map(_.map(_.asInstanceOf[Timestamp]))) shouldBe List(
          Some(new Timestamp(2))
        )
      }

      "should correctly execute BETWEEN operation using numeric comparison instead of lexicographical" in {
        val feesTmp = List(
          FeesRow(0, 0, 0, new Timestamp(0), "kind"),
          FeesRow(0, 0, 10, new Timestamp(3), "kind"),
          FeesRow(0, 0, 2, new Timestamp(1), "kind"),
          FeesRow(0, 0, 30, new Timestamp(2), "kind")
        )

        val predicate = Predicate(
          field = "high",
          operation = OperationType.between,
          set = List(1, 3)
        )

        val populateAndTest = for {
          _ <- Tables.Fees ++= feesTmp
          found <- sut.selectWithPredicates(
            table = Tables.Fees.baseTableRow.tableName,
            columns = List("high"),
            predicates = List(predicate),
            ordering = List(),
            aggregation = List.empty,
            outputType = OutputType.json,
            limit = 3
          )
        } yield found

        val result = dbHandler.run(populateAndTest.transactionally).futureValue

        result shouldBe List(Map("high" -> Some(2)))
      }

      "should return correct query when asked for SQL" in {
        val predicates = List(
          Predicate(
            field = "medium",
            operation = OperationType.eq,
            set = List(4),
            inverse = true,
            precision = None
          ),
          Predicate(
            field = "low",
            operation = OperationType.between,
            set = List(0, 1),
            inverse = false,
            precision = None
          )
        )

        val feesTmp = List(
          FeesRow(0, 2, 4, new Timestamp(0), "kind"),
          FeesRow(0, 4, 8, new Timestamp(1), "kind"),
          FeesRow(0, 3, 4, new Timestamp(2), "kind")
        )

        val aggregate = List(
          Aggregation("medium", AggregationType.sum, None)
        )

        val expectedQuery =
          "SELECT SUM(medium) as sum_medium,low,high FROM fees WHERE true  AND medium = '4' IS false AND low BETWEEN '0' AND '1' GROUP BY low,high ORDER BY sum_medium desc LIMIT 3"
        val populateAndTest = for {
          _ <- Tables.Fees ++= feesTmp
          found <- sut.selectWithPredicates(
            table = Tables.Fees.baseTableRow.tableName,
            columns = List("low", "medium", "high"),
            predicates = predicates,
            ordering = List(QueryOrdering("sum_medium", OrderDirection.desc)),
            aggregation = aggregate,
            outputType = OutputType.sql,
            limit = 3
          )
        } yield found

        val result = dbHandler.run(populateAndTest.transactionally).futureValue

        result shouldBe List(Map("sql" -> Some(expectedQuery)))
      }

      "should aggregate with multiple aggregations on the same field" in {
        val feesTmp = List(
          FeesRow(0, 2, 4, new Timestamp(0), "kind"),
          FeesRow(0, 4, 8, new Timestamp(1), "kind"),
          FeesRow(0, 3, 4, new Timestamp(2), "kind")
        )

        val aggregate = List(
          Aggregation("medium", AggregationType.sum, None),
          Aggregation("medium", AggregationType.max, None)
        )

        val populateAndTest = for {
          _ <- Tables.Fees ++= feesTmp
          found <- sut.selectWithPredicates(
            table = Tables.Fees.baseTableRow.tableName,
            columns = List("low", "medium", "high"),
            predicates = List.empty,
            ordering = List(QueryOrdering("sum_medium", OrderDirection.desc)),
            aggregation = aggregate,
            outputType = OutputType.json,
            limit = 3
          )
        } yield found

        val result = dbHandler.run(populateAndTest.transactionally).futureValue

        result shouldBe List(
          Map("sum_medium" -> Some(5), "max_medium" -> Some(3), "low" -> Some(0), "high" -> Some(4)),
          Map("sum_medium" -> Some(4), "max_medium" -> Some(4), "low" -> Some(0), "high" -> Some(8))
        )
      }

      "should aggregate with single aggegation when there is only one field" in {
        val feesTmp = List(
          FeesRow(0, 2, 4, new Timestamp(0), "kind"),
          FeesRow(0, 4, 8, new Timestamp(1), "kind"),
          FeesRow(0, 3, 4, new Timestamp(2), "kind")
        )

        val aggregate = List(
          Aggregation("medium", AggregationType.sum, None)
        )

        val predicates = List(
          Predicate(
            field = "medium",
            operation = OperationType.gt,
            set = List(2),
            inverse = false
          ),
          Predicate(
            field = "high",
            operation = OperationType.lt,
            set = List(5),
            inverse = false
          )
        )

        val populateAndTest = for {
          _ <- Tables.Fees ++= feesTmp
          found <- sut.selectWithPredicates(
            table = Tables.Fees.baseTableRow.tableName,
            columns = List("medium"),
            predicates = predicates,
            ordering = List.empty,
            outputType = OutputType.json,
            aggregation = aggregate,
            limit = 1
          )
        } yield found

        val result = dbHandler.run(populateAndTest.transactionally).futureValue

        result shouldBe List(
          Map("sum_medium" -> Some(3))
        )
      }

    }

}<|MERGE_RESOLUTION|>--- conflicted
+++ resolved
@@ -1159,21 +1159,14 @@
         maxLevel should equal(expected)
       }
 
-<<<<<<< HEAD
-    "correctly verify when a block exists, including those with no operations group" in {
-      implicit val randomSeed = RandomSeed(testReferenceTimestamp.getTime)
-=======
       "correctly verify when a block exists" in {
         implicit val randomSeed = RandomSeed(testReferenceTimestamp.getTime)
->>>>>>> b9691ac8
 
         val blocks = generateBlockRows(1, testReferenceTimestamp)
-        val opGroups = generateOperationGroupRows(blocks: _*)
         val testHash = BlockHash(blocks.last.hash)
 
         val populateAndTest = for {
           _ <- Tables.Blocks ++= blocks
-          _ <- Tables.OperationGroups ++= opGroups
           existing <- sut.blockExists(testHash)
           nonExisting <- sut.blockExists(BlockHash("bogus-hash"))
         } yield (existing, nonExisting)
@@ -1185,49 +1178,6 @@
 
       }
 
-<<<<<<< HEAD
-    val blocksTmp = List(
-      BlocksRow(0,1,"genesis",new Timestamp(0),0,"fitness",Some("context0"),Some("sigqs6AXPny9K"),"protocol",Some("YLBMy"),"R0NpYZuUeF",None),
-      BlocksRow(1,1,"R0NpYZuUeF",new Timestamp(1),0,"fitness",Some("context1"),Some("sigTZ2IB879wD"),"protocol",Some("YLBMy"),"aQeGrbXCmG",None)
-    )
-
-    "get all values from the table with nulls as nones" in {
-
-      val columns = List()
-      val populateAndTest = for {
-        _ <- Tables.Blocks ++= blocksTmp
-        found <- sut.selectWithPredicates(Tables.Blocks.baseTableRow.tableName, columns, List.empty, List.empty, None,3)
-      } yield found
-
-      val result = dbHandler.run(populateAndTest.transactionally).futureValue
-      result should contain theSameElementsAs List(
-        Map(
-          "operations_hash" -> None,
-          "timestamp" -> Some(new Timestamp(0)),
-          "context" -> Some("context0"),
-          "proto" -> Some(1),
-          "signature" -> Some("sigqs6AXPny9K"),
-          "hash" -> Some("R0NpYZuUeF"),
-          "fitness" -> Some("fitness"),
-          "validation_pass" -> Some(0),
-          "protocol" -> Some("protocol"),
-          "predecessor" -> Some("genesis"),
-          "chain_id" -> Some("YLBMy"),
-          "level" -> Some(0),
-          "period_kind" -> None,
-          "current_expected_quorum" -> None,
-          "active_proposal" -> None,
-          "baker" -> None,
-          "nonce_hash" -> None,
-          "consumed_gas" -> None,
-          "meta_level" -> None,
-          "meta_level_position" -> None,
-          "meta_cycle" -> None,
-          "meta_cycle_position" -> None,
-          "meta_voting_period" -> None,
-          "meta_voting_period_position" -> None,
-          "expected_commitment" -> None
-=======
       "say a block doesn't exist if it has no associated operation group" in {
         implicit val randomSeed = RandomSeed(testReferenceTimestamp.getTime)
 
@@ -1236,7 +1186,7 @@
 
         val populateAndTest = for {
           _ <- Tables.Blocks ++= blocks
-          found <- sut.blockExists(testHash)
+          found <- sut.blockAndOpsExists(testHash)
         } yield found
 
         val exists = dbHandler.run(populateAndTest.transactionally).futureValue
@@ -1258,7 +1208,6 @@
           Some("YLBMy"),
           "R0NpYZuUeF",
           None
->>>>>>> b9691ac8
         ),
         BlocksRow(
           1,
