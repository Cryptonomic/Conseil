package tech.cryptonomic.conseil.tezos

import java.sql.Timestamp

import com.typesafe.scalalogging.LazyLogging
import org.scalamock.scalatest.MockFactory
import org.scalatest.{Matchers, OptionValues, WordSpec}
import org.scalatest.concurrent.IntegrationPatience
import org.scalatest.concurrent.ScalaFutures
import slick.jdbc.PostgresProfile.api._
import tech.cryptonomic.conseil.tezos.TezosTypes._
import tech.cryptonomic.conseil.tezos.FeeOperations.AverageFees
import tech.cryptonomic.conseil.tezos.Tables.{AccountsRow, BlocksRow, FeesRow}
import tech.cryptonomic.conseil.generic.chain.DataTypes._
import tech.cryptonomic.conseil.util.RandomSeed

import scala.util.Random
import scala.concurrent.duration._
import scala.language.postfixOps

class TezosDatabaseOperationsTest
  extends WordSpec
    with MockFactory
    with TezosDataGeneration
    with InMemoryDatabase
    with Matchers
    with ScalaFutures
    with OptionValues
    with LazyLogging
    with IntegrationPatience {

  "The database api" should {

    //needed for most tezos-db operations
    import scala.concurrent.ExecutionContext.Implicits.global

    val sut = TezosDatabaseOperations
    val feesToConsider = 1000

    "write fees" in {
      implicit val randomSeed = RandomSeed(testReferenceTimestamp.getTime)

      val expectedCount = 5
      val generatedFees = generateFees(expectedCount, testReferenceTimestamp)

      val writeAndGetRows = for {
        written <- sut.writeFees(generatedFees)
        rows <- Tables.Fees.result
      } yield (written, rows)

      val (stored, dbFees) = dbHandler.run(writeAndGetRows.transactionally).futureValue

      stored.value shouldEqual expectedCount

      dbFees should have size expectedCount

      import org.scalatest.Inspectors._

      forAll(dbFees zip generatedFees) { case (row, fee) =>
        row.low shouldEqual fee.low
        row.medium shouldEqual fee.medium
        row.high shouldEqual fee.high
        row.timestamp shouldEqual fee.timestamp
        row.kind shouldEqual fee.kind
      }
    }

    "tell if there are any stored blocks" in {
      implicit val randomSeed = RandomSeed(testReferenceTimestamp.getTime)

      //generate data
      val blocks = generateBlockRows(toLevel = 5, testReferenceTimestamp)

      //check initial condition
      dbHandler.run(sut.doBlocksExist()).futureValue shouldBe false

      //store some blocks
      dbHandler.run(Tables.Blocks ++= blocks).futureValue shouldBe Some(blocks.size)

      //check final condition
      dbHandler.run(sut.doBlocksExist()).futureValue shouldBe true

    }

    "write blocks" in {
      implicit val randomSeed = RandomSeed(testReferenceTimestamp.getTime)

      val basicBlocks = generateBlocks(5, testReferenceDateTime)
      val generatedBlocks = basicBlocks.zipWithIndex map {
        case (block, idx) =>
          //need to use different seeds to generate unique hashes for groups
          val group = generateOperationGroup(block, generateOperations = true)(randomSeed + idx)
          block.copy(operationGroups = List(group))
      }

      whenReady(dbHandler.run(sut.writeBlocks(generatedBlocks))) {
        _ =>
          //read and check what's on db
          val dbBlocks = dbHandler.run(Tables.Blocks.result).futureValue

          dbBlocks should have size (generatedBlocks.size)

          import org.scalatest.Inspectors._

          forAll(dbBlocks zip generatedBlocks) {
            case (row, block) =>
              val metadata = discardGenesis.lift(block.data.metadata)

              row.level shouldEqual block.data.header.level
              row.proto shouldEqual block.data.header.proto
              row.predecessor shouldEqual block.data.header.predecessor.value
              row.timestamp shouldEqual Timestamp.from(block.data.header.timestamp.toInstant)
              row.validationPass shouldEqual block.data.header.validation_pass
              row.fitness shouldEqual block.data.header.fitness.mkString(",")
              row.context.value shouldEqual block.data.header.context
              row.signature shouldEqual block.data.header.signature
              row.protocol shouldEqual block.data.protocol
              row.chainId shouldEqual block.data.chain_id
              row.hash shouldEqual block.data.hash.value
              row.operationsHash shouldEqual block.data.header.operations_hash
              row.periodKind shouldEqual metadata.map(_.voting_period_kind.toString)
              row.currentExpectedQuorum shouldEqual block.votes.quorum
              row.activeProposal shouldEqual block.votes.active.map(_.id)
              row.baker shouldEqual metadata.map(_.baker.value)
              row.consumedGas shouldEqual metadata.map(_.consumed_gas).flatMap {
                case PositiveDecimal(value) => Some(value)
                case _ => None
              }
          }

          val dbBlocksAndGroups =
            dbHandler.run {
              val query = for {
                g <- Tables.OperationGroups
                b <- g.blocksFk
              } yield (b, g)
              query.result
            }.futureValue

          dbBlocksAndGroups should have size (generatedBlocks.size)

          forAll(dbBlocksAndGroups) {
            case (blockRow, groupRow) =>
              val blockForGroup = generatedBlocks.find(_.data.hash.value == blockRow.hash).value
              val group = blockForGroup.operationGroups.head
              groupRow.hash shouldEqual group.hash.value
              groupRow.blockId shouldEqual blockForGroup.data.hash.value
              groupRow.chainId shouldEqual group.chain_id.map(_.id)
              groupRow.branch shouldEqual group.branch.value
              groupRow.signature shouldEqual group.signature.map(_.value)
          }

          /* we read operations as mappings to a case class for ease of comparison vs.
           * having to check un-tagged field values from a HList
           */
          val dbOperations =
           dbHandler.run {
             val query = for {
              o <- Tables.Operations
              g <- o.operationGroupsFk
            } yield (g, o)
            query.result
           }.futureValue

          val generatedGroups = generatedBlocks.map(_.operationGroups.head)

          dbOperations should have size (generatedGroups.map(_.contents.size).sum)

          forAll(dbOperations) {
            case (groupRow, opRow) =>
            val operationBlock = generatedBlocks.find(_.operationGroups.head.hash.value == groupRow.hash).value
            val operationGroup = generatedGroups.find(_.hash.value == groupRow.hash).value
            //figure out common fields
            opRow.operationId should be > -1
            opRow.operationGroupHash shouldEqual operationGroup.hash.value
            opRow.blockHash shouldEqual operationBlock.data.hash.value
            opRow.timestamp shouldEqual Timestamp.from(operationBlock.data.header.timestamp.toInstant)
            //figure out the correct sub-type
            val operationMatch = opRow.kind match {
              case "endorsement" =>
                operationGroup.contents.find(_.isInstanceOf[Endorsement])
              case "seed_nonce_revelation" =>
                operationGroup.contents.find(_.isInstanceOf[SeedNonceRevelation])
              case "activate_account" =>
                operationGroup.contents.find(_.isInstanceOf[ActivateAccount])
              case "reveal" =>
                operationGroup.contents.find(_.isInstanceOf[Reveal])
              case "transaction" =>
                operationGroup.contents.find(_.isInstanceOf[Transaction])
              case "origination" =>
                operationGroup.contents.find(_.isInstanceOf[Origination])
              case "delegation" =>
                operationGroup.contents.find(_.isInstanceOf[Delegation])
              case "double_endorsement_evidence" =>
                operationGroup.contents.find(_ == DoubleEndorsementEvidence)
              case "double_baking_evidence" =>
                operationGroup.contents.find(_ == DoubleBakingEvidence)
              case "proposals" =>
                operationGroup.contents.find(_ == Proposals)
              case "ballot" =>
                operationGroup.contents.find(_ == Ballot)
              case _ => None
            }

            operationMatch shouldBe 'defined

            val operation = operationMatch.value

            /* Convert both the generated operation to a tables row representation
             * Comparing those for correctness makes sense as long as we guarantee with testing elsewhere
             * that the conversion itself is correct
             */
            import DatabaseConversions._
            import tech.cryptonomic.conseil.util.Conversion.Syntax._
            //used as a constraint to read balance updates from operations
            import tech.cryptonomic.conseil.tezos.OperationBalances._
            import tech.cryptonomic.conseil.tezos.SymbolSourceLabels.Show._

            val generatedConversion = (operationBlock, operationGroup.hash, operation).convertTo[Tables.OperationsRow]
            //skip the id, to take into account that it's only generated on save
            generatedConversion shouldEqual opRow.copy(operationId = 0)

            /* check stored balance updates */
            //convert and set the real stored operation id
            val generatedUpdateRows =
              operation.convertToA[List, Tables.BalanceUpdatesRow]
                .map(_.copy(sourceId = Some(opRow.operationId)))

            //reset the generated id for matching
            val dbUpdateRows = dbHandler.run(
              Tables.BalanceUpdates.filter(_.sourceId === opRow.operationId).result
            ).futureValue
            .map(_.copy(id = 0))

            dbUpdateRows should contain theSameElementsAs generatedUpdateRows

          }
      }

    }

    "write metadata balance updates along with the blocks" in {
      import TezosOptics.Blocks._

      implicit val randomSeed = RandomSeed(testReferenceTimestamp.getTime)

      val basicBlocks = generateBlocks(2, testReferenceDateTime)
      val generatedBlocks = basicBlocks.zipWithIndex.map {
        case (block, idx) =>
          val randomUpdates = generateBalanceUpdates(2)(randomSeed + idx)
          setBalances(randomUpdates)(block)
      }

      whenReady(dbHandler.run(sut.writeBlocks(generatedBlocks))) {
        _ =>
        val dbUpdatesRows = dbHandler.run(Tables.BalanceUpdates.result).futureValue

        dbUpdatesRows should have size 4 //2 updates x 2 blocks, not considering genesis which has no balances

        /* Convert both the generated blocks data to balance updates table row representation
         * Comparing those for correctness makes sense as long as we guarantee with testing elsewhere
         * that the conversion itself is correct
         */
        import DatabaseConversions._
        import tech.cryptonomic.conseil.util.Conversion.Syntax._
        //used as a constraint to read balance updates from block data
        import tech.cryptonomic.conseil.tezos.BlockBalances._
        import tech.cryptonomic.conseil.tezos.SymbolSourceLabels.Show._

        val generatedUpdateRows =
          generatedBlocks.flatMap(
            _.data.convertToA[List, Tables.BalanceUpdatesRow]
          )

        //reset the generated id for matching
        dbUpdatesRows.map(_.copy(id = 0)) should contain theSameElementsAs generatedUpdateRows
      }

    }

    "write accounts for a single block" in {
      implicit val randomSeed = RandomSeed(testReferenceTimestamp.getTime)

      val expectedCount = 3

      val block = generateBlockRows(1, testReferenceTimestamp).head
      val accountsInfo = generateAccounts(expectedCount, BlockHash(block.hash), block.level)

      val writeAndGetRows = for {
        _ <- Tables.Blocks += block
        written <- sut.writeAccounts(List(accountsInfo))
        rows <- Tables.Accounts.result
      } yield (written, rows)

      val (stored, dbAccounts) = dbHandler.run(writeAndGetRows.transactionally).futureValue

      stored shouldBe expectedCount

      dbAccounts should have size expectedCount

      import org.scalatest.Inspectors._

      forAll(dbAccounts zip accountsInfo.content) {
        case (row, (id, account)) =>
          row.accountId shouldEqual id.id
          row.blockId shouldEqual block.hash
          row.manager shouldEqual account.manager.value
          row.spendable shouldEqual account.spendable
          row.delegateSetable shouldEqual account.delegate.setable
          row.delegateValue shouldEqual account.delegate.value.map(_.value)
          row.counter shouldEqual account.counter
          row.script shouldEqual account.script.map(_.code.expression)
          row.storage shouldEqual account.script.map(_.storage.expression)
          row.balance shouldEqual account.balance
          row.blockLevel shouldEqual block.level
      }

    }

    "fail to write accounts if the reference block is not stored" in {
      implicit val randomSeed = RandomSeed(testReferenceTimestamp.getTime)

      val accountsInfo = generateAccounts(howMany = 1, blockHash = BlockHash("no-block-hash"), blockLevel = 1)

      val resultFuture = dbHandler.run(sut.writeAccounts(List(accountsInfo)))

      whenReady(resultFuture.failed) {
          _ shouldBe a [java.sql.SQLException]
      }
    }

    "update accounts if they exists already" in {
      implicit val randomSeed = RandomSeed(testReferenceTimestamp.getTime)

      //generate data
      val blocks @ (second :: first :: genesis :: Nil) = generateBlockRows(toLevel = 2, startAt = testReferenceTimestamp)
      val account = generateAccountRows(1, first).head

      val populate =
        DBIO.seq(
          Tables.Blocks ++= blocks,
          Tables.Accounts += account
        )

      dbHandler.run(populate).isReadyWithin(5 seconds) shouldBe true

      //prepare new accounts
      val accountChanges = 2
      val (hashUpdate, levelUpdate) = (second.hash, second.level)
      val accountsInfo = generateAccounts(accountChanges, BlockHash(hashUpdate), levelUpdate)

      //double-check for the identifier existence
      accountsInfo.content.keySet.map(_.id) should contain (account.accountId)

      //do the updates
      val writeUpdatedAndGetRows = for {
        written <- sut.writeAccounts(List(accountsInfo))
        rows <- Tables.Accounts.result
      } yield (written, rows)

      val (updates, dbAccounts) = dbHandler.run(writeUpdatedAndGetRows.transactionally).futureValue

      //number of db changes
      updates shouldBe accountChanges

      //total number of rows on db (1 update and 1 insert expected)
      dbAccounts should have size accountChanges

      import org.scalatest.Inspectors._

      //both rows on db should refer to updated data
      forAll(dbAccounts zip accountsInfo.content) {
        case (row, (id, account)) =>
          row.accountId shouldEqual id.id
          row.blockId shouldEqual hashUpdate
          row.manager shouldEqual account.manager.value
          row.spendable shouldEqual account.spendable
          row.delegateSetable shouldEqual account.delegate.setable
          row.delegateValue shouldEqual account.delegate.value.map(_.value)
          row.counter shouldEqual account.counter
          row.script shouldEqual account.script.map(_.code.expression)
          row.storage shouldEqual account.script.map(_.storage.expression)
          row.balance shouldEqual account.balance
          row.blockLevel shouldEqual levelUpdate
      }

    }

    "store checkpoint account ids with block reference" in {
      implicit val randomSeed = RandomSeed(testReferenceTimestamp.getTime)
      //custom hash generator with predictable seed
      val generateHash: Int => String = alphaNumericGenerator(new Random(randomSeed.seed))

      val maxLevel = 1
      val idPerBlock = 3
      val expectedCount = (maxLevel + 1) * idPerBlock

      //generate data
      val blocks = generateBlockRows(toLevel = maxLevel, testReferenceTimestamp)
      val ids = blocks.map(block => (BlockHash(block.hash), block.level, List.fill(idPerBlock)(AccountId(generateHash(5)))))

      //store and write
      val populateAndFetch = for {
        _ <- Tables.Blocks ++= blocks
        written <- sut.writeAccountsCheckpoint(ids)
        rows <- Tables.AccountsCheckpoint.result
      } yield (written, rows)

      val (stored, checkpointRows) = dbHandler.run(populateAndFetch).futureValue

      //number of changes
      stored.value shouldBe expectedCount
      checkpointRows should have size expectedCount

      import org.scalatest.Inspectors._

      val flattenedIdsData = ids.flatMap{ case (hash, level, accounts) => accounts.map((hash, level, _))}

      forAll(checkpointRows.zip(flattenedIdsData)) {
        case (row, (hash, level, accountId)) =>
          row.blockId shouldEqual hash.value
          row.blockLevel shouldBe level
          row.accountId shouldEqual accountId.id
      }

    }

    "clean the accounts checkpoints with no selection" in {
      implicit val randomSeed = RandomSeed(testReferenceTimestamp.getTime)

      //generate data
      val blocks = generateBlockRows(toLevel = 5, testReferenceTimestamp)

      //store required blocks for FK
      dbHandler.run(Tables.Blocks ++= blocks).futureValue shouldBe Some(blocks.size)

      val accountIds = Array("a0", "a1", "a2", "a3", "a4", "a5", "a6")
      val blockIds = blocks.map(_.hash)

      //create test data:
      val checkpointRows = Array(
        Tables.AccountsCheckpointRow(accountIds(1), blockIds(1), blockLevel = 1),
        Tables.AccountsCheckpointRow(accountIds(2), blockIds(1), blockLevel = 1),
        Tables.AccountsCheckpointRow(accountIds(3), blockIds(1), blockLevel = 1),
        Tables.AccountsCheckpointRow(accountIds(4), blockIds(2), blockLevel = 2),
        Tables.AccountsCheckpointRow(accountIds(5), blockIds(2), blockLevel = 2),
        Tables.AccountsCheckpointRow(accountIds(2), blockIds(3), blockLevel = 3),
        Tables.AccountsCheckpointRow(accountIds(3), blockIds(4), blockLevel = 4),
        Tables.AccountsCheckpointRow(accountIds(5), blockIds(4), blockLevel = 4),
        Tables.AccountsCheckpointRow(accountIds(6), blockIds(5), blockLevel = 5)
        )

        val populateAndTest = for {
          stored <- Tables.AccountsCheckpoint ++= checkpointRows
          cleaned <- sut.cleanAccountsCheckpoint()
          rows <- Tables.AccountsCheckpoint.result
        } yield (stored, cleaned, rows)

        val (initialCount, deletes, survivors) = dbHandler.run(populateAndTest.transactionally).futureValue
        initialCount.value shouldBe checkpointRows.size
        deletes shouldBe checkpointRows.size
        survivors shouldBe empty
      }

      "clean the accounts checkpoints with a partial id selection" in {
      implicit val randomSeed = RandomSeed(testReferenceTimestamp.getTime)

      //generate data
      val blocks = generateBlockRows(toLevel = 5, testReferenceTimestamp)

      //store required blocks for FK
      dbHandler.run(Tables.Blocks ++= blocks).futureValue shouldBe Some(blocks.size)

      val accountIds = Array("a0", "a1", "a2", "a3", "a4", "a5", "a6")
      val blockIds = blocks.map(_.hash)

      //create test data:
      val checkpointRows = Array(
        Tables.AccountsCheckpointRow(accountIds(1), blockIds(1), blockLevel = 1),
        Tables.AccountsCheckpointRow(accountIds(2), blockIds(1), blockLevel = 1),
        Tables.AccountsCheckpointRow(accountIds(3), blockIds(1), blockLevel = 1),
        Tables.AccountsCheckpointRow(accountIds(4), blockIds(2), blockLevel = 2),
        Tables.AccountsCheckpointRow(accountIds(5), blockIds(2), blockLevel = 2),
        Tables.AccountsCheckpointRow(accountIds(2), blockIds(3), blockLevel = 3),
        Tables.AccountsCheckpointRow(accountIds(3), blockIds(4), blockLevel = 4),
        Tables.AccountsCheckpointRow(accountIds(5), blockIds(4), blockLevel = 4),
        Tables.AccountsCheckpointRow(accountIds(6), blockIds(5), blockLevel = 5)
        )

      val inSelection = Set(accountIds(1), accountIds(2), accountIds(3), accountIds(4))

      val selection = inSelection.map(AccountId)

      val expected = checkpointRows.filterNot(row => inSelection(row.accountId))

      val populateAndTest = for {
        stored <- Tables.AccountsCheckpoint ++= checkpointRows
        cleaned <- sut.cleanAccountsCheckpoint(Some(selection))
        rows <- Tables.AccountsCheckpoint.result
      } yield (stored, cleaned, rows)

      val (initialCount, deletes, survivors) = dbHandler.run(populateAndTest.transactionally).futureValue
      initialCount.value shouldBe checkpointRows.size
      deletes shouldEqual checkpointRows.filter(row => inSelection(row.accountId)).size
      survivors should contain theSameElementsAs expected

    }

    "write delegates for a single block" in {
      implicit val randomSeed = RandomSeed(testReferenceTimestamp.getTime)

      val expectedCount = 3

      val block = generateBlockRows(1, testReferenceTimestamp).head
      val delegatedAccounts = generateAccountRows(howMany = expectedCount, block)
      val delegatesInfo = generateDelegates(delegatedHashes = delegatedAccounts.map(_.accountId), BlockHash(block.hash), block.level)

      val writeAndGetRows = for {
        _ <- Tables.Blocks += block
        _ <- Tables.Accounts ++= delegatedAccounts
        written <- sut.writeDelegatesAndCopyContracts(List(delegatesInfo))
        delegatesRows <- Tables.Delegates.result
        contractsRows <- Tables.DelegatedContracts.result
      } yield (written, delegatesRows, contractsRows)

      val (stored, dbDelegates, dbContracts) = dbHandler.run(writeAndGetRows.transactionally).futureValue

      stored shouldBe expectedCount

      dbDelegates should have size expectedCount
      dbContracts should have size expectedCount

      import org.scalatest.Inspectors._

      forAll(dbDelegates zip delegatesInfo.content) {
        case (row, (pkh, delegate)) =>
          row.pkh shouldEqual pkh.value
          row.balance shouldEqual (delegate.balance match {
            case PositiveDecimal(value) => Some(value)
            case _ => None
          })
          row.delegatedBalance shouldEqual (delegate.delegated_balance match{
            case PositiveDecimal(value) => Some(value)
            case _ => None
          })
          row.frozenBalance shouldEqual (delegate.frozen_balance match{
            case PositiveDecimal(value) => Some(value)
            case _ => None
          })
          row.stakingBalance shouldEqual (delegate.staking_balance match{
            case PositiveDecimal(value) => Some(value)
            case _ => None
          })
          row.gracePeriod shouldEqual delegate.grace_period
          row.deactivated shouldBe delegate.deactivated
          row.blockId shouldEqual block.hash
          row.blockLevel shouldEqual block.level
      }

      forAll(dbContracts zip delegatedAccounts) {
        case (contract, account) =>
          contract.accountId shouldEqual account.accountId
          contract.delegateValue shouldEqual account.delegateValue
      }

    }

    "fail to write delegates if the reference block is not stored" in {
      implicit val randomSeed = RandomSeed(testReferenceTimestamp.getTime)

      val block = generateBlockRows(1, testReferenceTimestamp).head
      val delegatedAccounts = generateAccountRows(howMany = 1, block)
      val delegatesInfo = generateDelegates(delegatedHashes = delegatedAccounts.map(_.accountId), blockHash = BlockHash("no-block-hash"), blockLevel = 1)

      val resultFuture = dbHandler.run(sut.writeDelegatesAndCopyContracts(List(delegatesInfo)))

      whenReady(resultFuture.failed) {
          _ shouldBe a [java.sql.SQLException]
      }
    }

    "update delegates if they exists already" in {
      implicit val randomSeed = RandomSeed(testReferenceTimestamp.getTime)

      //generate data
      val blocks @ (second :: first :: genesis :: Nil) = generateBlockRows(toLevel = 2, startAt = testReferenceTimestamp)
      val account = generateAccountRows(1, first).head
      val delegate = generateDelegateRows(1, first).head

      val populate =
        DBIO.seq(
          Tables.Blocks ++= blocks,
          Tables.Accounts += account,
          Tables.Delegates += delegate
        )

      dbHandler.run(populate).isReadyWithin(5 seconds) shouldBe true

      //prepare new delegates
      val changes = 2
      val (hashUpdate, levelUpdate) = (second.hash, second.level)
      val delegatedKeys = generateAccounts(howMany = changes, BlockHash(hashUpdate), levelUpdate).content.keySet.map(_.id)
      val delegatesInfo = generateDelegates(delegatedHashes = delegatedKeys.toList, blockHash = BlockHash(hashUpdate), blockLevel = levelUpdate)

      //rewrite one of the keys to make it update the previously stored delegate row
      val delegateMap = delegatesInfo.content
      val pkh = delegateMap.keySet.head
      val updatedMap = (delegateMap - pkh) + (PublicKeyHash(delegate.pkh) -> delegateMap(pkh))
      val updatedDelegates = delegatesInfo.copy(content = updatedMap)

      //do the updates
      val writeUpdatedAndGetRows = for {
        written <- sut.writeDelegatesAndCopyContracts(List(updatedDelegates))
        rows <- Tables.Delegates.result
      } yield (written, rows)

      val (updates, dbDelegates) = dbHandler.run(writeUpdatedAndGetRows.transactionally).futureValue

      //number of db changes
      updates shouldBe changes

      //total number of rows on db (1 update and 1 insert expected)
      dbDelegates should have size changes

      import org.scalatest.Inspectors._

      //both rows on db should refer to updated data
      forAll(dbDelegates zip updatedDelegates.content) {
        case (row, (pkh, delegate)) =>
          row.pkh shouldEqual pkh.value
          row.balance shouldEqual (delegate.balance match {
            case PositiveDecimal(value) => Some(value)
            case _ => None
          })
          row.delegatedBalance shouldEqual (delegate.delegated_balance match{
            case PositiveDecimal(value) => Some(value)
            case _ => None
          })
          row.frozenBalance shouldEqual (delegate.frozen_balance match{
            case PositiveDecimal(value) => Some(value)
            case _ => None
          })
          row.stakingBalance shouldEqual (delegate.staking_balance match{
            case PositiveDecimal(value) => Some(value)
            case _ => None
          })
          row.gracePeriod shouldEqual delegate.grace_period
          row.deactivated shouldBe delegate.deactivated
          row.blockId should (equal(first.hash) or equal(second.hash))
          row.blockLevel should (equal(first.level) or equal(second.level))
      }

    }

    "store checkpoint delegate key hashes with block reference" in {
      implicit val randomSeed = RandomSeed(testReferenceTimestamp.getTime)
      //custom hash generator with predictable seed
      val generateHash: Int => String = alphaNumericGenerator(new Random(randomSeed.seed))

      val maxLevel = 1
      val pkPerBlock = 3
      val expectedCount = (maxLevel + 1) * pkPerBlock

      //generate data
      val blocks = generateBlockRows(toLevel = maxLevel, testReferenceTimestamp)
      val keys = blocks.map(block => (BlockHash(block.hash), block.level, List.fill(pkPerBlock)(PublicKeyHash(generateHash(5)))))

      //store and write
      val populateAndFetch = for {
        _ <- Tables.Blocks ++= blocks
        written <- sut.writeDelegatesCheckpoint(keys)
        rows <- Tables.DelegatesCheckpoint.result
      } yield (written, rows)

      val (stored, checkpointRows) = dbHandler.run(populateAndFetch).futureValue

      //number of changes
      stored.value shouldBe expectedCount
      checkpointRows should have size expectedCount

      import org.scalatest.Inspectors._

      val flattenedKeysData = keys.flatMap{ case (hash, level, keys) => keys.map((hash, level, _))}

      forAll(checkpointRows.zip(flattenedKeysData)) {
        case (row, (hash, level, keyHash)) =>
          row.blockId shouldEqual hash.value
          row.blockLevel shouldBe level
          row.delegatePkh shouldEqual keyHash.value
      }

    }

    "clean the delegates checkpoints with no selection" in {
      implicit val randomSeed = RandomSeed(testReferenceTimestamp.getTime)

      //generate data
      val blocks = generateBlockRows(toLevel = 5, testReferenceTimestamp)

      //store required blocks for FK
      dbHandler.run(Tables.Blocks ++= blocks).futureValue shouldBe Some(blocks.size)

      val delegateKeyHashes = Array("pkh0", "pkh1", "pkh2", "pkh3", "pkh4", "pkh5", "pkh6")
      val blockIds = blocks.map(_.hash)

      //create test data:
      val checkpointRows = Array(
        Tables.DelegatesCheckpointRow(delegateKeyHashes(1), blockIds(1), blockLevel = 1),
        Tables.DelegatesCheckpointRow(delegateKeyHashes(2), blockIds(1), blockLevel = 1),
        Tables.DelegatesCheckpointRow(delegateKeyHashes(3), blockIds(1), blockLevel = 1),
        Tables.DelegatesCheckpointRow(delegateKeyHashes(4), blockIds(2), blockLevel = 2),
        Tables.DelegatesCheckpointRow(delegateKeyHashes(5), blockIds(2), blockLevel = 2),
        Tables.DelegatesCheckpointRow(delegateKeyHashes(2), blockIds(3), blockLevel = 3),
        Tables.DelegatesCheckpointRow(delegateKeyHashes(3), blockIds(4), blockLevel = 4),
        Tables.DelegatesCheckpointRow(delegateKeyHashes(5), blockIds(4), blockLevel = 4),
        Tables.DelegatesCheckpointRow(delegateKeyHashes(6), blockIds(5), blockLevel = 5)
        )

        val populateAndTest = for {
          stored <- Tables.DelegatesCheckpoint ++= checkpointRows
          cleaned <- sut.cleanDelegatesCheckpoint()
          rows <- Tables.DelegatesCheckpoint.result
        } yield (stored, cleaned, rows)

        val (initialCount, deletes, survivors) = dbHandler.run(populateAndTest.transactionally).futureValue
        initialCount.value shouldBe checkpointRows.size
        deletes shouldBe checkpointRows.size
        survivors shouldBe empty
      }

      "clean the delegates checkpoints with a partial key hash selection" in {
      implicit val randomSeed = RandomSeed(testReferenceTimestamp.getTime)

      //generate data
      val blocks = generateBlockRows(toLevel = 5, testReferenceTimestamp)

      //store required blocks for FK
      dbHandler.run(Tables.Blocks ++= blocks).futureValue shouldBe Some(blocks.size)

      val delegateKeyHashes = Array("pkh0", "pkh1", "pkh2", "pkh3", "pkh4", "pkh5", "pkh6")
      val blockIds = blocks.map(_.hash)

      //create test data:
      val checkpointRows = Array(
        Tables.DelegatesCheckpointRow(delegateKeyHashes(1), blockIds(1), blockLevel = 1),
        Tables.DelegatesCheckpointRow(delegateKeyHashes(2), blockIds(1), blockLevel = 1),
        Tables.DelegatesCheckpointRow(delegateKeyHashes(3), blockIds(1), blockLevel = 1),
        Tables.DelegatesCheckpointRow(delegateKeyHashes(4), blockIds(2), blockLevel = 2),
        Tables.DelegatesCheckpointRow(delegateKeyHashes(5), blockIds(2), blockLevel = 2),
        Tables.DelegatesCheckpointRow(delegateKeyHashes(2), blockIds(3), blockLevel = 3),
        Tables.DelegatesCheckpointRow(delegateKeyHashes(3), blockIds(4), blockLevel = 4),
        Tables.DelegatesCheckpointRow(delegateKeyHashes(5), blockIds(4), blockLevel = 4),
        Tables.DelegatesCheckpointRow(delegateKeyHashes(6), blockIds(5), blockLevel = 5)
      )

      val inSelection = Set(delegateKeyHashes(1), delegateKeyHashes(2), delegateKeyHashes(3), delegateKeyHashes(4))

      val selection = inSelection.map(PublicKeyHash)

      val expected = checkpointRows.filterNot(row => inSelection(row.delegatePkh))

      val populateAndTest = for {
        stored <- Tables.DelegatesCheckpoint ++= checkpointRows
        cleaned <- sut.cleanDelegatesCheckpoint(Some(selection))
        rows <- Tables.DelegatesCheckpoint.result
      } yield (stored, cleaned, rows)

      val (initialCount, deletes, survivors) = dbHandler.run(populateAndTest.transactionally).futureValue
      initialCount.value shouldBe checkpointRows.size
      deletes shouldEqual checkpointRows.filter(row => inSelection(row.delegatePkh)).size
      survivors should contain theSameElementsAs expected

    }

    "read latest account ids from checkpoint" in {
      implicit val randomSeed = RandomSeed(testReferenceTimestamp.getTime)

      //generate data
      val blocks = generateBlockRows(toLevel = 5, testReferenceTimestamp)

      //store required blocks for FK
      dbHandler.run(Tables.Blocks ++= blocks).futureValue shouldBe Some(blocks.size)
      val accountIds = Array("a0", "a1", "a2", "a3", "a4", "a5", "a6")
      val blockIds = blocks.map(_.hash)

      //create test data:
      val checkpointRows = Array(
        Tables.AccountsCheckpointRow(accountIds(1), blockIds(1), blockLevel = 1),
        Tables.AccountsCheckpointRow(accountIds(2), blockIds(1), blockLevel = 1),
        Tables.AccountsCheckpointRow(accountIds(3), blockIds(1), blockLevel = 1),
        Tables.AccountsCheckpointRow(accountIds(4), blockIds(2), blockLevel = 2),
        Tables.AccountsCheckpointRow(accountIds(5), blockIds(2), blockLevel = 2),
        Tables.AccountsCheckpointRow(accountIds(2), blockIds(3), blockLevel = 3),
        Tables.AccountsCheckpointRow(accountIds(3), blockIds(4), blockLevel = 4),
        Tables.AccountsCheckpointRow(accountIds(5), blockIds(4), blockLevel = 4),
        Tables.AccountsCheckpointRow(accountIds(6), blockIds(5), blockLevel = 5)
      )

      def entry(accountAtIndex: Int, atLevel: Int) =
        AccountId(accountIds(accountAtIndex)) -> (BlockHash(blockIds(atLevel)), atLevel)

        //expecting only the following to remain
      val expected =
        Map(
          entry(accountAtIndex = 1, atLevel = 1),
          entry(accountAtIndex = 2, atLevel = 3),
          entry(accountAtIndex = 3, atLevel = 4),
          entry(accountAtIndex = 4, atLevel = 2),
          entry(accountAtIndex = 5, atLevel = 4),
          entry(accountAtIndex = 6, atLevel = 5)
      )

      val populateAndFetch = for {
        stored <- Tables.AccountsCheckpoint ++= checkpointRows
        rows <- sut.getLatestAccountsFromCheckpoint
      } yield (stored, rows)

      val (initialCount, latest) = dbHandler.run(populateAndFetch.transactionally).futureValue
      initialCount.value shouldBe checkpointRows.size

      latest.toSeq should contain theSameElementsAs expected.toSeq

    }

    "read latest delegate key hashes from checkpoint" in {
      implicit val randomSeed = RandomSeed(testReferenceTimestamp.getTime)

      //generate data
      val blocks = generateBlockRows(toLevel = 5, testReferenceTimestamp)

      //store required blocks for FK
      dbHandler.run(Tables.Blocks ++= blocks).futureValue shouldBe Some(blocks.size)
      val delegateKeyHashes = Array("pkh0", "pkh1", "pkh2", "pkh3", "pkh4", "pkh5", "pkh6")
      val blockIds = blocks.map(_.hash)

      //create test data:
      val checkpointRows = Array(
        Tables.DelegatesCheckpointRow(delegateKeyHashes(1), blockIds(1), blockLevel = 1),
        Tables.DelegatesCheckpointRow(delegateKeyHashes(2), blockIds(1), blockLevel = 1),
        Tables.DelegatesCheckpointRow(delegateKeyHashes(3), blockIds(1), blockLevel = 1),
        Tables.DelegatesCheckpointRow(delegateKeyHashes(4), blockIds(2), blockLevel = 2),
        Tables.DelegatesCheckpointRow(delegateKeyHashes(5), blockIds(2), blockLevel = 2),
        Tables.DelegatesCheckpointRow(delegateKeyHashes(2), blockIds(3), blockLevel = 3),
        Tables.DelegatesCheckpointRow(delegateKeyHashes(3), blockIds(4), blockLevel = 4),
        Tables.DelegatesCheckpointRow(delegateKeyHashes(5), blockIds(4), blockLevel = 4),
        Tables.DelegatesCheckpointRow(delegateKeyHashes(6), blockIds(5), blockLevel = 5)
      )

      def entry(delegateAtIndex: Int, atLevel: Int) =
        PublicKeyHash(delegateKeyHashes(delegateAtIndex)) -> (BlockHash(blockIds(atLevel)), atLevel)

        //expecting only the following to remain
      val expected =
        Map(
          entry(delegateAtIndex = 1, atLevel = 1),
          entry(delegateAtIndex = 2, atLevel = 3),
          entry(delegateAtIndex = 3, atLevel = 4),
          entry(delegateAtIndex = 4, atLevel = 2),
          entry(delegateAtIndex = 5, atLevel = 4),
          entry(delegateAtIndex = 6, atLevel = 5)
      )

      val populateAndFetch = for {
        stored <- Tables.DelegatesCheckpoint ++= checkpointRows
        rows <- sut.getLatestDelegatesFromCheckpoint
      } yield (stored, rows)

      val (initialCount, latest) = dbHandler.run(populateAndFetch.transactionally).futureValue
      initialCount.value shouldBe checkpointRows.size

      latest.toSeq should contain theSameElementsAs expected.toSeq

    }

    "fetch nothing if looking up a non-existent operation group by hash" in {
      dbHandler.run(sut.operationsForGroup("no-group-here")).futureValue shouldBe None
    }

    "fetch existing operations with their group on a existing hash" in {
      implicit val randomSeed = RandomSeed(testReferenceTimestamp.getTime)

      val block = generateBlockRows(1, testReferenceTimestamp).head
      val group = generateOperationGroupRows(block).head
      val ops = generateOperationsForGroup(block, group)

      val populateAndFetch = for {
        _ <- Tables.Blocks += block
        _ <- Tables.OperationGroups += group
        ids <- Tables.Operations returning Tables.Operations.map(_.operationId) ++= ops
        result <- sut.operationsForGroup(group.hash)
      } yield (result, ids)

      val (Some((groupRow, operationRows)), operationIds) = dbHandler.run(populateAndFetch).futureValue

      groupRow.hash shouldEqual group.hash
      operationRows should have size ops.size
      operationRows.map(_.operationId).toList should contain theSameElementsAs operationIds

    }

    "compute correct average fees from stored operations" in {
      //generate data
      implicit val randomSeed = RandomSeed(testReferenceTimestamp.getTime)
      val block = generateBlockRows(1, testReferenceTimestamp).head
      val group = generateOperationGroupRows(block).head

      // mu = 152.59625
      // std-dev = 331.4
      // the sample std-dev should be 354.3, using correction formula
      val fees = Seq(
        Some(BigDecimal(35.23)), Some(BigDecimal(12.01)), Some(BigDecimal(2.22)), Some(BigDecimal(150.01)), None, Some(BigDecimal(1020.30)), Some(BigDecimal(1.00)), None
      )
      val ops = wrapFeesWithOperations(fees, block, group)

      val populate = for {
        _ <- Tables.Blocks += block
        _ <- Tables.OperationGroups += group
        ids <- Tables.Operations returning Tables.Operations.map(_.operationId) ++= ops
      } yield ids

      dbHandler.run(populate).futureValue should have size (fees.size)

      //expectations
      val (mu, sigma) = (153, 332)
      val latest = new Timestamp(ops.map(_.timestamp.getTime).max)

      val expected = AverageFees(
        low = 0,
        medium = mu,
        high = mu + sigma,
        timestamp = latest,
        kind = ops.head.kind
      )

      //check
      val feesCalculation = sut.calculateAverageFees(ops.head.kind, feesToConsider)

      dbHandler.run(feesCalculation).futureValue.value shouldEqual expected

    }

    "return None when computing average fees for a kind with no data" in {
      //generate data
      implicit val randomSeed = RandomSeed(testReferenceTimestamp.getTime)
      val block = generateBlockRows(1, testReferenceTimestamp).head
      val group = generateOperationGroupRows(block).head

      val fees = Seq.fill(3)(Some(BigDecimal(1)))
      val ops = wrapFeesWithOperations(fees, block, group)

      val populate = for {
        _ <- Tables.Blocks += block
        _ <- Tables.OperationGroups += group
        ids <- Tables.Operations returning Tables.Operations.map(_.operationId) ++= ops
      } yield ids

      dbHandler.run(populate).futureValue should have size (fees.size)

      //check
      val feesCalculation = sut.calculateAverageFees("undefined", feesToConsider)

      dbHandler.run(feesCalculation).futureValue shouldBe None

    }

    "compute average fees only using the selected operation kinds" in {
      //generate data
      implicit val randomSeed = RandomSeed(testReferenceTimestamp.getTime)
      val block = generateBlockRows(1, testReferenceTimestamp).head
      val group = generateOperationGroupRows(block).head

      val (selectedFee, ignoredFee) = (Some(BigDecimal(1)), Some(BigDecimal(1000)))

      val fees = Seq(selectedFee, selectedFee, ignoredFee, ignoredFee)

      //change kind for fees we want to ignore
      val ops = wrapFeesWithOperations(fees, block, group).map {
        case op if op.fee == ignoredFee => op.copy(kind = op.kind + "ignore")
        case op => op
      }

      val selection = ops.filter(_.fee == selectedFee)

      val populate = for {
        _ <- Tables.Blocks += block
        _ <- Tables.OperationGroups += group
        ids <- Tables.Operations returning Tables.Operations.map(_.operationId) ++= ops
      } yield ids

      dbHandler.run(populate).futureValue should have size (fees.size)

      //expectations
      val mu = 1
      val latest = new Timestamp(selection.map(_.timestamp.getTime).max)

      val expected = AverageFees(
        low = mu,
        medium = mu,
        high = mu,
        timestamp = latest,
        kind = ops.head.kind
      )
      //check
      val feesCalculation = sut.calculateAverageFees(selection.head.kind, feesToConsider)

      dbHandler.run(feesCalculation).futureValue.value shouldEqual expected

    }

    "write voting proposal" in {
      import DatabaseConversions._
      import tech.cryptonomic.conseil.util.Conversion.Syntax._

      //generate data
      implicit val randomSeed = RandomSeed(testReferenceTimestamp.getTime)

      val block = generateSingleBlock(atLevel = 1, atTime = testReferenceDateTime)
      val proposals = Voting.generateProposals(howMany = 3, forBlock = block)

      //write
      val writeAndGetRows = for {
        _ <- Tables.Blocks += block.convertTo[Tables.BlocksRow]
        written <- sut.writeVotingProposals(proposals)
        rows <- Tables.Proposals.result
      } yield (written, rows)

      val (stored, dbProposals) = dbHandler.run(writeAndGetRows.transactionally).futureValue

      //expectations
      val expectedWrites = proposals.map(_.protocols.size).sum
      stored.value shouldEqual expectedWrites
      dbProposals should have size expectedWrites

      import org.scalatest.Inspectors._

      val allProtocols = proposals.flatMap(_.protocols)

      forAll(dbProposals) {
        proposalRow =>
          allProtocols should contain (ProtocolId(proposalRow.protocolHash))
          proposalRow.blockId shouldBe block.data.hash.value
          proposalRow.blockLevel shouldBe block.data.header.level
      }

    }

    "write voting bakers rolls" in {
      import DatabaseConversions._
      import tech.cryptonomic.conseil.util.Conversion.Syntax._

      //generate data
      implicit val randomSeed = RandomSeed(testReferenceTimestamp.getTime)

      val block = generateSingleBlock(atLevel = 1, atTime = testReferenceDateTime)
      val rolls = Voting.generateBakersRolls(howMany = 3)

      //write
      val writeAndGetRows = for {
        _ <- Tables.Blocks += block.convertTo[Tables.BlocksRow]
<<<<<<< HEAD
        written <- sut.writeVotingBakers(block, bakers)
        rows <- Tables.Bakers.result
=======
        written <- sut.writeVotingRolls(rolls, block)
        rows <- Tables.Rolls.result
>>>>>>> 31885c47
      } yield (written, rows)

      val (stored, dbRolls) = dbHandler.run(writeAndGetRows.transactionally).futureValue

      //expectations
      stored.value shouldEqual rolls.size
      dbRolls should have size rolls.size

      import org.scalatest.Inspectors._

      forAll(dbRolls) {
        rollsRow =>
          val generated = rolls.find(_.pkh.value == rollsRow.pkh).value
          rollsRow.rolls shouldEqual generated.rolls
          rollsRow.blockId shouldBe block.data.hash.value
          rollsRow.blockLevel shouldBe block.data.header.level
      }

    }

    "write voting ballots" in {
      import DatabaseConversions._
      import tech.cryptonomic.conseil.util.Conversion.Syntax._

      //generate data
      implicit val randomSeed = RandomSeed(testReferenceTimestamp.getTime)

      val block = generateSingleBlock(atLevel = 1, atTime = testReferenceDateTime)
      val ballots = Voting.generateBallots(howMany = 3)

      //write
      val writeAndGetRows = for {
        _ <- Tables.Blocks += block.convertTo[Tables.BlocksRow]
        written <- sut.writeVotingBallots(block, ballots)
        rows <- Tables.Ballots.result
      } yield (written, rows)

      val (stored, dbBallots) = dbHandler.run(writeAndGetRows.transactionally).futureValue

      //expectations
      stored.value shouldEqual ballots.size
      dbBallots should have size ballots.size

      import org.scalatest.Inspectors._

      forAll(dbBallots) {
        ballotRow =>
          val generated = ballots.find(_.pkh.value == ballotRow.pkh).value
          ballotRow.ballot shouldEqual generated.ballot.value
          ballotRow.blockId shouldBe block.data.hash.value
          ballotRow.blockLevel shouldBe block.data.header.level
      }

    }

    "return the default when fetching the latest block level and there's no block stored" in {
      val expected = -1
      val maxLevel = dbHandler.run(
        sut.fetchMaxBlockLevel
      ).futureValue

      maxLevel should equal(expected)
    }

    "fetch the latest block level when blocks are available" in {
      implicit val randomSeed = RandomSeed(testReferenceTimestamp.getTime)

      val expected = 5
      val populateAndFetch = for {
        _ <- Tables.Blocks ++= generateBlockRows(expected, testReferenceTimestamp)
        result <- sut.fetchMaxBlockLevel
      } yield result

      val maxLevel = dbHandler.run(populateAndFetch.transactionally).futureValue

      maxLevel should equal(expected)
    }

    "correctly verify when a block exists" in {
      implicit val randomSeed = RandomSeed(testReferenceTimestamp.getTime)

      val blocks = generateBlockRows(1, testReferenceTimestamp)
      val opGroups = generateOperationGroupRows(blocks: _*)
      val testHash = BlockHash(blocks.last.hash)

      val populateAndTest = for {
        _ <- Tables.Blocks ++= blocks
        _ <- Tables.OperationGroups ++= opGroups
        existing <- sut.blockExists(testHash)
        nonExisting <- sut.blockExists(BlockHash("bogus-hash"))
      } yield (existing, nonExisting)

      val (hit, miss) = dbHandler.run(populateAndTest.transactionally).futureValue

      hit shouldBe true
      miss shouldBe false

    }

    "say a block doesn't exist if it has no associated operation group" in {
      implicit val randomSeed = RandomSeed(testReferenceTimestamp.getTime)

      val blocks = generateBlockRows(1, testReferenceTimestamp)
      val testHash = BlockHash(blocks.last.hash)

      val populateAndTest = for {
        _ <- Tables.Blocks ++= blocks
        found <- sut.blockExists(testHash)
      } yield found

      val exists = dbHandler.run(populateAndTest.transactionally).futureValue
      exists shouldBe false

    }

    val blocksTmp = List(
      BlocksRow(0,1,"genesis",new Timestamp(0),0,"fitness",Some("context0"),Some("sigqs6AXPny9K"),"protocol",Some("YLBMy"),"R0NpYZuUeF",None),
      BlocksRow(1,1,"R0NpYZuUeF",new Timestamp(1),0,"fitness",Some("context1"),Some("sigTZ2IB879wD"),"protocol",Some("YLBMy"),"aQeGrbXCmG",None)
    )

    "get all values from the table with nulls as nones" in {

      val columns = List()
      val populateAndTest = for {
        _ <- Tables.Blocks ++= blocksTmp
        found <- sut.selectWithPredicates(Tables.Blocks.baseTableRow.tableName, columns, List.empty, List.empty, None,3)
      } yield found

      val result = dbHandler.run(populateAndTest.transactionally).futureValue
      result should contain theSameElementsAs List(
        Map(
          "operations_hash" -> None,
          "timestamp" -> Some(new Timestamp(0)),
          "context" -> Some("context0"),
          "proto" -> Some(1),
          "signature" -> Some("sigqs6AXPny9K"),
          "hash" -> Some("R0NpYZuUeF"),
          "fitness" -> Some("fitness"),
          "validation_pass" -> Some(0),
          "protocol" -> Some("protocol"),
          "predecessor" -> Some("genesis"),
          "chain_id" -> Some("YLBMy"),
          "level" -> Some(0),
          "period_kind" -> None,
          "current_expected_quorum" -> None,
          "active_proposal" -> None,
          "baker" -> None,
          "nonce_hash" -> None,
          "consumed_gas" -> None,
          "meta_level" -> None,
          "meta_level_position" -> None,
          "meta_cycle" -> None,
          "meta_cycle_position" -> None,
          "meta_voting_period" -> None,
          "meta_voting_period_position" -> None,
          "expected_commitment" -> None
        ),
        Map(
          "operations_hash" -> None,
          "timestamp" -> Some(new Timestamp(1)),
          "context" -> Some("context1"),
          "proto" -> Some(1),
          "signature" -> Some("sigTZ2IB879wD"),
          "hash" -> Some("aQeGrbXCmG"),
          "fitness" -> Some("fitness"),
          "validation_pass" -> Some(0),
          "protocol" -> Some("protocol"),
          "predecessor" -> Some("R0NpYZuUeF"),
          "chain_id" -> Some("YLBMy"),
          "level" -> Some(1),
          "period_kind" -> None,
          "current_expected_quorum" -> None,
          "active_proposal" -> None,
          "baker" -> None,
          "nonce_hash" -> None,
          "consumed_gas" -> None,
          "meta_level" -> None,
          "meta_level_position" -> None,
          "meta_cycle" -> None,
          "meta_cycle_position" -> None,
          "meta_voting_period" -> None,
          "meta_voting_period_position" -> None,
          "expected_commitment" -> None
        )
      )
    }



    "get values where context is null" in {
      val blocksTmp = List(
        BlocksRow(0,1,"genesis",new Timestamp(0),0,"fitness",None,Some("sigqs6AXPny9K"),"protocol",Some("YLBMy"),"R0NpYZuUeF",None),
        BlocksRow(1,1,"R0NpYZuUeF",new Timestamp(1),0,"fitness",Some("context1"),Some("sigTZ2IB879wD"),"protocol",Some("YLBMy"),"aQeGrbXCmG",None)
      )
      val columns = List("level", "proto", "context", "hash", "operations_hash")
      val predicates = List(
        Predicate(
          field = "context",
          operation = OperationType.isnull,
          set = List.empty,
          inverse = false
        )
      )

      val populateAndTest = for {
        _ <- Tables.Blocks ++= blocksTmp
        found <- sut.selectWithPredicates(Tables.Blocks.baseTableRow.tableName, columns, predicates, List.empty, None,3)
      } yield found

      val result = dbHandler.run(populateAndTest.transactionally).futureValue
      result shouldBe List(
        Map("level" -> Some(0), "proto" -> Some(1), "context" -> None, "hash" -> Some("R0NpYZuUeF"), "operations_hash" -> None)
      )
    }

    "get values where context is NOT null" in {
      val blocksTmp = List(
        BlocksRow(0,1,"genesis",new Timestamp(0),0,"fitness",None,Some("sigqs6AXPny9K"),"protocol",Some("YLBMy"),"R0NpYZuUeF",None),
        BlocksRow(1,1,"R0NpYZuUeF",new Timestamp(1),0,"fitness",Some("context1"),Some("sigTZ2IB879wD"),"protocol",Some("YLBMy"),"aQeGrbXCmG",None)
      )
      val columns = List("level", "proto", "context", "hash", "operations_hash")
      val predicates = List(
        Predicate(
          field = "context",
          operation = OperationType.isnull,
          set = List.empty,
          inverse = true
        )
      )

      val populateAndTest = for {
        _ <- Tables.Blocks ++= blocksTmp
        found <- sut.selectWithPredicates(Tables.Blocks.baseTableRow.tableName, columns, predicates, List.empty, None,3)
      } yield found

      val result = dbHandler.run(populateAndTest.transactionally).futureValue
      result shouldBe List(
        Map("level" -> Some(1), "proto" -> Some(1), "context" -> Some("context1"), "hash" -> Some("aQeGrbXCmG"), "operations_hash" -> None)
      )
    }

    "get null values from the table as none" in {

      val columns = List("level", "proto", "protocol", "hash", "operations_hash")

      val populateAndTest = for {
        _ <- Tables.Blocks ++= blocksTmp
        found <- sut.selectWithPredicates(Tables.Blocks.baseTableRow.tableName, columns, List.empty, List.empty, None,3)
      } yield found

      val result = dbHandler.run(populateAndTest.transactionally).futureValue
      result should contain theSameElementsAs List(
        Map("level" -> Some(0), "proto" -> Some(1), "protocol" -> Some("protocol"), "hash" -> Some("R0NpYZuUeF"), "operations_hash" -> None),
        Map("level" -> Some(1), "proto" -> Some(1), "protocol" -> Some("protocol"), "hash" -> Some("aQeGrbXCmG"), "operations_hash" -> None)
      )
    }

    "get map from a block table" in {

      val columns = List("level", "proto", "protocol", "hash")

      val populateAndTest = for {
        _ <- Tables.Blocks ++= blocksTmp
        found <- sut.selectWithPredicates(Tables.Blocks.baseTableRow.tableName, columns, List.empty, List.empty, None,3)
      } yield found

      val result = dbHandler.run(populateAndTest.transactionally).futureValue
      result shouldBe List(
        Map("level" -> Some(0), "proto" -> Some(1), "protocol" -> Some("protocol"), "hash" -> Some("R0NpYZuUeF")),
        Map("level" -> Some(1), "proto" -> Some(1), "protocol" -> Some("protocol"), "hash" -> Some("aQeGrbXCmG"))
      )
    }

    "get map from a block table with predicate" in {
      val columns = List("level", "proto", "protocol", "hash")
      val predicates = List(
        Predicate(
          field = "hash",
          operation = OperationType.in,
          set = List("R0NpYZuUeF"),
          inverse = false
        )
      )

      val populateAndTest = for {
        _ <- Tables.Blocks ++= blocksTmp
        found <- sut.selectWithPredicates(Tables.Blocks.baseTableRow.tableName, columns, predicates, List.empty, None,3)
      } yield found

      val result = dbHandler.run(populateAndTest.transactionally).futureValue
      result shouldBe List(
        Map("level" -> Some(0), "proto" -> Some(1), "protocol" -> Some("protocol"), "hash" -> Some("R0NpYZuUeF"))
      )
    }

    "get map from a block table with inverse predicate" in {
      val columns = List("level", "proto", "protocol", "hash")
      val predicates = List(
        Predicate(
          field = "hash",
          operation = OperationType.in,
          set = List("R0NpYZuUeF"),
          inverse = true
        )
      )

      val populateAndTest = for {
        _ <- Tables.Blocks ++= blocksTmp
        found <- sut.selectWithPredicates(Tables.Blocks.baseTableRow.tableName, columns, predicates, List.empty, None,3)
      } yield found

      val result = dbHandler.run(populateAndTest.transactionally).futureValue
      result shouldBe List(
        Map("level" -> Some(1), "proto" -> Some(1), "protocol" -> Some("protocol"), "hash" -> Some("aQeGrbXCmG"))
      )
    }

    "get map from a block table with multiple predicates" in {
      val columns = List("level", "proto", "protocol", "hash")
      val predicates = List(
        Predicate(
          field = "hash",
          operation = OperationType.in,
          set = List("R0NpYZuUeF"),
          inverse = true
        ),
        Predicate(
          field = "hash",
          operation = OperationType.in,
          set = List("aQeGrbXCmG"),
          inverse = false
        )
      )

      val populateAndTest = for {
        _ <- Tables.Blocks ++= blocksTmp
        found <- sut.selectWithPredicates(Tables.Blocks.baseTableRow.tableName, columns, predicates, List.empty, None,3)
      } yield found

      val result = dbHandler.run(populateAndTest.transactionally).futureValue
      result shouldBe List(
        Map("level" -> Some(1), "proto" -> Some(1), "protocol" -> Some("protocol"), "hash" -> Some("aQeGrbXCmG"))
      )
    }

    "get empty map from empty table" in {
      val columns = List("level", "proto", "protocol", "hash")
      val predicates = List.empty

      val populateAndTest = for {
        found <- sut.selectWithPredicates(Tables.Blocks.baseTableRow.tableName, columns, predicates, List.empty, None,3)
      } yield found

      val result = dbHandler.run(populateAndTest.transactionally).futureValue
      result shouldBe 'empty
    }

    "get map from a block table with eq predicate" in {
      val columns = List("level", "proto", "protocol", "hash")
      val predicates = List(
        Predicate(
          field = "hash",
          operation = OperationType.eq,
          set = List("aQeGrbXCmG"),
          inverse = false
        )
      )

      val populateAndTest = for {
        _ <- Tables.Blocks ++= blocksTmp
        found <- sut.selectWithPredicates(Tables.Blocks.baseTableRow.tableName, columns, predicates, List.empty, None,3)
      } yield found

      val result = dbHandler.run(populateAndTest.transactionally).futureValue
      result shouldBe List(
        Map("level" -> Some(1), "proto" -> Some(1), "protocol" -> Some("protocol"), "hash" -> Some("aQeGrbXCmG"))
      )
    }

    "get map from a block table with eq predicate on numeric type" in {
      val columns = List("level", "proto", "protocol", "hash")
      val predicates = List(
        Predicate(
          field = "level",
          operation = OperationType.eq,
          set = List(1),
          inverse = false
        )
      )

      val populateAndTest = for {
        _ <- Tables.Blocks ++= blocksTmp
        found <- sut.selectWithPredicates(Tables.Blocks.baseTableRow.tableName, columns, predicates, List.empty, None,3)
      } yield found

      val result = dbHandler.run(populateAndTest.transactionally).futureValue
      result shouldBe List(
        Map("level" -> Some(1), "proto" -> Some(1), "protocol" -> Some("protocol"), "hash" -> Some("aQeGrbXCmG"))
      )
    }


    "get map from a block table with like predicate when starts with pattern" in {
      val columns = List("level", "proto", "protocol", "hash")
      val predicates = List(
        Predicate(
          field = "hash",
          operation = OperationType.like,
          set = List("aQeGr"),
          inverse = false
        )
      )

      val populateAndTest = for {
        _ <- Tables.Blocks ++= blocksTmp
        found <- sut.selectWithPredicates(Tables.Blocks.baseTableRow.tableName, columns, predicates, List.empty, None,3)
      } yield found

      val result = dbHandler.run(populateAndTest.transactionally).futureValue
      result shouldBe List(
        Map("level" -> Some(1), "proto" -> Some(1), "protocol" -> Some("protocol"), "hash" -> Some("aQeGrbXCmG"))
      )
    }

    "get map from a block table with like predicate when ends with pattern" in {
      val columns = List("level", "proto", "protocol", "hash")
      val predicates = List(
        Predicate(
          field = "hash",
          operation = OperationType.like,
          set = List("rbXCmG"),
          inverse = false
        )
      )

      val populateAndTest = for {
        _ <- Tables.Blocks ++= blocksTmp
        found <- sut.selectWithPredicates(Tables.Blocks.baseTableRow.tableName, columns, predicates, List.empty, None,3)
      } yield found

      val result = dbHandler.run(populateAndTest.transactionally).futureValue
      result shouldBe List(
        Map("level" -> Some(1), "proto" -> Some(1), "protocol" -> Some("protocol"), "hash" -> Some("aQeGrbXCmG"))
      )
    }

    "get map from a block table with like predicate when pattern is in the middle" in {
      val columns = List("level", "proto", "protocol", "hash")
      val predicates = List(
        Predicate(
          field = "hash",
          operation = OperationType.like,
          set = List("rbX"),
          inverse = false
        )
      )

      val populateAndTest = for {
        _ <- Tables.Blocks ++= blocksTmp
        found <- sut.selectWithPredicates(Tables.Blocks.baseTableRow.tableName, columns, predicates, List.empty, None,3)
      } yield found

      val result = dbHandler.run(populateAndTest.transactionally).futureValue
      result shouldBe List(
        Map("level" -> Some(1), "proto" -> Some(1), "protocol" -> Some("protocol"), "hash" -> Some("aQeGrbXCmG"))
      )
    }

    "get map from a block table with less than predicate when one element fulfils it" in {
      val columns = List("level", "proto", "protocol", "hash")
      val predicates = List(
        Predicate(
          field = "level",
          operation = OperationType.lt,
          set = List(1),
          inverse = false
        )
      )

      val populateAndTest = for {
        _ <- Tables.Blocks ++= blocksTmp
        found <- sut.selectWithPredicates(Tables.Blocks.baseTableRow.tableName, columns, predicates, List.empty, None,3)
      } yield found

      val result = dbHandler.run(populateAndTest.transactionally).futureValue
      result shouldBe List(
        Map("level" -> Some(0), "proto" -> Some(1), "protocol" -> Some("protocol"), "hash" -> Some("R0NpYZuUeF"))
      )
    }

    "get empty map from a block table with less than predicate when no elements fulfil it" in {
      val columns = List("level", "proto", "protocol", "hash")
      val predicates = List(
        Predicate(
          field = "level",
          operation = OperationType.lt,
          set = List(0),
          inverse = false
        )
      )

      val populateAndTest = for {
        _ <- Tables.Blocks ++= blocksTmp
        found <- sut.selectWithPredicates(Tables.Blocks.baseTableRow.tableName, columns, predicates, List.empty, None,3)
      } yield found

      val result = dbHandler.run(populateAndTest.transactionally).futureValue
      result shouldBe 'empty
    }

    "get map from a block table with between predicate when two element fulfill it" in {
      val columns = List("level", "proto", "protocol", "hash")
      val predicates = List(
        Predicate(
          field = "level",
          operation = OperationType.between,
          set = List(-10,10),
          inverse = false
        )
      )

      val populateAndTest = for {
        _ <- Tables.Blocks ++= blocksTmp
        found <- sut.selectWithPredicates(Tables.Blocks.baseTableRow.tableName, columns, predicates, List.empty, None,3)
      } yield found

      val result = dbHandler.run(populateAndTest.transactionally).futureValue
      result shouldBe List(
        Map("level" -> Some(0), "proto" -> Some(1), "protocol" -> Some("protocol"), "hash" -> Some("R0NpYZuUeF")),
        Map("level" -> Some(1), "proto" -> Some(1), "protocol" -> Some("protocol"), "hash" -> Some("aQeGrbXCmG"))
      )
    }

    "get map from a block table with between predicate when two element fulfill it but limited to 1 element" in {
      val columns = List("level", "proto", "protocol", "hash")
      val predicates = List(
        Predicate(
          field = "level",
          operation = OperationType.between,
          set = List(-10,10),
          inverse = false
        )
      )

      val populateAndTest = for {
        _ <- Tables.Blocks ++= blocksTmp
        found <- sut.selectWithPredicates(Tables.Blocks.baseTableRow.tableName, columns, predicates, List.empty, None,1)
      } yield found

      val result = dbHandler.run(populateAndTest.transactionally).futureValue
      result shouldBe List(
        Map("level" -> Some(0), "proto" -> Some(1), "protocol" -> Some("protocol"), "hash" -> Some("R0NpYZuUeF"))
      )
    }

    "get map from a block table with between predicate when one element fulfill it" in {
      val columns = List("level", "proto", "protocol", "hash")
      val predicates = List(
        Predicate(
          field = "level",
          operation = OperationType.between,
          set = List(1,10),
          inverse = false
        )
      )

      val populateAndTest = for {
        _ <- Tables.Blocks ++= blocksTmp
        found <- sut.selectWithPredicates(Tables.Blocks.baseTableRow.tableName, columns, predicates, List.empty, None,3)
      } yield found

      val result = dbHandler.run(populateAndTest.transactionally).futureValue
      result shouldBe List(
        Map("level" -> Some(1), "proto" -> Some(1), "protocol" -> Some("protocol"), "hash" -> Some("aQeGrbXCmG"))
      )
    }
    "get map from a block table with datetime field" in {
      val columns = List("level", "proto", "protocol", "hash", "timestamp")
      val predicates = List(
        Predicate(
          field = "timestamp",
          operation = OperationType.gt,
          set = List(new Timestamp(0)),
          inverse = false
        )
      )

      val populateAndTest = for {
        _ <- Tables.Blocks ++= blocksTmp
        found <- sut.selectWithPredicates(Tables.Blocks.baseTableRow.tableName, columns, predicates, List.empty, None,3)
      } yield found

      val result = dbHandler.run(populateAndTest.transactionally).futureValue
      result shouldBe List(
        Map("level" -> Some(1), "proto" -> Some(1), "protocol" -> Some("protocol"), "hash" -> Some("aQeGrbXCmG"), "timestamp" -> Some(new Timestamp(1)))
      )
    }
    "get map from a block table with startsWith predicate" in {
      val columns = List("level", "proto", "protocol", "hash")
      val predicates = List(
        Predicate(
          field = "hash",
          operation = OperationType.startsWith,
          set = List("R0Np"),
          inverse = false
        )
      )

      val populateAndTest = for {
        _ <- Tables.Blocks ++= blocksTmp
        found <- sut.selectWithPredicates(Tables.Blocks.baseTableRow.tableName, columns, predicates, List.empty, None,3)
      } yield found

      val result = dbHandler.run(populateAndTest.transactionally).futureValue
      result shouldBe List(
        Map("level" -> Some(0), "proto" -> Some(1), "protocol" -> Some("protocol"), "hash" -> Some("R0NpYZuUeF"))
      )
    }
    "get empty map from a block table with startsWith predicate" in {
      val columns = List("level", "proto", "protocol", "hash")
      val predicates = List(
        Predicate(
          field = "hash",
          operation = OperationType.startsWith,
          set = List("YZuUeF"),
          inverse = false
        )
      )

      val populateAndTest = for {
        _ <- Tables.Blocks ++= blocksTmp
        found <- sut.selectWithPredicates(Tables.Blocks.baseTableRow.tableName, columns, predicates, List.empty, None,3)
      } yield found

      val result = dbHandler.run(populateAndTest.transactionally).futureValue
      result shouldBe 'empty
    }
    "get map from a block table with endsWith predicate" in {
      val columns = List("level", "proto", "protocol", "hash")
      val predicates = List(
        Predicate(
          field = "hash",
          operation = OperationType.endsWith,
          set = List("ZuUeF"),
          inverse = false
        )
      )

      val populateAndTest = for {
        _ <- Tables.Blocks ++= blocksTmp
        found <- sut.selectWithPredicates(Tables.Blocks.baseTableRow.tableName, columns, predicates, List.empty, None,3)
      } yield found

      val result = dbHandler.run(populateAndTest.transactionally).futureValue
      result shouldBe List(
        Map("level" -> Some(0), "proto" -> Some(1), "protocol" -> Some("protocol"), "hash" -> Some("R0NpYZuUeF"))
      )
    }
    "get empty map from a block table with endsWith predicate" in {
      val columns = List("level", "proto", "protocol", "hash")
      val predicates = List(
        Predicate(
          field = "hash",
          operation = OperationType.endsWith,
          set = List("R0NpYZ"),
          inverse = false
        )
      )

      val populateAndTest = for {
        _ <- Tables.Blocks ++= blocksTmp
        found <- sut.selectWithPredicates(Tables.Blocks.baseTableRow.tableName, columns, predicates, List.empty, None,3)
      } yield found

      val result = dbHandler.run(populateAndTest.transactionally).futureValue
      result shouldBe 'empty
    }

    val accRow = AccountsRow(
      accountId = 1.toString,
      blockId = "R0NpYZuUeF",
      blockLevel = 0,
      manager = "manager",
      spendable = true,
      delegateSetable = false,
      delegateValue = None,
      counter = 0,
      script = None,
      balance = BigDecimal(1.45)
    )
    "get one element when correctly rounded value" in {
      val columns = List("account_id", "balance")
      val predicates = List(
        Predicate(
          field = "balance",
          operation = OperationType.eq,
          set = List(1.5),
          inverse = false,
          precision = Some(1)
        )
      )

      val populateAndTest = for {
        _ <- Tables.Blocks ++= blocksTmp
        _ <- Tables.Accounts += accRow
        found <- sut.selectWithPredicates(Tables.Accounts.baseTableRow.tableName, columns, predicates, List.empty, None,3)
      } yield found

      val result = dbHandler.run(populateAndTest.transactionally).futureValue.map(_.mapValues(_.toString))
      result shouldBe List(Map("account_id" -> "Some(1)", "balance" -> "Some(1.45)"))
    }
    "get empty list of elements when correctly rounded value does not match" in {
      val columns = List("account_id", "balance")
      val predicates = List(
        Predicate(
          field = "balance",
          operation = OperationType.eq,
          set = List(1.5),
          inverse = false,
          precision = Some(2)
        )
      )

      val populateAndTest = for {
        _ <- Tables.Blocks ++= blocksTmp
        _ <- Tables.Accounts += accRow
        found <- sut.selectWithPredicates(Tables.Accounts.baseTableRow.tableName, columns, predicates, List.empty, None,3)
      } yield found

      val result = dbHandler.run(populateAndTest.transactionally).futureValue
      result shouldBe 'empty
    }

    "return the same results for the same query" in {
      type AnyMap = Map[String, Any]

      import tech.cryptonomic.conseil.util.DatabaseUtil.QueryBuilder._
      val columns = List("level", "proto", "protocol", "hash")
      val tableName = Tables.Blocks.baseTableRow.tableName
      val populateAndTest = for {
        _ <- Tables.Blocks ++= blocksTmp
        generatedQuery <- makeQuery(tableName, columns, None).as[AnyMap]
      } yield generatedQuery

      val generatedQueryResult = dbHandler.run(populateAndTest.transactionally).futureValue
      val expectedQueryResult = dbHandler.run(
        sql"""SELECT #${columns.head}, #${columns(1)}, #${columns(2)}, #${columns(3)} FROM #$tableName WHERE true""".as[AnyMap]
      ).futureValue
      generatedQueryResult shouldBe expectedQueryResult
    }


    "get map from a block table and sort by level in ascending order" in {
      val columns = List("level", "proto", "protocol", "hash")
      val predicates = List()
      val sortBy = List(
        QueryOrdering(
          field = "level",
          direction = OrderDirection.asc
        )
      )

      val populateAndTest = for {
        _ <- Tables.Blocks ++= blocksTmp
        found <- sut.selectWithPredicates(Tables.Blocks.baseTableRow.tableName, columns, predicates, sortBy, None,3)
      } yield found

      val result = dbHandler.run(populateAndTest.transactionally).futureValue
      result shouldBe List(
        Map("level" -> Some(0), "proto" -> Some(1), "protocol" -> Some("protocol"), "hash" -> Some("R0NpYZuUeF")),
        Map("level" -> Some(1), "proto" -> Some(1), "protocol" -> Some("protocol"), "hash" -> Some("aQeGrbXCmG"))
      )
    }

    "get map from a block table and sort by level in descending order" in {
      val columns = List("level", "proto", "protocol", "hash")
      val predicates = List()
      val sortBy = List(
        QueryOrdering(
          field = "level",
          direction = OrderDirection.desc
        )
      )

      val populateAndTest = for {
        _ <- Tables.Blocks ++= blocksTmp
        found <- sut.selectWithPredicates(Tables.Blocks.baseTableRow.tableName, columns, predicates, sortBy, None,3)
      } yield found

      val result = dbHandler.run(populateAndTest.transactionally).futureValue
      result shouldBe List(
        Map("level" -> Some(1), "proto" -> Some(1), "protocol" -> Some("protocol"), "hash" -> Some("aQeGrbXCmG")),
        Map("level" -> Some(0), "proto" -> Some(1), "protocol" -> Some("protocol"), "hash" -> Some("R0NpYZuUeF"))
      )
    }

    "get map from a block table and sort by hash in descending order" in {
      val columns = List("level", "proto", "protocol", "hash")
      val predicates = List()
      val sortBy = List(
        QueryOrdering(
          field = "hash",
          direction = OrderDirection.desc
        )
      )

      val populateAndTest = for {
        _ <- Tables.Blocks ++= blocksTmp
        found <- sut.selectWithPredicates(Tables.Blocks.baseTableRow.tableName, columns, predicates, sortBy, None,3)
      } yield found

      val result = dbHandler.run(populateAndTest.transactionally).futureValue
      result shouldBe List(
        Map("level" -> Some(1), "proto" -> Some(1), "protocol" -> Some("protocol"), "hash" -> Some("aQeGrbXCmG")),
        Map("level" -> Some(0), "proto" -> Some(1), "protocol" -> Some("protocol"), "hash" -> Some("R0NpYZuUeF"))
      )
    }

    "get map from a block table and sort by hash in ascending order" in {
      val columns = List("level", "proto", "protocol", "hash")
      val predicates = List()
      val sortBy = List(
        QueryOrdering(
          field = "hash",
          direction = OrderDirection.asc
        )
      )

      val populateAndTest = for {
        _ <- Tables.Blocks ++= blocksTmp
        found <- sut.selectWithPredicates(Tables.Blocks.baseTableRow.tableName, columns, predicates, sortBy, None,3)
      } yield found

      val result = dbHandler.run(populateAndTest.transactionally).futureValue
      result shouldBe List(
        Map("level" -> Some(0), "proto" -> Some(1), "protocol" -> Some("protocol"), "hash" -> Some("R0NpYZuUeF")),
        Map("level" -> Some(1), "proto" -> Some(1), "protocol" -> Some("protocol"), "hash" -> Some("aQeGrbXCmG"))
      )
    }

    "get map from a block table and sort by proto in descending order and by level in ascending order" in {
      val columns = List("level", "proto")
      val predicates = List()
      val sortBy = List(
        QueryOrdering(
          field = "proto",
          direction = OrderDirection.desc
        ),
        QueryOrdering(
          field = "level",
          direction = OrderDirection.asc
        )
      )

      val blocksTmp2 = blocksTmp.head.copy(level = 2, proto = 2, hash = "aQeGrbXCmF") :: blocksTmp

      val populateAndTest = for {
        _ <- Tables.Blocks ++= blocksTmp2
        found <- sut.selectWithPredicates(Tables.Blocks.baseTableRow.tableName, columns, predicates, sortBy, None, 3)
      } yield found

      val result = dbHandler.run(populateAndTest.transactionally).futureValue
      result shouldBe List(
        Map("level" -> Some(2), "proto" -> Some(2)),
        Map("level" -> Some(0), "proto" -> Some(1)),
        Map("level" -> Some(1), "proto" -> Some(1))
      )
    }

    "should aggregate with COUNT function" in {
      val feesTmp = List(
        FeesRow(0, 2, 4, new Timestamp(0), "kind"),
        FeesRow(0, 4, 8, new Timestamp(1), "kind"),
        FeesRow(0, 3, 4, new Timestamp(2), "kind")
      )

      val aggregate = Some(
        Aggregation("medium", AggregationType.count, None)
      )

      val populateAndTest = for {
        _ <- Tables.Fees ++= feesTmp
        found <- sut.selectWithPredicates(
          table = Tables.Fees.baseTableRow.tableName,
          columns = List("low", "medium", "high"),
          predicates = List.empty,
          ordering = List.empty,
          aggregation = aggregate,
          limit = 3)
      } yield found

      val result = dbHandler.run(populateAndTest.transactionally).futureValue

      result shouldBe List(
        Map("high" -> Some(8), "count" -> Some(1), "low" -> Some(0)),
        Map("high" -> Some(4), "count" -> Some(2), "low" -> Some(0))
      )
    }

    "should aggregate with MAX function" in {
      val feesTmp = List(
        FeesRow(0, 2, 4, new Timestamp(0), "kind"),
        FeesRow(0, 4, 8, new Timestamp(1), "kind"),
        FeesRow(0, 3, 4, new Timestamp(2), "kind")
      )

      val aggregate = Some(
        Aggregation("medium", AggregationType.max, None)
      )

      val populateAndTest = for {
        _ <- Tables.Fees ++= feesTmp
        found <- sut.selectWithPredicates(
          table = Tables.Fees.baseTableRow.tableName,
          columns = List("low", "medium", "high"),
          predicates = List.empty,
          ordering = List.empty,
          aggregation = aggregate,
          limit = 3)
      } yield found

      val result = dbHandler.run(populateAndTest.transactionally).futureValue

      result shouldBe List(
        Map("high" -> Some(8), "max" -> Some(4), "low" -> Some(0)),
        Map("high" -> Some(4), "max" -> Some(3), "low" -> Some(0))
      )
    }

    "should aggregate with MIN function" in {
      val feesTmp = List(
        FeesRow(0, 2, 4, new Timestamp(0), "kind"),
        FeesRow(0, 4, 8, new Timestamp(1), "kind"),
        FeesRow(0, 3, 4, new Timestamp(2), "kind")
      )

      val aggregate = Some(
        Aggregation("medium", AggregationType.min, None)
      )

      val populateAndTest = for {
        _ <- Tables.Fees ++= feesTmp
        found <- sut.selectWithPredicates(
          table = Tables.Fees.baseTableRow.tableName,
          columns = List("low", "medium", "high"),
          predicates = List.empty,
          ordering = List.empty,
          aggregation = aggregate,
          limit = 3)
      } yield found

      val result = dbHandler.run(populateAndTest.transactionally).futureValue

      result shouldBe List(
        Map("high" -> Some(8), "min" -> Some(4), "low" -> Some(0)),
        Map("high" -> Some(4), "min" -> Some(2), "low" -> Some(0))
      )
    }

    "should aggregate with SUM function" in {
      val feesTmp = List(
        FeesRow(0, 2, 4, new Timestamp(0), "kind"),
        FeesRow(0, 4, 8, new Timestamp(1), "kind"),
        FeesRow(0, 3, 4, new Timestamp(2), "kind")
      )

      val aggregate = Some(
        Aggregation("medium", AggregationType.sum, None)
      )

      val populateAndTest = for {
        _ <- Tables.Fees ++= feesTmp
        found <- sut.selectWithPredicates(
          table = Tables.Fees.baseTableRow.tableName,
          columns = List("low", "medium", "high"),
          predicates = List.empty,
          ordering = List.empty,
          aggregation = aggregate,
          limit = 3)
      } yield found

      val result = dbHandler.run(populateAndTest.transactionally).futureValue

      result shouldBe List(
        Map("high" -> Some(8), "sum" -> Some(4), "low" -> Some(0)),
        Map("high" -> Some(4), "sum" -> Some(5), "low" -> Some(0))
      )
    }

    "should aggregate with SUM function and order by SUM()" in {
      val feesTmp = List(
        FeesRow(0, 2, 4, new Timestamp(0), "kind"),
        FeesRow(0, 4, 8, new Timestamp(1), "kind"),
        FeesRow(0, 3, 4, new Timestamp(2), "kind")
      )

      val aggregate = Some(
        Aggregation("medium", AggregationType.sum, None)
      )

      val populateAndTest = for {
        _ <- Tables.Fees ++= feesTmp
        found <- sut.selectWithPredicates(
          table = Tables.Fees.baseTableRow.tableName,
          columns = List("low", "medium", "high"),
          predicates = List.empty,
          ordering = List(QueryOrdering("medium", OrderDirection.desc)),
          aggregation = aggregate,
          limit = 3)
      } yield found

      val result = dbHandler.run(populateAndTest.transactionally).futureValue

      result shouldBe List(
        Map("high" -> Some(4), "sum" -> Some(5), "low" -> Some(0)),
        Map("high" -> Some(8), "sum" -> Some(4), "low" -> Some(0))
      )
    }

    "should order correctly by the field not existing in query)" in {
      val feesTmp = List(
        FeesRow(0, 2, 4, new Timestamp(0), "kind"),
        FeesRow(0, 4, 8, new Timestamp(1), "kind"),
        FeesRow(0, 3, 3, new Timestamp(2), "kind")
      )

      val populateAndTest = for {
        _ <- Tables.Fees ++= feesTmp
        found <- sut.selectWithPredicates(
          table = Tables.Fees.baseTableRow.tableName,
          columns = List("low", "medium"),
          predicates = List.empty,
          ordering = List(QueryOrdering("high", OrderDirection.desc)),
          aggregation = None,
          limit = 3)
      } yield found

      val result = dbHandler.run(populateAndTest.transactionally).futureValue

      result shouldBe List(
        Map("medium" -> Some(4), "low" -> Some(0)), // high = Some(8)
        Map("medium" -> Some(2), "low" -> Some(0)), // high = Some(4)
        Map("medium" -> Some(3), "low" -> Some(0)), // high = Some(3)
      )
    }

    "should correctly check use between in the timestamps" in {
      val feesTmp = List(
        FeesRow(0, 2, 4, new Timestamp(0), "kind"),
        FeesRow(0, 4, 8, new Timestamp(2), "kind"),
        FeesRow(0, 3, 4, new Timestamp(4), "kind")
      )

      val predicate = Predicate(
        field = "timestamp",
        operation = OperationType.between,
        set = List(
          new Timestamp(1),
          new Timestamp(3)
        )
      )

      val populateAndTest = for {
        _ <- Tables.Fees ++= feesTmp
        found <- sut.selectWithPredicates(
          table = Tables.Fees.baseTableRow.tableName,
          columns = List("timestamp"),
          predicates = List(predicate),
          ordering = List.empty,
          aggregation = None,
          limit = 3)
      } yield found

      val result = dbHandler.run(populateAndTest.transactionally).futureValue

      result.flatMap(_.values.map(_.map(_.asInstanceOf[Timestamp]))) shouldBe List(
        Some(new Timestamp(2))
      )
    }

    "should correctly execute BETWEEN operation using numeric comparison instead of lexicographical" in {
      val feesTmp = List(
        FeesRow(0, 0, 0, new Timestamp(0), "kind"),
        FeesRow(0, 0, 10, new Timestamp(3), "kind"),
        FeesRow(0, 0, 2, new Timestamp(1), "kind"),
        FeesRow(0, 0, 30, new Timestamp(2), "kind")
      )

      val predicate = Predicate(
        field = "high",
        operation = OperationType.between,
        set = List(1,3)
      )

      val populateAndTest = for {
        _ <- Tables.Fees ++= feesTmp
        found <- sut.selectWithPredicates(
          table = Tables.Fees.baseTableRow.tableName,
          columns = List("high"),
          predicates = List(predicate),
          ordering = List(),
          aggregation = None,
          limit = 3)
      } yield found

      val result = dbHandler.run(populateAndTest.transactionally).futureValue

      result shouldBe List(Map("high" -> Some(2)))
    }

  }

 }<|MERGE_RESOLUTION|>--- conflicted
+++ resolved
@@ -1057,13 +1057,8 @@
       //write
       val writeAndGetRows = for {
         _ <- Tables.Blocks += block.convertTo[Tables.BlocksRow]
-<<<<<<< HEAD
-        written <- sut.writeVotingBakers(block, bakers)
-        rows <- Tables.Bakers.result
-=======
         written <- sut.writeVotingRolls(rolls, block)
         rows <- Tables.Rolls.result
->>>>>>> 31885c47
       } yield (written, rows)
 
       val (stored, dbRolls) = dbHandler.run(writeAndGetRows.transactionally).futureValue
@@ -1097,7 +1092,7 @@
       //write
       val writeAndGetRows = for {
         _ <- Tables.Blocks += block.convertTo[Tables.BlocksRow]
-        written <- sut.writeVotingBallots(block, ballots)
+        written <- sut.writeVotingBallots(ballots, block)
         rows <- Tables.Ballots.result
       } yield (written, rows)
 
