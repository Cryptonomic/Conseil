package tech.cryptonomic.conseil.tezos

import java.sql.Timestamp

import com.typesafe.scalalogging.LazyLogging
import org.scalamock.scalatest.MockFactory
import org.scalatest.concurrent.{IntegrationPatience, ScalaFutures}
import org.scalatest.{Matchers, OptionValues, WordSpec}
import slick.jdbc.PostgresProfile.api._
import tech.cryptonomic.conseil.generic.chain.DataTypes._
import tech.cryptonomic.conseil.tezos.FeeOperations.AverageFees
import tech.cryptonomic.conseil.tezos.Tables.{AccountsRow, BlocksRow, FeesRow}
import tech.cryptonomic.conseil.tezos.TezosTypes._
import tech.cryptonomic.conseil.util.RandomSeed

import scala.concurrent.duration._
import scala.language.postfixOps
import scala.util.Random

class TezosDatabaseOperationsTest
  extends WordSpec
    with MockFactory
    with TezosDataGeneration
    with InMemoryDatabase
    with Matchers
    with ScalaFutures
    with OptionValues
    with LazyLogging
    with IntegrationPatience {

  "The database api" should {

    //needed for most tezos-db operations
    import scala.concurrent.ExecutionContext.Implicits.global

    val sut = TezosDatabaseOperations
    val feesToConsider = 1000

    "write fees" in {
      implicit val randomSeed = RandomSeed(testReferenceTimestamp.getTime)

      val expectedCount = 5
      val generatedFees = generateFees(expectedCount, testReferenceTimestamp)

      val writeAndGetRows = for {
        written <- sut.writeFees(generatedFees)
        rows <- Tables.Fees.result
      } yield (written, rows)

      val (stored, dbFees) = dbHandler.run(writeAndGetRows.transactionally).futureValue

      stored.value shouldEqual expectedCount

      dbFees should have size expectedCount

      import org.scalatest.Inspectors._

      forAll(dbFees zip generatedFees) { case (row, fee) =>
        row.low shouldEqual fee.low
        row.medium shouldEqual fee.medium
        row.high shouldEqual fee.high
        row.timestamp shouldEqual fee.timestamp
        row.kind shouldEqual fee.kind
      }
    }

    "tell if there are any stored blocks" in {
      implicit val randomSeed = RandomSeed(testReferenceTimestamp.getTime)

      //generate data
      val blocks = generateBlockRows(toLevel = 5, testReferenceTimestamp)

      //check initial condition
      dbHandler.run(sut.doBlocksExist()).futureValue shouldBe false

      //store some blocks
      dbHandler.run(Tables.Blocks ++= blocks).futureValue shouldBe Some(blocks.size)

      //check final condition
      dbHandler.run(sut.doBlocksExist()).futureValue shouldBe true

    }

    "write blocks" in {
      implicit val randomSeed = RandomSeed(testReferenceTimestamp.getTime)

      val basicBlocks = generateBlocks(5, testReferenceDateTime)
      val generatedBlocks = basicBlocks.zipWithIndex map {
        case (block, idx) =>
          //need to use different seeds to generate unique hashes for groups
          val group = generateOperationGroup(block, generateOperations = true)(randomSeed + idx)
          block.copy(operationGroups = List(group))
      }

      whenReady(dbHandler.run(sut.writeBlocks(generatedBlocks))) {
        _ =>
          //read and check what's on db
          val dbBlocks = dbHandler.run(Tables.Blocks.result).futureValue

          dbBlocks should have size (generatedBlocks.size)

          import org.scalatest.Inspectors._

          forAll(dbBlocks zip generatedBlocks) {
            case (row, block) =>
              val metadata = discardGenesis.lift(block.data.metadata)

              row.level shouldEqual block.data.header.level
              row.proto shouldEqual block.data.header.proto
              row.predecessor shouldEqual block.data.header.predecessor.value
              row.timestamp shouldEqual Timestamp.from(block.data.header.timestamp.toInstant)
              row.validationPass shouldEqual block.data.header.validation_pass
              row.fitness shouldEqual block.data.header.fitness.mkString(",")
              row.context.value shouldEqual block.data.header.context
              row.signature shouldEqual block.data.header.signature
              row.protocol shouldEqual block.data.protocol
              row.chainId shouldEqual block.data.chain_id
              row.hash shouldEqual block.data.hash.value
              row.operationsHash shouldEqual block.data.header.operations_hash
              row.periodKind shouldEqual metadata.map(_.voting_period_kind.toString)
              row.currentExpectedQuorum shouldEqual block.votes.quorum
              row.activeProposal shouldEqual block.votes.active.map(_.id)
              row.baker shouldEqual metadata.map(_.baker.value)
              row.consumedGas shouldEqual metadata.map(_.consumed_gas).flatMap {
                case PositiveDecimal(value) => Some(value)
                case _ => None
              }
          }

          val dbBlocksAndGroups =
            dbHandler.run {
              val query = for {
                g <- Tables.OperationGroups
                b <- g.blocksFk
              } yield (b, g)
              query.result
            }.futureValue

          dbBlocksAndGroups should have size (generatedBlocks.size)

          forAll(dbBlocksAndGroups) {
            case (blockRow, groupRow) =>
              val blockForGroup = generatedBlocks.find(_.data.hash.value == blockRow.hash).value
              val group = blockForGroup.operationGroups.head
              groupRow.hash shouldEqual group.hash.value
              groupRow.blockId shouldEqual blockForGroup.data.hash.value
              groupRow.chainId shouldEqual group.chain_id.map(_.id)
              groupRow.branch shouldEqual group.branch.value
              groupRow.signature shouldEqual group.signature.map(_.value)
          }

          /* we read operations as mappings to a case class for ease of comparison vs.
           * having to check un-tagged field values from a HList
           */
          val dbOperations =
            dbHandler.run {
              val query = for {
                o <- Tables.Operations
                g <- o.operationGroupsFk
              } yield (g, o)
              query.result
            }.futureValue

          val generatedGroups = generatedBlocks.map(_.operationGroups.head)

          dbOperations should have size (generatedGroups.map(_.contents.size).sum)

          forAll(dbOperations) {
            case (groupRow, opRow) =>
              val operationBlock = generatedBlocks.find(_.operationGroups.head.hash.value == groupRow.hash).value
              val operationGroup = generatedGroups.find(_.hash.value == groupRow.hash).value
              //figure out common fields
              opRow.operationId should be > -1
              opRow.operationGroupHash shouldEqual operationGroup.hash.value
              opRow.blockHash shouldEqual operationBlock.data.hash.value
              opRow.timestamp shouldEqual Timestamp.from(operationBlock.data.header.timestamp.toInstant)
              //figure out the correct sub-type
              val operationMatch = opRow.kind match {
                case "endorsement" =>
                  operationGroup.contents.find(_.isInstanceOf[Endorsement])
                case "seed_nonce_revelation" =>
                  operationGroup.contents.find(_.isInstanceOf[SeedNonceRevelation])
                case "activate_account" =>
                  operationGroup.contents.find(_.isInstanceOf[ActivateAccount])
                case "reveal" =>
                  operationGroup.contents.find(_.isInstanceOf[Reveal])
                case "transaction" =>
                  operationGroup.contents.find(_.isInstanceOf[Transaction])
                case "origination" =>
                  operationGroup.contents.find(_.isInstanceOf[Origination])
                case "delegation" =>
                  operationGroup.contents.find(_.isInstanceOf[Delegation])
                case "double_endorsement_evidence" =>
                  operationGroup.contents.find(_ == DoubleEndorsementEvidence)
                case "double_baking_evidence" =>
                  operationGroup.contents.find(_ == DoubleBakingEvidence)
                case "proposals" =>
                  operationGroup.contents.find(_ == Proposals)
                case "ballot" =>
                  operationGroup.contents.find(_ == Ballot)
                case _ => None
              }

              operationMatch shouldBe 'defined

              val operation = operationMatch.value

              /* Convert both the generated operation to a tables row representation
               * Comparing those for correctness makes sense as long as we guarantee with testing elsewhere
               * that the conversion itself is correct
               */
              import DatabaseConversions._
              import tech.cryptonomic.conseil.util.Conversion.Syntax._
              //used as a constraint to read balance updates from operations
              import tech.cryptonomic.conseil.tezos.OperationBalances._
              import tech.cryptonomic.conseil.tezos.SymbolSourceLabels.Show._

              val generatedConversion = (operationBlock, operationGroup.hash, operation).convertTo[Tables.OperationsRow]
              //skip the id, to take into account that it's only generated on save
              generatedConversion shouldEqual opRow.copy(operationId = 0)

              /* check stored balance updates */
              //convert and set the real stored operation id
              val generatedUpdateRows =
              operation.convertToA[List, Tables.BalanceUpdatesRow]
                .map(_.copy(sourceId = Some(opRow.operationId)))

              //reset the generated id for matching
              val dbUpdateRows = dbHandler.run(
                Tables.BalanceUpdates.filter(_.sourceId === opRow.operationId).result
              ).futureValue
                .map(_.copy(id = 0))

              dbUpdateRows should contain theSameElementsAs generatedUpdateRows

          }
      }

    }

    "write metadata balance updates along with the blocks" in {
      import TezosOptics.Blocks._

      implicit val randomSeed = RandomSeed(testReferenceTimestamp.getTime)

      val basicBlocks = generateBlocks(2, testReferenceDateTime)
      val generatedBlocks = basicBlocks.zipWithIndex.map {
        case (block, idx) =>
          val randomUpdates = generateBalanceUpdates(2)(randomSeed + idx)
          setBalances(randomUpdates)(block)
      }

      whenReady(dbHandler.run(sut.writeBlocks(generatedBlocks))) {
        _ =>
          val dbUpdatesRows = dbHandler.run(Tables.BalanceUpdates.result).futureValue

          dbUpdatesRows should have size 4 //2 updates x 2 blocks, not considering genesis which has no balances

          /* Convert both the generated blocks data to balance updates table row representation
           * Comparing those for correctness makes sense as long as we guarantee with testing elsewhere
           * that the conversion itself is correct
           */
          import DatabaseConversions._
          import tech.cryptonomic.conseil.util.Conversion.Syntax._
          //used as a constraint to read balance updates from block data
          import tech.cryptonomic.conseil.tezos.BlockBalances._
          import tech.cryptonomic.conseil.tezos.SymbolSourceLabels.Show._

          val generatedUpdateRows =
            generatedBlocks.flatMap(
              _.data.convertToA[List, Tables.BalanceUpdatesRow]
            )

          //reset the generated id for matching
          dbUpdatesRows.map(_.copy(id = 0)) should contain theSameElementsAs generatedUpdateRows
      }

    }

    "write accounts for a single block" in {
      implicit val randomSeed = RandomSeed(testReferenceTimestamp.getTime)

      val expectedCount = 3

      val block = generateBlockRows(1, testReferenceTimestamp).head
      val accountsInfo = generateAccounts(expectedCount, BlockHash(block.hash), block.level)

      val writeAndGetRows = for {
        _ <- Tables.Blocks += block
        written <- sut.writeAccounts(List(accountsInfo))
        rows <- Tables.Accounts.result
      } yield (written, rows)

      val (stored, dbAccounts) = dbHandler.run(writeAndGetRows.transactionally).futureValue

      stored shouldBe expectedCount

      dbAccounts should have size expectedCount

      import org.scalatest.Inspectors._

      forAll(dbAccounts zip accountsInfo.content) {
        case (row, (id, account)) =>
          row.accountId shouldEqual id.id
          row.blockId shouldEqual block.hash
          row.manager shouldEqual account.manager.value
          row.spendable shouldEqual account.spendable
          row.delegateSetable shouldEqual account.delegate.setable
          row.delegateValue shouldEqual account.delegate.value.map(_.value)
          row.counter shouldEqual account.counter
          row.script shouldEqual account.script.map(_.code.expression)
          row.storage shouldEqual account.script.map(_.storage.expression)
          row.balance shouldEqual account.balance
          row.blockLevel shouldEqual block.level
      }

    }

    "fail to write accounts if the reference block is not stored" in {
      implicit val randomSeed = RandomSeed(testReferenceTimestamp.getTime)

      val accountsInfo = generateAccounts(howMany = 1, blockHash = BlockHash("no-block-hash"), blockLevel = 1)

      val resultFuture = dbHandler.run(sut.writeAccounts(List(accountsInfo)))

      whenReady(resultFuture.failed) {
        _ shouldBe a[java.sql.SQLException]
      }
    }

    "update accounts if they exists already" in {
      implicit val randomSeed = RandomSeed(testReferenceTimestamp.getTime)

      //generate data
      val blocks@(second :: first :: genesis :: Nil) = generateBlockRows(toLevel = 2, startAt = testReferenceTimestamp)
      val account = generateAccountRows(1, first).head

      val populate =
        DBIO.seq(
          Tables.Blocks ++= blocks,
          Tables.Accounts += account
        )

      dbHandler.run(populate).isReadyWithin(5 seconds) shouldBe true

      //prepare new accounts
      val accountChanges = 2
      val (hashUpdate, levelUpdate) = (second.hash, second.level)
      val accountsInfo = generateAccounts(accountChanges, BlockHash(hashUpdate), levelUpdate)

      //double-check for the identifier existence
      accountsInfo.content.keySet.map(_.id) should contain(account.accountId)

      //do the updates
      val writeUpdatedAndGetRows = for {
        written <- sut.writeAccounts(List(accountsInfo))
        rows <- Tables.Accounts.result
      } yield (written, rows)

      val (updates, dbAccounts) = dbHandler.run(writeUpdatedAndGetRows.transactionally).futureValue

      //number of db changes
      updates shouldBe accountChanges

      //total number of rows on db (1 update and 1 insert expected)
      dbAccounts should have size accountChanges

      import org.scalatest.Inspectors._

      //both rows on db should refer to updated data
      forAll(dbAccounts zip accountsInfo.content) {
        case (row, (id, account)) =>
          row.accountId shouldEqual id.id
          row.blockId shouldEqual hashUpdate
          row.manager shouldEqual account.manager.value
          row.spendable shouldEqual account.spendable
          row.delegateSetable shouldEqual account.delegate.setable
          row.delegateValue shouldEqual account.delegate.value.map(_.value)
          row.counter shouldEqual account.counter
          row.script shouldEqual account.script.map(_.code.expression)
          row.storage shouldEqual account.script.map(_.storage.expression)
          row.balance shouldEqual account.balance
          row.blockLevel shouldEqual levelUpdate
      }

    }

    "store checkpoint account ids with block reference" in {
      implicit val randomSeed = RandomSeed(testReferenceTimestamp.getTime)
      //custom hash generator with predictable seed
      val generateHash: Int => String = alphaNumericGenerator(new Random(randomSeed.seed))

      val maxLevel = 1
      val idPerBlock = 3
      val expectedCount = (maxLevel + 1) * idPerBlock

      //generate data
      val blocks = generateBlockRows(toLevel = maxLevel, testReferenceTimestamp)
      val ids = blocks.map(block => (BlockHash(block.hash), block.level, List.fill(idPerBlock)(AccountId(generateHash(5)))))

      //store and write
      val populateAndFetch = for {
        _ <- Tables.Blocks ++= blocks
        written <- sut.writeAccountsCheckpoint(ids)
        rows <- Tables.AccountsCheckpoint.result
      } yield (written, rows)

      val (stored, checkpointRows) = dbHandler.run(populateAndFetch).futureValue

      //number of changes
      stored.value shouldBe expectedCount
      checkpointRows should have size expectedCount

      import org.scalatest.Inspectors._

      val flattenedIdsData = ids.flatMap { case (hash, level, accounts) => accounts.map((hash, level, _)) }

      forAll(checkpointRows.zip(flattenedIdsData)) {
        case (row, (hash, level, accountId)) =>
          row.blockId shouldEqual hash.value
          row.blockLevel shouldBe level
          row.accountId shouldEqual accountId.id
      }

    }

    "clean the accounts checkpoints with no selection" in {
      implicit val randomSeed = RandomSeed(testReferenceTimestamp.getTime)

      //generate data
      val blocks = generateBlockRows(toLevel = 5, testReferenceTimestamp)

      //store required blocks for FK
      dbHandler.run(Tables.Blocks ++= blocks).futureValue shouldBe Some(blocks.size)

      val accountIds = Array("a0", "a1", "a2", "a3", "a4", "a5", "a6")
      val blockIds = blocks.map(_.hash)

      //create test data:
      val checkpointRows = Array(
        Tables.AccountsCheckpointRow(accountIds(1), blockIds(1), blockLevel = 1),
        Tables.AccountsCheckpointRow(accountIds(2), blockIds(1), blockLevel = 1),
        Tables.AccountsCheckpointRow(accountIds(3), blockIds(1), blockLevel = 1),
        Tables.AccountsCheckpointRow(accountIds(4), blockIds(2), blockLevel = 2),
        Tables.AccountsCheckpointRow(accountIds(5), blockIds(2), blockLevel = 2),
        Tables.AccountsCheckpointRow(accountIds(2), blockIds(3), blockLevel = 3),
        Tables.AccountsCheckpointRow(accountIds(3), blockIds(4), blockLevel = 4),
        Tables.AccountsCheckpointRow(accountIds(5), blockIds(4), blockLevel = 4),
        Tables.AccountsCheckpointRow(accountIds(6), blockIds(5), blockLevel = 5)
      )

      val populateAndTest = for {
        stored <- Tables.AccountsCheckpoint ++= checkpointRows
        cleaned <- sut.cleanAccountsCheckpoint()
        rows <- Tables.AccountsCheckpoint.result
      } yield (stored, cleaned, rows)

      val (initialCount, deletes, survivors) = dbHandler.run(populateAndTest.transactionally).futureValue
      initialCount.value shouldBe checkpointRows.size
      deletes shouldBe checkpointRows.size
      survivors shouldBe empty
    }

    "clean the accounts checkpoints with a partial id selection" in {
      implicit val randomSeed = RandomSeed(testReferenceTimestamp.getTime)

      //generate data
      val blocks = generateBlockRows(toLevel = 5, testReferenceTimestamp)

      //store required blocks for FK
      dbHandler.run(Tables.Blocks ++= blocks).futureValue shouldBe Some(blocks.size)

      val accountIds = Array("a0", "a1", "a2", "a3", "a4", "a5", "a6")
      val blockIds = blocks.map(_.hash)

      //create test data:
      val checkpointRows = Array(
        Tables.AccountsCheckpointRow(accountIds(1), blockIds(1), blockLevel = 1),
        Tables.AccountsCheckpointRow(accountIds(2), blockIds(1), blockLevel = 1),
        Tables.AccountsCheckpointRow(accountIds(3), blockIds(1), blockLevel = 1),
        Tables.AccountsCheckpointRow(accountIds(4), blockIds(2), blockLevel = 2),
        Tables.AccountsCheckpointRow(accountIds(5), blockIds(2), blockLevel = 2),
        Tables.AccountsCheckpointRow(accountIds(2), blockIds(3), blockLevel = 3),
        Tables.AccountsCheckpointRow(accountIds(3), blockIds(4), blockLevel = 4),
        Tables.AccountsCheckpointRow(accountIds(5), blockIds(4), blockLevel = 4),
        Tables.AccountsCheckpointRow(accountIds(6), blockIds(5), blockLevel = 5)
      )

      val inSelection = Set(accountIds(1), accountIds(2), accountIds(3), accountIds(4))

      val selection = inSelection.map(AccountId)

      val expected = checkpointRows.filterNot(row => inSelection(row.accountId))

      val populateAndTest = for {
        stored <- Tables.AccountsCheckpoint ++= checkpointRows
        cleaned <- sut.cleanAccountsCheckpoint(Some(selection))
        rows <- Tables.AccountsCheckpoint.result
      } yield (stored, cleaned, rows)

      val (initialCount, deletes, survivors) = dbHandler.run(populateAndTest.transactionally).futureValue
      initialCount.value shouldBe checkpointRows.size
      deletes shouldEqual checkpointRows.filter(row => inSelection(row.accountId)).size
      survivors should contain theSameElementsAs expected

    }

    "write delegates for a single block" in {
      implicit val randomSeed = RandomSeed(testReferenceTimestamp.getTime)

      val expectedCount = 3

      val block = generateBlockRows(1, testReferenceTimestamp).head
      val delegatedAccounts = generateAccountRows(howMany = expectedCount, block)
      val delegatesInfo = generateDelegates(delegatedHashes = delegatedAccounts.map(_.accountId), BlockHash(block.hash), block.level)

      val writeAndGetRows = for {
        _ <- Tables.Blocks += block
        _ <- Tables.Accounts ++= delegatedAccounts
        written <- sut.writeDelegatesAndCopyContracts(List(delegatesInfo))
        delegatesRows <- Tables.Delegates.result
        contractsRows <- Tables.DelegatedContracts.result
      } yield (written, delegatesRows, contractsRows)

      val (stored, dbDelegates, dbContracts) = dbHandler.run(writeAndGetRows.transactionally).futureValue

      stored shouldBe expectedCount

      dbDelegates should have size expectedCount
      dbContracts should have size expectedCount

      import org.scalatest.Inspectors._

      forAll(dbDelegates zip delegatesInfo.content) {
        case (row, (pkh, delegate)) =>
          row.pkh shouldEqual pkh.value
          row.balance shouldEqual (delegate.balance match {
            case PositiveDecimal(value) => Some(value)
            case _ => None
          })
          row.delegatedBalance shouldEqual (delegate.delegated_balance match {
            case PositiveDecimal(value) => Some(value)
            case _ => None
          })
          row.frozenBalance shouldEqual (delegate.frozen_balance match {
            case PositiveDecimal(value) => Some(value)
            case _ => None
          })
          row.stakingBalance shouldEqual (delegate.staking_balance match {
            case PositiveDecimal(value) => Some(value)
            case _ => None
          })
          row.gracePeriod shouldEqual delegate.grace_period
          row.deactivated shouldBe delegate.deactivated
          row.blockId shouldEqual block.hash
          row.blockLevel shouldEqual block.level
      }

      forAll(dbContracts zip delegatedAccounts) {
        case (contract, account) =>
          contract.accountId shouldEqual account.accountId
          contract.delegateValue shouldEqual account.delegateValue
      }

    }

    "fail to write delegates if the reference block is not stored" in {
      implicit val randomSeed = RandomSeed(testReferenceTimestamp.getTime)

      val block = generateBlockRows(1, testReferenceTimestamp).head
      val delegatedAccounts = generateAccountRows(howMany = 1, block)
      val delegatesInfo = generateDelegates(delegatedHashes = delegatedAccounts.map(_.accountId), blockHash = BlockHash("no-block-hash"), blockLevel = 1)

      val resultFuture = dbHandler.run(sut.writeDelegatesAndCopyContracts(List(delegatesInfo)))

      whenReady(resultFuture.failed) {
        _ shouldBe a[java.sql.SQLException]
      }
    }

    "update delegates if they exists already" in {
      implicit val randomSeed = RandomSeed(testReferenceTimestamp.getTime)

      //generate data
      val blocks@(second :: first :: genesis :: Nil) = generateBlockRows(toLevel = 2, startAt = testReferenceTimestamp)
      val account = generateAccountRows(1, first).head
      val delegate = generateDelegateRows(1, first).head

      val populate =
        DBIO.seq(
          Tables.Blocks ++= blocks,
          Tables.Accounts += account,
          Tables.Delegates += delegate
        )

      dbHandler.run(populate).isReadyWithin(5 seconds) shouldBe true

      //prepare new delegates
      val changes = 2
      val (hashUpdate, levelUpdate) = (second.hash, second.level)
      val delegatedKeys = generateAccounts(howMany = changes, BlockHash(hashUpdate), levelUpdate).content.keySet.map(_.id)
      val delegatesInfo = generateDelegates(delegatedHashes = delegatedKeys.toList, blockHash = BlockHash(hashUpdate), blockLevel = levelUpdate)

      //rewrite one of the keys to make it update the previously stored delegate row
      val delegateMap = delegatesInfo.content
      val pkh = delegateMap.keySet.head
      val updatedMap = (delegateMap - pkh) + (PublicKeyHash(delegate.pkh) -> delegateMap(pkh))
      val updatedDelegates = delegatesInfo.copy(content = updatedMap)

      //do the updates
      val writeUpdatedAndGetRows = for {
        written <- sut.writeDelegatesAndCopyContracts(List(updatedDelegates))
        rows <- Tables.Delegates.result
      } yield (written, rows)

      val (updates, dbDelegates) = dbHandler.run(writeUpdatedAndGetRows.transactionally).futureValue

      //number of db changes
      updates shouldBe changes

      //total number of rows on db (1 update and 1 insert expected)
      dbDelegates should have size changes

      import org.scalatest.Inspectors._

      //both rows on db should refer to updated data
      forAll(dbDelegates zip updatedDelegates.content) {
        case (row, (pkh, delegate)) =>
          row.pkh shouldEqual pkh.value
          row.balance shouldEqual (delegate.balance match {
            case PositiveDecimal(value) => Some(value)
            case _ => None
          })
          row.delegatedBalance shouldEqual (delegate.delegated_balance match {
            case PositiveDecimal(value) => Some(value)
            case _ => None
          })
          row.frozenBalance shouldEqual (delegate.frozen_balance match {
            case PositiveDecimal(value) => Some(value)
            case _ => None
          })
          row.stakingBalance shouldEqual (delegate.staking_balance match {
            case PositiveDecimal(value) => Some(value)
            case _ => None
          })
          row.gracePeriod shouldEqual delegate.grace_period
          row.deactivated shouldBe delegate.deactivated
          row.blockId should (equal(first.hash) or equal(second.hash))
          row.blockLevel should (equal(first.level) or equal(second.level))
      }

    }

    "store checkpoint delegate key hashes with block reference" in {
      implicit val randomSeed = RandomSeed(testReferenceTimestamp.getTime)
      //custom hash generator with predictable seed
      val generateHash: Int => String = alphaNumericGenerator(new Random(randomSeed.seed))

      val maxLevel = 1
      val pkPerBlock = 3
      val expectedCount = (maxLevel + 1) * pkPerBlock

      //generate data
      val blocks = generateBlockRows(toLevel = maxLevel, testReferenceTimestamp)
      val keys = blocks.map(block => (BlockHash(block.hash), block.level, List.fill(pkPerBlock)(PublicKeyHash(generateHash(5)))))

      //store and write
      val populateAndFetch = for {
        _ <- Tables.Blocks ++= blocks
        written <- sut.writeDelegatesCheckpoint(keys)
        rows <- Tables.DelegatesCheckpoint.result
      } yield (written, rows)

      val (stored, checkpointRows) = dbHandler.run(populateAndFetch).futureValue

      //number of changes
      stored.value shouldBe expectedCount
      checkpointRows should have size expectedCount

      import org.scalatest.Inspectors._

      val flattenedKeysData = keys.flatMap { case (hash, level, keys) => keys.map((hash, level, _)) }

      forAll(checkpointRows.zip(flattenedKeysData)) {
        case (row, (hash, level, keyHash)) =>
          row.blockId shouldEqual hash.value
          row.blockLevel shouldBe level
          row.delegatePkh shouldEqual keyHash.value
      }

    }

    "clean the delegates checkpoints with no selection" in {
      implicit val randomSeed = RandomSeed(testReferenceTimestamp.getTime)

      //generate data
      val blocks = generateBlockRows(toLevel = 5, testReferenceTimestamp)

      //store required blocks for FK
      dbHandler.run(Tables.Blocks ++= blocks).futureValue shouldBe Some(blocks.size)

      val delegateKeyHashes = Array("pkh0", "pkh1", "pkh2", "pkh3", "pkh4", "pkh5", "pkh6")
      val blockIds = blocks.map(_.hash)

      //create test data:
      val checkpointRows = Array(
        Tables.DelegatesCheckpointRow(delegateKeyHashes(1), blockIds(1), blockLevel = 1),
        Tables.DelegatesCheckpointRow(delegateKeyHashes(2), blockIds(1), blockLevel = 1),
        Tables.DelegatesCheckpointRow(delegateKeyHashes(3), blockIds(1), blockLevel = 1),
        Tables.DelegatesCheckpointRow(delegateKeyHashes(4), blockIds(2), blockLevel = 2),
        Tables.DelegatesCheckpointRow(delegateKeyHashes(5), blockIds(2), blockLevel = 2),
        Tables.DelegatesCheckpointRow(delegateKeyHashes(2), blockIds(3), blockLevel = 3),
        Tables.DelegatesCheckpointRow(delegateKeyHashes(3), blockIds(4), blockLevel = 4),
        Tables.DelegatesCheckpointRow(delegateKeyHashes(5), blockIds(4), blockLevel = 4),
        Tables.DelegatesCheckpointRow(delegateKeyHashes(6), blockIds(5), blockLevel = 5)
      )

      val populateAndTest = for {
        stored <- Tables.DelegatesCheckpoint ++= checkpointRows
        cleaned <- sut.cleanDelegatesCheckpoint()
        rows <- Tables.DelegatesCheckpoint.result
      } yield (stored, cleaned, rows)

      val (initialCount, deletes, survivors) = dbHandler.run(populateAndTest.transactionally).futureValue
      initialCount.value shouldBe checkpointRows.size
      deletes shouldBe checkpointRows.size
      survivors shouldBe empty
    }

    "clean the delegates checkpoints with a partial key hash selection" in {
      implicit val randomSeed = RandomSeed(testReferenceTimestamp.getTime)

      //generate data
      val blocks = generateBlockRows(toLevel = 5, testReferenceTimestamp)

      //store required blocks for FK
      dbHandler.run(Tables.Blocks ++= blocks).futureValue shouldBe Some(blocks.size)

      val delegateKeyHashes = Array("pkh0", "pkh1", "pkh2", "pkh3", "pkh4", "pkh5", "pkh6")
      val blockIds = blocks.map(_.hash)

      //create test data:
      val checkpointRows = Array(
        Tables.DelegatesCheckpointRow(delegateKeyHashes(1), blockIds(1), blockLevel = 1),
        Tables.DelegatesCheckpointRow(delegateKeyHashes(2), blockIds(1), blockLevel = 1),
        Tables.DelegatesCheckpointRow(delegateKeyHashes(3), blockIds(1), blockLevel = 1),
        Tables.DelegatesCheckpointRow(delegateKeyHashes(4), blockIds(2), blockLevel = 2),
        Tables.DelegatesCheckpointRow(delegateKeyHashes(5), blockIds(2), blockLevel = 2),
        Tables.DelegatesCheckpointRow(delegateKeyHashes(2), blockIds(3), blockLevel = 3),
        Tables.DelegatesCheckpointRow(delegateKeyHashes(3), blockIds(4), blockLevel = 4),
        Tables.DelegatesCheckpointRow(delegateKeyHashes(5), blockIds(4), blockLevel = 4),
        Tables.DelegatesCheckpointRow(delegateKeyHashes(6), blockIds(5), blockLevel = 5)
      )

      val inSelection = Set(delegateKeyHashes(1), delegateKeyHashes(2), delegateKeyHashes(3), delegateKeyHashes(4))

      val selection = inSelection.map(PublicKeyHash)

      val expected = checkpointRows.filterNot(row => inSelection(row.delegatePkh))

      val populateAndTest = for {
        stored <- Tables.DelegatesCheckpoint ++= checkpointRows
        cleaned <- sut.cleanDelegatesCheckpoint(Some(selection))
        rows <- Tables.DelegatesCheckpoint.result
      } yield (stored, cleaned, rows)

      val (initialCount, deletes, survivors) = dbHandler.run(populateAndTest.transactionally).futureValue
      initialCount.value shouldBe checkpointRows.size
      deletes shouldEqual checkpointRows.filter(row => inSelection(row.delegatePkh)).size
      survivors should contain theSameElementsAs expected

    }

    "read latest account ids from checkpoint" in {
      implicit val randomSeed = RandomSeed(testReferenceTimestamp.getTime)

      //generate data
      val blocks = generateBlockRows(toLevel = 5, testReferenceTimestamp)

      //store required blocks for FK
      dbHandler.run(Tables.Blocks ++= blocks).futureValue shouldBe Some(blocks.size)
      val accountIds = Array("a0", "a1", "a2", "a3", "a4", "a5", "a6")
      val blockIds = blocks.map(_.hash)

      //create test data:
      val checkpointRows = Array(
        Tables.AccountsCheckpointRow(accountIds(1), blockIds(1), blockLevel = 1),
        Tables.AccountsCheckpointRow(accountIds(2), blockIds(1), blockLevel = 1),
        Tables.AccountsCheckpointRow(accountIds(3), blockIds(1), blockLevel = 1),
        Tables.AccountsCheckpointRow(accountIds(4), blockIds(2), blockLevel = 2),
        Tables.AccountsCheckpointRow(accountIds(5), blockIds(2), blockLevel = 2),
        Tables.AccountsCheckpointRow(accountIds(2), blockIds(3), blockLevel = 3),
        Tables.AccountsCheckpointRow(accountIds(3), blockIds(4), blockLevel = 4),
        Tables.AccountsCheckpointRow(accountIds(5), blockIds(4), blockLevel = 4),
        Tables.AccountsCheckpointRow(accountIds(6), blockIds(5), blockLevel = 5)
      )

      def entry(accountAtIndex: Int, atLevel: Int) =
        AccountId(accountIds(accountAtIndex)) -> (BlockHash(blockIds(atLevel)), atLevel)

      //expecting only the following to remain
      val expected =
        Map(
          entry(accountAtIndex = 1, atLevel = 1),
          entry(accountAtIndex = 2, atLevel = 3),
          entry(accountAtIndex = 3, atLevel = 4),
          entry(accountAtIndex = 4, atLevel = 2),
          entry(accountAtIndex = 5, atLevel = 4),
          entry(accountAtIndex = 6, atLevel = 5)
        )

      val populateAndFetch = for {
        stored <- Tables.AccountsCheckpoint ++= checkpointRows
        rows <- sut.getLatestAccountsFromCheckpoint
      } yield (stored, rows)

      val (initialCount, latest) = dbHandler.run(populateAndFetch.transactionally).futureValue
      initialCount.value shouldBe checkpointRows.size

      latest.toSeq should contain theSameElementsAs expected.toSeq

    }

    "read latest delegate key hashes from checkpoint" in {
      implicit val randomSeed = RandomSeed(testReferenceTimestamp.getTime)

      //generate data
      val blocks = generateBlockRows(toLevel = 5, testReferenceTimestamp)

      //store required blocks for FK
      dbHandler.run(Tables.Blocks ++= blocks).futureValue shouldBe Some(blocks.size)
      val delegateKeyHashes = Array("pkh0", "pkh1", "pkh2", "pkh3", "pkh4", "pkh5", "pkh6")
      val blockIds = blocks.map(_.hash)

      //create test data:
      val checkpointRows = Array(
        Tables.DelegatesCheckpointRow(delegateKeyHashes(1), blockIds(1), blockLevel = 1),
        Tables.DelegatesCheckpointRow(delegateKeyHashes(2), blockIds(1), blockLevel = 1),
        Tables.DelegatesCheckpointRow(delegateKeyHashes(3), blockIds(1), blockLevel = 1),
        Tables.DelegatesCheckpointRow(delegateKeyHashes(4), blockIds(2), blockLevel = 2),
        Tables.DelegatesCheckpointRow(delegateKeyHashes(5), blockIds(2), blockLevel = 2),
        Tables.DelegatesCheckpointRow(delegateKeyHashes(2), blockIds(3), blockLevel = 3),
        Tables.DelegatesCheckpointRow(delegateKeyHashes(3), blockIds(4), blockLevel = 4),
        Tables.DelegatesCheckpointRow(delegateKeyHashes(5), blockIds(4), blockLevel = 4),
        Tables.DelegatesCheckpointRow(delegateKeyHashes(6), blockIds(5), blockLevel = 5)
      )

      def entry(delegateAtIndex: Int, atLevel: Int) =
        PublicKeyHash(delegateKeyHashes(delegateAtIndex)) -> (BlockHash(blockIds(atLevel)), atLevel)

      //expecting only the following to remain
      val expected =
        Map(
          entry(delegateAtIndex = 1, atLevel = 1),
          entry(delegateAtIndex = 2, atLevel = 3),
          entry(delegateAtIndex = 3, atLevel = 4),
          entry(delegateAtIndex = 4, atLevel = 2),
          entry(delegateAtIndex = 5, atLevel = 4),
          entry(delegateAtIndex = 6, atLevel = 5)
        )

      val populateAndFetch = for {
        stored <- Tables.DelegatesCheckpoint ++= checkpointRows
        rows <- sut.getLatestDelegatesFromCheckpoint
      } yield (stored, rows)

      val (initialCount, latest) = dbHandler.run(populateAndFetch.transactionally).futureValue
      initialCount.value shouldBe checkpointRows.size

      latest.toSeq should contain theSameElementsAs expected.toSeq

    }

    "fetch nothing if looking up a non-existent operation group by hash" in {
      dbHandler.run(sut.operationsForGroup("no-group-here")).futureValue shouldBe None
    }

    "fetch existing operations with their group on a existing hash" in {
      implicit val randomSeed = RandomSeed(testReferenceTimestamp.getTime)

      val block = generateBlockRows(1, testReferenceTimestamp).head
      val group = generateOperationGroupRows(block).head
      val ops = generateOperationsForGroup(block, group)

      val populateAndFetch = for {
        _ <- Tables.Blocks += block
        _ <- Tables.OperationGroups += group
        ids <- Tables.Operations returning Tables.Operations.map(_.operationId) ++= ops
        result <- sut.operationsForGroup(group.hash)
      } yield (result, ids)

      val (Some((groupRow, operationRows)), operationIds) = dbHandler.run(populateAndFetch).futureValue

      groupRow.hash shouldEqual group.hash
      operationRows should have size ops.size
      operationRows.map(_.operationId).toList should contain theSameElementsAs operationIds

    }

    "compute correct average fees from stored operations" in {
      //generate data
      implicit val randomSeed = RandomSeed(testReferenceTimestamp.getTime)
      val block = generateBlockRows(1, testReferenceTimestamp).head
      val group = generateOperationGroupRows(block).head

      // mu = 152.59625
      // std-dev = 331.4
      // the sample std-dev should be 354.3, using correction formula
      val fees = Seq(
        Some(BigDecimal(35.23)), Some(BigDecimal(12.01)), Some(BigDecimal(2.22)), Some(BigDecimal(150.01)), None, Some(BigDecimal(1020.30)), Some(BigDecimal(1.00)), None
      )
      val ops = wrapFeesWithOperations(fees, block, group)

      val populate = for {
        _ <- Tables.Blocks += block
        _ <- Tables.OperationGroups += group
        ids <- Tables.Operations returning Tables.Operations.map(_.operationId) ++= ops
      } yield ids

      dbHandler.run(populate).futureValue should have size (fees.size)

      //expectations
      val (mu, sigma) = (153, 332)
      val latest = new Timestamp(ops.map(_.timestamp.getTime).max)

      val expected = AverageFees(
        low = 0,
        medium = mu,
        high = mu + sigma,
        timestamp = latest,
        kind = ops.head.kind
      )

      //check
      val feesCalculation = sut.calculateAverageFees(ops.head.kind, feesToConsider)

      dbHandler.run(feesCalculation).futureValue.value shouldEqual expected

    }

    "return None when computing average fees for a kind with no data" in {
      //generate data
      implicit val randomSeed = RandomSeed(testReferenceTimestamp.getTime)
      val block = generateBlockRows(1, testReferenceTimestamp).head
      val group = generateOperationGroupRows(block).head

      val fees = Seq.fill(3)(Some(BigDecimal(1)))
      val ops = wrapFeesWithOperations(fees, block, group)

      val populate = for {
        _ <- Tables.Blocks += block
        _ <- Tables.OperationGroups += group
        ids <- Tables.Operations returning Tables.Operations.map(_.operationId) ++= ops
      } yield ids

      dbHandler.run(populate).futureValue should have size (fees.size)

      //check
      val feesCalculation = sut.calculateAverageFees("undefined", feesToConsider)

      dbHandler.run(feesCalculation).futureValue shouldBe None

    }

    "compute average fees only using the selected operation kinds" in {
      //generate data
      implicit val randomSeed = RandomSeed(testReferenceTimestamp.getTime)
      val block = generateBlockRows(1, testReferenceTimestamp).head
      val group = generateOperationGroupRows(block).head

      val (selectedFee, ignoredFee) = (Some(BigDecimal(1)), Some(BigDecimal(1000)))

      val fees = Seq(selectedFee, selectedFee, ignoredFee, ignoredFee)

      //change kind for fees we want to ignore
      val ops = wrapFeesWithOperations(fees, block, group).map {
        case op if op.fee == ignoredFee => op.copy(kind = op.kind + "ignore")
        case op => op
      }

      val selection = ops.filter(_.fee == selectedFee)

      val populate = for {
        _ <- Tables.Blocks += block
        _ <- Tables.OperationGroups += group
        ids <- Tables.Operations returning Tables.Operations.map(_.operationId) ++= ops
      } yield ids

      dbHandler.run(populate).futureValue should have size (fees.size)

      //expectations
      val mu = 1
      val latest = new Timestamp(selection.map(_.timestamp.getTime).max)

      val expected = AverageFees(
        low = mu,
        medium = mu,
        high = mu,
        timestamp = latest,
        kind = ops.head.kind
      )
      //check
      val feesCalculation = sut.calculateAverageFees(selection.head.kind, feesToConsider)

      dbHandler.run(feesCalculation).futureValue.value shouldEqual expected

    }

    "write voting proposal" in {
      import DatabaseConversions._
      import tech.cryptonomic.conseil.util.Conversion.Syntax._

      //generate data
      implicit val randomSeed = RandomSeed(testReferenceTimestamp.getTime)

      val block = generateSingleBlock(atLevel = 1, atTime = testReferenceDateTime)
      val proposals = Voting.generateProposals(howMany = 3, forBlock = block)

      //write
      val writeAndGetRows = for {
        _ <- Tables.Blocks += block.convertTo[Tables.BlocksRow]
        written <- sut.writeVotingProposals(proposals)
        rows <- Tables.Proposals.result
      } yield (written, rows)

      val (stored, dbProposals) = dbHandler.run(writeAndGetRows.transactionally).futureValue

      //expectations
      val expectedWrites = proposals.map(_.protocols.size).sum
      stored.value shouldEqual expectedWrites
      dbProposals should have size expectedWrites

      import org.scalatest.Inspectors._

      val allProtocols = proposals.flatMap(_.protocols)

      forAll(dbProposals) {
        proposalRow =>
          allProtocols should contain(ProtocolId(proposalRow.protocolHash))
          proposalRow.blockId shouldBe block.data.hash.value
          proposalRow.blockLevel shouldBe block.data.header.level
      }

    }

    "write voting bakers rolls" in {
      import DatabaseConversions._
      import tech.cryptonomic.conseil.util.Conversion.Syntax._

      //generate data
      implicit val randomSeed = RandomSeed(testReferenceTimestamp.getTime)

      val block = generateSingleBlock(atLevel = 1, atTime = testReferenceDateTime)
      val rolls = Voting.generateBakersRolls(howMany = 3)

      //write
      val writeAndGetRows = for {
        _ <- Tables.Blocks += block.convertTo[Tables.BlocksRow]
        written <- sut.writeVotingRolls(rolls, block)
        rows <- Tables.Rolls.result
      } yield (written, rows)

      val (stored, dbRolls) = dbHandler.run(writeAndGetRows.transactionally).futureValue

      //expectations
      stored.value shouldEqual rolls.size
      dbRolls should have size rolls.size

      import org.scalatest.Inspectors._

      forAll(dbRolls) {
        rollsRow =>
          val generated = rolls.find(_.pkh.value == rollsRow.pkh).value
          rollsRow.rolls shouldEqual generated.rolls
          rollsRow.blockId shouldBe block.data.hash.value
          rollsRow.blockLevel shouldBe block.data.header.level
      }

    }

    "write voting ballots" in {
      import DatabaseConversions._
      import tech.cryptonomic.conseil.util.Conversion.Syntax._

      //generate data
      implicit val randomSeed = RandomSeed(testReferenceTimestamp.getTime)

      val block = generateSingleBlock(atLevel = 1, atTime = testReferenceDateTime)
      val ballots = Voting.generateBallots(howMany = 3)

      //write
      val writeAndGetRows = for {
        _ <- Tables.Blocks += block.convertTo[Tables.BlocksRow]
        written <- sut.writeVotingBallots(ballots, block)
        rows <- Tables.Ballots.result
      } yield (written, rows)

      val (stored, dbBallots) = dbHandler.run(writeAndGetRows.transactionally).futureValue

      //expectations
      stored.value shouldEqual ballots.size
      dbBallots should have size ballots.size

      import org.scalatest.Inspectors._

      forAll(dbBallots) {
        ballotRow =>
          val generated = ballots.find(_.pkh.value == ballotRow.pkh).value
          ballotRow.ballot shouldEqual generated.ballot.value
          ballotRow.blockId shouldBe block.data.hash.value
          ballotRow.blockLevel shouldBe block.data.header.level
      }

    }

    "return the default when fetching the latest block level and there's no block stored" in {
      val expected = -1
      val maxLevel = dbHandler.run(
        sut.fetchMaxBlockLevel
      ).futureValue

      maxLevel should equal(expected)
    }

    "fetch the latest block level when blocks are available" in {
      implicit val randomSeed = RandomSeed(testReferenceTimestamp.getTime)

      val expected = 5
      val populateAndFetch = for {
        _ <- Tables.Blocks ++= generateBlockRows(expected, testReferenceTimestamp)
        result <- sut.fetchMaxBlockLevel
      } yield result

      val maxLevel = dbHandler.run(populateAndFetch.transactionally).futureValue

      maxLevel should equal(expected)
    }

    "correctly verify when a block exists" in {
      implicit val randomSeed = RandomSeed(testReferenceTimestamp.getTime)

      val blocks = generateBlockRows(1, testReferenceTimestamp)
      val opGroups = generateOperationGroupRows(blocks: _*)
      val testHash = BlockHash(blocks.last.hash)

      val populateAndTest = for {
        _ <- Tables.Blocks ++= blocks
        _ <- Tables.OperationGroups ++= opGroups
        existing <- sut.blockExists(testHash)
        nonExisting <- sut.blockExists(BlockHash("bogus-hash"))
      } yield (existing, nonExisting)

      val (hit, miss) = dbHandler.run(populateAndTest.transactionally).futureValue

      hit shouldBe true
      miss shouldBe false

    }

    "say a block doesn't exist if it has no associated operation group" in {
      implicit val randomSeed = RandomSeed(testReferenceTimestamp.getTime)

      val blocks = generateBlockRows(1, testReferenceTimestamp)
      val testHash = BlockHash(blocks.last.hash)

      val populateAndTest = for {
        _ <- Tables.Blocks ++= blocks
        found <- sut.blockExists(testHash)
      } yield found

      val exists = dbHandler.run(populateAndTest.transactionally).futureValue
      exists shouldBe false

    }

    val blocksTmp = List(
      BlocksRow(0, 1, "genesis", new Timestamp(0), 0, "fitness", Some("context0"), Some("sigqs6AXPny9K"), "protocol", Some("YLBMy"), "R0NpYZuUeF", None),
      BlocksRow(1, 1, "R0NpYZuUeF", new Timestamp(1), 0, "fitness", Some("context1"), Some("sigTZ2IB879wD"), "protocol", Some("YLBMy"), "aQeGrbXCmG", None)
    )

    "get all values from the table with nulls as nones" in {

      val columns = List()
      val populateAndTest = for {
        _ <- Tables.Blocks ++= blocksTmp
        found <- sut.selectWithPredicates(Tables.Blocks.baseTableRow.tableName, columns, List.empty, List.empty, List.empty, OutputType.json, 3)
      } yield found

      val result = dbHandler.run(populateAndTest.transactionally).futureValue
      result should contain theSameElementsAs List(
        Map(
          "operations_hash" -> None,
          "timestamp" -> Some(new Timestamp(0)),
          "context" -> Some("context0"),
          "proto" -> Some(1),
          "signature" -> Some("sigqs6AXPny9K"),
          "hash" -> Some("R0NpYZuUeF"),
          "fitness" -> Some("fitness"),
          "validation_pass" -> Some(0),
          "protocol" -> Some("protocol"),
          "predecessor" -> Some("genesis"),
          "chain_id" -> Some("YLBMy"),
          "level" -> Some(0),
          "period_kind" -> None,
          "current_expected_quorum" -> None,
          "active_proposal" -> None,
          "baker" -> None,
          "nonce_hash" -> None,
          "consumed_gas" -> None,
          "meta_level" -> None,
          "meta_level_position" -> None,
          "meta_cycle" -> None,
          "meta_cycle_position" -> None,
          "meta_voting_period" -> None,
          "meta_voting_period_position" -> None,
          "expected_commitment" -> None
        ),
        Map(
          "operations_hash" -> None,
          "timestamp" -> Some(new Timestamp(1)),
          "context" -> Some("context1"),
          "proto" -> Some(1),
          "signature" -> Some("sigTZ2IB879wD"),
          "hash" -> Some("aQeGrbXCmG"),
          "fitness" -> Some("fitness"),
          "validation_pass" -> Some(0),
          "protocol" -> Some("protocol"),
          "predecessor" -> Some("R0NpYZuUeF"),
          "chain_id" -> Some("YLBMy"),
          "level" -> Some(1),
          "period_kind" -> None,
          "current_expected_quorum" -> None,
          "active_proposal" -> None,
          "baker" -> None,
          "nonce_hash" -> None,
          "consumed_gas" -> None,
          "meta_level" -> None,
          "meta_level_position" -> None,
          "meta_cycle" -> None,
          "meta_cycle_position" -> None,
          "meta_voting_period" -> None,
          "meta_voting_period_position" -> None,
          "expected_commitment" -> None
        )
      )
    }


    "get values where context is null" in {
      val blocksTmp = List(
        BlocksRow(0, 1, "genesis", new Timestamp(0), 0, "fitness", None, Some("sigqs6AXPny9K"), "protocol", Some("YLBMy"), "R0NpYZuUeF", None),
        BlocksRow(1, 1, "R0NpYZuUeF", new Timestamp(1), 0, "fitness", Some("context1"), Some("sigTZ2IB879wD"), "protocol", Some("YLBMy"), "aQeGrbXCmG", None)
      )
      val columns = List("level", "proto", "context", "hash", "operations_hash")
      val predicates = List(
        Predicate(
          field = "context",
          operation = OperationType.isnull,
          set = List.empty,
          inverse = false
        )
      )

      val populateAndTest = for {
        _ <- Tables.Blocks ++= blocksTmp
        found <- sut.selectWithPredicates(Tables.Blocks.baseTableRow.tableName, columns, predicates, List.empty, List.empty, OutputType.json, 3)
      } yield found

      val result = dbHandler.run(populateAndTest.transactionally).futureValue
      result shouldBe List(
        Map("level" -> Some(0), "proto" -> Some(1), "context" -> None, "hash" -> Some("R0NpYZuUeF"), "operations_hash" -> None)
      )
    }

    "get values where context is NOT null" in {
      val blocksTmp = List(
        BlocksRow(0, 1, "genesis", new Timestamp(0), 0, "fitness", None, Some("sigqs6AXPny9K"), "protocol", Some("YLBMy"), "R0NpYZuUeF", None),
        BlocksRow(1, 1, "R0NpYZuUeF", new Timestamp(1), 0, "fitness", Some("context1"), Some("sigTZ2IB879wD"), "protocol", Some("YLBMy"), "aQeGrbXCmG", None)
      )
      val columns = List("level", "proto", "context", "hash", "operations_hash")
      val predicates = List(
        Predicate(
          field = "context",
          operation = OperationType.isnull,
          set = List.empty,
          inverse = true
        )
      )

      val populateAndTest = for {
        _ <- Tables.Blocks ++= blocksTmp
        found <- sut.selectWithPredicates(Tables.Blocks.baseTableRow.tableName, columns, predicates, List.empty, List.empty, OutputType.json, 3)
      } yield found

      val result = dbHandler.run(populateAndTest.transactionally).futureValue
      result shouldBe List(
        Map("level" -> Some(1), "proto" -> Some(1), "context" -> Some("context1"), "hash" -> Some("aQeGrbXCmG"), "operations_hash" -> None)
      )
    }

    "get null values from the table as none" in {

      val columns = List("level", "proto", "protocol", "hash", "operations_hash")

      val populateAndTest = for {
        _ <- Tables.Blocks ++= blocksTmp
        found <- sut.selectWithPredicates(Tables.Blocks.baseTableRow.tableName, columns, List.empty, List.empty, List.empty, OutputType.json, 3)
      } yield found

      val result = dbHandler.run(populateAndTest.transactionally).futureValue
      result should contain theSameElementsAs List(
        Map("level" -> Some(0), "proto" -> Some(1), "protocol" -> Some("protocol"), "hash" -> Some("R0NpYZuUeF"), "operations_hash" -> None),
        Map("level" -> Some(1), "proto" -> Some(1), "protocol" -> Some("protocol"), "hash" -> Some("aQeGrbXCmG"), "operations_hash" -> None)
      )
    }

    "get map from a block table" in {

      val columns = List("level", "proto", "protocol", "hash")

      val populateAndTest = for {
        _ <- Tables.Blocks ++= blocksTmp
        found <- sut.selectWithPredicates(Tables.Blocks.baseTableRow.tableName, columns, List.empty, List.empty, List.empty, OutputType.json, 3)
      } yield found

      val result = dbHandler.run(populateAndTest.transactionally).futureValue
      result shouldBe List(
        Map("level" -> Some(0), "proto" -> Some(1), "protocol" -> Some("protocol"), "hash" -> Some("R0NpYZuUeF")),
        Map("level" -> Some(1), "proto" -> Some(1), "protocol" -> Some("protocol"), "hash" -> Some("aQeGrbXCmG"))
      )
    }

    "get map from a block table with predicate" in {
      val columns = List("level", "proto", "protocol", "hash")
      val predicates = List(
        Predicate(
          field = "hash",
          operation = OperationType.in,
          set = List("R0NpYZuUeF"),
          inverse = false
        )
      )

      val populateAndTest = for {
        _ <- Tables.Blocks ++= blocksTmp
        found <- sut.selectWithPredicates(Tables.Blocks.baseTableRow.tableName, columns, predicates, List.empty, List.empty, OutputType.json, 3)
      } yield found

      val result = dbHandler.run(populateAndTest.transactionally).futureValue
      result shouldBe List(
        Map("level" -> Some(0), "proto" -> Some(1), "protocol" -> Some("protocol"), "hash" -> Some("R0NpYZuUeF"))
      )
    }

    "get map from a block table with inverse predicate" in {
      val columns = List("level", "proto", "protocol", "hash")
      val predicates = List(
        Predicate(
          field = "hash",
          operation = OperationType.in,
          set = List("R0NpYZuUeF"),
          inverse = true
        )
      )

      val populateAndTest = for {
        _ <- Tables.Blocks ++= blocksTmp
        found <- sut.selectWithPredicates(Tables.Blocks.baseTableRow.tableName, columns, predicates, List.empty, List.empty, OutputType.json, 3)
      } yield found

      val result = dbHandler.run(populateAndTest.transactionally).futureValue
      result shouldBe List(
        Map("level" -> Some(1), "proto" -> Some(1), "protocol" -> Some("protocol"), "hash" -> Some("aQeGrbXCmG"))
      )
    }

    "get map from a block table with multiple predicates" in {
      val columns = List("level", "proto", "protocol", "hash")
      val predicates = List(
        Predicate(
          field = "hash",
          operation = OperationType.in,
          set = List("R0NpYZuUeF"),
          inverse = true
        ),
        Predicate(
          field = "hash",
          operation = OperationType.in,
          set = List("aQeGrbXCmG"),
          inverse = false
        )
      )

      val populateAndTest = for {
        _ <- Tables.Blocks ++= blocksTmp
        found <- sut.selectWithPredicates(Tables.Blocks.baseTableRow.tableName, columns, predicates, List.empty, List.empty, OutputType.json, 3)
      } yield found

      val result = dbHandler.run(populateAndTest.transactionally).futureValue
      result shouldBe List(
        Map("level" -> Some(1), "proto" -> Some(1), "protocol" -> Some("protocol"), "hash" -> Some("aQeGrbXCmG"))
      )
    }

    "get empty map from empty table" in {
      val columns = List("level", "proto", "protocol", "hash")
      val predicates = List.empty

      val populateAndTest = for {
        found <- sut.selectWithPredicates(Tables.Blocks.baseTableRow.tableName, columns, predicates, List.empty, List.empty, OutputType.json, 3)
      } yield found

      val result = dbHandler.run(populateAndTest.transactionally).futureValue
      result shouldBe 'empty
    }

    "get map from a block table with eq predicate" in {
      val columns = List("level", "proto", "protocol", "hash")
      val predicates = List(
        Predicate(
          field = "hash",
          operation = OperationType.eq,
          set = List("aQeGrbXCmG"),
          inverse = false
        )
      )

      val populateAndTest = for {
        _ <- Tables.Blocks ++= blocksTmp
        found <- sut.selectWithPredicates(Tables.Blocks.baseTableRow.tableName, columns, predicates, List.empty, List.empty, OutputType.json, 3)
      } yield found

      val result = dbHandler.run(populateAndTest.transactionally).futureValue
      result shouldBe List(
        Map("level" -> Some(1), "proto" -> Some(1), "protocol" -> Some("protocol"), "hash" -> Some("aQeGrbXCmG"))
      )
    }

    "get map from a block table with eq predicate on numeric type" in {
      val columns = List("level", "proto", "protocol", "hash")
      val predicates = List(
        Predicate(
          field = "level",
          operation = OperationType.eq,
          set = List(1),
          inverse = false
        )
      )

      val populateAndTest = for {
        _ <- Tables.Blocks ++= blocksTmp
        found <- sut.selectWithPredicates(Tables.Blocks.baseTableRow.tableName, columns, predicates, List.empty, List.empty, OutputType.json, 3)
      } yield found

      val result = dbHandler.run(populateAndTest.transactionally).futureValue
      result shouldBe List(
        Map("level" -> Some(1), "proto" -> Some(1), "protocol" -> Some("protocol"), "hash" -> Some("aQeGrbXCmG"))
      )
    }


    "get map from a block table with like predicate when starts with pattern" in {
      val columns = List("level", "proto", "protocol", "hash")
      val predicates = List(
        Predicate(
          field = "hash",
          operation = OperationType.like,
          set = List("aQeGr"),
          inverse = false
        )
      )

      val populateAndTest = for {
        _ <- Tables.Blocks ++= blocksTmp
        found <- sut.selectWithPredicates(Tables.Blocks.baseTableRow.tableName, columns, predicates, List.empty, List.empty, OutputType.json, 3)
      } yield found

      val result = dbHandler.run(populateAndTest.transactionally).futureValue
      result shouldBe List(
        Map("level" -> Some(1), "proto" -> Some(1), "protocol" -> Some("protocol"), "hash" -> Some("aQeGrbXCmG"))
      )
    }

    "get map from a block table with like predicate when ends with pattern" in {
      val columns = List("level", "proto", "protocol", "hash")
      val predicates = List(
        Predicate(
          field = "hash",
          operation = OperationType.like,
          set = List("rbXCmG"),
          inverse = false
        )
      )

      val populateAndTest = for {
        _ <- Tables.Blocks ++= blocksTmp
        found <- sut.selectWithPredicates(Tables.Blocks.baseTableRow.tableName, columns, predicates, List.empty, List.empty, OutputType.json, 3)
      } yield found

      val result = dbHandler.run(populateAndTest.transactionally).futureValue
      result shouldBe List(
        Map("level" -> Some(1), "proto" -> Some(1), "protocol" -> Some("protocol"), "hash" -> Some("aQeGrbXCmG"))
      )
    }

    "get map from a block table with like predicate when pattern is in the middle" in {
      val columns = List("level", "proto", "protocol", "hash")
      val predicates = List(
        Predicate(
          field = "hash",
          operation = OperationType.like,
          set = List("rbX"),
          inverse = false
        )
      )

      val populateAndTest = for {
        _ <- Tables.Blocks ++= blocksTmp
        found <- sut.selectWithPredicates(Tables.Blocks.baseTableRow.tableName, columns, predicates, List.empty, List.empty, OutputType.json, 3)
      } yield found

      val result = dbHandler.run(populateAndTest.transactionally).futureValue
      result shouldBe List(
        Map("level" -> Some(1), "proto" -> Some(1), "protocol" -> Some("protocol"), "hash" -> Some("aQeGrbXCmG"))
      )
    }

    "get map from a block table with less than predicate when one element fulfils it" in {
      val columns = List("level", "proto", "protocol", "hash")
      val predicates = List(
        Predicate(
          field = "level",
          operation = OperationType.lt,
          set = List(1),
          inverse = false
        )
      )

      val populateAndTest = for {
        _ <- Tables.Blocks ++= blocksTmp
        found <- sut.selectWithPredicates(Tables.Blocks.baseTableRow.tableName, columns, predicates, List.empty, List.empty, OutputType.json, 3)
      } yield found

      val result = dbHandler.run(populateAndTest.transactionally).futureValue
      result shouldBe List(
        Map("level" -> Some(0), "proto" -> Some(1), "protocol" -> Some("protocol"), "hash" -> Some("R0NpYZuUeF"))
      )
    }

    "get empty map from a block table with less than predicate when no elements fulfil it" in {
      val columns = List("level", "proto", "protocol", "hash")
      val predicates = List(
        Predicate(
          field = "level",
          operation = OperationType.lt,
          set = List(0),
          inverse = false
        )
      )

      val populateAndTest = for {
        _ <- Tables.Blocks ++= blocksTmp
        found <- sut.selectWithPredicates(Tables.Blocks.baseTableRow.tableName, columns, predicates, List.empty, List.empty, OutputType.json, 3)
      } yield found

      val result = dbHandler.run(populateAndTest.transactionally).futureValue
      result shouldBe 'empty
    }

    "get map from a block table with between predicate when two element fulfill it" in {
      val columns = List("level", "proto", "protocol", "hash")
      val predicates = List(
        Predicate(
          field = "level",
          operation = OperationType.between,
          set = List(-10, 10),
          inverse = false
        )
      )

      val populateAndTest = for {
        _ <- Tables.Blocks ++= blocksTmp
        found <- sut.selectWithPredicates(Tables.Blocks.baseTableRow.tableName, columns, predicates, List.empty, List.empty, OutputType.json, 3)
      } yield found

      val result = dbHandler.run(populateAndTest.transactionally).futureValue
      result shouldBe List(
        Map("level" -> Some(0), "proto" -> Some(1), "protocol" -> Some("protocol"), "hash" -> Some("R0NpYZuUeF")),
        Map("level" -> Some(1), "proto" -> Some(1), "protocol" -> Some("protocol"), "hash" -> Some("aQeGrbXCmG"))
      )
    }

    "get map from a block table with between predicate when two element fulfill it but limited to 1 element" in {
      val columns = List("level", "proto", "protocol", "hash")
      val predicates = List(
        Predicate(
          field = "level",
          operation = OperationType.between,
          set = List(-10, 10),
          inverse = false
        )
      )

      val populateAndTest = for {
        _ <- Tables.Blocks ++= blocksTmp
        found <- sut.selectWithPredicates(Tables.Blocks.baseTableRow.tableName, columns, predicates, List.empty, List.empty, OutputType.json,1)
      } yield found

      val result = dbHandler.run(populateAndTest.transactionally).futureValue
      result shouldBe List(
        Map("level" -> Some(0), "proto" -> Some(1), "protocol" -> Some("protocol"), "hash" -> Some("R0NpYZuUeF"))
      )
    }

    "get map from a block table with between predicate when one element fulfill it" in {
      val columns = List("level", "proto", "protocol", "hash")
      val predicates = List(
        Predicate(
          field = "level",
          operation = OperationType.between,
          set = List(1, 10),
          inverse = false
        )
      )

      val populateAndTest = for {
        _ <- Tables.Blocks ++= blocksTmp
        found <- sut.selectWithPredicates(Tables.Blocks.baseTableRow.tableName, columns, predicates, List.empty, List.empty, OutputType.json, 3)
      } yield found

      val result = dbHandler.run(populateAndTest.transactionally).futureValue
      result shouldBe List(
        Map("level" -> Some(1), "proto" -> Some(1), "protocol" -> Some("protocol"), "hash" -> Some("aQeGrbXCmG"))
      )
    }
    "get map from a block table with datetime field" in {
      val columns = List("level", "proto", "protocol", "hash", "timestamp")
      val predicates = List(
        Predicate(
          field = "timestamp",
          operation = OperationType.gt,
          set = List(new Timestamp(0)),
          inverse = false
        )
      )

      val populateAndTest = for {
        _ <- Tables.Blocks ++= blocksTmp
        found <- sut.selectWithPredicates(Tables.Blocks.baseTableRow.tableName, columns, predicates, List.empty, List.empty, OutputType.json, 3)
      } yield found

      val result = dbHandler.run(populateAndTest.transactionally).futureValue
      result shouldBe List(
        Map("level" -> Some(1), "proto" -> Some(1), "protocol" -> Some("protocol"), "hash" -> Some("aQeGrbXCmG"), "timestamp" -> Some(new Timestamp(1)))
      )
    }
    "get map from a block table with startsWith predicate" in {
      val columns = List("level", "proto", "protocol", "hash")
      val predicates = List(
        Predicate(
          field = "hash",
          operation = OperationType.startsWith,
          set = List("R0Np"),
          inverse = false
        )
      )

      val populateAndTest = for {
        _ <- Tables.Blocks ++= blocksTmp
        found <- sut.selectWithPredicates(Tables.Blocks.baseTableRow.tableName, columns, predicates, List.empty, List.empty, OutputType.json, 3)
      } yield found

      val result = dbHandler.run(populateAndTest.transactionally).futureValue
      result shouldBe List(
        Map("level" -> Some(0), "proto" -> Some(1), "protocol" -> Some("protocol"), "hash" -> Some("R0NpYZuUeF"))
      )
    }
    "get empty map from a block table with startsWith predicate" in {
      val columns = List("level", "proto", "protocol", "hash")
      val predicates = List(
        Predicate(
          field = "hash",
          operation = OperationType.startsWith,
          set = List("YZuUeF"),
          inverse = false
        )
      )

      val populateAndTest = for {
        _ <- Tables.Blocks ++= blocksTmp
        found <- sut.selectWithPredicates(Tables.Blocks.baseTableRow.tableName, columns, predicates, List.empty, List.empty, OutputType.json, 3)
      } yield found

      val result = dbHandler.run(populateAndTest.transactionally).futureValue
      result shouldBe 'empty
    }
    "get map from a block table with endsWith predicate" in {
      val columns = List("level", "proto", "protocol", "hash")
      val predicates = List(
        Predicate(
          field = "hash",
          operation = OperationType.endsWith,
          set = List("ZuUeF"),
          inverse = false
        )
      )

      val populateAndTest = for {
        _ <- Tables.Blocks ++= blocksTmp
        found <- sut.selectWithPredicates(Tables.Blocks.baseTableRow.tableName, columns, predicates, List.empty, List.empty, OutputType.json, 3)
      } yield found

      val result = dbHandler.run(populateAndTest.transactionally).futureValue
      result shouldBe List(
        Map("level" -> Some(0), "proto" -> Some(1), "protocol" -> Some("protocol"), "hash" -> Some("R0NpYZuUeF"))
      )
    }
    "get empty map from a block table with endsWith predicate" in {
      val columns = List("level", "proto", "protocol", "hash")
      val predicates = List(
        Predicate(
          field = "hash",
          operation = OperationType.endsWith,
          set = List("R0NpYZ"),
          inverse = false
        )
      )

      val populateAndTest = for {
        _ <- Tables.Blocks ++= blocksTmp
        found <- sut.selectWithPredicates(Tables.Blocks.baseTableRow.tableName, columns, predicates, List.empty, List.empty, OutputType.json, 3)
      } yield found

      val result = dbHandler.run(populateAndTest.transactionally).futureValue
      result shouldBe 'empty
    }

    val accRow = AccountsRow(
      accountId = 1.toString,
      blockId = "R0NpYZuUeF",
      blockLevel = 0,
      manager = "manager",
      spendable = true,
      delegateSetable = false,
      delegateValue = None,
      counter = 0,
      script = None,
      balance = BigDecimal(1.45)
    )
    "get one element when correctly rounded value" in {
      val columns = List("account_id", "balance")
      val predicates = List(
        Predicate(
          field = "balance",
          operation = OperationType.eq,
          set = List(1.5),
          inverse = false,
          precision = Some(1)
        )
      )

      val populateAndTest = for {
        _ <- Tables.Blocks ++= blocksTmp
        _ <- Tables.Accounts += accRow
        found <- sut.selectWithPredicates(Tables.Accounts.baseTableRow.tableName, columns, predicates, List.empty, List.empty, OutputType.json, 3)
      } yield found

      val result = dbHandler.run(populateAndTest.transactionally).futureValue.map(_.mapValues(_.toString))
      result shouldBe List(Map("account_id" -> "Some(1)", "balance" -> "Some(1.45)"))
    }
    "get empty list of elements when correctly rounded value does not match" in {
      val columns = List("account_id", "balance")
      val predicates = List(
        Predicate(
          field = "balance",
          operation = OperationType.eq,
          set = List(1.5),
          inverse = false,
          precision = Some(2)
        )
      )

      val populateAndTest = for {
        _ <- Tables.Blocks ++= blocksTmp
        _ <- Tables.Accounts += accRow
        found <- sut.selectWithPredicates(Tables.Accounts.baseTableRow.tableName, columns, predicates, List.empty, List.empty, OutputType.json, 3)
      } yield found

      val result = dbHandler.run(populateAndTest.transactionally).futureValue
      result shouldBe 'empty
    }

    "return the same results for the same query" in {
      type AnyMap = Map[String, Any]

      import tech.cryptonomic.conseil.util.DatabaseUtil.QueryBuilder._
      val columns = List("level", "proto", "protocol", "hash")
      val tableName = Tables.Blocks.baseTableRow.tableName
      val populateAndTest = for {
        _ <- Tables.Blocks ++= blocksTmp
        generatedQuery <- makeQuery(tableName, columns, List.empty).as[AnyMap]
      } yield generatedQuery

      val generatedQueryResult = dbHandler.run(populateAndTest.transactionally).futureValue
      val expectedQueryResult = dbHandler.run(
        sql"""SELECT #${columns.head}, #${columns(1)}, #${columns(2)}, #${columns(3)} FROM #$tableName WHERE true""".as[AnyMap]
      ).futureValue
      generatedQueryResult shouldBe expectedQueryResult
    }


    "get map from a block table and sort by level in ascending order" in {
      val columns = List("level", "proto", "protocol", "hash")
      val predicates = List()
      val sortBy = List(
        QueryOrdering(
          field = "level",
          direction = OrderDirection.asc
        )
      )

      val populateAndTest = for {
        _ <- Tables.Blocks ++= blocksTmp
        found <- sut.selectWithPredicates(Tables.Blocks.baseTableRow.tableName, columns, predicates, sortBy, List.empty, OutputType.json, 3)
      } yield found

      val result = dbHandler.run(populateAndTest.transactionally).futureValue
      result shouldBe List(
        Map("level" -> Some(0), "proto" -> Some(1), "protocol" -> Some("protocol"), "hash" -> Some("R0NpYZuUeF")),
        Map("level" -> Some(1), "proto" -> Some(1), "protocol" -> Some("protocol"), "hash" -> Some("aQeGrbXCmG"))
      )
    }

    "get map from a block table and sort by level in descending order" in {
      val columns = List("level", "proto", "protocol", "hash")
      val predicates = List()
      val sortBy = List(
        QueryOrdering(
          field = "level",
          direction = OrderDirection.desc
        )
      )

      val populateAndTest = for {
        _ <- Tables.Blocks ++= blocksTmp
        found <- sut.selectWithPredicates(Tables.Blocks.baseTableRow.tableName, columns, predicates, sortBy, List.empty, OutputType.json, 3)
      } yield found

      val result = dbHandler.run(populateAndTest.transactionally).futureValue
      result shouldBe List(
        Map("level" -> Some(1), "proto" -> Some(1), "protocol" -> Some("protocol"), "hash" -> Some("aQeGrbXCmG")),
        Map("level" -> Some(0), "proto" -> Some(1), "protocol" -> Some("protocol"), "hash" -> Some("R0NpYZuUeF"))
      )
    }

    "get map from a block table and sort by hash in descending order" in {
      val columns = List("level", "proto", "protocol", "hash")
      val predicates = List()
      val sortBy = List(
        QueryOrdering(
          field = "hash",
          direction = OrderDirection.desc
        )
      )

      val populateAndTest = for {
        _ <- Tables.Blocks ++= blocksTmp
        found <- sut.selectWithPredicates(Tables.Blocks.baseTableRow.tableName, columns, predicates, sortBy, List.empty, OutputType.json, 3)
      } yield found

      val result = dbHandler.run(populateAndTest.transactionally).futureValue
      result shouldBe List(
        Map("level" -> Some(1), "proto" -> Some(1), "protocol" -> Some("protocol"), "hash" -> Some("aQeGrbXCmG")),
        Map("level" -> Some(0), "proto" -> Some(1), "protocol" -> Some("protocol"), "hash" -> Some("R0NpYZuUeF"))
      )
    }

    "get map from a block table and sort by hash in ascending order" in {
      val columns = List("level", "proto", "protocol", "hash")
      val predicates = List()
      val sortBy = List(
        QueryOrdering(
          field = "hash",
          direction = OrderDirection.asc
        )
      )

      val populateAndTest = for {
        _ <- Tables.Blocks ++= blocksTmp
        found <- sut.selectWithPredicates(Tables.Blocks.baseTableRow.tableName, columns, predicates, sortBy, List.empty, OutputType.json, 3)
      } yield found

      val result = dbHandler.run(populateAndTest.transactionally).futureValue
      result shouldBe List(
        Map("level" -> Some(0), "proto" -> Some(1), "protocol" -> Some("protocol"), "hash" -> Some("R0NpYZuUeF")),
        Map("level" -> Some(1), "proto" -> Some(1), "protocol" -> Some("protocol"), "hash" -> Some("aQeGrbXCmG"))
      )
    }

    "get map from a block table and sort by proto in descending order and by level in ascending order" in {
      val columns = List("level", "proto")
      val predicates = List()
      val sortBy = List(
        QueryOrdering(
          field = "proto",
          direction = OrderDirection.desc
        ),
        QueryOrdering(
          field = "level",
          direction = OrderDirection.asc
        )
      )

      val blocksTmp2 = blocksTmp.head.copy(level = 2, proto = 2, hash = "aQeGrbXCmF") :: blocksTmp

      val populateAndTest = for {
        _ <- Tables.Blocks ++= blocksTmp2
        found <- sut.selectWithPredicates(Tables.Blocks.baseTableRow.tableName, columns, predicates, sortBy, List.empty, OutputType.json, 3)
      } yield found

      val result = dbHandler.run(populateAndTest.transactionally).futureValue
      result shouldBe List(
        Map("level" -> Some(2), "proto" -> Some(2)),
        Map("level" -> Some(0), "proto" -> Some(1)),
        Map("level" -> Some(1), "proto" -> Some(1))
      )
    }

    "should aggregate with COUNT function" in {
      val feesTmp = List(
        FeesRow(0, 2, 4, new Timestamp(0), "kind"),
        FeesRow(0, 4, 8, new Timestamp(1), "kind"),
        FeesRow(0, 3, 4, new Timestamp(2), "kind")
      )

      val aggregate = List(
        Aggregation("medium", AggregationType.count, None)
      )

      val populateAndTest = for {
        _ <- Tables.Fees ++= feesTmp
        found <- sut.selectWithPredicates(
          table = Tables.Fees.baseTableRow.tableName,
          columns = List("low", "medium", "high"),
          predicates = List.empty,
          ordering = List.empty,
          aggregation = aggregate,
          outputType = OutputType.json,
          limit = 3)
      } yield found

      val result = dbHandler.run(populateAndTest.transactionally).futureValue

      result shouldBe List(
        Map("high" -> Some(8), "count_medium" -> Some(1), "low" -> Some(0)),
        Map("high" -> Some(4), "count_medium" -> Some(2), "low" -> Some(0))
      )
    }

    "should aggregate with MAX function" in {
      val feesTmp = List(
        FeesRow(0, 2, 4, new Timestamp(0), "kind"),
        FeesRow(0, 4, 8, new Timestamp(1), "kind"),
        FeesRow(0, 3, 4, new Timestamp(2), "kind")
      )

      val aggregate = List(
        Aggregation("medium", AggregationType.max, None)
      )

      val populateAndTest = for {
        _ <- Tables.Fees ++= feesTmp
        found <- sut.selectWithPredicates(
          table = Tables.Fees.baseTableRow.tableName,
          columns = List("low", "medium", "high"),
          predicates = List.empty,
          ordering = List.empty,
          aggregation = aggregate,
          outputType = OutputType.json,
          limit = 3)
      } yield found

      val result = dbHandler.run(populateAndTest.transactionally).futureValue

      result shouldBe List(
        Map("high" -> Some(8), "max_medium" -> Some(4), "low" -> Some(0)),
        Map("high" -> Some(4), "max_medium" -> Some(3), "low" -> Some(0))
      )
    }

    "should aggregate with MIN function" in {
      val feesTmp = List(
        FeesRow(0, 2, 4, new Timestamp(0), "kind"),
        FeesRow(0, 4, 8, new Timestamp(1), "kind"),
        FeesRow(0, 3, 4, new Timestamp(2), "kind")
      )

      val aggregate = List(
        Aggregation("medium", AggregationType.min, None)
      )

      val populateAndTest = for {
        _ <- Tables.Fees ++= feesTmp
        found <- sut.selectWithPredicates(
          table = Tables.Fees.baseTableRow.tableName,
          columns = List("low", "medium", "high"),
          predicates = List.empty,
          ordering = List.empty,
          aggregation = aggregate,
          outputType = OutputType.json,
          limit = 3)
      } yield found

      val result = dbHandler.run(populateAndTest.transactionally).futureValue

      result shouldBe List(
        Map("high" -> Some(8), "min_medium" -> Some(4), "low" -> Some(0)),
        Map("high" -> Some(4), "min_medium" -> Some(2), "low" -> Some(0))
      )
    }

    "should aggregate with SUM function" in {
      val feesTmp = List(
        FeesRow(0, 2, 4, new Timestamp(0), "kind"),
        FeesRow(0, 4, 8, new Timestamp(1), "kind"),
        FeesRow(0, 3, 4, new Timestamp(2), "kind")
      )

      val aggregate = List(
        Aggregation("medium", AggregationType.sum, None)
      )

      val populateAndTest = for {
        _ <- Tables.Fees ++= feesTmp
        found <- sut.selectWithPredicates(
          table = Tables.Fees.baseTableRow.tableName,
          columns = List("low", "medium", "high"),
          predicates = List.empty,
          ordering = List.empty,
          aggregation = aggregate,
          outputType = OutputType.json,
          limit = 3)
      } yield found

      val result = dbHandler.run(populateAndTest.transactionally).futureValue

      result shouldBe List(
        Map("high" -> Some(8), "sum_medium" -> Some(4), "low" -> Some(0)),
        Map("high" -> Some(4), "sum_medium" -> Some(5), "low" -> Some(0))
      )
    }

    "should aggregate with SUM function and order by SUM()" in {
      val feesTmp = List(
        FeesRow(0, 2, 4, new Timestamp(0), "kind"),
        FeesRow(0, 4, 8, new Timestamp(1), "kind"),
        FeesRow(0, 3, 4, new Timestamp(2), "kind")
      )

      val aggregate = List(
        Aggregation("medium", AggregationType.sum, None)
      )

      val populateAndTest = for {
        _ <- Tables.Fees ++= feesTmp
        found <- sut.selectWithPredicates(
          table = Tables.Fees.baseTableRow.tableName,
          columns = List("low", "medium", "high"),
          predicates = List.empty,
          ordering = List(QueryOrdering("sum_medium", OrderDirection.desc)),
          aggregation = aggregate,
          outputType = OutputType.json,
          limit = 3)
      } yield found

      val result = dbHandler.run(populateAndTest.transactionally).futureValue

      result shouldBe List(
        Map("high" -> Some(4), "sum_medium" -> Some(5), "low" -> Some(0)),
        Map("high" -> Some(8), "sum_medium" -> Some(4), "low" -> Some(0))
      )
    }

    "should order correctly by the field not existing in query)" in {
      val feesTmp = List(
        FeesRow(0, 2, 4, new Timestamp(0), "kind"),
        FeesRow(0, 4, 8, new Timestamp(1), "kind"),
        FeesRow(0, 3, 3, new Timestamp(2), "kind")
      )

      val populateAndTest = for {
        _ <- Tables.Fees ++= feesTmp
        found <- sut.selectWithPredicates(
          table = Tables.Fees.baseTableRow.tableName,
          columns = List("low", "medium"),
          predicates = List.empty,
          ordering = List(QueryOrdering("high", OrderDirection.desc)),
          aggregation = List.empty,
          outputType = OutputType.json,
          limit = 3)
      } yield found

      val result = dbHandler.run(populateAndTest.transactionally).futureValue

      result shouldBe List(
        Map("medium" -> Some(4), "low" -> Some(0)), // high = Some(8)
        Map("medium" -> Some(2), "low" -> Some(0)), // high = Some(4)
        Map("medium" -> Some(3), "low" -> Some(0)), // high = Some(3)
      )
    }

    "should correctly check use between in the timestamps" in {
      val feesTmp = List(
        FeesRow(0, 2, 4, new Timestamp(0), "kind"),
        FeesRow(0, 4, 8, new Timestamp(2), "kind"),
        FeesRow(0, 3, 4, new Timestamp(4), "kind")
      )

      val predicate = Predicate(
        field = "timestamp",
        operation = OperationType.between,
        set = List(
          new Timestamp(1),
          new Timestamp(3)
        )
      )

      val populateAndTest = for {
        _ <- Tables.Fees ++= feesTmp
        found <- sut.selectWithPredicates(
          table = Tables.Fees.baseTableRow.tableName,
          columns = List("timestamp"),
          predicates = List(predicate),
          ordering = List.empty,
          aggregation = List.empty,
          outputType = OutputType.json,
          limit = 3)
      } yield found

      val result = dbHandler.run(populateAndTest.transactionally).futureValue

      result.flatMap(_.values.map(_.map(_.asInstanceOf[Timestamp]))) shouldBe List(
        Some(new Timestamp(2))
      )
    }

    "should correctly execute BETWEEN operation using numeric comparison instead of lexicographical" in {
      val feesTmp = List(
        FeesRow(0, 0, 0, new Timestamp(0), "kind"),
        FeesRow(0, 0, 10, new Timestamp(3), "kind"),
        FeesRow(0, 0, 2, new Timestamp(1), "kind"),
        FeesRow(0, 0, 30, new Timestamp(2), "kind")
      )

      val predicate = Predicate(
        field = "high",
        operation = OperationType.between,
        set = List(1, 3)
      )

      val populateAndTest = for {
        _ <- Tables.Fees ++= feesTmp
        found <- sut.selectWithPredicates(
          table = Tables.Fees.baseTableRow.tableName,
          columns = List("high"),
          predicates = List(predicate),
          ordering = List(),
          aggregation = List.empty,
          outputType = OutputType.json,
          limit = 3)
      } yield found

      val result = dbHandler.run(populateAndTest.transactionally).futureValue

      result shouldBe List(Map("high" -> Some(2)))
    }

<<<<<<< HEAD
    "should return correct query when asked for SQL" in {
      val predicates = List(
        Predicate(
          field = "medium",
          operation = OperationType.eq,
          set = List(4),
          inverse = true,
          precision = None
        ),
        Predicate(
          field = "low",
          operation = OperationType.between,
          set = List(0, 1),
          inverse = false,
          precision = None
        )
      )

=======
    "should aggregate with multiple aggregations on the same field" in {
>>>>>>> 6959747f
      val feesTmp = List(
        FeesRow(0, 2, 4, new Timestamp(0), "kind"),
        FeesRow(0, 4, 8, new Timestamp(1), "kind"),
        FeesRow(0, 3, 4, new Timestamp(2), "kind")
      )

      val aggregate = List(
<<<<<<< HEAD
        Aggregation("medium", AggregationType.sum, None)
      )

      val expectedQuery =
        "SELECT high,SUM(medium) as sum_medium,low FROM fees WHERE true AND medium = '4' IS false AND low BETWEEN '0' AND '1' IS true GROUP BY low,high ORDER BY sum_medium desc LIMIT 3"

=======
        Aggregation("medium", AggregationType.sum, None),
        Aggregation("medium", AggregationType.max, None)
      )

>>>>>>> 6959747f
      val populateAndTest = for {
        _ <- Tables.Fees ++= feesTmp
        found <- sut.selectWithPredicates(
          table = Tables.Fees.baseTableRow.tableName,
          columns = List("low", "medium", "high"),
<<<<<<< HEAD
          predicates = predicates,
          ordering = List(QueryOrdering("sum_medium", OrderDirection.desc)),
          aggregation = aggregate,
          outputType = OutputType.sql,
=======
          predicates = List.empty,
          ordering = List(QueryOrdering("sum_medium", OrderDirection.desc)),
          aggregation = aggregate,
>>>>>>> 6959747f
          limit = 3)
      } yield found

      val result = dbHandler.run(populateAndTest.transactionally).futureValue

<<<<<<< HEAD
      result shouldBe List(Map("sql" -> Some(expectedQuery)))
=======
      result shouldBe List(
        Map("sum_medium" -> Some(5), "max_medium" -> Some(3), "low" -> Some(0), "high" -> Some(4)),
        Map("sum_medium" -> Some(4), "max_medium" -> Some(4), "low" -> Some(0), "high" -> Some(8))
      )
>>>>>>> 6959747f
    }

  }

}<|MERGE_RESOLUTION|>--- conflicted
+++ resolved
@@ -2175,7 +2175,6 @@
       result shouldBe List(Map("high" -> Some(2)))
     }
 
-<<<<<<< HEAD
     "should return correct query when asked for SQL" in {
       val predicates = List(
         Predicate(
@@ -2194,9 +2193,6 @@
         )
       )
 
-=======
-    "should aggregate with multiple aggregations on the same field" in {
->>>>>>> 6959747f
       val feesTmp = List(
         FeesRow(0, 2, 4, new Timestamp(0), "kind"),
         FeesRow(0, 4, 8, new Timestamp(1), "kind"),
@@ -2204,47 +2200,58 @@
       )
 
       val aggregate = List(
-<<<<<<< HEAD
         Aggregation("medium", AggregationType.sum, None)
       )
 
       val expectedQuery =
         "SELECT high,SUM(medium) as sum_medium,low FROM fees WHERE true AND medium = '4' IS false AND low BETWEEN '0' AND '1' IS true GROUP BY low,high ORDER BY sum_medium desc LIMIT 3"
 
-=======
-        Aggregation("medium", AggregationType.sum, None),
-        Aggregation("medium", AggregationType.max, None)
-      )
-
->>>>>>> 6959747f
       val populateAndTest = for {
         _ <- Tables.Fees ++= feesTmp
         found <- sut.selectWithPredicates(
           table = Tables.Fees.baseTableRow.tableName,
           columns = List("low", "medium", "high"),
-<<<<<<< HEAD
           predicates = predicates,
           ordering = List(QueryOrdering("sum_medium", OrderDirection.desc)),
           aggregation = aggregate,
           outputType = OutputType.sql,
-=======
+          limit = 3)
+      } yield found
+
+      val result = dbHandler.run(populateAndTest.transactionally).futureValue
+
+      result shouldBe List(Map("sql" -> Some(expectedQuery)))
+    }
+
+    "should aggregate with multiple aggregations on the same field" in {
+      val feesTmp = List(
+        FeesRow(0, 2, 4, new Timestamp(0), "kind"),
+        FeesRow(0, 4, 8, new Timestamp(1), "kind"),
+        FeesRow(0, 3, 4, new Timestamp(2), "kind")
+      )
+
+      val aggregate = List(
+        Aggregation("medium", AggregationType.sum, None),
+        Aggregation("medium", AggregationType.max, None)
+      )
+
+      val populateAndTest = for {
+        _ <- Tables.Fees ++= feesTmp
+        found <- sut.selectWithPredicates(
+          table = Tables.Fees.baseTableRow.tableName,
+          columns = List("low", "medium", "high"),
           predicates = List.empty,
           ordering = List(QueryOrdering("sum_medium", OrderDirection.desc)),
           aggregation = aggregate,
->>>>>>> 6959747f
           limit = 3)
       } yield found
 
       val result = dbHandler.run(populateAndTest.transactionally).futureValue
 
-<<<<<<< HEAD
-      result shouldBe List(Map("sql" -> Some(expectedQuery)))
-=======
       result shouldBe List(
         Map("sum_medium" -> Some(5), "max_medium" -> Some(3), "low" -> Some(0), "high" -> Some(4)),
         Map("sum_medium" -> Some(4), "max_medium" -> Some(4), "low" -> Some(0), "high" -> Some(8))
       )
->>>>>>> 6959747f
     }
 
   }
