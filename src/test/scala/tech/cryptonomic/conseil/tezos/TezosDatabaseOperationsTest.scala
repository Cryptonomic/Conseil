package tech.cryptonomic.conseil.tezos

import java.sql.Timestamp

import com.typesafe.scalalogging.LazyLogging
import org.scalamock.scalatest.MockFactory
import org.scalatest.{Matchers, OptionValues, WordSpec}
import org.scalatest.concurrent.IntegrationPatience
import org.scalatest.concurrent.ScalaFutures
import slick.jdbc.PostgresProfile.api._
import tech.cryptonomic.conseil.generic.chain.DataTypes
import tech.cryptonomic.conseil.tezos.TezosTypes._
import tech.cryptonomic.conseil.tezos.FeeOperations.AverageFees
import tech.cryptonomic.conseil.tezos.Tables.{AccountsRow, BlocksRow, FeesRow}
import tech.cryptonomic.conseil.generic.chain.DataTypes._
import tech.cryptonomic.conseil.util.RandomSeed

import scala.util.Random

class TezosDatabaseOperationsTest
  extends WordSpec
    with MockFactory
    with TezosDataGeneration
    with InMemoryDatabase
    with Matchers
    with ScalaFutures
    with OptionValues
    with LazyLogging
    with IntegrationPatience {

  override val inMemoryDbName = "db-ops-test"

  "The database api" should {

    //needed for most tezos-db operations
    import scala.concurrent.ExecutionContext.Implicits.global

    val sut = TezosDatabaseOperations
    val feesToConsider = 1000

    "write fees" in {
      implicit val randomSeed = RandomSeed(testReferenceTimestamp.getTime)

      val expectedCount = 5
      val generatedFees = generateFees(expectedCount, testReferenceTimestamp)

      val writeAndGetRows = for {
        written <- sut.writeFees(generatedFees)
        rows <- Tables.Fees.result
      } yield (written, rows)

      val (stored, dbFees) = dbHandler.run(writeAndGetRows.transactionally).futureValue

      stored.value shouldEqual expectedCount

      dbFees should have size expectedCount

      import org.scalatest.Inspectors._

      forAll(dbFees zip generatedFees) { case (row, fee) =>
        row.low shouldEqual fee.low
        row.medium shouldEqual fee.medium
        row.high shouldEqual fee.high
        row.timestamp shouldEqual fee.timestamp
        row.kind shouldEqual fee.kind
      }
    }

    "write blocks" in {
      implicit val randomSeed = RandomSeed(testReferenceTimestamp.getTime)

      val basicBlocks = generateBlocks(5, testReferenceDateTime)
      val generatedBlocks = basicBlocks.zipWithIndex map {
        case (block, idx) =>
          //need to use different seeds to generate unique hashes for groups
          val group = generateOperationGroup(block, generateOperations = true)(randomSeed + idx)
          block.copy(operationGroups = List(group))
      }

      whenReady(dbHandler.run(sut.writeBlocks(generatedBlocks))) {
        _ =>
          //read and check what's on db
          val dbBlocks = dbHandler.run(Tables.Blocks.result).futureValue

          dbBlocks should have size (generatedBlocks.size)

          import org.scalatest.Inspectors._

          forAll(dbBlocks zip generatedBlocks) {
            case (row, block) =>
              val metadata = discardGenesis.lift(block.data.metadata)

              row.level shouldEqual block.data.header.level
              row.proto shouldEqual block.data.header.proto
              row.predecessor shouldEqual block.data.header.predecessor.value
              row.timestamp shouldEqual Timestamp.from(block.data.header.timestamp.toInstant)
              row.validationPass shouldEqual block.data.header.validation_pass
              row.fitness shouldEqual block.data.header.fitness.mkString(",")
              row.context.value shouldEqual block.data.header.context
              row.signature shouldEqual block.data.header.signature
              row.protocol shouldEqual block.data.protocol
              row.chainId shouldEqual block.data.chain_id
              row.hash shouldEqual block.data.hash.value
              row.operationsHash shouldEqual block.data.header.operations_hash
              row.periodKind shouldEqual metadata.map(_.voting_period_kind.toString)
              row.currentExpectedQuorum shouldEqual block.votes.quorum
              row.activeProposal shouldEqual block.votes.active.map(_.id)
              row.baker shouldEqual metadata.map(_.baker.value)
              row.consumedGas shouldEqual metadata.map(_.consumed_gas).flatMap {
                case PositiveDecimal(value) => Some(value)
                case _ => None
              }
          }

          val dbBlocksAndGroups =
            dbHandler.run {
              val query = for {
                g <- Tables.OperationGroups
                b <- g.blocksFk
              } yield (b, g)
              query.result
            }.futureValue

          dbBlocksAndGroups should have size (generatedBlocks.size)

          forAll(dbBlocksAndGroups) {
            case (blockRow, groupRow) =>
              val blockForGroup = generatedBlocks.find(_.data.hash.value == blockRow.hash).value
              val group = blockForGroup.operationGroups.head
              groupRow.hash shouldEqual group.hash.value
              groupRow.blockId shouldEqual blockForGroup.data.hash.value
              groupRow.chainId shouldEqual group.chain_id.map(_.id)
              groupRow.branch shouldEqual group.branch.value
              groupRow.signature shouldEqual group.signature.map(_.value)
          }

          /* we read operations as mappings to a case class for ease of comparison vs.
           * having to check un-tagged field values from a HList
           */
          val dbOperations =
           dbHandler.run {
             val query = for {
              o <- Tables.Operations
              g <- o.operationGroupsFk
            } yield (g, o)
            query.result
           }.futureValue

          val generatedGroups = generatedBlocks.map(_.operationGroups.head)

          dbOperations should have size (generatedGroups.map(_.contents.size).sum)

          forAll(dbOperations) {
            case (groupRow, opRow) =>
            val operationBlock = generatedBlocks.find(_.operationGroups.head.hash.value == groupRow.hash).value
            val operationGroup = generatedGroups.find(_.hash.value == groupRow.hash).value
            //figure out common fields
            opRow.operationId should be > -1
            opRow.operationGroupHash shouldEqual operationGroup.hash.value
            opRow.blockHash shouldEqual operationBlock.data.hash.value
            opRow.timestamp shouldEqual Timestamp.from(operationBlock.data.header.timestamp.toInstant)
            //figure out the correct sub-type
            val operationMatch = opRow.kind match {
              case "endorsement" =>
                operationGroup.contents.find(_.isInstanceOf[Endorsement])
              case "seed_nonce_revelation" =>
                operationGroup.contents.find(_.isInstanceOf[SeedNonceRevelation])
              case "activate_account" =>
                operationGroup.contents.find(_.isInstanceOf[ActivateAccount])
              case "reveal" =>
                operationGroup.contents.find(_.isInstanceOf[Reveal])
              case "transaction" =>
                operationGroup.contents.find(_.isInstanceOf[Transaction])
              case "origination" =>
                operationGroup.contents.find(_.isInstanceOf[Origination])
              case "delegation" =>
                operationGroup.contents.find(_.isInstanceOf[Delegation])
              case "double_endorsement_evidence" =>
                operationGroup.contents.find(_ == DoubleEndorsementEvidence)
              case "double_baking_evidence" =>
                operationGroup.contents.find(_ == DoubleBakingEvidence)
              case "proposals" =>
                operationGroup.contents.find(_ == Proposals)
              case "ballot" =>
                operationGroup.contents.find(_ == Ballot)
              case _ => None
            }

            operationMatch shouldBe 'defined

            val operation = operationMatch.value

            /* Convert both the generated operation to a tables row representation
             * Comparing those for correctness makes sense as long as we guarantee with testing elsewhere
             * that the conversion itself is correct
             */
            import DatabaseConversions._
            import tech.cryptonomic.conseil.util.Conversion.Syntax._
            //used as a constraint to read balance updates from operations
            import tech.cryptonomic.conseil.tezos.OperationBalances._
            import tech.cryptonomic.conseil.tezos.SymbolSourceLabels.Show._

            val generatedConversion = (operationBlock, operationGroup.hash, operation).convertTo[Tables.OperationsRow]
            //skip the id, to take into account that it's only generated on save
            generatedConversion shouldEqual opRow.copy(operationId = 0)

            /* check stored balance updates */
            //convert and set the real stored operation id
            val generatedUpdateRows =
              operation.convertToA[List, Tables.BalanceUpdatesRow]
                .map(_.copy(sourceId = Some(opRow.operationId)))

            //reset the generated id for matching
            val dbUpdateRows = dbHandler.run(
              Tables.BalanceUpdates.filter(_.sourceId === opRow.operationId).result
            ).futureValue
            .map(_.copy(id = 0))

            dbUpdateRows should contain theSameElementsAs generatedUpdateRows

          }
      }

    }

    "write metadata balance updates along with the blocks" in {
      import TezosOptics.Blocks._

      implicit val randomSeed = RandomSeed(testReferenceTimestamp.getTime)

      val basicBlocks = generateBlocks(2, testReferenceDateTime)
      val generatedBlocks = basicBlocks.zipWithIndex.map {
        case (block, idx) =>
          val randomUpdates = generateBalanceUpdates(2)(randomSeed + idx)
          setBalances(randomUpdates)(block)
      }

      whenReady(dbHandler.run(sut.writeBlocks(generatedBlocks))) {
        _ =>
        val dbUpdatesRows = dbHandler.run(Tables.BalanceUpdates.result).futureValue

        dbUpdatesRows should have size 4 //2 updates x 2 blocks, not considering genesis which has no balances

        /* Convert both the generated blocks data to balance updates table row representation
         * Comparing those for correctness makes sense as long as we guarantee with testing elsewhere
         * that the conversion itself is correct
         */
        import DatabaseConversions._
        import tech.cryptonomic.conseil.util.Conversion.Syntax._
        //used as a constraint to read balance updates from block data
        import tech.cryptonomic.conseil.tezos.BlockBalances._
        import tech.cryptonomic.conseil.tezos.SymbolSourceLabels.Show._

        val generatedUpdateRows =
          generatedBlocks.flatMap(
            _.data.convertToA[List, Tables.BalanceUpdatesRow]
          )

        //reset the generated id for matching
        dbUpdatesRows.map(_.copy(id = 0)) should contain theSameElementsAs generatedUpdateRows
      }

    }

    "write accounts for a single block" in {
      implicit val randomSeed = RandomSeed(testReferenceTimestamp.getTime)

      val expectedCount = 3

      val block = generateBlockRows(1, testReferenceTimestamp).head
      val accountsInfo = generateAccounts(expectedCount, BlockHash(block.hash), block.level)

      val writeAndGetRows = for {
        _ <- Tables.Blocks += block
        written <- sut.writeAccounts(List(accountsInfo))
        rows <- Tables.Accounts.result
      } yield (written, rows)

      val (stored, dbAccounts) = dbHandler.run(writeAndGetRows.transactionally).futureValue

      stored shouldBe expectedCount

      dbAccounts should have size expectedCount

      import org.scalatest.Inspectors._

      forAll(dbAccounts zip accountsInfo.accounts) {
        case (row, (id, account)) =>
          row.accountId shouldEqual id.id
          row.blockId shouldEqual block.hash
          row.manager shouldEqual account.manager.value
          row.spendable shouldEqual account.spendable
          row.delegateSetable shouldEqual account.delegate.setable
          row.delegateValue shouldEqual account.delegate.value.map(_.value)
          row.counter shouldEqual account.counter
          row.script shouldEqual account.script.map(_.code.toString)
          row.balance shouldEqual account.balance
          row.blockLevel shouldEqual block.level
      }

    }

    "fail to write accounts if the reference block is not stored" in {
      implicit val randomSeed = RandomSeed(testReferenceTimestamp.getTime)

      val accountsInfo = generateAccounts(howMany = 1, blockHash = BlockHash("no-block-hash"), blockLevel = 1)

      val resultFuture = dbHandler.run(sut.writeAccounts(List(accountsInfo)))

      whenReady(resultFuture.failed) {
          _ shouldBe a [java.sql.SQLException]
      }
    }

    "update accounts if they exists already" in {
      implicit val randomSeed = RandomSeed(testReferenceTimestamp.getTime)

      //generate data
      val blocks @ (second :: first :: genesis :: Nil) = generateBlockRows(toLevel = 2, startAt = testReferenceTimestamp)
      val account = generateAccountRows(1, first).head

      val populate =
        DBIO.seq(
          Tables.Blocks ++= blocks,
          Tables.Accounts += account
        )

      dbHandler.run(populate)

      //prepare new accounts
      val accountChanges = 2
      val (hashUpdate, levelUpdate) = (second.hash, second.level)
      val accountsInfo = generateAccounts(accountChanges, BlockHash(hashUpdate), levelUpdate)

      //double-check for the identifier existence
      accountsInfo.accounts.keySet.map(_.id) should contain (account.accountId)

      //do the updates
      val writeUpdatedAndGetRows = for {
        written <- sut.writeAccounts(List(accountsInfo))
        rows <- Tables.Accounts.result
      } yield (written, rows)

      val (updates, dbAccounts) = dbHandler.run(writeUpdatedAndGetRows.transactionally).futureValue

      //number of db changes
      updates shouldBe accountChanges

      //total number of rows on db (1 update and 1 insert expected)
      dbAccounts should have size accountChanges

      import org.scalatest.Inspectors._

      //both rows on db should refer to updated data
      forAll(dbAccounts zip accountsInfo.accounts) {
        case (row, (id, account)) =>
          row.accountId shouldEqual id.id
          row.blockId shouldEqual hashUpdate
          row.manager shouldEqual account.manager.value
          row.spendable shouldEqual account.spendable
          row.delegateSetable shouldEqual account.delegate.setable
          row.delegateValue shouldEqual account.delegate.value.map(_.value)
          row.counter shouldEqual account.counter
          row.script shouldEqual account.script.map(_.code.toString)
          row.balance shouldEqual account.balance
          row.blockLevel shouldEqual levelUpdate
      }

    }

    "store checkpoint account ids with block reference" in {
      implicit val randomSeed = RandomSeed(testReferenceTimestamp.getTime)
      //custom hash generator with predictable seed
      val generateHash: Int => String = alphaNumericGenerator(new Random(randomSeed.seed))

      val maxLevel = 1
      val idPerBlock = 3
      val expectedCount = (maxLevel + 1) * idPerBlock

      //generate data
      val blocks = generateBlockRows(toLevel = maxLevel, testReferenceTimestamp)
      val ids = blocks.map(block => (BlockHash(block.hash), block.level, List.fill(idPerBlock)(AccountId(generateHash(5)))))

      //store and write
      val populateAndFetch = for {
        _ <- Tables.Blocks ++= blocks
        written <- sut.writeAccountsCheckpoint(ids)
        rows <- Tables.AccountsCheckpoint.result
      } yield (written, rows)

      val (stored, checkpointRows) = dbHandler.run(populateAndFetch).futureValue

      //number of changes
      stored.value shouldBe expectedCount
      checkpointRows should have size expectedCount

      import org.scalatest.Inspectors._

      val flattenedIdsData = ids.flatMap{ case (hash, level, accounts) => accounts.map((hash, level, _))}

      forAll(checkpointRows.zip(flattenedIdsData)) {
        case (row, (hash, level, accountId)) =>
          row.blockId shouldEqual hash.value
          row.blockLevel shouldBe level
          row.accountId shouldEqual accountId.id
      }

    }

    "clean the checkpoints with no selection" in {
      implicit val randomSeed = RandomSeed(testReferenceTimestamp.getTime)

      //generate data
      val blocks = generateBlockRows(toLevel = 5, testReferenceTimestamp)

      //store required blocks for FK
      dbHandler.run(Tables.Blocks ++= blocks).futureValue shouldBe Some(blocks.size)

      val accountIds = Array("a0", "a1", "a2", "a3", "a4", "a5", "a6")
      val blockIds = blocks.map(_.hash)

      //create test data:
      val checkpointRows = Array(
        Tables.AccountsCheckpointRow(accountIds(1), blockIds(1), blockLevel = 1),
        Tables.AccountsCheckpointRow(accountIds(2), blockIds(1), blockLevel = 1),
        Tables.AccountsCheckpointRow(accountIds(3), blockIds(1), blockLevel = 1),
        Tables.AccountsCheckpointRow(accountIds(4), blockIds(2), blockLevel = 2),
        Tables.AccountsCheckpointRow(accountIds(5), blockIds(2), blockLevel = 2),
        Tables.AccountsCheckpointRow(accountIds(2), blockIds(3), blockLevel = 3),
        Tables.AccountsCheckpointRow(accountIds(3), blockIds(4), blockLevel = 4),
        Tables.AccountsCheckpointRow(accountIds(5), blockIds(4), blockLevel = 4),
        Tables.AccountsCheckpointRow(accountIds(6), blockIds(5), blockLevel = 5)
        )

        val populateAndTest = for {
          stored <- Tables.AccountsCheckpoint ++= checkpointRows
          cleaned <- sut.cleanAccountsCheckpoint()
          rows <- Tables.AccountsCheckpoint.result
        } yield (stored, cleaned, rows)

        val (initialCount, deletes, survivors) = dbHandler.run(populateAndTest.transactionally).futureValue
        initialCount.value shouldBe checkpointRows.size
        deletes shouldBe checkpointRows.size
        survivors shouldBe empty
      }

      "clean the checkpoints with a partial id selection" in {
      implicit val randomSeed = RandomSeed(testReferenceTimestamp.getTime)

      //generate data
      val blocks = generateBlockRows(toLevel = 5, testReferenceTimestamp)

      //store required blocks for FK
      dbHandler.run(Tables.Blocks ++= blocks).futureValue shouldBe Some(blocks.size)

      val accountIds = Array("a0", "a1", "a2", "a3", "a4", "a5", "a6")
      val blockIds = blocks.map(_.hash)

      //create test data:
      val checkpointRows = Array(
        Tables.AccountsCheckpointRow(accountIds(1), blockIds(1), blockLevel = 1),
        Tables.AccountsCheckpointRow(accountIds(2), blockIds(1), blockLevel = 1),
        Tables.AccountsCheckpointRow(accountIds(3), blockIds(1), blockLevel = 1),
        Tables.AccountsCheckpointRow(accountIds(4), blockIds(2), blockLevel = 2),
        Tables.AccountsCheckpointRow(accountIds(5), blockIds(2), blockLevel = 2),
        Tables.AccountsCheckpointRow(accountIds(2), blockIds(3), blockLevel = 3),
        Tables.AccountsCheckpointRow(accountIds(3), blockIds(4), blockLevel = 4),
        Tables.AccountsCheckpointRow(accountIds(5), blockIds(4), blockLevel = 4),
        Tables.AccountsCheckpointRow(accountIds(6), blockIds(5), blockLevel = 5)
        )

      val inSelection = Set(accountIds(1), accountIds(2), accountIds(3), accountIds(4))

      val selection = inSelection.map(AccountId)

      val expected = checkpointRows.filterNot(row => inSelection(row.accountId))

      val populateAndTest = for {
        stored <- Tables.AccountsCheckpoint ++= checkpointRows
        cleaned <- sut.cleanAccountsCheckpoint(Some(selection))
        rows <- Tables.AccountsCheckpoint.result
      } yield (stored, cleaned, rows)

      val (initialCount, deletes, survivors) = dbHandler.run(populateAndTest.transactionally).futureValue
      initialCount.value shouldBe checkpointRows.size
      deletes shouldEqual checkpointRows.filter(row => inSelection(row.accountId)).size
      survivors should contain theSameElementsAs expected

    }

    "read latest account ids from checkpoint" in {
      implicit val randomSeed = RandomSeed(testReferenceTimestamp.getTime)

      //generate data
      val blocks = generateBlockRows(toLevel = 5, testReferenceTimestamp)

      //store required blocks for FK
      dbHandler.run(Tables.Blocks ++= blocks).futureValue shouldBe Some(blocks.size)
      val accountIds = Array("a0", "a1", "a2", "a3", "a4", "a5", "a6")
      val blockIds = blocks.map(_.hash)

      //create test data:
      val checkpointRows = Array(
        Tables.AccountsCheckpointRow(accountIds(1), blockIds(1), blockLevel = 1),
        Tables.AccountsCheckpointRow(accountIds(2), blockIds(1), blockLevel = 1),
        Tables.AccountsCheckpointRow(accountIds(3), blockIds(1), blockLevel = 1),
        Tables.AccountsCheckpointRow(accountIds(4), blockIds(2), blockLevel = 2),
        Tables.AccountsCheckpointRow(accountIds(5), blockIds(2), blockLevel = 2),
        Tables.AccountsCheckpointRow(accountIds(2), blockIds(3), blockLevel = 3),
        Tables.AccountsCheckpointRow(accountIds(3), blockIds(4), blockLevel = 4),
        Tables.AccountsCheckpointRow(accountIds(5), blockIds(4), blockLevel = 4),
        Tables.AccountsCheckpointRow(accountIds(6), blockIds(5), blockLevel = 5)
      )

      def entry(accountAtIndex: Int, atLevel: Int) =
        AccountId(accountIds(accountAtIndex)) -> (BlockHash(blockIds(atLevel)), atLevel)

        //expecting only the following to remain
      val expected =
        Map(
          entry(accountAtIndex = 1, atLevel = 1),
          entry(accountAtIndex = 2, atLevel = 3),
          entry(accountAtIndex = 3, atLevel = 4),
          entry(accountAtIndex = 4, atLevel = 2),
          entry(accountAtIndex = 5, atLevel = 4),
          entry(accountAtIndex = 6, atLevel = 5)
      )

      val populateAndFetch = for {
        stored <- Tables.AccountsCheckpoint ++= checkpointRows
        rows <- sut.getLatestAccountsFromCheckpoint
      } yield (stored, rows)

      val (initialCount, latest) = dbHandler.run(populateAndFetch.transactionally).futureValue
      initialCount.value shouldBe checkpointRows.size

      latest.toSeq should contain theSameElementsAs expected.toSeq

    }

    "fetch nothing if looking up a non-existent operation group by hash" in {
      dbHandler.run(sut.operationsForGroup("no-group-here")).futureValue shouldBe None
    }

    "fetch existing operations with their group on a existing hash" in {
      implicit val randomSeed = RandomSeed(testReferenceTimestamp.getTime)

      val block = generateBlockRows(1, testReferenceTimestamp).head
      val group = generateOperationGroupRows(block).head
      val ops = generateOperationsForGroup(block, group)

      val populateAndFetch = for {
        _ <- Tables.Blocks += block
        _ <- Tables.OperationGroups += group
        ids <- Tables.Operations returning Tables.Operations.map(_.operationId) ++= ops
        result <- sut.operationsForGroup(group.hash)
      } yield (result, ids)

      val (Some((groupRow, operationRows)), operationIds) = dbHandler.run(populateAndFetch).futureValue

      groupRow.hash shouldEqual group.hash
      operationRows should have size ops.size
      operationRows.map(_.operationId).toList should contain theSameElementsAs operationIds

    }

    "compute correct average fees from stored operations" in {
      //generate data
      implicit val randomSeed = RandomSeed(testReferenceTimestamp.getTime)
      val block = generateBlockRows(1, testReferenceTimestamp).head
      val group = generateOperationGroupRows(block).head

      // mu = 152.59625
      // std-dev = 331.4
      // the sample std-dev should be 354.3, using correction formula
      val fees = Seq(
        Some(BigDecimal(35.23)), Some(BigDecimal(12.01)), Some(BigDecimal(2.22)), Some(BigDecimal(150.01)), None, Some(BigDecimal(1020.30)), Some(BigDecimal(1.00)), None
      )
      val ops = wrapFeesWithOperations(fees, block, group)

      val populate = for {
        _ <- Tables.Blocks += block
        _ <- Tables.OperationGroups += group
        ids <- Tables.Operations returning Tables.Operations.map(_.operationId) ++= ops
      } yield ids

      dbHandler.run(populate).futureValue should have size (fees.size)

      //expectations
      val (mu, sigma) = (153, 332)
      val latest = new Timestamp(ops.map(_.timestamp.getTime).max)

      val expected = AverageFees(
        low = 0,
        medium = mu,
        high = mu + sigma,
        timestamp = latest,
        kind = ops.head.kind
      )

      //check
      val feesCalculation = sut.calculateAverageFees(ops.head.kind, feesToConsider)

      dbHandler.run(feesCalculation).futureValue.value shouldEqual expected

    }

    "return None when computing average fees for a kind with no data" in {
      //generate data
      implicit val randomSeed = RandomSeed(testReferenceTimestamp.getTime)
      val block = generateBlockRows(1, testReferenceTimestamp).head
      val group = generateOperationGroupRows(block).head

      val fees = Seq.fill(3)(Some(BigDecimal(1)))
      val ops = wrapFeesWithOperations(fees, block, group)

      val populate = for {
        _ <- Tables.Blocks += block
        _ <- Tables.OperationGroups += group
        ids <- Tables.Operations returning Tables.Operations.map(_.operationId) ++= ops
      } yield ids

      dbHandler.run(populate).futureValue should have size (fees.size)

      //check
      val feesCalculation = sut.calculateAverageFees("undefined", feesToConsider)

      dbHandler.run(feesCalculation).futureValue shouldBe None

    }

    "compute average fees only using the selected operation kinds" in {
      //generate data
      implicit val randomSeed = RandomSeed(testReferenceTimestamp.getTime)
      val block = generateBlockRows(1, testReferenceTimestamp).head
      val group = generateOperationGroupRows(block).head

      val (selectedFee, ignoredFee) = (Some(BigDecimal(1)), Some(BigDecimal(1000)))

      val fees = Seq(selectedFee, selectedFee, ignoredFee, ignoredFee)

      //change kind for fees we want to ignore
      val ops = wrapFeesWithOperations(fees, block, group).map {
        case op if op.fee == ignoredFee => op.copy(kind = op.kind + "ignore")
        case op => op
      }

      val selection = ops.filter(_.fee == selectedFee)

      val populate = for {
        _ <- Tables.Blocks += block
        _ <- Tables.OperationGroups += group
        ids <- Tables.Operations returning Tables.Operations.map(_.operationId) ++= ops
      } yield ids

      dbHandler.run(populate).futureValue should have size (fees.size)

      //expectations
      val mu = 1
      val latest = new Timestamp(selection.map(_.timestamp.getTime).max)

      val expected = AverageFees(
        low = mu,
        medium = mu,
        high = mu,
        timestamp = latest,
        kind = ops.head.kind
      )
      //check
      val feesCalculation = sut.calculateAverageFees(selection.head.kind, feesToConsider)

      dbHandler.run(feesCalculation).futureValue.value shouldEqual expected

    }

    "write voting proposal" in {
      import DatabaseConversions._
      import tech.cryptonomic.conseil.util.Conversion.Syntax._

      //generate data
      implicit val randomSeed = RandomSeed(testReferenceTimestamp.getTime)

      val block = generateSingleBlock(atLevel = 1, atTime = testReferenceDateTime)
      val proposals = Voting.generateProposals(howMany = 3, forBlock = block)

      //write
      val writeAndGetRows = for {
        _ <- Tables.Blocks += block.convertTo[Tables.BlocksRow]
        written <- sut.writeVotingProposals(proposals)
        rows <- Tables.Proposals.result
      } yield (written, rows)

      val (stored, dbProposals) = dbHandler.run(writeAndGetRows.transactionally).futureValue

      //expectations
      val expectedWrites = proposals.map(_.protocols.size).sum
      stored.value shouldEqual expectedWrites
      dbProposals should have size expectedWrites

      import org.scalatest.Inspectors._

      val allProtocols = proposals.flatMap(_.protocols)

      forAll(dbProposals) {
        proposalRow =>
          allProtocols should contain (ProtocolId(proposalRow.protocolHash))
          proposalRow.blockId shouldBe block.data.hash.value
          proposalRow.blockLevel shouldBe block.data.header.level
      }

    }

    "write voting bakers" in {
      import DatabaseConversions._
      import tech.cryptonomic.conseil.util.Conversion.Syntax._

      //generate data
      implicit val randomSeed = RandomSeed(testReferenceTimestamp.getTime)

      val block = generateSingleBlock(atLevel = 1, atTime = testReferenceDateTime)
      val bakers = Voting.generateBakers(howMany = 3)

      //write
      val writeAndGetRows = for {
        _ <- Tables.Blocks += block.convertTo[Tables.BlocksRow]
        written <- sut.writeVotingBakers(bakers, block)
        rows <- Tables.Bakers.result
      } yield (written, rows)

      val (stored, dbBakers) = dbHandler.run(writeAndGetRows.transactionally).futureValue

      //expectations
      stored.value shouldEqual bakers.size
      dbBakers should have size bakers.size

      import org.scalatest.Inspectors._

      forAll(dbBakers) {
        bakerRow =>
          val generated = bakers.find(_.pkh.value == bakerRow.pkh).value
          bakerRow.rolls shouldEqual generated.rolls
          bakerRow.blockId shouldBe block.data.hash.value
          bakerRow.blockLevel shouldBe block.data.header.level
      }

    }

    "write voting ballots" in {
      import DatabaseConversions._
      import tech.cryptonomic.conseil.util.Conversion.Syntax._

      //generate data
      implicit val randomSeed = RandomSeed(testReferenceTimestamp.getTime)

      val block = generateSingleBlock(atLevel = 1, atTime = testReferenceDateTime)
      val ballots = Voting.generateBallots(howMany = 3)

      //write
      val writeAndGetRows = for {
        _ <- Tables.Blocks += block.convertTo[Tables.BlocksRow]
        written <- sut.writeVotingBallots(ballots, block)
        rows <- Tables.Ballots.result
      } yield (written, rows)

      val (stored, dbBallots) = dbHandler.run(writeAndGetRows.transactionally).futureValue

      //expectations
      stored.value shouldEqual ballots.size
      dbBallots should have size ballots.size

      import org.scalatest.Inspectors._

      forAll(dbBallots) {
        ballotRow =>
          val generated = ballots.find(_.pkh.value == ballotRow.pkh).value
          ballotRow.ballot shouldEqual generated.ballot.value
          ballotRow.blockId shouldBe block.data.hash.value
          ballotRow.blockLevel shouldBe block.data.header.level
      }

    }

    "return the default when fetching the latest block level and there's no block stored" in {
      val expected = -1
      val maxLevel = dbHandler.run(
        sut.fetchMaxBlockLevel
      ).futureValue

      maxLevel should equal(expected)
    }

    "fetch the latest block level when blocks are available" in {
      implicit val randomSeed = RandomSeed(testReferenceTimestamp.getTime)

      val expected = 5
      val populateAndFetch = for {
        _ <- Tables.Blocks ++= generateBlockRows(expected, testReferenceTimestamp)
        result <- sut.fetchMaxBlockLevel
      } yield result

      val maxLevel = dbHandler.run(populateAndFetch.transactionally).futureValue

      maxLevel should equal(expected)
    }

    "correctly verify when a block exists" in {
      implicit val randomSeed = RandomSeed(testReferenceTimestamp.getTime)

      val blocks = generateBlockRows(1, testReferenceTimestamp)
      val opGroups = generateOperationGroupRows(blocks: _*)
      val testHash = BlockHash(blocks.last.hash)

      val populateAndTest = for {
        _ <- Tables.Blocks ++= blocks
        _ <- Tables.OperationGroups ++= opGroups
        existing <- sut.blockAndOpsExists(testHash)
        nonExisting <- sut.blockAndOpsExists(BlockHash("bogus-hash"))
      } yield (existing, nonExisting)

      val (hit, miss) = dbHandler.run(populateAndTest.transactionally).futureValue

      hit shouldBe true
      miss shouldBe false

    }

    "say a block doesn't exist if it has no associated operation group" in {
      implicit val randomSeed = RandomSeed(testReferenceTimestamp.getTime)

      val blocks = generateBlockRows(1, testReferenceTimestamp)
      val testHash = BlockHash(blocks.last.hash)

      val populateAndTest = for {
        _ <- Tables.Blocks ++= blocks
        found <- sut.blockAndOpsExists(testHash)
      } yield found

      val exists = dbHandler.run(populateAndTest.transactionally).futureValue
      exists shouldBe false

    }
<<<<<<< HEAD

    "correctly verify if a block exists even with no associated operation group" in {
      implicit val randomSeed = RandomSeed(testReferenceTime.getTime)

      val blocks = generateBlockRows(1, testReferenceTime)
      val testHash = BlockHash(blocks.last.hash)

      val populateAndTest = for {
        _ <- Tables.Blocks ++= blocks
        found <- sut.blockExists(testHash)
      } yield found

      val exists = dbHandler.run(populateAndTest.transactionally).futureValue
      exists shouldBe true

    }
  }
=======
>>>>>>> 7ccc36df

    val blocksTmp = List(
      BlocksRow(0,1,"genesis",new Timestamp(0),0,"fitness",Some("context0"),Some("sigqs6AXPny9K"),"protocol",Some("YLBMy"),"R0NpYZuUeF",None),
      BlocksRow(1,1,"R0NpYZuUeF",new Timestamp(1),0,"fitness",Some("context1"),Some("sigTZ2IB879wD"),"protocol",Some("YLBMy"),"aQeGrbXCmG",None)
    )

    "get all values from the table with nulls as nones" in {

      val columns = List()
      val populateAndTest = for {
        _ <- Tables.Blocks ++= blocksTmp
        found <- sut.selectWithPredicates(Tables.Blocks.baseTableRow.tableName, columns, List.empty, List.empty, None,3)
      } yield found

      val result = dbHandler.run(populateAndTest.transactionally).futureValue
      result should contain theSameElementsAs List(
        Map(
          "operations_hash" -> None,
          "timestamp" -> Some(new Timestamp(0)),
          "context" -> Some("context0"),
          "proto" -> Some(1),
          "signature" -> Some("sigqs6AXPny9K"),
          "hash" -> Some("R0NpYZuUeF"),
          "fitness" -> Some("fitness"),
          "validation_pass" -> Some(0),
          "protocol" -> Some("protocol"),
          "predecessor" -> Some("genesis"),
          "chain_id" -> Some("YLBMy"),
          "level" -> Some(0),
          "period_kind" -> None,
          "current_expected_quorum" -> None,
          "active_proposal" -> None,
          "baker" -> None,
          "nonce_hash" -> None,
          "consumed_gas" -> None,
          "meta_level" -> None,
          "meta_level_position" -> None,
          "meta_cycle" -> None,
          "meta_cycle_position" -> None,
          "meta_voting_period" -> None,
          "meta_voting_period_position" -> None,
          "expected_commitment" -> None
        ),
        Map(
          "operations_hash" -> None,
          "timestamp" -> Some(new Timestamp(1)),
          "context" -> Some("context1"),
          "proto" -> Some(1),
          "signature" -> Some("sigTZ2IB879wD"),
          "hash" -> Some("aQeGrbXCmG"),
          "fitness" -> Some("fitness"),
          "validation_pass" -> Some(0),
          "protocol" -> Some("protocol"),
          "predecessor" -> Some("R0NpYZuUeF"),
          "chain_id" -> Some("YLBMy"),
          "level" -> Some(1),
          "period_kind" -> None,
          "current_expected_quorum" -> None,
          "active_proposal" -> None,
          "baker" -> None,
          "nonce_hash" -> None,
          "consumed_gas" -> None,
          "meta_level" -> None,
          "meta_level_position" -> None,
          "meta_cycle" -> None,
          "meta_cycle_position" -> None,
          "meta_voting_period" -> None,
          "meta_voting_period_position" -> None,
          "expected_commitment" -> None
        )
      )
    }



    "get values where context is null" in {
      val blocksTmp = List(
        BlocksRow(0,1,"genesis",new Timestamp(0),0,"fitness",None,Some("sigqs6AXPny9K"),"protocol",Some("YLBMy"),"R0NpYZuUeF",None),
        BlocksRow(1,1,"R0NpYZuUeF",new Timestamp(1),0,"fitness",Some("context1"),Some("sigTZ2IB879wD"),"protocol",Some("YLBMy"),"aQeGrbXCmG",None)
      )
      val columns = List("level", "proto", "context", "hash", "operations_hash")
      val predicates = List(
        Predicate(
          field = "context",
          operation = OperationType.isnull,
          set = List.empty,
          inverse = false
        )
      )

      val populateAndTest = for {
        _ <- Tables.Blocks ++= blocksTmp
        found <- sut.selectWithPredicates(Tables.Blocks.baseTableRow.tableName, columns, predicates, List.empty, None,3)
      } yield found

      val result = dbHandler.run(populateAndTest.transactionally).futureValue
      result shouldBe List(
        Map("level" -> Some(0), "proto" -> Some(1), "context" -> None, "hash" -> Some("R0NpYZuUeF"), "operations_hash" -> None)
      )
    }

    "get values where context is NOT null" in {
      val blocksTmp = List(
        BlocksRow(0,1,"genesis",new Timestamp(0),0,"fitness",None,Some("sigqs6AXPny9K"),"protocol",Some("YLBMy"),"R0NpYZuUeF",None),
        BlocksRow(1,1,"R0NpYZuUeF",new Timestamp(1),0,"fitness",Some("context1"),Some("sigTZ2IB879wD"),"protocol",Some("YLBMy"),"aQeGrbXCmG",None)
      )
      val columns = List("level", "proto", "context", "hash", "operations_hash")
      val predicates = List(
        Predicate(
          field = "context",
          operation = OperationType.isnull,
          set = List.empty,
          inverse = true
        )
      )

      val populateAndTest = for {
        _ <- Tables.Blocks ++= blocksTmp
        found <- sut.selectWithPredicates(Tables.Blocks.baseTableRow.tableName, columns, predicates, List.empty, None,3)
      } yield found

      val result = dbHandler.run(populateAndTest.transactionally).futureValue
      result shouldBe List(
        Map("level" -> Some(1), "proto" -> Some(1), "context" -> Some("context1"), "hash" -> Some("aQeGrbXCmG"), "operations_hash" -> None)
      )
    }

    "get null values from the table as none" in {

      val columns = List("level", "proto", "protocol", "hash", "operations_hash")

      val populateAndTest = for {
        _ <- Tables.Blocks ++= blocksTmp
        found <- sut.selectWithPredicates(Tables.Blocks.baseTableRow.tableName, columns, List.empty, List.empty, None,3)
      } yield found

      val result = dbHandler.run(populateAndTest.transactionally).futureValue
      result should contain theSameElementsAs List(
        Map("level" -> Some(0), "proto" -> Some(1), "protocol" -> Some("protocol"), "hash" -> Some("R0NpYZuUeF"), "operations_hash" -> None),
        Map("level" -> Some(1), "proto" -> Some(1), "protocol" -> Some("protocol"), "hash" -> Some("aQeGrbXCmG"), "operations_hash" -> None)
      )
    }

    "get map from a block table" in {

      val columns = List("level", "proto", "protocol", "hash")

      val populateAndTest = for {
        _ <- Tables.Blocks ++= blocksTmp
        found <- sut.selectWithPredicates(Tables.Blocks.baseTableRow.tableName, columns, List.empty, List.empty, None,3)
      } yield found

      val result = dbHandler.run(populateAndTest.transactionally).futureValue
      result shouldBe List(
        Map("level" -> Some(0), "proto" -> Some(1), "protocol" -> Some("protocol"), "hash" -> Some("R0NpYZuUeF")),
        Map("level" -> Some(1), "proto" -> Some(1), "protocol" -> Some("protocol"), "hash" -> Some("aQeGrbXCmG"))
      )
    }

    "get map from a block table with predicate" in {
      val columns = List("level", "proto", "protocol", "hash")
      val predicates = List(
        Predicate(
          field = "hash",
          operation = OperationType.in,
          set = List("R0NpYZuUeF"),
          inverse = false
        )
      )

      val populateAndTest = for {
        _ <- Tables.Blocks ++= blocksTmp
        found <- sut.selectWithPredicates(Tables.Blocks.baseTableRow.tableName, columns, predicates, List.empty, None,3)
      } yield found

      val result = dbHandler.run(populateAndTest.transactionally).futureValue
      result shouldBe List(
        Map("level" -> Some(0), "proto" -> Some(1), "protocol" -> Some("protocol"), "hash" -> Some("R0NpYZuUeF"))
      )
    }

    "get map from a block table with inverse predicate" in {
      val columns = List("level", "proto", "protocol", "hash")
      val predicates = List(
        Predicate(
          field = "hash",
          operation = OperationType.in,
          set = List("R0NpYZuUeF"),
          inverse = true
        )
      )

      val populateAndTest = for {
        _ <- Tables.Blocks ++= blocksTmp
        found <- sut.selectWithPredicates(Tables.Blocks.baseTableRow.tableName, columns, predicates, List.empty, None,3)
      } yield found

      val result = dbHandler.run(populateAndTest.transactionally).futureValue
      result shouldBe List(
        Map("level" -> Some(1), "proto" -> Some(1), "protocol" -> Some("protocol"), "hash" -> Some("aQeGrbXCmG"))
      )
    }

    "get map from a block table with multiple predicates" in {
      val columns = List("level", "proto", "protocol", "hash")
      val predicates = List(
        Predicate(
          field = "hash",
          operation = OperationType.in,
          set = List("R0NpYZuUeF"),
          inverse = true
        ),
        Predicate(
          field = "hash",
          operation = OperationType.in,
          set = List("aQeGrbXCmG"),
          inverse = false
        )
      )

      val populateAndTest = for {
        _ <- Tables.Blocks ++= blocksTmp
        found <- sut.selectWithPredicates(Tables.Blocks.baseTableRow.tableName, columns, predicates, List.empty, None,3)
      } yield found

      val result = dbHandler.run(populateAndTest.transactionally).futureValue
      result shouldBe List(
        Map("level" -> Some(1), "proto" -> Some(1), "protocol" -> Some("protocol"), "hash" -> Some("aQeGrbXCmG"))
      )
    }

    "get empty map from empty table" in {
      val columns = List("level", "proto", "protocol", "hash")
      val predicates = List.empty

      val populateAndTest = for {
        found <- sut.selectWithPredicates(Tables.Blocks.baseTableRow.tableName, columns, predicates, List.empty, None,3)
      } yield found

      val result = dbHandler.run(populateAndTest.transactionally).futureValue
      result shouldBe 'empty
    }

    "get map from a block table with eq predicate" in {
      val columns = List("level", "proto", "protocol", "hash")
      val predicates = List(
        Predicate(
          field = "hash",
          operation = OperationType.eq,
          set = List("aQeGrbXCmG"),
          inverse = false
        )
      )

      val populateAndTest = for {
        _ <- Tables.Blocks ++= blocksTmp
        found <- sut.selectWithPredicates(Tables.Blocks.baseTableRow.tableName, columns, predicates, List.empty, None,3)
      } yield found

      val result = dbHandler.run(populateAndTest.transactionally).futureValue
      result shouldBe List(
        Map("level" -> Some(1), "proto" -> Some(1), "protocol" -> Some("protocol"), "hash" -> Some("aQeGrbXCmG"))
      )
    }

    "get map from a block table with eq predicate on numeric type" in {
      val columns = List("level", "proto", "protocol", "hash")
      val predicates = List(
        Predicate(
          field = "level",
          operation = OperationType.eq,
          set = List(1),
          inverse = false
        )
      )

      val populateAndTest = for {
        _ <- Tables.Blocks ++= blocksTmp
        found <- sut.selectWithPredicates(Tables.Blocks.baseTableRow.tableName, columns, predicates, List.empty, None,3)
      } yield found

      val result = dbHandler.run(populateAndTest.transactionally).futureValue
      result shouldBe List(
        Map("level" -> Some(1), "proto" -> Some(1), "protocol" -> Some("protocol"), "hash" -> Some("aQeGrbXCmG"))
      )
    }


    "get map from a block table with like predicate when starts with pattern" in {
      val columns = List("level", "proto", "protocol", "hash")
      val predicates = List(
        Predicate(
          field = "hash",
          operation = OperationType.like,
          set = List("aQeGr"),
          inverse = false
        )
      )

      val populateAndTest = for {
        _ <- Tables.Blocks ++= blocksTmp
        found <- sut.selectWithPredicates(Tables.Blocks.baseTableRow.tableName, columns, predicates, List.empty, None,3)
      } yield found

      val result = dbHandler.run(populateAndTest.transactionally).futureValue
      result shouldBe List(
        Map("level" -> Some(1), "proto" -> Some(1), "protocol" -> Some("protocol"), "hash" -> Some("aQeGrbXCmG"))
      )
    }

    "get map from a block table with like predicate when ends with pattern" in {
      val columns = List("level", "proto", "protocol", "hash")
      val predicates = List(
        Predicate(
          field = "hash",
          operation = OperationType.like,
          set = List("rbXCmG"),
          inverse = false
        )
      )

      val populateAndTest = for {
        _ <- Tables.Blocks ++= blocksTmp
        found <- sut.selectWithPredicates(Tables.Blocks.baseTableRow.tableName, columns, predicates, List.empty, None,3)
      } yield found

      val result = dbHandler.run(populateAndTest.transactionally).futureValue
      result shouldBe List(
        Map("level" -> Some(1), "proto" -> Some(1), "protocol" -> Some("protocol"), "hash" -> Some("aQeGrbXCmG"))
      )
    }

    "get map from a block table with like predicate when pattern is in the middle" in {
      val columns = List("level", "proto", "protocol", "hash")
      val predicates = List(
        Predicate(
          field = "hash",
          operation = OperationType.like,
          set = List("rbX"),
          inverse = false
        )
      )

      val populateAndTest = for {
        _ <- Tables.Blocks ++= blocksTmp
        found <- sut.selectWithPredicates(Tables.Blocks.baseTableRow.tableName, columns, predicates, List.empty, None,3)
      } yield found

      val result = dbHandler.run(populateAndTest.transactionally).futureValue
      result shouldBe List(
        Map("level" -> Some(1), "proto" -> Some(1), "protocol" -> Some("protocol"), "hash" -> Some("aQeGrbXCmG"))
      )
    }

    "get map from a block table with less than predicate when one element fulfils it" in {
      val columns = List("level", "proto", "protocol", "hash")
      val predicates = List(
        Predicate(
          field = "level",
          operation = OperationType.lt,
          set = List(1),
          inverse = false
        )
      )

      val populateAndTest = for {
        _ <- Tables.Blocks ++= blocksTmp
        found <- sut.selectWithPredicates(Tables.Blocks.baseTableRow.tableName, columns, predicates, List.empty, None,3)
      } yield found

      val result = dbHandler.run(populateAndTest.transactionally).futureValue
      result shouldBe List(
        Map("level" -> Some(0), "proto" -> Some(1), "protocol" -> Some("protocol"), "hash" -> Some("R0NpYZuUeF"))
      )
    }

    "get empty map from a block table with less than predicate when no elements fulfil it" in {
      val columns = List("level", "proto", "protocol", "hash")
      val predicates = List(
        Predicate(
          field = "level",
          operation = OperationType.lt,
          set = List(0),
          inverse = false
        )
      )

      val populateAndTest = for {
        _ <- Tables.Blocks ++= blocksTmp
        found <- sut.selectWithPredicates(Tables.Blocks.baseTableRow.tableName, columns, predicates, List.empty, None,3)
      } yield found

      val result = dbHandler.run(populateAndTest.transactionally).futureValue
      result shouldBe 'empty
    }

    "get map from a block table with between predicate when two element fulfill it" in {
      val columns = List("level", "proto", "protocol", "hash")
      val predicates = List(
        Predicate(
          field = "level",
          operation = OperationType.between,
          set = List(-10,10),
          inverse = false
        )
      )

      val populateAndTest = for {
        _ <- Tables.Blocks ++= blocksTmp
        found <- sut.selectWithPredicates(Tables.Blocks.baseTableRow.tableName, columns, predicates, List.empty, None,3)
      } yield found

      val result = dbHandler.run(populateAndTest.transactionally).futureValue
      result shouldBe List(
        Map("level" -> Some(0), "proto" -> Some(1), "protocol" -> Some("protocol"), "hash" -> Some("R0NpYZuUeF")),
        Map("level" -> Some(1), "proto" -> Some(1), "protocol" -> Some("protocol"), "hash" -> Some("aQeGrbXCmG"))
      )
    }

    "get map from a block table with between predicate when two element fulfill it but limited to 1 element" in {
      val columns = List("level", "proto", "protocol", "hash")
      val predicates = List(
        Predicate(
          field = "level",
          operation = OperationType.between,
          set = List(-10,10),
          inverse = false
        )
      )

      val populateAndTest = for {
        _ <- Tables.Blocks ++= blocksTmp
        found <- sut.selectWithPredicates(Tables.Blocks.baseTableRow.tableName, columns, predicates, List.empty, None,1)
      } yield found

      val result = dbHandler.run(populateAndTest.transactionally).futureValue
      result shouldBe List(
        Map("level" -> Some(0), "proto" -> Some(1), "protocol" -> Some("protocol"), "hash" -> Some("R0NpYZuUeF"))
      )
    }

    "get map from a block table with between predicate when one element fulfill it" in {
      val columns = List("level", "proto", "protocol", "hash")
      val predicates = List(
        Predicate(
          field = "level",
          operation = OperationType.between,
          set = List(1,10),
          inverse = false
        )
      )

      val populateAndTest = for {
        _ <- Tables.Blocks ++= blocksTmp
        found <- sut.selectWithPredicates(Tables.Blocks.baseTableRow.tableName, columns, predicates, List.empty, None,3)
      } yield found

      val result = dbHandler.run(populateAndTest.transactionally).futureValue
      result shouldBe List(
        Map("level" -> Some(1), "proto" -> Some(1), "protocol" -> Some("protocol"), "hash" -> Some("aQeGrbXCmG"))
      )
    }
    "get map from a block table with datetime field" in {
      val columns = List("level", "proto", "protocol", "hash", "timestamp")
      val predicates = List(
        Predicate(
          field = "timestamp",
          operation = OperationType.gt,
          set = List(new Timestamp(0)),
          inverse = false
        )
      )

      val populateAndTest = for {
        _ <- Tables.Blocks ++= blocksTmp
        found <- sut.selectWithPredicates(Tables.Blocks.baseTableRow.tableName, columns, predicates, List.empty, None,3)
      } yield found

      val result = dbHandler.run(populateAndTest.transactionally).futureValue
      result shouldBe List(
        Map("level" -> Some(1), "proto" -> Some(1), "protocol" -> Some("protocol"), "hash" -> Some("aQeGrbXCmG"), "timestamp" -> Some(new Timestamp(1)))
      )
    }
    "get map from a block table with startsWith predicate" in {
      val columns = List("level", "proto", "protocol", "hash")
      val predicates = List(
        Predicate(
          field = "hash",
          operation = OperationType.startsWith,
          set = List("R0Np"),
          inverse = false
        )
      )

      val populateAndTest = for {
        _ <- Tables.Blocks ++= blocksTmp
        found <- sut.selectWithPredicates(Tables.Blocks.baseTableRow.tableName, columns, predicates, List.empty, None,3)
      } yield found

      val result = dbHandler.run(populateAndTest.transactionally).futureValue
      result shouldBe List(
        Map("level" -> Some(0), "proto" -> Some(1), "protocol" -> Some("protocol"), "hash" -> Some("R0NpYZuUeF"))
      )
    }
    "get empty map from a block table with startsWith predicate" in {
      val columns = List("level", "proto", "protocol", "hash")
      val predicates = List(
        Predicate(
          field = "hash",
          operation = OperationType.startsWith,
          set = List("YZuUeF"),
          inverse = false
        )
      )

      val populateAndTest = for {
        _ <- Tables.Blocks ++= blocksTmp
        found <- sut.selectWithPredicates(Tables.Blocks.baseTableRow.tableName, columns, predicates, List.empty, None,3)
      } yield found

      val result = dbHandler.run(populateAndTest.transactionally).futureValue
      result shouldBe 'empty
    }
    "get map from a block table with endsWith predicate" in {
      val columns = List("level", "proto", "protocol", "hash")
      val predicates = List(
        Predicate(
          field = "hash",
          operation = OperationType.endsWith,
          set = List("ZuUeF"),
          inverse = false
        )
      )

      val populateAndTest = for {
        _ <- Tables.Blocks ++= blocksTmp
        found <- sut.selectWithPredicates(Tables.Blocks.baseTableRow.tableName, columns, predicates, List.empty, None,3)
      } yield found

      val result = dbHandler.run(populateAndTest.transactionally).futureValue
      result shouldBe List(
        Map("level" -> Some(0), "proto" -> Some(1), "protocol" -> Some("protocol"), "hash" -> Some("R0NpYZuUeF"))
      )
    }
    "get empty map from a block table with endsWith predicate" in {
      val columns = List("level", "proto", "protocol", "hash")
      val predicates = List(
        Predicate(
          field = "hash",
          operation = OperationType.endsWith,
          set = List("R0NpYZ"),
          inverse = false
        )
      )

      val populateAndTest = for {
        _ <- Tables.Blocks ++= blocksTmp
        found <- sut.selectWithPredicates(Tables.Blocks.baseTableRow.tableName, columns, predicates, List.empty, None,3)
      } yield found

      val result = dbHandler.run(populateAndTest.transactionally).futureValue
      result shouldBe 'empty
    }

    val accRow = AccountsRow(
      accountId = 1.toString,
      blockId = "R0NpYZuUeF",
      blockLevel = 0,
      manager = "manager",
      spendable = true,
      delegateSetable = false,
      delegateValue = None,
      counter = 0,
      script = None,
      balance = BigDecimal(1.45)
    )
    "get one element when correctly rounded value" in {
      val columns = List("account_id", "balance")
      val predicates = List(
        Predicate(
          field = "balance",
          operation = OperationType.eq,
          set = List(1.5),
          inverse = false,
          precision = Some(1)
        )
      )

      val populateAndTest = for {
        _ <- Tables.Blocks ++= blocksTmp
        _ <- Tables.Accounts += accRow
        found <- sut.selectWithPredicates(Tables.Accounts.baseTableRow.tableName, columns, predicates, List.empty, None,3)
      } yield found

      val result = dbHandler.run(populateAndTest.transactionally).futureValue.map(_.mapValues(_.toString))
      result shouldBe List(Map("account_id" -> "Some(1)", "balance" -> "Some(1.45)"))
    }
    "get empty list of elements when correctly rounded value does not match" in {
      val columns = List("account_id", "balance")
      val predicates = List(
        Predicate(
          field = "balance",
          operation = OperationType.eq,
          set = List(1.5),
          inverse = false,
          precision = Some(2)
        )
      )

      val populateAndTest = for {
        _ <- Tables.Blocks ++= blocksTmp
        _ <- Tables.Accounts += accRow
        found <- sut.selectWithPredicates(Tables.Accounts.baseTableRow.tableName, columns, predicates, List.empty, None,3)
      } yield found

      val result = dbHandler.run(populateAndTest.transactionally).futureValue
      result shouldBe 'empty
    }

    "return the same results for the same query" in {
      type AnyMap = Map[String, Any]

      import tech.cryptonomic.conseil.util.DatabaseUtil.QueryBuilder._
      val columns = List("level", "proto", "protocol", "hash")
      val tableName = Tables.Blocks.baseTableRow.tableName
      val populateAndTest = for {
        _ <- Tables.Blocks ++= blocksTmp
        generatedQuery <- makeQuery(tableName, columns, None).as[AnyMap]
      } yield generatedQuery

      val generatedQueryResult = dbHandler.run(populateAndTest.transactionally).futureValue
      val expectedQueryResult = dbHandler.run(
        sql"""SELECT #${columns.head}, #${columns(1)}, #${columns(2)}, #${columns(3)} FROM #$tableName WHERE true""".as[AnyMap]
      ).futureValue
      generatedQueryResult shouldBe expectedQueryResult
    }


    "get map from a block table and sort by level in ascending order" in {
      val columns = List("level", "proto", "protocol", "hash")
      val predicates = List()
      val sortBy = List(
        QueryOrdering(
          field = "level",
          direction = OrderDirection.asc
        )
      )

      val populateAndTest = for {
        _ <- Tables.Blocks ++= blocksTmp
        found <- sut.selectWithPredicates(Tables.Blocks.baseTableRow.tableName, columns, predicates, sortBy, None,3)
      } yield found

      val result = dbHandler.run(populateAndTest.transactionally).futureValue
      result shouldBe List(
        Map("level" -> Some(0), "proto" -> Some(1), "protocol" -> Some("protocol"), "hash" -> Some("R0NpYZuUeF")),
        Map("level" -> Some(1), "proto" -> Some(1), "protocol" -> Some("protocol"), "hash" -> Some("aQeGrbXCmG"))
      )
    }

    "get map from a block table and sort by level in descending order" in {
      val columns = List("level", "proto", "protocol", "hash")
      val predicates = List()
      val sortBy = List(
        QueryOrdering(
          field = "level",
          direction = OrderDirection.desc
        )
      )

      val populateAndTest = for {
        _ <- Tables.Blocks ++= blocksTmp
        found <- sut.selectWithPredicates(Tables.Blocks.baseTableRow.tableName, columns, predicates, sortBy, None,3)
      } yield found

      val result = dbHandler.run(populateAndTest.transactionally).futureValue
      result shouldBe List(
        Map("level" -> Some(1), "proto" -> Some(1), "protocol" -> Some("protocol"), "hash" -> Some("aQeGrbXCmG")),
        Map("level" -> Some(0), "proto" -> Some(1), "protocol" -> Some("protocol"), "hash" -> Some("R0NpYZuUeF"))
      )
    }

    "get map from a block table and sort by hash in descending order" in {
      val columns = List("level", "proto", "protocol", "hash")
      val predicates = List()
      val sortBy = List(
        QueryOrdering(
          field = "hash",
          direction = OrderDirection.desc
        )
      )

      val populateAndTest = for {
        _ <- Tables.Blocks ++= blocksTmp
        found <- sut.selectWithPredicates(Tables.Blocks.baseTableRow.tableName, columns, predicates, sortBy, None,3)
      } yield found

      val result = dbHandler.run(populateAndTest.transactionally).futureValue
      result shouldBe List(
        Map("level" -> Some(1), "proto" -> Some(1), "protocol" -> Some("protocol"), "hash" -> Some("aQeGrbXCmG")),
        Map("level" -> Some(0), "proto" -> Some(1), "protocol" -> Some("protocol"), "hash" -> Some("R0NpYZuUeF"))
      )
    }

    "get map from a block table and sort by hash in ascending order" in {
      val columns = List("level", "proto", "protocol", "hash")
      val predicates = List()
      val sortBy = List(
        QueryOrdering(
          field = "hash",
          direction = OrderDirection.asc
        )
      )

      val populateAndTest = for {
        _ <- Tables.Blocks ++= blocksTmp
        found <- sut.selectWithPredicates(Tables.Blocks.baseTableRow.tableName, columns, predicates, sortBy, None,3)
      } yield found

      val result = dbHandler.run(populateAndTest.transactionally).futureValue
      result shouldBe List(
        Map("level" -> Some(0), "proto" -> Some(1), "protocol" -> Some("protocol"), "hash" -> Some("R0NpYZuUeF")),
        Map("level" -> Some(1), "proto" -> Some(1), "protocol" -> Some("protocol"), "hash" -> Some("aQeGrbXCmG"))
      )
    }

    "get map from a block table and sort by proto in descending order and by level in ascending order" in {
      val columns = List("level", "proto")
      val predicates = List()
      val sortBy = List(
        QueryOrdering(
          field = "proto",
          direction = OrderDirection.desc
        ),
        QueryOrdering(
          field = "level",
          direction = OrderDirection.asc
        )
      )

      val blocksTmp2 = blocksTmp.head.copy(level = 2, proto = 2, hash = "aQeGrbXCmF") :: blocksTmp

      val populateAndTest = for {
        _ <- Tables.Blocks ++= blocksTmp2
        found <- sut.selectWithPredicates(Tables.Blocks.baseTableRow.tableName, columns, predicates, sortBy, None, 3)
      } yield found

      val result = dbHandler.run(populateAndTest.transactionally).futureValue
      result shouldBe List(
        Map("level" -> Some(2), "proto" -> Some(2)),
        Map("level" -> Some(0), "proto" -> Some(1)),
        Map("level" -> Some(1), "proto" -> Some(1))
      )
    }

    "should aggregate with COUNT function" in {
      val feesTmp = List(
        FeesRow(0, 2, 4, new Timestamp(0), "kind"),
        FeesRow(0, 4, 8, new Timestamp(1), "kind"),
        FeesRow(0, 3, 4, new Timestamp(2), "kind")
      )

      val aggregate = Some(
        Aggregation("medium", AggregationType.count, None)
      )

      val populateAndTest = for {
        _ <- Tables.Fees ++= feesTmp
        found <- sut.selectWithPredicates(
          table = Tables.Fees.baseTableRow.tableName,
          columns = List("low", "medium", "high"),
          predicates = List.empty,
          ordering = List.empty,
          aggregation = aggregate,
          limit = 3)
      } yield found

      val result = dbHandler.run(populateAndTest.transactionally).futureValue

      result shouldBe List(
        Map("high" -> Some(8), "count" -> Some(1), "low" -> Some(0)),
        Map("high" -> Some(4), "count" -> Some(2), "low" -> Some(0))
      )
    }

    "should aggregate with MAX function" in {
      val feesTmp = List(
        FeesRow(0, 2, 4, new Timestamp(0), "kind"),
        FeesRow(0, 4, 8, new Timestamp(1), "kind"),
        FeesRow(0, 3, 4, new Timestamp(2), "kind")
      )

      val aggregate = Some(
        Aggregation("medium", AggregationType.max, None)
      )

      val populateAndTest = for {
        _ <- Tables.Fees ++= feesTmp
        found <- sut.selectWithPredicates(
          table = Tables.Fees.baseTableRow.tableName,
          columns = List("low", "medium", "high"),
          predicates = List.empty,
          ordering = List.empty,
          aggregation = aggregate,
          limit = 3)
      } yield found

      val result = dbHandler.run(populateAndTest.transactionally).futureValue

      result shouldBe List(
        Map("high" -> Some(8), "max" -> Some(4), "low" -> Some(0)),
        Map("high" -> Some(4), "max" -> Some(3), "low" -> Some(0))
      )
    }

    "should aggregate with MIN function" in {
      val feesTmp = List(
        FeesRow(0, 2, 4, new Timestamp(0), "kind"),
        FeesRow(0, 4, 8, new Timestamp(1), "kind"),
        FeesRow(0, 3, 4, new Timestamp(2), "kind")
      )

      val aggregate = Some(
        Aggregation("medium", AggregationType.min, None)
      )

      val populateAndTest = for {
        _ <- Tables.Fees ++= feesTmp
        found <- sut.selectWithPredicates(
          table = Tables.Fees.baseTableRow.tableName,
          columns = List("low", "medium", "high"),
          predicates = List.empty,
          ordering = List.empty,
          aggregation = aggregate,
          limit = 3)
      } yield found

      val result = dbHandler.run(populateAndTest.transactionally).futureValue

      result shouldBe List(
        Map("high" -> Some(8), "min" -> Some(4), "low" -> Some(0)),
        Map("high" -> Some(4), "min" -> Some(2), "low" -> Some(0))
      )
    }

    "should aggregate with SUM function" in {
      val feesTmp = List(
        FeesRow(0, 2, 4, new Timestamp(0), "kind"),
        FeesRow(0, 4, 8, new Timestamp(1), "kind"),
        FeesRow(0, 3, 4, new Timestamp(2), "kind")
      )

      val aggregate = Some(
        Aggregation("medium", AggregationType.sum, None)
      )

      val populateAndTest = for {
        _ <- Tables.Fees ++= feesTmp
        found <- sut.selectWithPredicates(
          table = Tables.Fees.baseTableRow.tableName,
          columns = List("low", "medium", "high"),
          predicates = List.empty,
          ordering = List.empty,
          aggregation = aggregate,
          limit = 3)
      } yield found

      val result = dbHandler.run(populateAndTest.transactionally).futureValue

      result shouldBe List(
        Map("high" -> Some(8), "sum" -> Some(4), "low" -> Some(0)),
        Map("high" -> Some(4), "sum" -> Some(5), "low" -> Some(0))
      )
    }

    "should aggregate with SUM function and order by SUM()" in {
      val feesTmp = List(
        FeesRow(0, 2, 4, new Timestamp(0), "kind"),
        FeesRow(0, 4, 8, new Timestamp(1), "kind"),
        FeesRow(0, 3, 4, new Timestamp(2), "kind")
      )

      val aggregate = Some(
        Aggregation("medium", AggregationType.sum, None)
      )

      val populateAndTest = for {
        _ <- Tables.Fees ++= feesTmp
        found <- sut.selectWithPredicates(
          table = Tables.Fees.baseTableRow.tableName,
          columns = List("low", "medium", "high"),
          predicates = List.empty,
          ordering = List(QueryOrdering("medium", OrderDirection.desc)),
          aggregation = aggregate,
          limit = 3)
      } yield found

      val result = dbHandler.run(populateAndTest.transactionally).futureValue

      result shouldBe List(
        Map("high" -> Some(4), "sum" -> Some(5), "low" -> Some(0)),
        Map("high" -> Some(8), "sum" -> Some(4), "low" -> Some(0))
      )
    }

    "should order correctly by the field not existing in query)" in {
      val feesTmp = List(
        FeesRow(0, 2, 4, new Timestamp(0), "kind"),
        FeesRow(0, 4, 8, new Timestamp(1), "kind"),
        FeesRow(0, 3, 3, new Timestamp(2), "kind")
      )

      val populateAndTest = for {
        _ <- Tables.Fees ++= feesTmp
        found <- sut.selectWithPredicates(
          table = Tables.Fees.baseTableRow.tableName,
          columns = List("low", "medium"),
          predicates = List.empty,
          ordering = List(QueryOrdering("high", OrderDirection.desc)),
          aggregation = None,
          limit = 3)
      } yield found

      val result = dbHandler.run(populateAndTest.transactionally).futureValue

      result shouldBe List(
        Map("medium" -> Some(4), "low" -> Some(0)), // high = Some(8)
        Map("medium" -> Some(2), "low" -> Some(0)), // high = Some(4)
        Map("medium" -> Some(3), "low" -> Some(0)), // high = Some(3)
      )
    }

    "should correctly check use between in the timestamps" in {
      val feesTmp = List(
        FeesRow(0, 2, 4, new Timestamp(0), "kind"),
        FeesRow(0, 4, 8, new Timestamp(2), "kind"),
        FeesRow(0, 3, 4, new Timestamp(4), "kind")
      )

      val predicate = Predicate(
        field = "timestamp",
        operation = OperationType.between,
        set = List(
          new Timestamp(1),
          new Timestamp(3)
        )
      )

      val populateAndTest = for {
        _ <- Tables.Fees ++= feesTmp
        found <- sut.selectWithPredicates(
          table = Tables.Fees.baseTableRow.tableName,
          columns = List("timestamp"),
          predicates = List(predicate),
          ordering = List.empty,
          aggregation = None,
          limit = 3)
      } yield found

      val result = dbHandler.run(populateAndTest.transactionally).futureValue

      result.flatMap(_.values.map(_.map(_.asInstanceOf[Timestamp]))) shouldBe List(
        Some(new Timestamp(2))
      )
    }

    "should correctly execute BETWEEN operation using numeric comparison instead of lexicographical" in {
      val feesTmp = List(
        FeesRow(0, 0, 0, new Timestamp(0), "kind"),
        FeesRow(0, 0, 10, new Timestamp(3), "kind"),
        FeesRow(0, 0, 2, new Timestamp(1), "kind"),
        FeesRow(0, 0, 30, new Timestamp(2), "kind")
      )

      val predicate = Predicate(
        field = "high",
        operation = OperationType.between,
        set = List(1,3)
      )

      val populateAndTest = for {
        _ <- Tables.Fees ++= feesTmp
        found <- sut.selectWithPredicates(
          table = Tables.Fees.baseTableRow.tableName,
          columns = List("high"),
          predicates = List(predicate),
          ordering = List(),
          aggregation = None,
          limit = 3)
      } yield found

      val result = dbHandler.run(populateAndTest.transactionally).futureValue

      result shouldBe List(Map("high" -> Some(2)))
    }

  }

 }<|MERGE_RESOLUTION|>--- conflicted
+++ resolved
@@ -839,7 +839,6 @@
       exists shouldBe false
 
     }
-<<<<<<< HEAD
 
     "correctly verify if a block exists even with no associated operation group" in {
       implicit val randomSeed = RandomSeed(testReferenceTime.getTime)
@@ -857,8 +856,6 @@
 
     }
   }
-=======
->>>>>>> 7ccc36df
 
     val blocksTmp = List(
       BlocksRow(0,1,"genesis",new Timestamp(0),0,"fitness",Some("context0"),Some("sigqs6AXPny9K"),"protocol",Some("YLBMy"),"R0NpYZuUeF",None),
