--- conflicted
+++ resolved
@@ -164,15 +164,9 @@
     )
   val apiOps: ApiOperations = new ApiOperations
 
-<<<<<<< HEAD
   val postRoute: Route = new Data(cfg, fakeQPP, metadataService, apiOps).postRoute
 
   val getRoute: Route = new Data(cfg, fakeQPP, metadataService, apiOps).getRoute
-=======
-  val postRoute: Route = new Data(fakeQPP, metadataService).postRoute
-
-  val getRoute: Route = new Data(fakeQPP, metadataService).getRoute
->>>>>>> 544f7fb6
 
   "Query protocol" should {
 
