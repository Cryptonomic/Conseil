package tech.cryptonomic.conseil.tezos

import java.sql.Timestamp
import java.time.LocalDateTime

import cats.effect.{ContextShift, IO}
import com.typesafe.scalalogging.LazyLogging
import com.softwaremill.diffx.scalatest.DiffMatcher
import org.scalamock.scalatest.MockFactory
import org.scalatest.concurrent.{IntegrationPatience, ScalaFutures}
import org.scalatest.{Matchers, OptionValues, WordSpec}
import slick.dbio
import tech.cryptonomic.conseil.config.MetadataConfiguration
import tech.cryptonomic.conseil.generic.chain.DataTypes.{
  HighCardinalityAttribute,
  InvalidAttributeDataType,
  InvalidAttributeFilterLength
}
import tech.cryptonomic.conseil.generic.chain.MetadataOperations
import tech.cryptonomic.conseil.generic.chain.PlatformDiscoveryTypes.{Attribute, _}
import tech.cryptonomic.conseil.metadata.AttributeValuesCacheConfiguration
import tech.cryptonomic.conseil.generic.chain.PlatformDiscoveryTypes._
import tech.cryptonomic.conseil.metadata._
import tech.cryptonomic.conseil.tezos.FeeOperations.AverageFees
import tech.cryptonomic.conseil.tezos.TezosTypes.{Account, AccountId, BlockTagged}
import tech.cryptonomic.conseil.util.{ConfigUtil, RandomSeed}

import scala.concurrent.ExecutionContext
import scala.concurrent.duration._
import scala.language.postfixOps

class TezosPlatformDiscoveryOperationsTest
    extends WordSpec
    with InMemoryDatabase
    with MockFactory
    with Matchers
    with TezosDataGeneration
    with ScalaFutures
    with OptionValues
    with DiffMatcher
    with IntegrationPatience
    with LazyLogging {

  import slick.jdbc.PostgresProfile.api._
  import tech.cryptonomic.conseil.config.Platforms._

  import scala.concurrent.ExecutionContext.Implicits.global

  val metadataOperations: MetadataOperations = new MetadataOperations {
    override def runQuery[A](action: dbio.DBIO[A]) = dbHandler.run(action)
  }
  implicit val contextShift: ContextShift[IO] = IO.contextShift(implicitly[ExecutionContext])

  val metadataCaching = MetadataCaching.empty[IO].unsafeRunSync()
  val metadadataConfiguration = new MetadataConfiguration(Map.empty)
  val cacheConfiguration = new AttributeValuesCacheConfiguration(metadadataConfiguration)
  val sut = TezosPlatformDiscoveryOperations(metadataOperations, metadataCaching, cacheConfiguration, 10 seconds, 100)

  override def beforeAll(): Unit = {
    super.beforeAll()
    sut.init()
    ()
  }

  "getNetworks" should {
      "return list with one element" in {
        val config = PlatformsConfiguration(
          platforms = Map(
            Tezos -> List(
                  TezosConfiguration(
                    "alphanet",
                    TezosNodeConfiguration(protocol = "http", hostname = "localhost", port = 8732)
                  )
                )
          )
        )

        ConfigUtil.getNetworks(config, "tezos") shouldBe List(Network("alphanet", "Alphanet", "tezos", "alphanet"))
      }

      "return two networks" in {
        val config = PlatformsConfiguration(
          platforms = Map(
            Tezos -> List(
                  TezosConfiguration(
                    "alphanet",
                    TezosNodeConfiguration(protocol = "http", hostname = "localhost", port = 8732)
                  ),
                  TezosConfiguration(
                    "alphanet-staging",
                    TezosNodeConfiguration(
                      protocol = "https",
                      hostname = "nautilus.cryptonomic.tech",
                      port = 8732,
                      pathPrefix = "tezos/alphanet/"
                    )
                  )
                )
          )
        )
        ConfigUtil.getNetworks(config, "tezos") should have size 2
      }
    }

  "getEntities" should {
      val networkPath = NetworkPath("testNetwork", PlatformPath("testPlatform"))
      "return list of attributes of Fees" in {

        sut.getTableAttributes(EntityPath("fees", networkPath)).futureValue.value.toSet should matchTo(
          Set(
            Attribute("low", "Low", DataType.Int, None, KeyType.NonKey, "fees"),
            Attribute("medium", "Medium", DataType.Int, None, KeyType.NonKey, "fees"),
            Attribute("high", "High", DataType.Int, None, KeyType.NonKey, "fees"),
            Attribute("timestamp", "Timestamp", DataType.DateTime, None, KeyType.NonKey, "fees"),
            Attribute("kind", "Kind", DataType.String, None, KeyType.NonKey, "fees"),
            Attribute("cycle", "Cycle", DataType.Int, None, KeyType.NonKey, "fees"),
            Attribute("level", "Level", DataType.Int, None, KeyType.NonKey, "fees")
          )
        )
      }

      "return list of attributes of accounts" in {
        sut.getTableAttributes(EntityPath("accounts", networkPath)).futureValue.value.toSet should matchTo(
          Set(
            Attribute("account_id", "Account id", DataType.String, None, KeyType.UniqueKey, "accounts"),
            Attribute("block_id", "Block id", DataType.String, None, KeyType.NonKey, "accounts"),
            Attribute("counter", "Counter", DataType.Int, None, KeyType.NonKey, "accounts"),
            Attribute("script", "Script", DataType.String, None, KeyType.NonKey, "accounts"),
            Attribute("storage", "Storage", DataType.String, None, KeyType.NonKey, "accounts"),
            Attribute("balance", "Balance", DataType.Decimal, None, KeyType.NonKey, "accounts"),
            Attribute("block_level", "Block level", DataType.Decimal, None, KeyType.UniqueKey, "accounts"),
            Attribute("manager", "Manager", DataType.String, None, KeyType.UniqueKey, "accounts"),
            Attribute("spendable", "Spendable", DataType.Boolean, None, KeyType.NonKey, "accounts"),
            Attribute("delegate_setable", "Delegate setable", DataType.Boolean, None, KeyType.NonKey, "accounts"),
            Attribute("delegate_value", "Delegate value", DataType.String, None, KeyType.NonKey, "accounts"),
            Attribute("is_baker", "Is baker", DataType.Boolean, None, KeyType.NonKey, "accounts"),
            Attribute("is_activated", "Is activated", DataType.Boolean, None, KeyType.UniqueKey, "accounts")
          )
        )
      }

      "return list of attributes of blocks" in {
        sut.getTableAttributes(EntityPath("blocks", networkPath)).futureValue.value.toSet should matchTo(
          Set(
            Attribute("level", "Level", DataType.Int, None, KeyType.UniqueKey, "blocks"),
            Attribute("proto", "Proto", DataType.Int, None, KeyType.NonKey, "blocks"),
            Attribute("predecessor", "Predecessor", DataType.String, None, KeyType.NonKey, "blocks"),
            Attribute("timestamp", "Timestamp", DataType.DateTime, None, KeyType.NonKey, "blocks"),
            Attribute("validation_pass", "Validation pass", DataType.Int, None, KeyType.NonKey, "blocks"),
            Attribute("fitness", "Fitness", DataType.String, None, KeyType.NonKey, "blocks"),
            Attribute("context", "Context", DataType.String, None, KeyType.NonKey, "blocks"),
            Attribute("signature", "Signature", DataType.String, None, KeyType.NonKey, "blocks"),
            Attribute("protocol", "Protocol", DataType.String, None, KeyType.NonKey, "blocks"),
            Attribute("chain_id", "Chain id", DataType.String, None, KeyType.NonKey, "blocks"),
            Attribute("hash", "Hash", DataType.String, None, KeyType.UniqueKey, "blocks"),
            Attribute("operations_hash", "Operations hash", DataType.String, None, KeyType.NonKey, "blocks"),
            Attribute("period_kind", "Period kind", DataType.String, None, KeyType.NonKey, "blocks"),
            Attribute(
              "current_expected_quorum",
              "Current expected quorum",
              DataType.Int,
              None,
              KeyType.NonKey,
              "blocks"
            ),
            Attribute("active_proposal", "Active proposal", DataType.String, None, KeyType.NonKey, "blocks"),
            Attribute("baker", "Baker", DataType.String, None, KeyType.NonKey, "blocks"),
            Attribute("nonce_hash", "Nonce hash", DataType.String, None, KeyType.NonKey, "blocks"),
            Attribute("consumed_gas", "Consumed gas", DataType.Decimal, None, KeyType.NonKey, "blocks"),
            Attribute("meta_level", "Meta level", DataType.Int, None, KeyType.NonKey, "blocks"),
            Attribute("meta_level_position", "Meta level position", DataType.Int, None, KeyType.NonKey, "blocks"),
            Attribute("meta_cycle", "Meta cycle", DataType.Int, None, KeyType.NonKey, "blocks"),
            Attribute("meta_cycle_position", "Meta cycle position", DataType.Int, None, KeyType.NonKey, "blocks"),
            Attribute("meta_voting_period", "Meta voting period", DataType.Int, None, KeyType.NonKey, "blocks"),
            Attribute(
              "meta_voting_period_position",
              "Meta voting period position",
              DataType.Int,
              None,
              KeyType.NonKey,
              "blocks"
            ),
            Attribute("expected_commitment", "Expected commitment", DataType.Boolean, None, KeyType.NonKey, "blocks"),
            Attribute("priority", "Priority", DataType.Int, None, KeyType.NonKey, "blocks")
          )
        )

      }

      "return list of attributes of operations" in {
        sut.getTableAttributes(EntityPath("operations", networkPath)).futureValue.value.toSet should matchTo(
          Set(
            Attribute("operation_id", "Operation id", DataType.Int, None, KeyType.UniqueKey, "operations"),
            Attribute(
              "operation_group_hash",
              "Operation group hash",
              DataType.String,
              None,
              KeyType.NonKey,
              "operations"
            ),
            Attribute("kind", "Kind", DataType.String, None, KeyType.NonKey, "operations"),
            Attribute("level", "Level", DataType.Int, None, KeyType.NonKey, "operations"),
            Attribute("delegate", "Delegate", DataType.String, None, KeyType.UniqueKey, "operations"),
            Attribute("slots", "Slots", DataType.String, None, KeyType.NonKey, "operations"),
            Attribute("nonce", "Nonce", DataType.String, None, KeyType.NonKey, "operations"),
            Attribute("pkh", "Pkh", DataType.String, None, KeyType.NonKey, "operations"),
            Attribute("secret", "Secret", DataType.String, None, KeyType.NonKey, "operations"),
            Attribute("source", "Source", DataType.String, None, KeyType.UniqueKey, "operations"),
            Attribute("fee", "Fee", DataType.Decimal, None, KeyType.NonKey, "operations"),
            Attribute("counter", "Counter", DataType.Decimal, None, KeyType.NonKey, "operations"),
            Attribute("gas_limit", "Gas limit", DataType.Decimal, None, KeyType.NonKey, "operations"),
            Attribute("storage_limit", "Storage limit", DataType.Decimal, None, KeyType.NonKey, "operations"),
            Attribute("public_key", "Public key", DataType.String, None, KeyType.NonKey, "operations"),
            Attribute("amount", "Amount", DataType.Decimal, None, KeyType.NonKey, "operations"),
            Attribute("destination", "Destination", DataType.String, None, KeyType.UniqueKey, "operations"),
            Attribute("parameters", "Parameters", DataType.String, None, KeyType.NonKey, "operations"),
            Attribute("manager_pubkey", "Manager pubkey", DataType.String, None, KeyType.NonKey, "operations"),
            Attribute("balance", "Balance", DataType.Decimal, None, KeyType.NonKey, "operations"),
            Attribute("spendable", "Spendable", DataType.Boolean, None, KeyType.NonKey, "operations"),
            Attribute("delegatable", "Delegatable", DataType.Boolean, None, KeyType.NonKey, "operations"),
            Attribute("script", "Script", DataType.String, None, KeyType.NonKey, "operations"),
            Attribute("storage", "Storage", DataType.String, None, KeyType.NonKey, "operations"),
            Attribute("status", "Status", DataType.String, None, KeyType.NonKey, "operations"),
            Attribute("consumed_gas", "Consumed gas", DataType.Decimal, None, KeyType.NonKey, "operations"),
            Attribute("storage_size", "Storage size", DataType.Decimal, None, KeyType.NonKey, "operations"),
            Attribute(
              "paid_storage_size_diff",
              "Paid storage size diff",
              DataType.Decimal,
              None,
              KeyType.NonKey,
              "operations"
            ),
            Attribute(
              "originated_contracts",
              "Originated contracts",
              DataType.String,
              None,
              KeyType.NonKey,
              "operations"
            ),
            Attribute("block_hash", "Block hash", DataType.String, None, KeyType.NonKey, "operations"),
            Attribute("block_level", "Block level", DataType.Int, None, KeyType.UniqueKey, "operations"),
            Attribute("ballot", "Ballot", DataType.String, None, KeyType.NonKey, "operations"),
            Attribute("internal", "Internal", DataType.Boolean, None, KeyType.NonKey, "operations"),
            Attribute("timestamp", "Timestamp", DataType.DateTime, None, KeyType.UniqueKey, "operations"),
            Attribute("proposal", "Proposal", DataType.String, None, KeyType.NonKey, "operations"),
            Attribute("cycle", "Cycle", DataType.Int, None, KeyType.NonKey, "operations"),
            Attribute("branch", "Branch", DataType.String, None, KeyType.NonKey, "operations"),
            Attribute("number_of_slots", "Number of slots", DataType.Int, None, KeyType.NonKey, "operations"),
            Attribute("period", "Period", DataType.Int, None, KeyType.NonKey, "operations"),
<<<<<<< HEAD
            Attribute("ballot_period", "Ballot period", DataType.Int, None, KeyType.NonKey, "operations")

=======
            Attribute("errors", "Errors", DataType.String, None, KeyType.NonKey, "operations")
>>>>>>> 01ffbfaf
          )
        )
      }

      "return list of attributes of operation groups" in {

        sut.getTableAttributes(EntityPath("operation_groups", networkPath)).futureValue.value.toSet should matchTo(
          Set(
            Attribute("protocol", "Protocol", DataType.String, None, KeyType.NonKey, "operation_groups"),
            Attribute("chain_id", "Chain id", DataType.String, None, KeyType.NonKey, "operation_groups"),
            Attribute("hash", "Hash", DataType.String, None, KeyType.UniqueKey, "operation_groups"),
            Attribute("branch", "Branch", DataType.String, None, KeyType.NonKey, "operation_groups"),
            Attribute("signature", "Signature", DataType.String, None, KeyType.NonKey, "operation_groups"),
            Attribute("block_id", "Block id", DataType.String, None, KeyType.UniqueKey, "operation_groups"),
            Attribute("block_level", "Block level", DataType.Int, None, KeyType.UniqueKey, "operation_groups")
          )
        )
      }

      "return list of attributes of delegates" in {

        sut.getTableAttributes(EntityPath("delegates", networkPath)).futureValue.value.toSet should matchTo(
          Set(
            Attribute("pkh", "Pkh", DataType.String, None, KeyType.UniqueKey, "delegates"),
            Attribute("block_id", "Block id", DataType.String, None, KeyType.NonKey, "delegates"),
            Attribute("balance", "Balance", DataType.Decimal, None, KeyType.NonKey, "delegates"),
            Attribute("frozen_balance", "Frozen balance", DataType.Decimal, None, KeyType.NonKey, "delegates"),
            Attribute("staking_balance", "Staking balance", DataType.Decimal, None, KeyType.NonKey, "delegates"),
            Attribute("delegated_balance", "Delegated balance", DataType.Decimal, None, KeyType.NonKey, "delegates"),
            Attribute("deactivated", "Deactivated", DataType.Boolean, None, KeyType.NonKey, "delegates"),
            Attribute("grace_period", "Grace period", DataType.Int, None, KeyType.NonKey, "delegates"),
            Attribute("block_level", "Block level", DataType.Int, None, KeyType.NonKey, "delegates")
          )
        )
      }

      "return list of attributes of rolls" in {

        sut.getTableAttributes(EntityPath("rolls", networkPath)).futureValue.value.toSet should matchTo(
          Set(
            Attribute("pkh", "Pkh", DataType.String, None, KeyType.NonKey, "rolls"),
            Attribute("rolls", "Rolls", DataType.Int, None, KeyType.NonKey, "rolls"),
            Attribute("block_id", "Block id", DataType.String, None, KeyType.NonKey, "rolls"),
            Attribute("block_level", "Block level", DataType.Int, None, KeyType.UniqueKey, "rolls")
          )
        )
      }

      "return list of attributes of big maps" in {

        sut.getTableAttributes(EntityPath("big_maps", networkPath)).futureValue.value.toSet should matchTo(
          Set(
            Attribute("big_map_id", "Big map id", DataType.Decimal, None, KeyType.UniqueKey, "big_maps"),
            Attribute("key_type", "Key type", DataType.String, None, KeyType.NonKey, "big_maps"),
            Attribute("value_type", "Value type", DataType.String, None, KeyType.NonKey, "big_maps")
          )
        )
      }

      "return list of attributes of big map contents" in {

        sut.getTableAttributes(EntityPath("big_map_contents", networkPath)).futureValue.value.toSet should matchTo(
          Set(
            Attribute("big_map_id", "Big map id", DataType.Decimal, None, KeyType.UniqueKey, "big_map_contents"),
            Attribute("key", "Key", DataType.String, None, KeyType.UniqueKey, "big_map_contents"),
            Attribute("key_hash", "Key hash", DataType.String, None, KeyType.NonKey, "big_map_contents"),
            Attribute("value", "Value", DataType.String, None, KeyType.NonKey, "big_map_contents")
          )
        )
      }

      "return list of attributes of originated account maps" in {

        sut
          .getTableAttributes(EntityPath("originated_account_maps", networkPath))
          .futureValue
          .value
          .toSet should matchTo(
          Set(
            Attribute("big_map_id", "Big map id", DataType.Decimal, None, KeyType.UniqueKey, "originated_account_maps"),
            Attribute("account_id", "Account id", DataType.String, None, KeyType.UniqueKey, "originated_account_maps")
          )
        )
      }

      "return empty list for non existing table" in {
        sut.getTableAttributes(EntityPath("nonExisting", networkPath)).futureValue shouldBe None
      }
    }

  "listAttributeValues" should {
      val networkPath = NetworkPath("testNetwork", PlatformPath("testPlatform"))

      "return list of values of kind attribute of Fees without filter" in {
        val avgFee =
          AverageFees(1, 3, 5, Timestamp.valueOf(LocalDateTime.of(2018, 11, 22, 12, 30)), "example1", None, None)
        metadataOperations.runQuery(TezosDatabaseOperations.writeFees(List(avgFee))).isReadyWithin(5 seconds)

        sut
          .listAttributeValues(AttributePath("kind", EntityPath("fees", networkPath)), None)
          .futureValue
          .right
          .get shouldBe List("example1")
      }

      "return list of boolean values" in {
        // given
        implicit val randomSeed = RandomSeed(testReferenceTimestamp.getTime)

        val basicBlocks = generateSingleBlock(1, testReferenceDateTime)
        val account =
          Account(
            balance = 12.34,
            counter = Some(1),
            delegate = None,
            script = None,
            manager = None,
            spendable = None,
            isBaker = None,
            isActivated = None
          )

        val accounts = List(
          BlockTagged(basicBlocks.data.hash, 1, None, None, Map(AccountId("id-1") -> account.copy())),
          BlockTagged(basicBlocks.data.hash, 1, None, None, Map(AccountId("id-2") -> account.copy()))
        )

        metadataOperations.runQuery(TezosDatabaseOperations.writeBlocks(List(basicBlocks))).isReadyWithin(5 seconds)
        metadataOperations.runQuery(TezosDatabaseOperations.writeAccounts(accounts)).isReadyWithin(5 seconds)

        /* This test is commented out as no adequate substitute could be found.
        // expect
        sut
          .listAttributeValues(AttributePath("spendable", EntityPath("accounts", networkPath)))
          .futureValue
          .right
          .get shouldBe List("true", "false")
       */
      }

      "returns a list of errors when asked for medium attribute of Fees without filter - numeric attributes should not be displayed" in {
        val avgFee =
          AverageFees(1, 3, 5, Timestamp.valueOf(LocalDateTime.of(2018, 11, 22, 12, 30)), "example1", None, None)

        dbHandler.run(TezosDatabaseOperations.writeFees(List(avgFee))).isReadyWithin(5 seconds)

        sut
          .listAttributeValues(AttributePath("medium", EntityPath("fees", networkPath)), None)
          .futureValue
          .left
          .get shouldBe List(
          InvalidAttributeDataType("medium"),
          HighCardinalityAttribute("medium")
        )

      }

      "return list with one error when the minimum matching length is greater than match length" in {
        val avgFee =
          AverageFees(1, 3, 5, Timestamp.valueOf(LocalDateTime.of(2018, 11, 22, 12, 30)), "example1", None, None)
        dbHandler.run(TezosDatabaseOperations.writeFees(List(avgFee))).isReadyWithin(5.seconds)

        sut
          .listAttributeValues(
            AttributePath("kind", EntityPath("fees", networkPath)),
            Some("exa"),
            Some(AttributeCacheConfiguration(true, 4, 5))
          )
          .futureValue
          .left
          .get shouldBe List(InvalidAttributeFilterLength("kind", 4))
      }

      "return empty list when trying to sql inject" in {
        val avgFee =
          AverageFees(1, 3, 5, Timestamp.valueOf(LocalDateTime.of(2018, 11, 22, 12, 30)), "example1", None, None)

        dbHandler.run(TezosDatabaseOperations.writeFees(List(avgFee))).isReadyWithin(5 seconds)
        // That's how the SLQ-injected string will look like:
        // SELECT DISTINCT kind FROM fees WHERE kind LIKE '%'; DELETE FROM fees WHERE kind LIKE '%'
        val maliciousFilter = Some("'; DELETE FROM fees WHERE kind LIKE '")

        sut
          .listAttributeValues(AttributePath("kind", EntityPath("fees", networkPath)), maliciousFilter)
          .futureValue
          .right
          .get shouldBe List.empty

        dbHandler.run(Tables.Fees.length.result).futureValue shouldBe 1

      }
      "correctly apply the filter" in {
        val avgFees = List(
          AverageFees(1, 3, 5, Timestamp.valueOf(LocalDateTime.of(2018, 11, 22, 12, 30)), "example1", None, None),
          AverageFees(2, 4, 6, Timestamp.valueOf(LocalDateTime.of(2018, 11, 22, 12, 31)), "example2", None, None)
        )

        sut
          .listAttributeValues(AttributePath("kind", EntityPath("fees", networkPath)), Some("1"))
          .futureValue
          .right
          .get shouldBe List.empty
        dbHandler.run(TezosDatabaseOperations.writeFees(avgFees)).isReadyWithin(5 seconds)

        sut
          .listAttributeValues(AttributePath("kind", EntityPath("fees", networkPath)), None)
          .futureValue
          .right
          .get should contain theSameElementsAs List(
          "example1",
          "example2"
        )
        sut
          .listAttributeValues(AttributePath("kind", EntityPath("fees", networkPath)), Some("ex"))
          .futureValue
          .right
          .get should contain theSameElementsAs List(
          "example1",
          "example2"
        )
        sut
          .listAttributeValues(AttributePath("kind", EntityPath("fees", networkPath)), Some("ample"))
          .futureValue
          .right
          .get should contain theSameElementsAs List("example1", "example2")
        sut
          .listAttributeValues(AttributePath("kind", EntityPath("fees", networkPath)), Some("1"))
          .futureValue
          .right
          .get shouldBe List("example1")

      }
    }

}<|MERGE_RESOLUTION|>--- conflicted
+++ resolved
@@ -250,12 +250,8 @@
             Attribute("branch", "Branch", DataType.String, None, KeyType.NonKey, "operations"),
             Attribute("number_of_slots", "Number of slots", DataType.Int, None, KeyType.NonKey, "operations"),
             Attribute("period", "Period", DataType.Int, None, KeyType.NonKey, "operations"),
-<<<<<<< HEAD
-            Attribute("ballot_period", "Ballot period", DataType.Int, None, KeyType.NonKey, "operations")
-
-=======
+            Attribute("ballot_period", "Ballot period", DataType.Int, None, KeyType.NonKey, "operations"),
             Attribute("errors", "Errors", DataType.String, None, KeyType.NonKey, "operations")
->>>>>>> 01ffbfaf
           )
         )
       }
