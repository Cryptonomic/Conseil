--- conflicted
+++ resolved
@@ -237,12 +237,8 @@
               ),
               Attribute("block_hash", "Block hash", DataType.String, None, KeyType.NonKey, "operations"),
               Attribute("block_level", "Block level", DataType.Int, None, KeyType.UniqueKey, "operations"),
-<<<<<<< HEAD
-              Attribute("timestamp", "Timestamp", DataType.DateTime, None, KeyType.UniqueKey, "operations"),
+              Attribute("timestamp", "Timestamp", DataType.DateTime, None, KeyType.UniqueKey, "operations")
               Attribute("internal", "Internal", DataType.Boolean, None, KeyType.NonKey, "operations")
-=======
-              Attribute("timestamp", "Timestamp", DataType.DateTime, None, KeyType.UniqueKey, "operations")
->>>>>>> 7a3a876d
             )
           )
       }
