--- conflicted
+++ resolved
@@ -122,23 +122,6 @@
         TezosPlatformDiscoveryOperations.makeAttributesList("operations")
       }.futureValue shouldBe
         List(
-<<<<<<< HEAD
-          Attributes("kind", "Kind", DataType.String, Some(0), KeyType.UniqueKey, "operations"),
-          Attributes("source", "Source", DataType.String, Some(0), KeyType.UniqueKey, "operations"),
-          Attributes("amount", "Amount", DataType.String, Some(0), KeyType.UniqueKey, "operations"),
-          Attributes("destination", "Destination", DataType.String, Some(0), KeyType.UniqueKey, "operations"),
-          Attributes("balance", "Balance", DataType.String, Some(0), KeyType.UniqueKey, "operations"),
-          Attributes("delegate", "Delegate", DataType.String, Some(0), KeyType.UniqueKey, "operations"),
-          Attributes("operation_group_hash", "Operation group hash", DataType.String, Some(0), KeyType.UniqueKey, "operations"),
-          Attributes("operation_id", "Operation id", DataType.Int, None, KeyType.UniqueKey, "operations"),
-          Attributes("fee", "Fee", DataType.String, Some(0), KeyType.UniqueKey, "operations"),
-          Attributes("storage_limit", "Storage limit", DataType.String, Some(0), KeyType.UniqueKey, "operations"),
-          Attributes("gas_limit", "Gas limit", DataType.String, Some(0), KeyType.UniqueKey, "operations"),
-          Attributes("block_hash", "Block hash", DataType.String, Some(0), KeyType.UniqueKey, "operations"),
-          Attributes("timestamp", "Timestamp", DataType.DateTime, None, KeyType.UniqueKey, "operations"),
-          Attributes("block_level", "Block level", DataType.Int, None, KeyType.UniqueKey, "operations"),
-          Attributes("pkh", "Pkh", DataType.String, Some(0), KeyType.UniqueKey, "operations")
-=======
           Attributes("operation_id", "Operation id", DataType.Int, 0, KeyType.UniqueKey, "operations"),
           Attributes("operation_group_hash", "Operation group hash", DataType.String, 0, KeyType.UniqueKey, "operations"),
           Attributes("kind", "Kind", DataType.String, 0, KeyType.UniqueKey, "operations"),
@@ -166,7 +149,6 @@
           Attributes("block_hash", "Block hash", DataType.String, 0, KeyType.UniqueKey, "operations"),
           Attributes("block_level", "Block level", DataType.Int, 0, KeyType.UniqueKey, "operations"),
           Attributes("timestamp", "Timestamp", DataType.DateTime, 0, KeyType.UniqueKey, "operations")
->>>>>>> cc1d338f
         )
     }
 
