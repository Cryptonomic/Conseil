package tech.cryptonomic.conseil.tezos

import java.sql.Timestamp
import java.time.LocalDateTime

import cats.effect.{ContextShift, IO}
import com.typesafe.scalalogging.LazyLogging
import com.softwaremill.diffx.scalatest.DiffMatcher
import org.scalamock.scalatest.MockFactory
import org.scalatest.concurrent.{IntegrationPatience, ScalaFutures}
import org.scalatest.{Matchers, OptionValues, WordSpec}
import slick.dbio
import tech.cryptonomic.conseil.config.MetadataConfiguration
import tech.cryptonomic.conseil.generic.chain.DataTypes.{
  HighCardinalityAttribute,
  InvalidAttributeDataType,
  InvalidAttributeFilterLength
}
import tech.cryptonomic.conseil.generic.chain.MetadataOperations
import tech.cryptonomic.conseil.generic.chain.PlatformDiscoveryTypes.{Attribute, _}
import tech.cryptonomic.conseil.metadata.AttributeValuesCacheConfiguration
import tech.cryptonomic.conseil.generic.chain.PlatformDiscoveryTypes._
import tech.cryptonomic.conseil.metadata._
import tech.cryptonomic.conseil.tezos.FeeOperations.AverageFees
<<<<<<< HEAD
import tech.cryptonomic.conseil.tezos.TezosTypes.{Account, AccountDelegate, AccountId, BlockTagged}
=======
import tech.cryptonomic.conseil.tezos.TezosTypes._
>>>>>>> 544f7fb6
import tech.cryptonomic.conseil.util.{ConfigUtil, RandomSeed}

import scala.concurrent.ExecutionContext
import scala.concurrent.duration._
import scala.language.postfixOps

class TezosPlatformDiscoveryOperationsTest
    extends WordSpec
    with InMemoryDatabase
    with MockFactory
    with Matchers
    with TezosDataGeneration
    with ScalaFutures
    with OptionValues
    with DiffMatcher
    with IntegrationPatience
    with LazyLogging {

  import slick.jdbc.PostgresProfile.api._
  import tech.cryptonomic.conseil.config.Platforms._

  import scala.concurrent.ExecutionContext.Implicits.global

  val metadataOperations: MetadataOperations = new MetadataOperations {
    override def runQuery[A](action: dbio.DBIO[A]) = dbHandler.run(action)
  }
  implicit val contextShift: ContextShift[IO] = IO.contextShift(implicitly[ExecutionContext])

  val metadataCaching = MetadataCaching.empty[IO].unsafeRunSync()
  val metadadataConfiguration = new MetadataConfiguration(Map.empty)
  val cacheConfiguration = new AttributeValuesCacheConfiguration(metadadataConfiguration)
  val sut = TezosPlatformDiscoveryOperations(metadataOperations, metadataCaching, cacheConfiguration, 10 seconds, 100)

  override def beforeAll(): Unit = {
    super.beforeAll()
    sut.init()
    ()
  }

  "getNetworks" should {
      "return list with one element" in {
        val config = PlatformsConfiguration(
          platforms = Map(
            Tezos -> List(
                  TezosConfiguration(
                    "alphanet",
                    TezosNodeConfiguration(protocol = "http", hostname = "localhost", port = 8732)
                  )
                )
          )
        )

        ConfigUtil.getNetworks(config, "tezos") shouldBe List(Network("alphanet", "Alphanet", "tezos", "alphanet"))
      }

      "return two networks" in {
        val config = PlatformsConfiguration(
          platforms = Map(
            Tezos -> List(
                  TezosConfiguration(
                    "alphanet",
                    TezosNodeConfiguration(protocol = "http", hostname = "localhost", port = 8732)
                  ),
                  TezosConfiguration(
                    "alphanet-staging",
                    TezosNodeConfiguration(
                      protocol = "https",
                      hostname = "nautilus.cryptonomic.tech",
                      port = 8732,
                      pathPrefix = "tezos/alphanet/"
                    )
                  )
                )
          )
        )
        ConfigUtil.getNetworks(config, "tezos") should have size 2
      }
    }

  "getEntities" should {
      val networkPath = NetworkPath("testNetwork", PlatformPath("testPlatform"))
      "return list of attributes of Fees" in {

<<<<<<< HEAD
        sut.getTableAttributes("fees").futureValue.value.toSet should matchTo(
          Set(
            Attribute("low", "Low", DataType.Int, None, KeyType.NonKey, "fees"),
            Attribute("medium", "Medium", DataType.Int, None, KeyType.NonKey, "fees"),
            Attribute("high", "High", DataType.Int, None, KeyType.NonKey, "fees"),
            Attribute("timestamp", "Timestamp", DataType.DateTime, None, KeyType.NonKey, "fees"),
            Attribute("kind", "Kind", DataType.String, None, KeyType.NonKey, "fees"),
            Attribute("cycle", "Cycle", DataType.Int, None, KeyType.NonKey, "fees"),
            Attribute("level", "Level", DataType.Int, None, KeyType.NonKey, "fees")
=======
        sut.getTableAttributes(EntityPath("fees", networkPath)).futureValue shouldBe
          Some(
            List(
              Attribute("low", "Low", DataType.Int, None, KeyType.NonKey, "fees"),
              Attribute("medium", "Medium", DataType.Int, None, KeyType.NonKey, "fees"),
              Attribute("high", "High", DataType.Int, None, KeyType.NonKey, "fees"),
              Attribute("timestamp", "Timestamp", DataType.DateTime, None, KeyType.NonKey, "fees"),
              Attribute("kind", "Kind", DataType.String, None, KeyType.NonKey, "fees"),
              Attribute("cycle", "Cycle", DataType.Int, None, KeyType.NonKey, "fees"),
              Attribute("level", "Level", DataType.Int, None, KeyType.NonKey, "fees")
            )
>>>>>>> 544f7fb6
          )
        )
      }

      "return list of attributes of accounts" in {
<<<<<<< HEAD
        sut.getTableAttributes("accounts").futureValue.value.toSet should matchTo(
          Set(
            Attribute("account_id", "Account id", DataType.String, None, KeyType.UniqueKey, "accounts"),
            Attribute("block_id", "Block id", DataType.String, None, KeyType.NonKey, "accounts"),
            Attribute("manager", "Manager", DataType.String, None, KeyType.UniqueKey, "accounts"),
            Attribute("spendable", "Spendable", DataType.Boolean, None, KeyType.NonKey, "accounts"),
            Attribute("delegate_setable", "Delegate setable", DataType.Boolean, None, KeyType.NonKey, "accounts"),
            Attribute("delegate_value", "Delegate value", DataType.String, None, KeyType.NonKey, "accounts"),
            Attribute("counter", "Counter", DataType.Int, None, KeyType.NonKey, "accounts"),
            Attribute("script", "Script", DataType.String, None, KeyType.NonKey, "accounts"),
            Attribute("storage", "Storage", DataType.String, None, KeyType.NonKey, "accounts"),
            Attribute("balance", "Balance", DataType.Decimal, None, KeyType.NonKey, "accounts"),
            Attribute("block_level", "Block level", DataType.Decimal, None, KeyType.UniqueKey, "accounts")
=======
        sut.getTableAttributes(EntityPath("accounts", networkPath)).futureValue shouldBe
          Some(
            List(
              Attribute("account_id", "Account id", DataType.String, None, KeyType.UniqueKey, "accounts"),
              Attribute("block_id", "Block id", DataType.String, None, KeyType.NonKey, "accounts"),
              Attribute("manager", "Manager", DataType.String, None, KeyType.UniqueKey, "accounts"),
              Attribute("spendable", "Spendable", DataType.Boolean, None, KeyType.NonKey, "accounts"),
              Attribute("delegate_setable", "Delegate setable", DataType.Boolean, None, KeyType.NonKey, "accounts"),
              Attribute("delegate_value", "Delegate value", DataType.String, None, KeyType.NonKey, "accounts"),
              Attribute("counter", "Counter", DataType.Int, None, KeyType.NonKey, "accounts"),
              Attribute("script", "Script", DataType.String, None, KeyType.NonKey, "accounts"),
              Attribute("storage", "Storage", DataType.String, None, KeyType.NonKey, "accounts"),
              Attribute("balance", "Balance", DataType.Decimal, None, KeyType.NonKey, "accounts"),
              Attribute("block_level", "Block level", DataType.Decimal, None, KeyType.UniqueKey, "accounts")
            )
>>>>>>> 544f7fb6
          )
        )
      }

      "return list of attributes of blocks" in {
<<<<<<< HEAD
        sut.getTableAttributes("blocks").futureValue.value.toSet should matchTo(
          Set(
            Attribute("level", "Level", DataType.Int, None, KeyType.UniqueKey, "blocks"),
            Attribute("proto", "Proto", DataType.Int, None, KeyType.NonKey, "blocks"),
            Attribute("predecessor", "Predecessor", DataType.String, None, KeyType.NonKey, "blocks"),
            Attribute("timestamp", "Timestamp", DataType.DateTime, None, KeyType.NonKey, "blocks"),
            Attribute("validation_pass", "Validation pass", DataType.Int, None, KeyType.NonKey, "blocks"),
            Attribute("fitness", "Fitness", DataType.String, None, KeyType.NonKey, "blocks"),
            Attribute("context", "Context", DataType.String, None, KeyType.NonKey, "blocks"),
            Attribute("signature", "Signature", DataType.String, None, KeyType.NonKey, "blocks"),
            Attribute("protocol", "Protocol", DataType.String, None, KeyType.NonKey, "blocks"),
            Attribute("chain_id", "Chain id", DataType.String, None, KeyType.NonKey, "blocks"),
            Attribute("hash", "Hash", DataType.String, None, KeyType.UniqueKey, "blocks"),
            Attribute("operations_hash", "Operations hash", DataType.String, None, KeyType.NonKey, "blocks"),
            Attribute("period_kind", "Period kind", DataType.String, None, KeyType.NonKey, "blocks"),
            Attribute(
              "current_expected_quorum",
              "Current expected quorum",
              DataType.Int,
              None,
              KeyType.NonKey,
              "blocks"
            ),
            Attribute("active_proposal", "Active proposal", DataType.String, None, KeyType.NonKey, "blocks"),
            Attribute("baker", "Baker", DataType.String, None, KeyType.NonKey, "blocks"),
            Attribute("nonce_hash", "Nonce hash", DataType.String, None, KeyType.NonKey, "blocks"),
            Attribute("consumed_gas", "Consumed gas", DataType.Decimal, None, KeyType.NonKey, "blocks"),
            Attribute("meta_level", "Meta level", DataType.Int, None, KeyType.NonKey, "blocks"),
            Attribute("meta_level_position", "Meta level position", DataType.Int, None, KeyType.NonKey, "blocks"),
            Attribute("meta_cycle", "Meta cycle", DataType.Int, None, KeyType.NonKey, "blocks"),
            Attribute("meta_cycle_position", "Meta cycle position", DataType.Int, None, KeyType.NonKey, "blocks"),
            Attribute("meta_voting_period", "Meta voting period", DataType.Int, None, KeyType.NonKey, "blocks"),
            Attribute(
              "meta_voting_period_position",
              "Meta voting period position",
              DataType.Int,
              None,
              KeyType.NonKey,
              "blocks"
            ),
            Attribute("expected_commitment", "Expected commitment", DataType.Boolean, None, KeyType.NonKey, "blocks"),
            Attribute("priority", "Priority", DataType.Int, None, KeyType.NonKey, "blocks")
=======
        sut.getTableAttributes(EntityPath("blocks", networkPath)).futureValue shouldBe
          Some(
            List(
              Attribute("level", "Level", DataType.Int, None, KeyType.UniqueKey, "blocks"),
              Attribute("proto", "Proto", DataType.Int, None, KeyType.NonKey, "blocks"),
              Attribute("predecessor", "Predecessor", DataType.String, None, KeyType.NonKey, "blocks"),
              Attribute("timestamp", "Timestamp", DataType.DateTime, None, KeyType.NonKey, "blocks"),
              Attribute("validation_pass", "Validation pass", DataType.Int, None, KeyType.NonKey, "blocks"),
              Attribute("fitness", "Fitness", DataType.String, None, KeyType.NonKey, "blocks"),
              Attribute("context", "Context", DataType.String, None, KeyType.NonKey, "blocks"),
              Attribute("signature", "Signature", DataType.String, None, KeyType.NonKey, "blocks"),
              Attribute("protocol", "Protocol", DataType.String, None, KeyType.NonKey, "blocks"),
              Attribute("chain_id", "Chain id", DataType.String, None, KeyType.NonKey, "blocks"),
              Attribute("hash", "Hash", DataType.String, None, KeyType.UniqueKey, "blocks"),
              Attribute("operations_hash", "Operations hash", DataType.String, None, KeyType.NonKey, "blocks"),
              Attribute("period_kind", "Period kind", DataType.String, None, KeyType.NonKey, "blocks"),
              Attribute(
                "current_expected_quorum",
                "Current expected quorum",
                DataType.Int,
                None,
                KeyType.NonKey,
                "blocks"
              ),
              Attribute("active_proposal", "Active proposal", DataType.String, None, KeyType.NonKey, "blocks"),
              Attribute("baker", "Baker", DataType.String, None, KeyType.NonKey, "blocks"),
              Attribute("nonce_hash", "Nonce hash", DataType.String, None, KeyType.NonKey, "blocks"),
              Attribute("consumed_gas", "Consumed gas", DataType.Decimal, None, KeyType.NonKey, "blocks"),
              Attribute("meta_level", "Meta level", DataType.Int, None, KeyType.NonKey, "blocks"),
              Attribute("meta_level_position", "Meta level position", DataType.Int, None, KeyType.NonKey, "blocks"),
              Attribute("meta_cycle", "Meta cycle", DataType.Int, None, KeyType.NonKey, "blocks"),
              Attribute("meta_cycle_position", "Meta cycle position", DataType.Int, None, KeyType.NonKey, "blocks"),
              Attribute("meta_voting_period", "Meta voting period", DataType.Int, None, KeyType.NonKey, "blocks"),
              Attribute(
                "meta_voting_period_position",
                "Meta voting period position",
                DataType.Int,
                None,
                KeyType.NonKey,
                "blocks"
              ),
              Attribute("expected_commitment", "Expected commitment", DataType.Boolean, None, KeyType.NonKey, "blocks"),
              Attribute("priority", "Priority", DataType.Int, None, KeyType.NonKey, "blocks")
            )
>>>>>>> 544f7fb6
          )
        )
      }

      "return list of attributes of operations" in {
<<<<<<< HEAD
        sut.getTableAttributes("operations").futureValue.value.toSet should matchTo(
          Set(
            Attribute("operation_id", "Operation id", DataType.Int, None, KeyType.UniqueKey, "operations"),
            Attribute(
              "operation_group_hash",
              "Operation group hash",
              DataType.String,
              None,
              KeyType.NonKey,
              "operations"
            ),
            Attribute("kind", "Kind", DataType.String, None, KeyType.NonKey, "operations"),
            Attribute("level", "Level", DataType.Int, None, KeyType.NonKey, "operations"),
            Attribute("delegate", "Delegate", DataType.String, None, KeyType.UniqueKey, "operations"),
            Attribute("slots", "Slots", DataType.String, None, KeyType.NonKey, "operations"),
            Attribute("nonce", "Nonce", DataType.String, None, KeyType.NonKey, "operations"),
            Attribute("pkh", "Pkh", DataType.String, None, KeyType.NonKey, "operations"),
            Attribute("secret", "Secret", DataType.String, None, KeyType.NonKey, "operations"),
            Attribute("source", "Source", DataType.String, None, KeyType.UniqueKey, "operations"),
            Attribute("fee", "Fee", DataType.Decimal, None, KeyType.NonKey, "operations"),
            Attribute("counter", "Counter", DataType.Decimal, None, KeyType.NonKey, "operations"),
            Attribute("gas_limit", "Gas limit", DataType.Decimal, None, KeyType.NonKey, "operations"),
            Attribute("storage_limit", "Storage limit", DataType.Decimal, None, KeyType.NonKey, "operations"),
            Attribute("public_key", "Public key", DataType.String, None, KeyType.NonKey, "operations"),
            Attribute("amount", "Amount", DataType.Decimal, None, KeyType.NonKey, "operations"),
            Attribute("destination", "Destination", DataType.String, None, KeyType.UniqueKey, "operations"),
            Attribute("parameters", "Parameters", DataType.String, None, KeyType.NonKey, "operations"),
            Attribute("manager_pubkey", "Manager pubkey", DataType.String, None, KeyType.NonKey, "operations"),
            Attribute("balance", "Balance", DataType.Decimal, None, KeyType.NonKey, "operations"),
            Attribute("spendable", "Spendable", DataType.Boolean, None, KeyType.NonKey, "operations"),
            Attribute("delegatable", "Delegatable", DataType.Boolean, None, KeyType.NonKey, "operations"),
            Attribute("script", "Script", DataType.String, None, KeyType.NonKey, "operations"),
            Attribute("storage", "Storage", DataType.String, None, KeyType.NonKey, "operations"),
            Attribute("status", "Status", DataType.String, None, KeyType.NonKey, "operations"),
            Attribute("consumed_gas", "Consumed gas", DataType.Decimal, None, KeyType.NonKey, "operations"),
            Attribute("storage_size", "Storage size", DataType.Decimal, None, KeyType.NonKey, "operations"),
            Attribute(
              "paid_storage_size_diff",
              "Paid storage size diff",
              DataType.Decimal,
              None,
              KeyType.NonKey,
              "operations"
            ),
            Attribute(
              "originated_contracts",
              "Originated contracts",
              DataType.String,
              None,
              KeyType.NonKey,
              "operations"
            ),
            Attribute("block_hash", "Block hash", DataType.String, None, KeyType.NonKey, "operations"),
            Attribute("block_level", "Block level", DataType.Int, None, KeyType.UniqueKey, "operations"),
            Attribute("ballot", "Ballot", DataType.String, None, KeyType.NonKey, "operations"),
            Attribute("internal", "Internal", DataType.Boolean, None, KeyType.NonKey, "operations"),
            Attribute("timestamp", "Timestamp", DataType.DateTime, None, KeyType.UniqueKey, "operations"),
            Attribute("proposal", "Proposal", DataType.String, None, KeyType.NonKey, "operations"),
            Attribute("cycle", "Cycle", DataType.Int, None, KeyType.NonKey, "operations"),
            Attribute("branch", "Branch", DataType.String, None, KeyType.NonKey, "operations"),
            Attribute("number_of_slots", "Number of slots", DataType.Int, None, KeyType.NonKey, "operations"),
            Attribute("period", "Period", DataType.Int, None, KeyType.NonKey, "operations")
          )
        )
=======
        sut.getTableAttributes(EntityPath("operations", networkPath)).futureValue.get should contain theSameElementsAs
            List(
              Attribute("branch", "Branch", DataType.String, None, KeyType.NonKey, "operations"),
              Attribute("number_of_slots", "Number of slots", DataType.Int, None, KeyType.NonKey, "operations"),
              Attribute("cycle", "Cycle", DataType.Int, None, KeyType.NonKey, "operations"),
              Attribute("operation_id", "Operation id", DataType.Int, None, KeyType.UniqueKey, "operations"),
              Attribute(
                "operation_group_hash",
                "Operation group hash",
                DataType.String,
                None,
                KeyType.NonKey,
                "operations"
              ),
              Attribute("kind", "Kind", DataType.String, None, KeyType.NonKey, "operations"),
              Attribute("level", "Level", DataType.Int, None, KeyType.NonKey, "operations"),
              Attribute("delegate", "Delegate", DataType.String, None, KeyType.UniqueKey, "operations"),
              Attribute("slots", "Slots", DataType.String, None, KeyType.NonKey, "operations"),
              Attribute("nonce", "Nonce", DataType.String, None, KeyType.NonKey, "operations"),
              Attribute("pkh", "Pkh", DataType.String, None, KeyType.NonKey, "operations"),
              Attribute("secret", "Secret", DataType.String, None, KeyType.NonKey, "operations"),
              Attribute("source", "Source", DataType.String, None, KeyType.UniqueKey, "operations"),
              Attribute("fee", "Fee", DataType.Decimal, None, KeyType.NonKey, "operations"),
              Attribute("counter", "Counter", DataType.Decimal, None, KeyType.NonKey, "operations"),
              Attribute("gas_limit", "Gas limit", DataType.Decimal, None, KeyType.NonKey, "operations"),
              Attribute("storage_limit", "Storage limit", DataType.Decimal, None, KeyType.NonKey, "operations"),
              Attribute("public_key", "Public key", DataType.String, None, KeyType.NonKey, "operations"),
              Attribute("amount", "Amount", DataType.Decimal, None, KeyType.NonKey, "operations"),
              Attribute("destination", "Destination", DataType.String, None, KeyType.UniqueKey, "operations"),
              Attribute("parameters", "Parameters", DataType.String, None, KeyType.NonKey, "operations"),
              Attribute("manager_pubkey", "Manager pubkey", DataType.String, None, KeyType.NonKey, "operations"),
              Attribute("balance", "Balance", DataType.Decimal, None, KeyType.NonKey, "operations"),
              Attribute("proposal", "Proposal", DataType.String, None, KeyType.NonKey, "operations"),
              Attribute("spendable", "Spendable", DataType.Boolean, None, KeyType.NonKey, "operations"),
              Attribute("delegatable", "Delegatable", DataType.Boolean, None, KeyType.NonKey, "operations"),
              Attribute("script", "Script", DataType.String, None, KeyType.NonKey, "operations"),
              Attribute("storage", "Storage", DataType.String, None, KeyType.NonKey, "operations"),
              Attribute("status", "Status", DataType.String, None, KeyType.NonKey, "operations"),
              Attribute("consumed_gas", "Consumed gas", DataType.Decimal, None, KeyType.NonKey, "operations"),
              Attribute("storage_size", "Storage size", DataType.Decimal, None, KeyType.NonKey, "operations"),
              Attribute(
                "paid_storage_size_diff",
                "Paid storage size diff",
                DataType.Decimal,
                None,
                KeyType.NonKey,
                "operations"
              ),
              Attribute(
                "originated_contracts",
                "Originated contracts",
                DataType.String,
                None,
                KeyType.NonKey,
                "operations"
              ),
              Attribute("block_hash", "Block hash", DataType.String, None, KeyType.NonKey, "operations"),
              Attribute("block_level", "Block level", DataType.Int, None, KeyType.UniqueKey, "operations"),
              Attribute("ballot", "Ballot", DataType.String, None, KeyType.NonKey, "operations"),
              Attribute("internal", "Internal", DataType.Boolean, None, KeyType.NonKey, "operations"),
              Attribute("period", "Period", DataType.Int, None, KeyType.NonKey, "operations"),
              Attribute("timestamp", "Timestamp", DataType.DateTime, None, KeyType.UniqueKey, "operations")
            )

>>>>>>> 544f7fb6
      }

      "return list of attributes of operation groups" in {

<<<<<<< HEAD
        sut.getTableAttributes("operation_groups").futureValue.value.toSet should matchTo(
          Set(
            Attribute("protocol", "Protocol", DataType.String, None, KeyType.NonKey, "operation_groups"),
            Attribute("chain_id", "Chain id", DataType.String, None, KeyType.NonKey, "operation_groups"),
            Attribute("hash", "Hash", DataType.String, None, KeyType.UniqueKey, "operation_groups"),
            Attribute("branch", "Branch", DataType.String, None, KeyType.NonKey, "operation_groups"),
            Attribute("signature", "Signature", DataType.String, None, KeyType.NonKey, "operation_groups"),
            Attribute("block_id", "Block id", DataType.String, None, KeyType.UniqueKey, "operation_groups"),
            Attribute("block_level", "Block level", DataType.Int, None, KeyType.UniqueKey, "operation_groups")
=======
        sut.getTableAttributes(EntityPath("operation_groups", networkPath)).futureValue shouldBe
          Some(
            List(
              Attribute("protocol", "Protocol", DataType.String, None, KeyType.NonKey, "operation_groups"),
              Attribute("chain_id", "Chain id", DataType.String, None, KeyType.NonKey, "operation_groups"),
              Attribute("hash", "Hash", DataType.String, None, KeyType.UniqueKey, "operation_groups"),
              Attribute("branch", "Branch", DataType.String, None, KeyType.NonKey, "operation_groups"),
              Attribute("signature", "Signature", DataType.String, None, KeyType.NonKey, "operation_groups"),
              Attribute("block_id", "Block id", DataType.String, None, KeyType.UniqueKey, "operation_groups"),
              Attribute("block_level", "Block level", DataType.Int, None, KeyType.UniqueKey, "operation_groups")
            )
>>>>>>> 544f7fb6
          )
        )
      }

      "return list of attributes of delegates" in {

<<<<<<< HEAD
        sut.getTableAttributes("delegates").futureValue.value.toSet should matchTo(
          Set(
            Attribute("pkh", "Pkh", DataType.String, None, KeyType.UniqueKey, "delegates"),
            Attribute("block_id", "Block id", DataType.String, None, KeyType.NonKey, "delegates"),
            Attribute("balance", "Balance", DataType.Decimal, None, KeyType.NonKey, "delegates"),
            Attribute("frozen_balance", "Frozen balance", DataType.Decimal, None, KeyType.NonKey, "delegates"),
            Attribute("staking_balance", "Staking balance", DataType.Decimal, None, KeyType.NonKey, "delegates"),
            Attribute("delegated_balance", "Delegated balance", DataType.Decimal, None, KeyType.NonKey, "delegates"),
            Attribute("deactivated", "Deactivated", DataType.Boolean, None, KeyType.NonKey, "delegates"),
            Attribute("grace_period", "Grace period", DataType.Int, None, KeyType.NonKey, "delegates"),
            Attribute("block_level", "Block level", DataType.Int, None, KeyType.NonKey, "delegates")
=======
        sut.getTableAttributes(EntityPath("delegates", networkPath)).futureValue shouldBe
          Some(
            List(
              Attribute("pkh", "Pkh", DataType.String, None, KeyType.UniqueKey, "delegates"),
              Attribute("block_id", "Block id", DataType.String, None, KeyType.NonKey, "delegates"),
              Attribute("balance", "Balance", DataType.Decimal, None, KeyType.NonKey, "delegates"),
              Attribute("frozen_balance", "Frozen balance", DataType.Decimal, None, KeyType.NonKey, "delegates"),
              Attribute("staking_balance", "Staking balance", DataType.Decimal, None, KeyType.NonKey, "delegates"),
              Attribute("delegated_balance", "Delegated balance", DataType.Decimal, None, KeyType.NonKey, "delegates"),
              Attribute("deactivated", "Deactivated", DataType.Boolean, None, KeyType.NonKey, "delegates"),
              Attribute("grace_period", "Grace period", DataType.Int, None, KeyType.NonKey, "delegates"),
              Attribute("block_level", "Block level", DataType.Int, None, KeyType.NonKey, "delegates")
            )
>>>>>>> 544f7fb6
          )
        )
      }

<<<<<<< HEAD
      "return list of attributes of proposals" in {

        sut.getTableAttributes("proposals").futureValue.value.toSet should matchTo(
          Set(
            Attribute("protocol_hash", "Protocol hash", DataType.String, None, KeyType.UniqueKey, "proposals"),
            Attribute("block_id", "Block id", DataType.String, None, KeyType.NonKey, "proposals"),
            Attribute("block_level", "Block level", DataType.Int, None, KeyType.NonKey, "proposals"),
            Attribute("supporters", "Supporters", DataType.Int, None, KeyType.NonKey, "proposals")
          )
        )
      }

      "return list of attributes of rolls" in {

        sut.getTableAttributes("rolls").futureValue.value.toSet should matchTo(
          Set(
            Attribute("pkh", "Pkh", DataType.String, None, KeyType.NonKey, "rolls"),
            Attribute("rolls", "Rolls", DataType.Int, None, KeyType.NonKey, "rolls"),
            Attribute("block_id", "Block id", DataType.String, None, KeyType.NonKey, "rolls"),
            Attribute("block_level", "Block level", DataType.Int, None, KeyType.UniqueKey, "rolls")
          )
        )
      }

      "return list of attributes of ballots" in {

        sut.getTableAttributes("ballots").futureValue.value.toSet should matchTo(
          Set(
            Attribute("pkh", "Pkh", DataType.String, None, KeyType.NonKey, "ballots"),
            Attribute("ballot", "Ballot", DataType.String, None, KeyType.NonKey, "ballots"),
            Attribute("block_id", "Block id", DataType.String, None, KeyType.NonKey, "ballots"),
            Attribute("block_level", "Block level", DataType.Int, None, KeyType.NonKey, "ballots")
=======
      "return list of attributes of rolls" in {

        sut.getTableAttributes(EntityPath("rolls", networkPath)).futureValue shouldBe
          Some(
            List(
              Attribute("pkh", "Pkh", DataType.String, None, KeyType.NonKey, "rolls"),
              Attribute("rolls", "Rolls", DataType.Int, None, KeyType.NonKey, "rolls"),
              Attribute("block_id", "Block id", DataType.String, None, KeyType.NonKey, "rolls"),
              Attribute("block_level", "Block level", DataType.Int, None, KeyType.UniqueKey, "rolls")
            )
>>>>>>> 544f7fb6
          )
        )
      }

      "return empty list for non existing table" in {
        sut.getTableAttributes(EntityPath("nonExisting", networkPath)).futureValue shouldBe None
      }
    }

  "listAttributeValues" should {
      val networkPath = NetworkPath("testNetwork", PlatformPath("testPlatform"))

      "return list of values of kind attribute of Fees without filter" in {
        val avgFee =
          AverageFees(1, 3, 5, Timestamp.valueOf(LocalDateTime.of(2018, 11, 22, 12, 30)), "example1", None, None)
        metadataOperations.runQuery(TezosDatabaseOperations.writeFees(List(avgFee))).isReadyWithin(5 seconds)

        sut.listAttributeValues(AttributePath("kind", EntityPath("fees", networkPath)), None).futureValue.right.get shouldBe List("example1")
      }

      "return list of boolean values" in {
        // given
        implicit val randomSeed = RandomSeed(testReferenceTimestamp.getTime)

        val basicBlocks = generateSingleBlock(1, testReferenceDateTime)
        val account = Account(None, 12.34, true, AccountDelegate(true, None), None, 1)

        val accounts = List(
          BlockTagged(basicBlocks.data.hash, 1, Map(AccountId("id-1") -> account.copy(spendable = true))),
          BlockTagged(basicBlocks.data.hash, 1, Map(AccountId("id-2") -> account.copy(spendable = false)))
        )

        metadataOperations.runQuery(TezosDatabaseOperations.writeBlocks(List(basicBlocks))).isReadyWithin(5 seconds)
        metadataOperations.runQuery(TezosDatabaseOperations.writeAccounts(accounts)).isReadyWithin(5 seconds)

        // expect
        sut.listAttributeValues(AttributePath("spendable", EntityPath("accounts", networkPath))).futureValue.right.get shouldBe List("true", "false")
      }

      "returns a list of errors when asked for medium attribute of Fees without filter - numeric attributes should not be displayed" in {
        val avgFee =
          AverageFees(1, 3, 5, Timestamp.valueOf(LocalDateTime.of(2018, 11, 22, 12, 30)), "example1", None, None)

        dbHandler.run(TezosDatabaseOperations.writeFees(List(avgFee))).isReadyWithin(5 seconds)

        sut.listAttributeValues(AttributePath("medium", EntityPath("fees", networkPath)), None).futureValue.left.get shouldBe List(
          InvalidAttributeDataType("medium"),
          HighCardinalityAttribute("medium")
        )

      }

      "return list with one error when the minimum matching length is greater than match length" in {
        val avgFee =
          AverageFees(1, 3, 5, Timestamp.valueOf(LocalDateTime.of(2018, 11, 22, 12, 30)), "example1", None, None)
        dbHandler.run(TezosDatabaseOperations.writeFees(List(avgFee))).isReadyWithin(5.seconds)

        sut
          .listAttributeValues(AttributePath("kind", EntityPath("fees", networkPath)), Some("exa"), Some(AttributeCacheConfiguration(true, 4, 5)))
          .futureValue
          .left
          .get shouldBe List(InvalidAttributeFilterLength("kind", 4))
      }

      "return empty list when trying to sql inject" in {
        val avgFee =
          AverageFees(1, 3, 5, Timestamp.valueOf(LocalDateTime.of(2018, 11, 22, 12, 30)), "example1", None, None)

        dbHandler.run(TezosDatabaseOperations.writeFees(List(avgFee))).isReadyWithin(5 seconds)
        // That's how the SLQ-injected string will look like:
        // SELECT DISTINCT kind FROM fees WHERE kind LIKE '%'; DELETE FROM fees WHERE kind LIKE '%'
        val maliciousFilter = Some("'; DELETE FROM fees WHERE kind LIKE '")

        sut.listAttributeValues(AttributePath("kind", EntityPath("fees", networkPath)), maliciousFilter).futureValue.right.get shouldBe List.empty

        dbHandler.run(Tables.Fees.length.result).futureValue shouldBe 1

      }
      "correctly apply the filter" in {
        val avgFees = List(
          AverageFees(1, 3, 5, Timestamp.valueOf(LocalDateTime.of(2018, 11, 22, 12, 30)), "example1", None, None),
          AverageFees(2, 4, 6, Timestamp.valueOf(LocalDateTime.of(2018, 11, 22, 12, 31)), "example2", None, None)
        )

        sut.listAttributeValues(AttributePath("kind", EntityPath("fees", networkPath)), Some("1")).futureValue.right.get shouldBe List.empty
        dbHandler.run(TezosDatabaseOperations.writeFees(avgFees)).isReadyWithin(5 seconds)

        sut.listAttributeValues(AttributePath("kind", EntityPath("fees", networkPath)), None).futureValue.right.get should contain theSameElementsAs List(
          "example1",
          "example2"
        )
        sut.listAttributeValues(AttributePath("kind", EntityPath("fees", networkPath)), Some("ex")).futureValue.right.get should contain theSameElementsAs List(
          "example1",
          "example2"
        )
        sut
          .listAttributeValues(AttributePath("kind", EntityPath("fees", networkPath)), Some("ample"))
          .futureValue
          .right
          .get should contain theSameElementsAs List("example1", "example2")
        sut.listAttributeValues(AttributePath("kind", EntityPath("fees", networkPath)), Some("1")).futureValue.right.get shouldBe List("example1")

      }
    }

}<|MERGE_RESOLUTION|>--- conflicted
+++ resolved
@@ -22,11 +22,7 @@
 import tech.cryptonomic.conseil.generic.chain.PlatformDiscoveryTypes._
 import tech.cryptonomic.conseil.metadata._
 import tech.cryptonomic.conseil.tezos.FeeOperations.AverageFees
-<<<<<<< HEAD
 import tech.cryptonomic.conseil.tezos.TezosTypes.{Account, AccountDelegate, AccountId, BlockTagged}
-=======
-import tech.cryptonomic.conseil.tezos.TezosTypes._
->>>>>>> 544f7fb6
 import tech.cryptonomic.conseil.util.{ConfigUtil, RandomSeed}
 
 import scala.concurrent.ExecutionContext
@@ -110,8 +106,7 @@
       val networkPath = NetworkPath("testNetwork", PlatformPath("testPlatform"))
       "return list of attributes of Fees" in {
 
-<<<<<<< HEAD
-        sut.getTableAttributes("fees").futureValue.value.toSet should matchTo(
+        sut.getTableAttributes(EntityPath("fees", networkPath)).futureValue.value.toSet should matchTo(
           Set(
             Attribute("low", "Low", DataType.Int, None, KeyType.NonKey, "fees"),
             Attribute("medium", "Medium", DataType.Int, None, KeyType.NonKey, "fees"),
@@ -120,26 +115,12 @@
             Attribute("kind", "Kind", DataType.String, None, KeyType.NonKey, "fees"),
             Attribute("cycle", "Cycle", DataType.Int, None, KeyType.NonKey, "fees"),
             Attribute("level", "Level", DataType.Int, None, KeyType.NonKey, "fees")
-=======
-        sut.getTableAttributes(EntityPath("fees", networkPath)).futureValue shouldBe
-          Some(
-            List(
-              Attribute("low", "Low", DataType.Int, None, KeyType.NonKey, "fees"),
-              Attribute("medium", "Medium", DataType.Int, None, KeyType.NonKey, "fees"),
-              Attribute("high", "High", DataType.Int, None, KeyType.NonKey, "fees"),
-              Attribute("timestamp", "Timestamp", DataType.DateTime, None, KeyType.NonKey, "fees"),
-              Attribute("kind", "Kind", DataType.String, None, KeyType.NonKey, "fees"),
-              Attribute("cycle", "Cycle", DataType.Int, None, KeyType.NonKey, "fees"),
-              Attribute("level", "Level", DataType.Int, None, KeyType.NonKey, "fees")
-            )
->>>>>>> 544f7fb6
           )
         )
       }
 
       "return list of attributes of accounts" in {
-<<<<<<< HEAD
-        sut.getTableAttributes("accounts").futureValue.value.toSet should matchTo(
+        sut.getTableAttributes(EntityPath("accounts", networkPath)).futureValue.value.toSet should matchTo(
           Set(
             Attribute("account_id", "Account id", DataType.String, None, KeyType.UniqueKey, "accounts"),
             Attribute("block_id", "Block id", DataType.String, None, KeyType.NonKey, "accounts"),
@@ -152,30 +133,12 @@
             Attribute("storage", "Storage", DataType.String, None, KeyType.NonKey, "accounts"),
             Attribute("balance", "Balance", DataType.Decimal, None, KeyType.NonKey, "accounts"),
             Attribute("block_level", "Block level", DataType.Decimal, None, KeyType.UniqueKey, "accounts")
-=======
-        sut.getTableAttributes(EntityPath("accounts", networkPath)).futureValue shouldBe
-          Some(
-            List(
-              Attribute("account_id", "Account id", DataType.String, None, KeyType.UniqueKey, "accounts"),
-              Attribute("block_id", "Block id", DataType.String, None, KeyType.NonKey, "accounts"),
-              Attribute("manager", "Manager", DataType.String, None, KeyType.UniqueKey, "accounts"),
-              Attribute("spendable", "Spendable", DataType.Boolean, None, KeyType.NonKey, "accounts"),
-              Attribute("delegate_setable", "Delegate setable", DataType.Boolean, None, KeyType.NonKey, "accounts"),
-              Attribute("delegate_value", "Delegate value", DataType.String, None, KeyType.NonKey, "accounts"),
-              Attribute("counter", "Counter", DataType.Int, None, KeyType.NonKey, "accounts"),
-              Attribute("script", "Script", DataType.String, None, KeyType.NonKey, "accounts"),
-              Attribute("storage", "Storage", DataType.String, None, KeyType.NonKey, "accounts"),
-              Attribute("balance", "Balance", DataType.Decimal, None, KeyType.NonKey, "accounts"),
-              Attribute("block_level", "Block level", DataType.Decimal, None, KeyType.UniqueKey, "accounts")
-            )
->>>>>>> 544f7fb6
           )
         )
       }
 
       "return list of attributes of blocks" in {
-<<<<<<< HEAD
-        sut.getTableAttributes("blocks").futureValue.value.toSet should matchTo(
+        sut.getTableAttributes(EntityPath("blocks", networkPath)).futureValue.value.toSet should matchTo(
           Set(
             Attribute("level", "Level", DataType.Int, None, KeyType.UniqueKey, "blocks"),
             Attribute("proto", "Proto", DataType.Int, None, KeyType.NonKey, "blocks"),
@@ -217,59 +180,12 @@
             ),
             Attribute("expected_commitment", "Expected commitment", DataType.Boolean, None, KeyType.NonKey, "blocks"),
             Attribute("priority", "Priority", DataType.Int, None, KeyType.NonKey, "blocks")
-=======
-        sut.getTableAttributes(EntityPath("blocks", networkPath)).futureValue shouldBe
-          Some(
-            List(
-              Attribute("level", "Level", DataType.Int, None, KeyType.UniqueKey, "blocks"),
-              Attribute("proto", "Proto", DataType.Int, None, KeyType.NonKey, "blocks"),
-              Attribute("predecessor", "Predecessor", DataType.String, None, KeyType.NonKey, "blocks"),
-              Attribute("timestamp", "Timestamp", DataType.DateTime, None, KeyType.NonKey, "blocks"),
-              Attribute("validation_pass", "Validation pass", DataType.Int, None, KeyType.NonKey, "blocks"),
-              Attribute("fitness", "Fitness", DataType.String, None, KeyType.NonKey, "blocks"),
-              Attribute("context", "Context", DataType.String, None, KeyType.NonKey, "blocks"),
-              Attribute("signature", "Signature", DataType.String, None, KeyType.NonKey, "blocks"),
-              Attribute("protocol", "Protocol", DataType.String, None, KeyType.NonKey, "blocks"),
-              Attribute("chain_id", "Chain id", DataType.String, None, KeyType.NonKey, "blocks"),
-              Attribute("hash", "Hash", DataType.String, None, KeyType.UniqueKey, "blocks"),
-              Attribute("operations_hash", "Operations hash", DataType.String, None, KeyType.NonKey, "blocks"),
-              Attribute("period_kind", "Period kind", DataType.String, None, KeyType.NonKey, "blocks"),
-              Attribute(
-                "current_expected_quorum",
-                "Current expected quorum",
-                DataType.Int,
-                None,
-                KeyType.NonKey,
-                "blocks"
-              ),
-              Attribute("active_proposal", "Active proposal", DataType.String, None, KeyType.NonKey, "blocks"),
-              Attribute("baker", "Baker", DataType.String, None, KeyType.NonKey, "blocks"),
-              Attribute("nonce_hash", "Nonce hash", DataType.String, None, KeyType.NonKey, "blocks"),
-              Attribute("consumed_gas", "Consumed gas", DataType.Decimal, None, KeyType.NonKey, "blocks"),
-              Attribute("meta_level", "Meta level", DataType.Int, None, KeyType.NonKey, "blocks"),
-              Attribute("meta_level_position", "Meta level position", DataType.Int, None, KeyType.NonKey, "blocks"),
-              Attribute("meta_cycle", "Meta cycle", DataType.Int, None, KeyType.NonKey, "blocks"),
-              Attribute("meta_cycle_position", "Meta cycle position", DataType.Int, None, KeyType.NonKey, "blocks"),
-              Attribute("meta_voting_period", "Meta voting period", DataType.Int, None, KeyType.NonKey, "blocks"),
-              Attribute(
-                "meta_voting_period_position",
-                "Meta voting period position",
-                DataType.Int,
-                None,
-                KeyType.NonKey,
-                "blocks"
-              ),
-              Attribute("expected_commitment", "Expected commitment", DataType.Boolean, None, KeyType.NonKey, "blocks"),
-              Attribute("priority", "Priority", DataType.Int, None, KeyType.NonKey, "blocks")
-            )
->>>>>>> 544f7fb6
           )
         )
       }
 
       "return list of attributes of operations" in {
-<<<<<<< HEAD
-        sut.getTableAttributes("operations").futureValue.value.toSet should matchTo(
+        sut.getTableAttributes(EntityPath("operations", networkPath)).futureValue.value.toSet should matchTo(
           Set(
             Attribute("operation_id", "Operation id", DataType.Int, None, KeyType.UniqueKey, "operations"),
             Attribute(
@@ -333,78 +249,11 @@
             Attribute("period", "Period", DataType.Int, None, KeyType.NonKey, "operations")
           )
         )
-=======
-        sut.getTableAttributes(EntityPath("operations", networkPath)).futureValue.get should contain theSameElementsAs
-            List(
-              Attribute("branch", "Branch", DataType.String, None, KeyType.NonKey, "operations"),
-              Attribute("number_of_slots", "Number of slots", DataType.Int, None, KeyType.NonKey, "operations"),
-              Attribute("cycle", "Cycle", DataType.Int, None, KeyType.NonKey, "operations"),
-              Attribute("operation_id", "Operation id", DataType.Int, None, KeyType.UniqueKey, "operations"),
-              Attribute(
-                "operation_group_hash",
-                "Operation group hash",
-                DataType.String,
-                None,
-                KeyType.NonKey,
-                "operations"
-              ),
-              Attribute("kind", "Kind", DataType.String, None, KeyType.NonKey, "operations"),
-              Attribute("level", "Level", DataType.Int, None, KeyType.NonKey, "operations"),
-              Attribute("delegate", "Delegate", DataType.String, None, KeyType.UniqueKey, "operations"),
-              Attribute("slots", "Slots", DataType.String, None, KeyType.NonKey, "operations"),
-              Attribute("nonce", "Nonce", DataType.String, None, KeyType.NonKey, "operations"),
-              Attribute("pkh", "Pkh", DataType.String, None, KeyType.NonKey, "operations"),
-              Attribute("secret", "Secret", DataType.String, None, KeyType.NonKey, "operations"),
-              Attribute("source", "Source", DataType.String, None, KeyType.UniqueKey, "operations"),
-              Attribute("fee", "Fee", DataType.Decimal, None, KeyType.NonKey, "operations"),
-              Attribute("counter", "Counter", DataType.Decimal, None, KeyType.NonKey, "operations"),
-              Attribute("gas_limit", "Gas limit", DataType.Decimal, None, KeyType.NonKey, "operations"),
-              Attribute("storage_limit", "Storage limit", DataType.Decimal, None, KeyType.NonKey, "operations"),
-              Attribute("public_key", "Public key", DataType.String, None, KeyType.NonKey, "operations"),
-              Attribute("amount", "Amount", DataType.Decimal, None, KeyType.NonKey, "operations"),
-              Attribute("destination", "Destination", DataType.String, None, KeyType.UniqueKey, "operations"),
-              Attribute("parameters", "Parameters", DataType.String, None, KeyType.NonKey, "operations"),
-              Attribute("manager_pubkey", "Manager pubkey", DataType.String, None, KeyType.NonKey, "operations"),
-              Attribute("balance", "Balance", DataType.Decimal, None, KeyType.NonKey, "operations"),
-              Attribute("proposal", "Proposal", DataType.String, None, KeyType.NonKey, "operations"),
-              Attribute("spendable", "Spendable", DataType.Boolean, None, KeyType.NonKey, "operations"),
-              Attribute("delegatable", "Delegatable", DataType.Boolean, None, KeyType.NonKey, "operations"),
-              Attribute("script", "Script", DataType.String, None, KeyType.NonKey, "operations"),
-              Attribute("storage", "Storage", DataType.String, None, KeyType.NonKey, "operations"),
-              Attribute("status", "Status", DataType.String, None, KeyType.NonKey, "operations"),
-              Attribute("consumed_gas", "Consumed gas", DataType.Decimal, None, KeyType.NonKey, "operations"),
-              Attribute("storage_size", "Storage size", DataType.Decimal, None, KeyType.NonKey, "operations"),
-              Attribute(
-                "paid_storage_size_diff",
-                "Paid storage size diff",
-                DataType.Decimal,
-                None,
-                KeyType.NonKey,
-                "operations"
-              ),
-              Attribute(
-                "originated_contracts",
-                "Originated contracts",
-                DataType.String,
-                None,
-                KeyType.NonKey,
-                "operations"
-              ),
-              Attribute("block_hash", "Block hash", DataType.String, None, KeyType.NonKey, "operations"),
-              Attribute("block_level", "Block level", DataType.Int, None, KeyType.UniqueKey, "operations"),
-              Attribute("ballot", "Ballot", DataType.String, None, KeyType.NonKey, "operations"),
-              Attribute("internal", "Internal", DataType.Boolean, None, KeyType.NonKey, "operations"),
-              Attribute("period", "Period", DataType.Int, None, KeyType.NonKey, "operations"),
-              Attribute("timestamp", "Timestamp", DataType.DateTime, None, KeyType.UniqueKey, "operations")
-            )
-
->>>>>>> 544f7fb6
       }
 
       "return list of attributes of operation groups" in {
 
-<<<<<<< HEAD
-        sut.getTableAttributes("operation_groups").futureValue.value.toSet should matchTo(
+        sut.getTableAttributes(EntityPath("operation_groups", networkPath)).futureValue.value.toSet should matchTo(
           Set(
             Attribute("protocol", "Protocol", DataType.String, None, KeyType.NonKey, "operation_groups"),
             Attribute("chain_id", "Chain id", DataType.String, None, KeyType.NonKey, "operation_groups"),
@@ -413,27 +262,13 @@
             Attribute("signature", "Signature", DataType.String, None, KeyType.NonKey, "operation_groups"),
             Attribute("block_id", "Block id", DataType.String, None, KeyType.UniqueKey, "operation_groups"),
             Attribute("block_level", "Block level", DataType.Int, None, KeyType.UniqueKey, "operation_groups")
-=======
-        sut.getTableAttributes(EntityPath("operation_groups", networkPath)).futureValue shouldBe
-          Some(
-            List(
-              Attribute("protocol", "Protocol", DataType.String, None, KeyType.NonKey, "operation_groups"),
-              Attribute("chain_id", "Chain id", DataType.String, None, KeyType.NonKey, "operation_groups"),
-              Attribute("hash", "Hash", DataType.String, None, KeyType.UniqueKey, "operation_groups"),
-              Attribute("branch", "Branch", DataType.String, None, KeyType.NonKey, "operation_groups"),
-              Attribute("signature", "Signature", DataType.String, None, KeyType.NonKey, "operation_groups"),
-              Attribute("block_id", "Block id", DataType.String, None, KeyType.UniqueKey, "operation_groups"),
-              Attribute("block_level", "Block level", DataType.Int, None, KeyType.UniqueKey, "operation_groups")
-            )
->>>>>>> 544f7fb6
           )
         )
       }
 
       "return list of attributes of delegates" in {
 
-<<<<<<< HEAD
-        sut.getTableAttributes("delegates").futureValue.value.toSet should matchTo(
+        sut.getTableAttributes(EntityPath("delegates", networkPath)).futureValue.value.toSet should matchTo(
           Set(
             Attribute("pkh", "Pkh", DataType.String, None, KeyType.UniqueKey, "delegates"),
             Attribute("block_id", "Block id", DataType.String, None, KeyType.NonKey, "delegates"),
@@ -444,41 +279,13 @@
             Attribute("deactivated", "Deactivated", DataType.Boolean, None, KeyType.NonKey, "delegates"),
             Attribute("grace_period", "Grace period", DataType.Int, None, KeyType.NonKey, "delegates"),
             Attribute("block_level", "Block level", DataType.Int, None, KeyType.NonKey, "delegates")
-=======
-        sut.getTableAttributes(EntityPath("delegates", networkPath)).futureValue shouldBe
-          Some(
-            List(
-              Attribute("pkh", "Pkh", DataType.String, None, KeyType.UniqueKey, "delegates"),
-              Attribute("block_id", "Block id", DataType.String, None, KeyType.NonKey, "delegates"),
-              Attribute("balance", "Balance", DataType.Decimal, None, KeyType.NonKey, "delegates"),
-              Attribute("frozen_balance", "Frozen balance", DataType.Decimal, None, KeyType.NonKey, "delegates"),
-              Attribute("staking_balance", "Staking balance", DataType.Decimal, None, KeyType.NonKey, "delegates"),
-              Attribute("delegated_balance", "Delegated balance", DataType.Decimal, None, KeyType.NonKey, "delegates"),
-              Attribute("deactivated", "Deactivated", DataType.Boolean, None, KeyType.NonKey, "delegates"),
-              Attribute("grace_period", "Grace period", DataType.Int, None, KeyType.NonKey, "delegates"),
-              Attribute("block_level", "Block level", DataType.Int, None, KeyType.NonKey, "delegates")
-            )
->>>>>>> 544f7fb6
-          )
-        )
-      }
-
-<<<<<<< HEAD
-      "return list of attributes of proposals" in {
-
-        sut.getTableAttributes("proposals").futureValue.value.toSet should matchTo(
-          Set(
-            Attribute("protocol_hash", "Protocol hash", DataType.String, None, KeyType.UniqueKey, "proposals"),
-            Attribute("block_id", "Block id", DataType.String, None, KeyType.NonKey, "proposals"),
-            Attribute("block_level", "Block level", DataType.Int, None, KeyType.NonKey, "proposals"),
-            Attribute("supporters", "Supporters", DataType.Int, None, KeyType.NonKey, "proposals")
           )
         )
       }
 
       "return list of attributes of rolls" in {
 
-        sut.getTableAttributes("rolls").futureValue.value.toSet should matchTo(
+        sut.getTableAttributes(EntityPath("rolls", networkPath)).futureValue.value.toSet should matchTo(
           Set(
             Attribute("pkh", "Pkh", DataType.String, None, KeyType.NonKey, "rolls"),
             Attribute("rolls", "Rolls", DataType.Int, None, KeyType.NonKey, "rolls"),
@@ -488,30 +295,6 @@
         )
       }
 
-      "return list of attributes of ballots" in {
-
-        sut.getTableAttributes("ballots").futureValue.value.toSet should matchTo(
-          Set(
-            Attribute("pkh", "Pkh", DataType.String, None, KeyType.NonKey, "ballots"),
-            Attribute("ballot", "Ballot", DataType.String, None, KeyType.NonKey, "ballots"),
-            Attribute("block_id", "Block id", DataType.String, None, KeyType.NonKey, "ballots"),
-            Attribute("block_level", "Block level", DataType.Int, None, KeyType.NonKey, "ballots")
-=======
-      "return list of attributes of rolls" in {
-
-        sut.getTableAttributes(EntityPath("rolls", networkPath)).futureValue shouldBe
-          Some(
-            List(
-              Attribute("pkh", "Pkh", DataType.String, None, KeyType.NonKey, "rolls"),
-              Attribute("rolls", "Rolls", DataType.Int, None, KeyType.NonKey, "rolls"),
-              Attribute("block_id", "Block id", DataType.String, None, KeyType.NonKey, "rolls"),
-              Attribute("block_level", "Block level", DataType.Int, None, KeyType.UniqueKey, "rolls")
-            )
->>>>>>> 544f7fb6
-          )
-        )
-      }
-
       "return empty list for non existing table" in {
         sut.getTableAttributes(EntityPath("nonExisting", networkPath)).futureValue shouldBe None
       }
@@ -525,7 +308,11 @@
           AverageFees(1, 3, 5, Timestamp.valueOf(LocalDateTime.of(2018, 11, 22, 12, 30)), "example1", None, None)
         metadataOperations.runQuery(TezosDatabaseOperations.writeFees(List(avgFee))).isReadyWithin(5 seconds)
 
-        sut.listAttributeValues(AttributePath("kind", EntityPath("fees", networkPath)), None).futureValue.right.get shouldBe List("example1")
+        sut
+          .listAttributeValues(AttributePath("kind", EntityPath("fees", networkPath)), None)
+          .futureValue
+          .right
+          .get shouldBe List("example1")
       }
 
       "return list of boolean values" in {
@@ -544,7 +331,11 @@
         metadataOperations.runQuery(TezosDatabaseOperations.writeAccounts(accounts)).isReadyWithin(5 seconds)
 
         // expect
-        sut.listAttributeValues(AttributePath("spendable", EntityPath("accounts", networkPath))).futureValue.right.get shouldBe List("true", "false")
+        sut
+          .listAttributeValues(AttributePath("spendable", EntityPath("accounts", networkPath)))
+          .futureValue
+          .right
+          .get shouldBe List("true", "false")
       }
 
       "returns a list of errors when asked for medium attribute of Fees without filter - numeric attributes should not be displayed" in {
@@ -553,7 +344,11 @@
 
         dbHandler.run(TezosDatabaseOperations.writeFees(List(avgFee))).isReadyWithin(5 seconds)
 
-        sut.listAttributeValues(AttributePath("medium", EntityPath("fees", networkPath)), None).futureValue.left.get shouldBe List(
+        sut
+          .listAttributeValues(AttributePath("medium", EntityPath("fees", networkPath)), None)
+          .futureValue
+          .left
+          .get shouldBe List(
           InvalidAttributeDataType("medium"),
           HighCardinalityAttribute("medium")
         )
@@ -566,7 +361,11 @@
         dbHandler.run(TezosDatabaseOperations.writeFees(List(avgFee))).isReadyWithin(5.seconds)
 
         sut
-          .listAttributeValues(AttributePath("kind", EntityPath("fees", networkPath)), Some("exa"), Some(AttributeCacheConfiguration(true, 4, 5)))
+          .listAttributeValues(
+            AttributePath("kind", EntityPath("fees", networkPath)),
+            Some("exa"),
+            Some(AttributeCacheConfiguration(true, 4, 5))
+          )
           .futureValue
           .left
           .get shouldBe List(InvalidAttributeFilterLength("kind", 4))
@@ -581,7 +380,11 @@
         // SELECT DISTINCT kind FROM fees WHERE kind LIKE '%'; DELETE FROM fees WHERE kind LIKE '%'
         val maliciousFilter = Some("'; DELETE FROM fees WHERE kind LIKE '")
 
-        sut.listAttributeValues(AttributePath("kind", EntityPath("fees", networkPath)), maliciousFilter).futureValue.right.get shouldBe List.empty
+        sut
+          .listAttributeValues(AttributePath("kind", EntityPath("fees", networkPath)), maliciousFilter)
+          .futureValue
+          .right
+          .get shouldBe List.empty
 
         dbHandler.run(Tables.Fees.length.result).futureValue shouldBe 1
 
@@ -592,14 +395,26 @@
           AverageFees(2, 4, 6, Timestamp.valueOf(LocalDateTime.of(2018, 11, 22, 12, 31)), "example2", None, None)
         )
 
-        sut.listAttributeValues(AttributePath("kind", EntityPath("fees", networkPath)), Some("1")).futureValue.right.get shouldBe List.empty
+        sut
+          .listAttributeValues(AttributePath("kind", EntityPath("fees", networkPath)), Some("1"))
+          .futureValue
+          .right
+          .get shouldBe List.empty
         dbHandler.run(TezosDatabaseOperations.writeFees(avgFees)).isReadyWithin(5 seconds)
 
-        sut.listAttributeValues(AttributePath("kind", EntityPath("fees", networkPath)), None).futureValue.right.get should contain theSameElementsAs List(
+        sut
+          .listAttributeValues(AttributePath("kind", EntityPath("fees", networkPath)), None)
+          .futureValue
+          .right
+          .get should contain theSameElementsAs List(
           "example1",
           "example2"
         )
-        sut.listAttributeValues(AttributePath("kind", EntityPath("fees", networkPath)), Some("ex")).futureValue.right.get should contain theSameElementsAs List(
+        sut
+          .listAttributeValues(AttributePath("kind", EntityPath("fees", networkPath)), Some("ex"))
+          .futureValue
+          .right
+          .get should contain theSameElementsAs List(
           "example1",
           "example2"
         )
@@ -608,7 +423,11 @@
           .futureValue
           .right
           .get should contain theSameElementsAs List("example1", "example2")
-        sut.listAttributeValues(AttributePath("kind", EntityPath("fees", networkPath)), Some("1")).futureValue.right.get shouldBe List("example1")
+        sut
+          .listAttributeValues(AttributePath("kind", EntityPath("fees", networkPath)), Some("1"))
+          .futureValue
+          .right
+          .get shouldBe List("example1")
 
       }
     }
