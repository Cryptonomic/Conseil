--- conflicted
+++ resolved
@@ -102,23 +102,6 @@
         TezosPlatformDiscoveryOperations.makeAttributesList("blocks")
       }.futureValue shouldBe
         List(
-<<<<<<< HEAD
-          Attributes("level", "Level", DataType.Int, None, KeyType.UniqueKey, "blocks"),
-          Attributes("proto", "Proto", DataType.Int, None, KeyType.UniqueKey, "blocks"),
-          Attributes("predecessor", "Predecessor", DataType.String, Some(0), KeyType.UniqueKey, "blocks"),
-          Attributes("timestamp", "Timestamp", DataType.DateTime, None, KeyType.UniqueKey, "blocks"),
-          Attributes("validation_pass", "Validation pass", DataType.Int, None, KeyType.UniqueKey, "blocks"),
-          Attributes("fitness", "Fitness", DataType.String, Some(0), KeyType.UniqueKey, "blocks"),
-          Attributes("context", "Context", DataType.String, Some(0), KeyType.UniqueKey, "blocks"),
-          Attributes("signature", "Signature", DataType.String, Some(0), KeyType.UniqueKey, "blocks"),
-          Attributes("protocol", "Protocol", DataType.String, Some(0), KeyType.UniqueKey, "blocks"),
-          Attributes("chain_id", "Chain id", DataType.String, Some(0), KeyType.UniqueKey, "blocks"),
-          Attributes("hash", "Hash", DataType.String, Some(0), KeyType.UniqueKey, "blocks"),
-          Attributes("operations_hash", "Operations hash", DataType.String, Some(0), KeyType.UniqueKey, "blocks"),
-          Attributes("period_kind", "Period kind", DataType.String, Some(0), KeyType.UniqueKey, "blocks"),
-          Attributes("current_expected_quorum", "Current expected quorum", DataType.Int, None, KeyType.UniqueKey, "blocks"),
-          Attributes("active_proposal", "Active proposal", DataType.String, Some(0), KeyType.UniqueKey, "blocks")
-=======
           Attribute("level", "Level", DataType.Int, None, KeyType.UniqueKey, "blocks"),
           Attribute("proto", "Proto", DataType.Int, None, KeyType.UniqueKey, "blocks"),
           Attribute("predecessor", "Predecessor", DataType.String, Some(0), KeyType.UniqueKey, "blocks"),
@@ -130,8 +113,10 @@
           Attribute("protocol", "Protocol", DataType.String, Some(0), KeyType.UniqueKey, "blocks"),
           Attribute("chain_id", "Chain id", DataType.String, Some(0), KeyType.UniqueKey, "blocks"),
           Attribute("hash", "Hash", DataType.String, Some(0), KeyType.UniqueKey, "blocks"),
-          Attribute("operations_hash", "Operations hash", DataType.String, Some(0), KeyType.UniqueKey, "blocks")
->>>>>>> f00876e3
+          Attribute("operations_hash", "Operations hash", DataType.String, Some(0), KeyType.UniqueKey, "blocks"),
+          Attribute("period_kind", "Period kind", DataType.String, Some(0), KeyType.UniqueKey, "blocks"),
+          Attribute("current_expected_quorum", "Current expected quorum", DataType.Int, None, KeyType.UniqueKey, "blocks"),
+          Attribute("active_proposal", "Active proposal", DataType.String, Some(0), KeyType.UniqueKey, "blocks")
         )
     }
 
