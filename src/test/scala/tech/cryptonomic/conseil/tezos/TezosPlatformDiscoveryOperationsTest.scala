--- conflicted
+++ resolved
@@ -186,12 +186,7 @@
       }
 
       "return list of attributes of operations" in {
-<<<<<<< HEAD
-        sut.getTableAttributes("operations").futureValue.get should contain theSameElementsAs
-=======
-        sut.getTableAttributes(EntityPath("operations", networkPath)).futureValue shouldBe
-          Some(
->>>>>>> 2cb19e3b
+        sut.getTableAttributes(EntityPath("operations", networkPath)).futureValue.get should contain theSameElementsAs
             List(
               Attribute("operation_id", "Operation id", DataType.Int, None, KeyType.UniqueKey, "operations"),
               Attribute(
