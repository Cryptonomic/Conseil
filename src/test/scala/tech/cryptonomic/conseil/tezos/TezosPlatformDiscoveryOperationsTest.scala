--- conflicted
+++ resolved
@@ -115,7 +115,6 @@
     }
 
     "return list of attributes of blocks" in {
-<<<<<<< HEAD
       sut.getTableAttributes("blocks").futureValue shouldBe
         Some(
           List(
@@ -133,39 +132,18 @@
             Attribute("operations_hash", "Operations hash", DataType.String, Some(0), KeyType.NonKey, "blocks"),
             Attribute("period_kind", "Period kind", DataType.String, Some(0), KeyType.NonKey, "blocks"),
             Attribute("current_expected_quorum", "Current expected quorum", DataType.Int, Some(0), KeyType.NonKey, "blocks"),
-            Attribute("active_proposal", "Active proposal", DataType.String, Some(0), KeyType.NonKey, "blocks")
-          )
-=======
-      dbHandler.run {
-        TezosPlatformDiscoveryOperations.makeAttributesList("blocks")
-      }.futureValue shouldBe
-        List(
-          Attribute("level", "Level", DataType.Int, None, KeyType.UniqueKey, "blocks"),
-          Attribute("proto", "Proto", DataType.Int, None, KeyType.UniqueKey, "blocks"),
-          Attribute("predecessor", "Predecessor", DataType.String, Some(0), KeyType.UniqueKey, "blocks"),
-          Attribute("timestamp", "Timestamp", DataType.DateTime, None, KeyType.UniqueKey, "blocks"),
-          Attribute("validation_pass", "Validation pass", DataType.Int, None, KeyType.UniqueKey, "blocks"),
-          Attribute("fitness", "Fitness", DataType.String, Some(0), KeyType.UniqueKey, "blocks"),
-          Attribute("context", "Context", DataType.String, Some(0), KeyType.UniqueKey, "blocks"),
-          Attribute("signature", "Signature", DataType.String, Some(0), KeyType.UniqueKey, "blocks"),
-          Attribute("protocol", "Protocol", DataType.String, Some(0), KeyType.UniqueKey, "blocks"),
-          Attribute("chain_id", "Chain id", DataType.String, Some(0), KeyType.UniqueKey, "blocks"),
-          Attribute("hash", "Hash", DataType.String, Some(0), KeyType.UniqueKey, "blocks"),
-          Attribute("operations_hash", "Operations hash", DataType.String, Some(0), KeyType.UniqueKey, "blocks"),
-          Attribute("period_kind", "Period kind", DataType.String, Some(0), KeyType.UniqueKey, "blocks"),
-          Attribute("current_expected_quorum", "Current expected quorum", DataType.Int, None, KeyType.UniqueKey, "blocks"),
-          Attribute("active_proposal", "Active proposal", DataType.String, Some(0), KeyType.UniqueKey, "blocks"),
-          Attribute("baker", "Baker", DataType.String, Some(0), KeyType.UniqueKey, "blocks"),
-          Attribute("nonce_hash", "Nonce hash", DataType.String, Some(0), KeyType.UniqueKey, "blocks"),
-          Attribute("consumed_gas", "Consumed gas", DataType.Decimal, None, KeyType.UniqueKey, "blocks"),
-          Attribute("meta_level", "Meta level", DataType.Int, None, KeyType.UniqueKey, "blocks"),
-          Attribute("meta_level_position", "Meta level position", DataType.Int, None, KeyType.UniqueKey, "blocks"),
-          Attribute("meta_cycle", "Meta cycle", DataType.Int, None, KeyType.UniqueKey, "blocks"),
-          Attribute("meta_cycle_position", "Meta cycle position", DataType.Int, None, KeyType.UniqueKey, "blocks"),
-          Attribute("meta_voting_period", "Meta voting period", DataType.Int, None, KeyType.UniqueKey, "blocks"),
-          Attribute("meta_voting_period_position", "Meta voting period position", DataType.Int, None, KeyType.UniqueKey, "blocks"),
-          Attribute("expected_commitment", "Expected commitment", DataType.Boolean, Some(0), KeyType.UniqueKey, "blocks")
->>>>>>> 9b3b570b
+            Attribute("active_proposal", "Active proposal", DataType.String, Some(0), KeyType.NonKey, "blocks"),
+            Attribute("baker", "Baker", DataType.String, Some(0), KeyType.UniqueKey, "blocks"),
+            Attribute("nonce_hash", "Nonce hash", DataType.String, Some(0), KeyType.UniqueKey, "blocks"),
+            Attribute("consumed_gas", "Consumed gas", DataType.Decimal, None, KeyType.UniqueKey, "blocks"),
+            Attribute("meta_level", "Meta level", DataType.Int, None, KeyType.UniqueKey, "blocks"),
+            Attribute("meta_level_position", "Meta level position", DataType.Int, None, KeyType.UniqueKey, "blocks"),
+            Attribute("meta_cycle", "Meta cycle", DataType.Int, None, KeyType.UniqueKey, "blocks"),
+            Attribute("meta_cycle_position", "Meta cycle position", DataType.Int, None, KeyType.UniqueKey, "blocks"),
+            Attribute("meta_voting_period", "Meta voting period", DataType.Int, None, KeyType.UniqueKey, "blocks"),
+            Attribute("meta_voting_period_position", "Meta voting period position", DataType.Int, None, KeyType.UniqueKey, "blocks"),
+            Attribute("expected_commitment", "Expected commitment", DataType.Boolean, Some(0), KeyType.UniqueKey, "blocks")
+          )
         )
     }
 
