--- conflicted
+++ resolved
@@ -182,12 +182,6 @@
       "return list of attributes of operations" in {
         sut.getTableAttributes(EntityPath("operations", networkPath)).futureValue.get should contain theSameElementsAs
           List(
-<<<<<<< HEAD
-=======
-            Attribute("branch", "Branch", DataType.String, None, KeyType.NonKey, "operations"),
-            Attribute("number_of_slots", "Number of slots", DataType.Int, None, KeyType.NonKey, "operations"),
-            Attribute("cycle", "Cycle", DataType.Int, None, KeyType.NonKey, "operations"),
->>>>>>> c1be007d
             Attribute("operation_id", "Operation id", DataType.Int, None, KeyType.UniqueKey, "operations"),
             Attribute(
               "operation_group_hash",
@@ -215,10 +209,6 @@
             Attribute("parameters", "Parameters", DataType.String, None, KeyType.NonKey, "operations"),
             Attribute("manager_pubkey", "Manager pubkey", DataType.String, None, KeyType.NonKey, "operations"),
             Attribute("balance", "Balance", DataType.Decimal, None, KeyType.NonKey, "operations"),
-<<<<<<< HEAD
-=======
-            Attribute("proposal", "Proposal", DataType.String, None, KeyType.NonKey, "operations"),
->>>>>>> c1be007d
             Attribute("spendable", "Spendable", DataType.Boolean, None, KeyType.NonKey, "operations"),
             Attribute("delegatable", "Delegatable", DataType.Boolean, None, KeyType.NonKey, "operations"),
             Attribute("script", "Script", DataType.String, None, KeyType.NonKey, "operations"),
@@ -246,17 +236,12 @@
             Attribute("block_level", "Block level", DataType.Int, None, KeyType.UniqueKey, "operations"),
             Attribute("ballot", "Ballot", DataType.String, None, KeyType.NonKey, "operations"),
             Attribute("internal", "Internal", DataType.Boolean, None, KeyType.NonKey, "operations"),
-<<<<<<< HEAD
             Attribute("timestamp", "Timestamp", DataType.DateTime, None, KeyType.UniqueKey, "operations"),
             Attribute("proposal", "Proposal", DataType.String, None, KeyType.NonKey, "operations"),
             Attribute("cycle", "Cycle", DataType.Int, None, KeyType.NonKey, "operations"),
             Attribute("branch", "Branch", DataType.String, None, KeyType.NonKey, "operations"),
             Attribute("number_of_slots", "Number of slots", DataType.Int, None, KeyType.NonKey, "operations"),
             Attribute("period", "Period", DataType.Int, None, KeyType.NonKey, "operations")
-=======
-            Attribute("period", "Period", DataType.Int, None, KeyType.NonKey, "operations"),
-            Attribute("timestamp", "Timestamp", DataType.DateTime, None, KeyType.UniqueKey, "operations")
->>>>>>> c1be007d
           )
 
       }
