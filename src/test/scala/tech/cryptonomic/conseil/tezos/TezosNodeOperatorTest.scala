package tech.cryptonomic.conseil.tezos

import java.sql.Timestamp

import com.typesafe.scalalogging.LazyLogging
import org.scalamock.scalatest.MockFactory
<<<<<<< HEAD
import org.scalatest.{Matchers, WordSpec}
import org.scalatest.concurrent.PatienceConfiguration.Timeout
import org.scalatest.concurrent.ScalaFutures
import org.scalatest.Inspectors._
import org.scalatest.time.SpanSugar._
import tech.cryptonomic.conseil.tezos.MockTezosNodes.{sequenceNodes, FileBasedNode}
import tech.cryptonomic.conseil.tezos.Tables.BlocksRow
import tech.cryptonomic.conseil.tezos.TezosTypes.BlockHash

import scala.concurrent.Future

class TezosNodeOperatorTest
  extends WordSpec
    with MockFactory
    with Matchers
    with ScalaFutures
    with InMemoryDatabase
    with LazyLogging {

  import FileBasedNode.getNode

  import scala.concurrent.ExecutionContext.Implicits.global

  override val inMemoryDbName = "node-ops-test"
  val mocks = MockTezosNodes

  /*
   * The following diagrams outlines all testing scenarios available
   *
   * In each scenario we can imagine a "snapshot" of the node and the results
   * that it is expected to return from the block request, based on the
   * exact level (Ln) for that time-frame and the corresponding "main" branch
   *
   * Most snapshot for the same time-frame will return the same results. It
   * doesn't needs to be so, but it simplifies the data definition
   *
   * SCENARIO 1: no fork
   * - time ->
   *
   *
   * -----[L2]---------------  branch-0
   *
   *
   * SCENARIO 2: single fork
   * - time ->
   *
   *
   *            |-----------[L5]----------  branch-1
   * -----[L2]--|---[L4]------------------  branch-0
   *
   *
   * SCENARIO 3: single fork alternating with the original
   * - time ->
   *
   *
   *            |-----------[L5]----------[L7]------  branch-1
   * -----[L2]--|---[L4]------------[L6]------------  branch-0
   *
   *
   * SCENARIO 4: two forks alternating with the original
   * - time ->
   *
   *
   *            |-------------------[L6]---------------  branch-2
   *            |-----------[L5]----------[L7]---------  branch-1
   * -----[L2]--|---[L4]-------------------------[L8]--  branch-0
   *
   */

  "The Node Operator" should {

    val network = "tezos"

    "load blocks to save in the no-fork scenario" in {
      //SCENARIO 1 on the scheme
      lazy val nonForkingScenario = getNode(onBranch = 0, atLevel = 2)
      val headHash = BlockHash(mocks.getHeadHash(onBranch = 0, atLevel = 2))
      val sut= createTestOperator(nonForkingScenario)

      import sut.WriteBlock

      val blockActions =
        sut.getBlocks(network, 0, 2, startBlockHash = headHash, followFork = true)
            .futureValue(timeout = Timeout(10.seconds))

      blockActions should have size 3

      forAll(blockActions) {
        _ shouldBe a [WriteBlock]
      }
      blockActions.collect {
        case WriteBlock(block) => block.metadata.hash.value
      } should contain allOf (
        "BKy8NcuerruFgeCGAoUG3RfjhHf1diYjrgD2qAJ5rNwp2nRJ9H4", //lvl 2
        "BMACW5bXgRNEsjnL3thC8BBWVpYr3qfu6xPNXqB2RpHdrph8KbG", //lvl 1
        "BLockGenesisGenesisGenesisGenesisGenesis67853hJiJiM"  //lvl 0
      )
    }

    "load blocks to save in the single-fork scenario" in {
      //SCENARIO 2 on the scheme
      lazy val (singleForkScenario, timeFrame) = sequenceNodes(
        getNode(onBranch = 0, atLevel = 2),
        getNode(onBranch = 0, atLevel = 4),
        getNode(onBranch = 1, atLevel = 5, forkDetection = Some("BLTyS5z4VEPBQzReVLs4WxmpwfRZyczYybxp3CpeJrCBRw17p6z"))
      )
      val sut = createTestOperator(singleForkScenario)
      import sut.{WriteBlock, WriteAndMakeValidBlock}

      {
        //step 1
        val headHash = BlockHash(mocks.getHeadHash(onBranch = 0, atLevel = 2))
        val blockActions =
          sut.getBlocks(network, 0, 2, startBlockHash = headHash, followFork = true)
            .futureValue(timeout = Timeout(10.seconds))

        blockActions should have size 3
        forAll(blockActions) {
          _ shouldBe a [WriteBlock]
        }
        blockActions.collect {
          case WriteBlock(block) => block.metadata.hash.value
        } should contain allOf(
          "BKy8NcuerruFgeCGAoUG3RfjhHf1diYjrgD2qAJ5rNwp2nRJ9H4", //lvl 2
          "BMACW5bXgRNEsjnL3thC8BBWVpYr3qfu6xPNXqB2RpHdrph8KbG", //lvl 1
          "BLockGenesisGenesisGenesisGenesisGenesis67853hJiJiM"  //lvl 0
        )

        //write to db
        store(sut)(blockActions).isReadyWithin(1.second) shouldBe true

      }
      {
        //step 2
        timeFrame.next() shouldBe true
        val headHash = BlockHash(mocks.getHeadHash(onBranch = 0, atLevel = 4))
        val blockActions =
          sut.getBlocks(network, 3, 4, startBlockHash = headHash, followFork = true)
            .futureValue(timeout = Timeout(10.seconds))

        blockActions should have size 2
        forAll(blockActions) {
          _ shouldBe a [WriteBlock]
        }
        blockActions.collect {
          case WriteBlock(block) => block.metadata.hash.value
        } should contain allOf(
          "BKpFANTnUBqVe8Hm4rUkNuYtJkg7PjLrHjkQaNQj7ph5Bi6qXVi", //lvl 4
          "BLvptJbhLUAZNwFd9TGwWNSEjwddeKJoz3qy1yfC8WiSKVUXA2o"  //lvl 3
        )

        //write to db
        store(sut)(blockActions).isReadyWithin(1.second) shouldBe true
      }
      {
        //step 3
        timeFrame.next() shouldBe true

        val headHash = BlockHash(mocks.getHeadHash(onBranch = 1, atLevel = 5))
        val blockActions =
          sut.getBlocks(network, 5, 5, startBlockHash = headHash, followFork = true)
            .futureValue(timeout = Timeout(10.seconds))

        blockActions should have size 2
        blockActions.collect {
          case WriteBlock(block) => block.metadata.hash.value
        } should contain only ("BLFaY9jHrkuxnQAQv3wJif6V7S6ekGHoxbCBmeuFyLixGAYm3Bp") //lvl 5
        blockActions.collect {
          case WriteAndMakeValidBlock(block) => block.metadata.hash.value
        } should contain only ("BLTyS5z4VEPBQzReVLs4WxmpwfRZyczYybxp3CpeJrCBRw17p6z") //lvl 4

      }

      //double check
      timeFrame.next() shouldBe false

    }

  }

  /* create an operator instance to test, using
   * - a custom node interface for scenario
   * - a test database access
   */
  private def createTestOperator(node: TezosRPCInterface) =
    new TezosNodeOperator(node) {
      override lazy val operations =
        new ApiOperations { lazy val dbHandle = dbHandler }
    }

  /* store rows on the db as blocks */
  private def store(sut: TezosNodeOperator)(actions: List[sut.BlockAction]): Future[_] = {
    import slick.jdbc.H2Profile.api._

    val rows = actions map {
      case sut.WriteBlock(block) =>
        toRow(block.metadata.hash, block.metadata.header.level)
    }

    dbHandler.run(Tables.Blocks ++= rows)
  }

  private val toRow: (BlockHash, Int) => BlocksRow = (hash, level) =>
    BlocksRow(
      hash = hash.value,
      level = level,
      proto = 0,
      predecessor = "",
      timestamp = new Timestamp(0L),
      validationPass = 0,
      fitness = "",
      protocol = ""
    )


  //SCENARIO 3 on the scheme
  lazy val singleForkAlternatingScenario = sequenceNodes(
    getNode(onBranch = 0, atLevel = 2),
    getNode(onBranch = 0, atLevel = 4),
    getNode(onBranch = 1, atLevel = 5, forkDetection = Some("BLTyS5z4VEPBQzReVLs4WxmpwfRZyczYybxp3CpeJrCBRw17p6z")),
    getNode(onBranch = 0, atLevel = 6, forkDetection = Some("BM2sQM8aKp2vjTTvHifCyp1b1JVYuvcxcy2tU5mSYHnK6FfvfYD")),
    getNode(onBranch = 1, atLevel = 7, forkDetection = Some("BLGM6zuKbwxAYemB1zLAgdpmDcZMukztT7KLr6f1kK9djigNk6J"))
  )

  //SCENARIO 4 on the scheme
  lazy val twoForksAlternatingScenario = sequenceNodes(
    getNode(onBranch = 0, atLevel = 2),
    getNode(onBranch = 0, atLevel = 4),
    getNode(onBranch = 1, atLevel = 5, forkDetection = Some("BLTyS5z4VEPBQzReVLs4WxmpwfRZyczYybxp3CpeJrCBRw17p6z")),
    getNode(onBranch = 2, atLevel = 6, forkDetection = Some("BMBthHtaQT5vJJXWm3djp9CJrjgdSpouDJW1MMM2vLYyjdVeLnt")),
    getNode(onBranch = 1, atLevel = 7, forkDetection = Some("BLGM6zuKbwxAYemB1zLAgdpmDcZMukztT7KLr6f1kK9djigNk6J")),
    getNode(onBranch = 0, atLevel = 8, forkDetection = Some("BMKgJeHauF6JdDexxxzhFmmCFuyEokv5gfyvXfy68cVEHZUUZis"))
  )


=======
import org.scalatest.concurrent.{IntegrationPatience, ScalaFutures}
import org.scalatest.{FlatSpec, Matchers}
import tech.cryptonomic.conseil.config.BatchFetchConfiguration
import tech.cryptonomic.conseil.tezos.TezosTypes.BlockHash

import scala.concurrent.{ExecutionContext, Future}
import scala.concurrent.duration._

class TezosNodeOperatorTest extends FlatSpec with MockFactory with Matchers with LazyLogging with ScalaFutures with IntegrationPatience {
  import ExecutionContext.Implicits.global

  val config = BatchFetchConfiguration(1, 1, 500, 10 seconds, 10 seconds)

  "getBlock" should "correctly fetch the genesis block" in {
    //given
    val tezosRPCInterface = stub[TezosRPCInterface]
    val blockResponse = Future.successful(TezosResponseBuilder.genesisBlockResponse)
    (tezosRPCInterface.runAsyncGetQuery _).when("zeronet", "blocks/BLockGenesisGenesisGenesisGenesisGenesisb83baZgbyZe~").returns(blockResponse)

    val nodeOp: TezosNodeOperator = new TezosNodeOperator(tezosRPCInterface, "zeronet", config)

    //when
    val block: Future[TezosTypes.Block] = nodeOp.getBlock(BlockHash("BLockGenesisGenesisGenesisGenesisGenesisb83baZgbyZe"))

    //then
    block.futureValue.data.hash shouldBe BlockHash("BLockGenesisGenesisGenesisGenesisGenesisb83baZgbyZe")
  }

  "getLatestBlocks" should "correctly fetch all the blocks if no depth is passed-in" in {
    //given
    val tezosRPCInterface = stub[TezosRPCInterface]
    val blockResponse = Future.successful(TezosResponseBuilder.blockResponse)
    val operationsResponse = Future.successful(TezosResponseBuilder.operationsResponse)
    val votesQuorum = Future.successful(TezosResponseBuilder.votesQuorum)
    val votesProposal = Future.successful(TezosResponseBuilder.votesProposal)

    (tezosRPCInterface.runAsyncGetQuery _)
      .when("zeronet", "blocks/head~")
      .returns(blockResponse)
    (tezosRPCInterface.runAsyncGetQuery _)
      .when("zeronet", "blocks/BLJKK4VRwZk7qzw64NfErGv69X4iWngdzfBABULks3Nd33grU6c/operations")
      .returns(operationsResponse)
    (tezosRPCInterface.runAsyncGetQuery _)
      .when("zeronet", "blocks/BLJKK4VRwZk7qzw64NfErGv69X4iWngdzfBABULks3Nd33grU6c~/votes/current_quorum")
      .returns(votesQuorum)
    (tezosRPCInterface.runAsyncGetQuery _)
      .when("zeronet", "blocks/BLJKK4VRwZk7qzw64NfErGv69X4iWngdzfBABULks3Nd33grU6c~/votes/current_proposal")
      .returns(votesProposal)

    (tezosRPCInterface.runBatchedGetQuery[Any] _)
      .when("zeronet", *, *, *)
      .onCall( (_, input, command, _) =>
        Future.successful(List(
          //dirty trick to find the type of input content and provide the appropriate response
          input match {
            case (_: Int) :: tail => (0, TezosResponseBuilder.batchedGetBlockQueryResponse)
            case (hash: BlockHash) :: tail if command(hash) endsWith "operations" =>
              (hash, TezosResponseBuilder.batchedGetOperationsQueryResponse)
            case (hash: BlockHash) :: tail if command(hash) endsWith "votes/current_quorum" =>
              (hash, TezosResponseBuilder.votesQuorum)
            case (hash: BlockHash) :: tail if command(hash) endsWith "votes/current_proposal" =>
              (hash, TezosResponseBuilder.votesProposal)
          }
        ))
      )

    val nodeOp: TezosNodeOperator = new TezosNodeOperator(tezosRPCInterface, "zeronet", config)

    //when
    val blockPages: Future[nodeOp.PaginatedBlocksResults] = nodeOp.getLatestBlocks()

    //then
    val (pages, total) = blockPages.futureValue
    total shouldBe 3
    val results = pages.toList
    results should have length 1
    results.head.futureValue should have length 1

  }

  "getLatestBlocks" should "correctly fetch latest blocks" in {
    //given
    val tezosRPCInterface = stub[TezosRPCInterface]
    val blockResponse = Future.successful(TezosResponseBuilder.blockResponse)
    val operationsResponse = Future.successful(TezosResponseBuilder.operationsResponse)
    val votesPeriodKind = Future.successful(TezosResponseBuilder.votesPeriodKind)
    val votesQuorum = Future.successful(TezosResponseBuilder.votesQuorum)
    val votesProposal = Future.successful(TezosResponseBuilder.votesProposal)

    (tezosRPCInterface.runAsyncGetQuery _)
      .when("zeronet", "blocks/head~")
      .returns(blockResponse)
    (tezosRPCInterface.runAsyncGetQuery _)
      .when("zeronet", "blocks/BLJKK4VRwZk7qzw64NfErGv69X4iWngdzfBABULks3Nd33grU6c/operations")
      .returns(operationsResponse)
    (tezosRPCInterface.runAsyncGetQuery _)
      .when("zeronet", "blocks/BLJKK4VRwZk7qzw64NfErGv69X4iWngdzfBABULks3Nd33grU6c~/votes/current_period_kind")
      .returns(votesPeriodKind)
    (tezosRPCInterface.runAsyncGetQuery _)
      .when("zeronet", "blocks/BLJKK4VRwZk7qzw64NfErGv69X4iWngdzfBABULks3Nd33grU6c~/votes/current_quorum")
      .returns(votesQuorum)
    (tezosRPCInterface.runAsyncGetQuery _)
      .when("zeronet", "blocks/BLJKK4VRwZk7qzw64NfErGv69X4iWngdzfBABULks3Nd33grU6c~/votes/current_proposal")
      .returns(votesProposal)

    (tezosRPCInterface.runBatchedGetQuery[Any] _)
      .when("zeronet", *, *, *)
      .onCall((_, input, command, _) =>
        Future.successful(List(
          //dirty trick to find the type of input content and provide the appropriate response
          input match {
            case (_: Int) :: tail => (0, TezosResponseBuilder.batchedGetBlockQueryResponse)
            case (hash: BlockHash) :: tail if command(hash) endsWith "operations" =>
              (hash, TezosResponseBuilder.batchedGetOperationsQueryResponse)
            case (hash: BlockHash) :: tail if command(hash) endsWith "votes/current_period_kind" =>
              (hash, TezosResponseBuilder.votesPeriodKind)
            case (hash: BlockHash) :: tail if command(hash) endsWith "votes/current_quorum" =>
              (hash, TezosResponseBuilder.votesQuorum)
            case (hash: BlockHash) :: tail if command(hash) endsWith "votes/current_proposal" =>
              (hash, TezosResponseBuilder.votesProposal)
          }
        ))
      )

    val nodeOp: TezosNodeOperator = new TezosNodeOperator(tezosRPCInterface, "zeronet", config)

    //when
    val blockPages: Future[nodeOp.PaginatedBlocksResults] = nodeOp.getLatestBlocks(Some(1))

    //then
    val (pages, total) = blockPages.futureValue
    total shouldBe 1
    val results = pages.toList
    results should have length 1
    results.head.futureValue should have length 1
  }

  "getLatestBlocks" should "correctly fetch blocks starting from a given head" in {
    //given
    val tezosRPCInterface = stub[TezosRPCInterface]
    val blockResponse = Future.successful(TezosResponseBuilder.blockResponse)
    val operationsResponse = Future.successful(TezosResponseBuilder.operationsResponse)
    val votesPeriodKind = Future.successful(TezosResponseBuilder.votesPeriodKind)
    val votesQuorum = Future.successful(TezosResponseBuilder.votesQuorum)
    val votesProposal = Future.successful(TezosResponseBuilder.votesProposal)

    (tezosRPCInterface.runAsyncGetQuery _)
      .when("zeronet", "blocks/BLJKK4VRwZk7qzw64NfErGv69X4iWngdzfBABULks3Nd33grU6c~")
      .returns(blockResponse)
    (tezosRPCInterface.runAsyncGetQuery _)
      .when("zeronet", "blocks/BLJKK4VRwZk7qzw64NfErGv69X4iWngdzfBABULks3Nd33grU6c/operations")
      .returns(operationsResponse)
    (tezosRPCInterface.runAsyncGetQuery _)
      .when("zeronet", "blocks/BLJKK4VRwZk7qzw64NfErGv69X4iWngdzfBABULks3Nd33grU6c~/votes/current_period_kind")
      .returns(votesPeriodKind)
    (tezosRPCInterface.runAsyncGetQuery _)
      .when("zeronet", "blocks/BLJKK4VRwZk7qzw64NfErGv69X4iWngdzfBABULks3Nd33grU6c~/votes/current_quorum")
      .returns(votesQuorum)
    (tezosRPCInterface.runAsyncGetQuery _)
      .when("zeronet", "blocks/BLJKK4VRwZk7qzw64NfErGv69X4iWngdzfBABULks3Nd33grU6c~/votes/current_proposal")
      .returns(votesProposal)

    (tezosRPCInterface.runBatchedGetQuery[Any] _)
      .when("zeronet", *, *, *)
      .onCall((_, input, command, _) =>
        Future.successful(List(
          //dirty trick to find the type of input content and provide the appropriate response
          input match {
            case (_: Int) :: tail => (0, TezosResponseBuilder.batchedGetBlockQueryResponse)
            case (hash: BlockHash) :: tail if command(hash) endsWith "operations" =>
              (hash, TezosResponseBuilder.batchedGetOperationsQueryResponse)
            case (hash: BlockHash) :: tail if command(hash) endsWith "votes/current_period_kind" =>
              (hash, TezosResponseBuilder.votesPeriodKind)
            case (hash: BlockHash) :: tail if command(hash) endsWith "votes/current_quorum" =>
              (hash, TezosResponseBuilder.votesQuorum)
            case (hash: BlockHash) :: tail if command(hash) endsWith "votes/current_proposal" =>
              (hash, TezosResponseBuilder.votesProposal)
          }
        ))
      )

    val nodeOp: TezosNodeOperator = new TezosNodeOperator(tezosRPCInterface, "zeronet", config)

    //when
    val blockPages: Future[nodeOp.PaginatedBlocksResults] = nodeOp.getLatestBlocks(Some(1), Some(BlockHash("BLJKK4VRwZk7qzw64NfErGv69X4iWngdzfBABULks3Nd33grU6c")))

    //then
    val (pages, total) = blockPages.futureValue
    total shouldBe 1
    val results = pages.toList
    results should have length 1
    results.head.futureValue should have length 1
  }

>>>>>>> 7ccc36df
}<|MERGE_RESOLUTION|>--- conflicted
+++ resolved
@@ -4,17 +4,19 @@
 
 import com.typesafe.scalalogging.LazyLogging
 import org.scalamock.scalatest.MockFactory
-<<<<<<< HEAD
-import org.scalatest.{Matchers, WordSpec}
+import org.scalatest.{FlatSpec, Matchers, WordSpec}
 import org.scalatest.concurrent.PatienceConfiguration.Timeout
-import org.scalatest.concurrent.ScalaFutures
+import org.scalatest.concurrent.{IntegrationPatience, ScalaFutures}
 import org.scalatest.Inspectors._
 import org.scalatest.time.SpanSugar._
 import tech.cryptonomic.conseil.tezos.MockTezosNodes.{sequenceNodes, FileBasedNode}
 import tech.cryptonomic.conseil.tezos.Tables.BlocksRow
 import tech.cryptonomic.conseil.tezos.TezosTypes.BlockHash
+import tech.cryptonomic.conseil.config.BatchFetchConfiguration
 
 import scala.concurrent.Future
+import scala.concurrent.duration._
+
 
 class TezosNodeOperatorTest
   extends WordSpec
@@ -22,11 +24,14 @@
     with Matchers
     with ScalaFutures
     with InMemoryDatabase
+    with IntegrationPatience
     with LazyLogging {
 
   import FileBasedNode.getNode
 
   import scala.concurrent.ExecutionContext.Implicits.global
+
+  val config = BatchFetchConfiguration(1, 1, 500, 10 seconds, 10 seconds)
 
   override val inMemoryDbName = "node-ops-test"
   val mocks = MockTezosNodes
@@ -238,21 +243,6 @@
     getNode(onBranch = 1, atLevel = 7, forkDetection = Some("BLGM6zuKbwxAYemB1zLAgdpmDcZMukztT7KLr6f1kK9djigNk6J")),
     getNode(onBranch = 0, atLevel = 8, forkDetection = Some("BMKgJeHauF6JdDexxxzhFmmCFuyEokv5gfyvXfy68cVEHZUUZis"))
   )
-
-
-=======
-import org.scalatest.concurrent.{IntegrationPatience, ScalaFutures}
-import org.scalatest.{FlatSpec, Matchers}
-import tech.cryptonomic.conseil.config.BatchFetchConfiguration
-import tech.cryptonomic.conseil.tezos.TezosTypes.BlockHash
-
-import scala.concurrent.{ExecutionContext, Future}
-import scala.concurrent.duration._
-
-class TezosNodeOperatorTest extends FlatSpec with MockFactory with Matchers with LazyLogging with ScalaFutures with IntegrationPatience {
-  import ExecutionContext.Implicits.global
-
-  val config = BatchFetchConfiguration(1, 1, 500, 10 seconds, 10 seconds)
 
   "getBlock" should "correctly fetch the genesis block" in {
     //given
@@ -435,5 +425,4 @@
     results.head.futureValue should have length 1
   }
 
->>>>>>> 7ccc36df
 }