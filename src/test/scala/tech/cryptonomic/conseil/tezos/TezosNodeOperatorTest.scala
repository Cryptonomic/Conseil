--- conflicted
+++ resolved
@@ -12,11 +12,7 @@
 
 class TezosNodeOperatorTest extends FlatSpec with MockFactory with Matchers with LazyLogging with ScalaFutures {
 
-<<<<<<< HEAD
-  val config = BatchFetchConfiguration(1, 1)
-=======
   val config = BatchFetchConfiguration(1, 1, 500)
->>>>>>> da75d1ca
 
   implicit val executionContext = ExecutionContext.global
   implicit val defaultPatience = PatienceConfig(timeout = Span(1000, Millis))
@@ -57,11 +53,7 @@
     val nodeOp: TezosNodeOperator = new TezosNodeOperator(tezosRPCInterface, config)
 
     //when
-<<<<<<< HEAD
-    val block: Future[List[(TezosTypes.Block, List[TezosTypes.AccountId])]] = nodeOp.getLatestBlocks("zeronet")
-=======
     val blockPages: Future[nodeOp.PaginatedBlocksResults] = nodeOp.getLatestBlocks("zeronet")
->>>>>>> da75d1ca
 
     //then
     val (pages, total) = blockPages.futureValue
@@ -84,11 +76,7 @@
     val nodeOp: TezosNodeOperator = new TezosNodeOperator(tezosRPCInterface, config)
 
     //when
-<<<<<<< HEAD
-    val block: Future[List[(TezosTypes.Block, List[TezosTypes.AccountId])]] = nodeOp.getLatestBlocks("zeronet", Some(1))
-=======
     val blockPages: Future[nodeOp.PaginatedBlocksResults] = nodeOp.getLatestBlocks("zeronet", Some(1))
->>>>>>> da75d1ca
 
     //then
     val (pages, total) = blockPages.futureValue
