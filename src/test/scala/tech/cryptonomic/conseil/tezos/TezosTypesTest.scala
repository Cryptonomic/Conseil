--- conflicted
+++ resolved
@@ -144,11 +144,7 @@
         counter = 0
       )
 
-<<<<<<< HEAD
-      sut.scriptLense.getOption(account).value shouldBe "Some code here"
-=======
       sut.scriptLens.getOption(account).value shouldBe "Some code here"
->>>>>>> 080cfe33
     }
 
     "read None if there's no script in an account" in {
@@ -165,11 +161,7 @@
         counter = 0
       )
 
-<<<<<<< HEAD
-      sut.scriptLense.getOption(account) shouldBe 'empty
-=======
       sut.scriptLens.getOption(account) shouldBe 'empty
->>>>>>> 080cfe33
     }
 
     "allow to update an existing script within an account" in {
@@ -186,11 +178,7 @@
         counter = 0
       )
 
-<<<<<<< HEAD
-      val updated = sut.scriptLense.modify(old => old + "; new code")(account)
-=======
       val updated = sut.scriptLens.modify(old => old + "; new code")(account)
->>>>>>> 080cfe33
       updated.script.value shouldBe Contracts(storage = Micheline("storage code"), code = Micheline("Some code here; new code"))
     }
 
