--- conflicted
+++ resolved
@@ -3,13 +3,7 @@
 import java.time.ZonedDateTime
 
 import org.scalatest.{Matchers, WordSpec}
-<<<<<<< HEAD
 import tech.cryptonomic.conseil.tezos.TezosTypes.Lenses._
-=======
-import tech.cryptonomic.conseil.tezos.TezosTypes._
-import TezosTypes.Lenses.parametersLense
-import TezosTypes.Lenses.originationLense
->>>>>>> 192078fd
 import tech.cryptonomic.conseil.tezos.TezosTypes.Scripted.Contracts
 import tech.cryptonomic.conseil.tezos.TezosTypes._
 
@@ -50,18 +44,14 @@
     // when
     val result = parametersLens.modify(_.toUpperCase)(block)
 
-    //then
-<<<<<<< HEAD
-    result.operationGroups.flatMap(_.contents).collect { case it: Transaction => it }.head.parameters.head.expression should equal("MICHELINE SCRIPT")
-=======
+    // then
     import org.scalatest.Inspectors._
 
     forAll(result.operationGroups.flatMap(_.contents)) {
-      case op :Transaction =>
-        op.parameters.head.expression shouldEqual "new micheline script"
+      case op: Transaction =>
+        op.parameters.head.expression shouldEqual "MICHELINE SCRIPT"
       case _ =>
     }
->>>>>>> 192078fd
   }
 
   "should modify storage with monocle's lenses" in {
@@ -75,28 +65,33 @@
     val result = storageLens.modify(_.toUpperCase)(block)
 
     //then
-<<<<<<< HEAD
-    result.operationGroups.flatMap(_.contents).collect { case it: Origination => it }.head.script.head should equal(Contracts(Micheline("EXPR1"), Micheline("eXpR2")))
+    import org.scalatest.Inspectors._
+
+    forAll(result.operationGroups.flatMap(_.contents)) {
+      case op: Origination =>
+        op.script.head shouldEqual Contracts(Micheline("EXPR1"), Micheline("eXpR2"))
+      case _ =>
+    }
   }
 
   "should modify code with monocle's lenses" in {
     // given
-    val block = Block(blockData, List(operationGroup.copy(contents = List(origination.copy(script = Some(Contracts(Micheline("eXpR1"), Micheline("eXpR2")))), transaction))))
+    val modifiedOrigination = origination.copy(script = Some(Contracts(storage = Micheline("eXpR1"), code = Micheline("eXpR2"))))
+    val modifiedOperations = List(operationGroup.copy(contents = modifiedOrigination :: transaction :: Nil))
+
+    val block = Block(blockData, modifiedOperations, blockVotes)
 
     // when
     val result = codeLens.modify(_.toLowerCase)(block)
 
     //then
-    result.operationGroups.flatMap(_.contents).collect { case it: Origination => it }.head.script.head should equal(Contracts(Micheline("eXpR1"), Micheline("expr2")))
-=======
     import org.scalatest.Inspectors._
 
     forAll(result.operationGroups.flatMap(_.contents)) {
       case op: Origination =>
-        op.script.head shouldEqual Contracts("EXPR1", "expr2")
+        op.script.head shouldEqual Contracts(Micheline("eXpR1"), Micheline("expr2"))
       case _ =>
     }
->>>>>>> 192078fd
   }
 
   private val blockData = BlockData("_", None, BlockHash("_"), BlockHeader(0, 0, BlockHash("_"), ZonedDateTime.now(), 0, None, Seq.empty, "_", None), BlockHeaderMetadata(None))
