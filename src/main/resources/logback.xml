<?xml version="1.0" encoding="UTF-8"?>
<configuration debug="false">

    <shutdownHook class="ch.qos.logback.core.hook.DelayingShutdownHook" delay="5 seconds"/>

    <appender name="STDOUT" class="ch.qos.logback.core.ConsoleAppender">
        <encoder class="ch.qos.logback.core.encoder.LayoutWrappingEncoder">
            <layout class="ch.qos.logback.classic.PatternLayout">
                <Pattern>%d{HH:mm:ss.SSS} %-53([%thread] %-5level) %-36logger{36} - %msg%n</Pattern>
            </layout>
        </encoder>
    </appender>

<<<<<<< HEAD
    <logger name="ASYNC_LOGGER" level="INFO" additivity="false">
        <appender name="ASYNC" class="net.logstash.logback.appender.LoggingEventAsyncDisruptorAppender">
            <appender class="net.logstash.logback.appender.LogstashTcpSocketAppender">
                <destination>142.93.74.99:5000</destination>
                <encoder class="net.logstash.logback.encoder.LogstashEncoder">
                    <customFields>{"appName":"conseil","appEnv":"dev"}</customFields>
                </encoder>
                <ssl>
                    <trustStore>
                        <location>classpath:/spinner2.jks</location>
                        <password>conseilpass</password>
                    </trustStore>
                </ssl>
            </appender>
        </appender>
    </logger>
=======
    <appender name="ASYNC" class="ch.qos.logback.classic.AsyncAppender">
        <appender-ref ref="STDOUT" />
    </appender>
>>>>>>> 72e00919

    <logger name="com.base22" level="TRACE"/>
    <logger name="de.flapdoodle.embed.process" level="OFF"/>

    <root level="INFO">
        <appender-ref ref="ASYNC" />
    </root>

</configuration><|MERGE_RESOLUTION|>--- conflicted
+++ resolved
@@ -11,7 +11,10 @@
         </encoder>
     </appender>
 
-<<<<<<< HEAD
+    <appender name="ASYNC" class="ch.qos.logback.classic.AsyncAppender">
+        <appender-ref ref="STDOUT" />
+    </appender>
+
     <logger name="ASYNC_LOGGER" level="INFO" additivity="false">
         <appender name="ASYNC" class="net.logstash.logback.appender.LoggingEventAsyncDisruptorAppender">
             <appender class="net.logstash.logback.appender.LogstashTcpSocketAppender">
@@ -28,11 +31,6 @@
             </appender>
         </appender>
     </logger>
-=======
-    <appender name="ASYNC" class="ch.qos.logback.classic.AsyncAppender">
-        <appender-ref ref="STDOUT" />
-    </appender>
->>>>>>> 72e00919
 
     <logger name="com.base22" level="TRACE"/>
     <logger name="de.flapdoodle.embed.process" level="OFF"/>
