--- conflicted
+++ resolved
@@ -28,11 +28,8 @@
     networks {
       mainnet { include "metadata/tezos.mainnet.conf" }
       alphanet { include "metadata/tezos.alphanet.conf" }
-<<<<<<< HEAD
       babylonnet { include "metadata/tezos.babylonnet.conf" }
-=======
       zeronet { include "metadata/tezos.zeronet.conf" }
->>>>>>> 00256414
     }
   }
 }