--- conflicted
+++ resolved
@@ -1,7 +1,3 @@
-<<<<<<< HEAD
 id, name      , contract_type  , account_id
 1 , Staker DAO, FA1.2-StakerDao, KT1EctCuorV2NfVb1XTQgvzJ88MQtWP8cMMv
-=======
-id, name , contract_type, account_id
-1 , USDtz, FA1.2        , KT1LN4LPSqTMS7Sd2CJw4bbDGRkMv2t68Fy9
->>>>>>> c9af3241
+2 , USDtz     , FA1.2          , KT1LN4LPSqTMS7Sd2CJw4bbDGRkMv2t68Fy9