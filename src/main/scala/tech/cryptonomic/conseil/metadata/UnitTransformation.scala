--- conflicted
+++ resolved
@@ -22,16 +22,8 @@
   }
 
   // overrides entities
-<<<<<<< HEAD
-  def overrideEntities(networkPath: NetworkPath, entities: List[Entity]): List[Entity] = {
-    logDifferences(
-      entities.map(entity => networkPath.addLevel(entity.name)),
-      overrides.entities(networkPath).keys.toList
-    )
-=======
   def overrideEntities(networkPath: NetworkPath, entities: List[Entity], shouldLog: Boolean = true): List[Entity] = {
     if(shouldLog) logDifferences(entities.map(entity => networkPath.addLevel(entity.name)), overrides.entities(networkPath).keys.toList)
->>>>>>> 5f6a3b65
     entities.flatMap(entity => overrideEntity(entity, networkPath.addLevel(entity.name)))
   }
 
