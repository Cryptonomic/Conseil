--- conflicted
+++ resolved
@@ -74,13 +74,8 @@
   def getTableAttributes(path: EntityPath): Option[List[Attribute]] = attributes.get(path)
 
   // fetches current attributes
-<<<<<<< HEAD
   def getCurrentTableAttributes(path: EntityPath): Future[Option[List[Attribute]]] = {
     platformDiscoveryOperations.getTableAttributes(path).map { maybeAttributes =>
-=======
-  def getCurrentTableAttributes(path: EntityPath): Future[Option[List[Attribute]]] =
-    platformDiscoveryOperations.getTableAttributes(path.entity).map { maybeAttributes =>
->>>>>>> 72e00919
       maybeAttributes.flatMap { attributes =>
         if (exists(path))
           Some(transformation.overrideAttributes(path, attributes, shouldLog = false))
