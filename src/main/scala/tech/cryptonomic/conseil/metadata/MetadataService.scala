--- conflicted
+++ resolved
@@ -18,11 +18,10 @@
                       cacheConfiguration: AttributeValuesCacheConfiguration,
                       tezosPlatformDiscoveryOperations: TezosPlatformDiscoveryOperations) {
 
-<<<<<<< HEAD
   // checks if attribute is valid
   def isAttributeValid(entity: String, attribute: String): Future[Boolean] =
     tezosPlatformDiscoveryOperations.isAttributeValid(entity, attribute)
-=======
+
   // inits attributes cache
   def initAttributesCache(): Future[CachingStatus] =
     tezosPlatformDiscoveryOperations.initAttributesCount()
@@ -30,7 +29,6 @@
   // fetches current caching status
   def getAttributesCacheStatus: Future[CachingStatus] =
     tezosPlatformDiscoveryOperations.getCachingStatus
->>>>>>> 8809561e
 
   // fetches platforms
   def getPlatforms: List[Platform] = ConfigUtil
