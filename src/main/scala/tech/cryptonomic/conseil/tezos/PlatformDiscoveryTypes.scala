--- conflicted
+++ resolved
@@ -43,8 +43,6 @@
     type KeyType = Value
     val NonKey, UniqueKey = Value
   }
-<<<<<<< HEAD
-=======
 
   /**
     * Function maps slick column type as a string to DataType
@@ -64,5 +62,4 @@
       case _ => DataType.String
     }
   }
->>>>>>> e7a48bc0
 }