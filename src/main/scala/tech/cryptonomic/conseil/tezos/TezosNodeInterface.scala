--- conflicted
+++ resolved
@@ -1,6 +1,5 @@
 package tech.cryptonomic.conseil.tezos
 
-import akka.NotUsed
 import akka.actor.ActorSystem
 import akka.http.scaladsl.Http
 import akka.http.scaladsl.model._
@@ -9,13 +8,8 @@
 import akka.stream.scaladsl.{Keep, Sink, Source}
 import com.typesafe.config.ConfigFactory
 import com.typesafe.scalalogging.LazyLogging
-import tech.cryptonomic.conseil.tezos.TezosTypes.Block
-
-<<<<<<< HEAD
+
 import scala.concurrent.{Await, ExecutionContextExecutor, Future}
-=======
-import scala.concurrent.{Await, ExecutionContextExecutor, Future, SyncVar}
->>>>>>> 07ee25d8
 import scala.concurrent.duration._
 import scala.util.Try
 
@@ -27,8 +21,6 @@
   */
 trait TezosRPCInterface {
 
-<<<<<<< HEAD
-=======
   /**
     * Runs all needed RPC calls against the configured Tezos node using HTTP GET
     * @param network          Which Tezos network to go against
@@ -38,7 +30,6 @@
     */
   def runBatchedGetQuery(network: String, commands: List[String], concurrencyLevel: Int): Future[List[String]]
 
->>>>>>> 07ee25d8
   /**
     * Runs an RPC call against the configured Tezos node using HTTP GET.
     * @param network  Which Tezos network to go against
@@ -55,10 +46,6 @@
     */
   def runAsyncGetQuery(network: String, command: String): Future[String]
 
-<<<<<<< HEAD
-
-=======
->>>>>>> 07ee25d8
   /**
     * Runs an RPC call against the configured Tezos node using HTTP POST.
     * @param network  Which Tezos network to go against
@@ -95,7 +82,6 @@
   implicit val materializer: ActorMaterializer = ActorMaterializer()
   implicit val executionContext: ExecutionContextExecutor = system.dispatcher
 
-<<<<<<< HEAD
   override def shutdown(): Future[ShutdownComplete] = {
     Http().shutdownAllConnectionPools()
       .flatMap (_ => system.terminate())
@@ -103,9 +89,6 @@
   }
 
   private[this] def translateCommandToUrl(network: String, command: String): String = {
-=======
-  private[this] def createCommandUrl(network: String, command: String): String = {
->>>>>>> 07ee25d8
     val protocol = conf.getString(s"platforms.tezos.$network.node.protocol")
     val hostname = conf.getString(s"platforms.tezos.$network.node.hostname")
     val port = conf.getInt(s"platforms.tezos.$network.node.port")
@@ -115,11 +98,7 @@
 
   override def runGetQuery(network: String, command: String): Try[String] = {
     Try{
-<<<<<<< HEAD
       val url = translateCommandToUrl(network, command)
-=======
-      val url = createCommandUrl(network, command)
->>>>>>> 07ee25d8
       logger.debug(s"Querying URL $url for platform Tezos and network $network")
       val responseFuture: Future[HttpResponse] =
         Http(system).singleRequest(
@@ -137,11 +116,7 @@
   }
 
   override def runAsyncGetQuery(network: String, command: String): Future[String] = {
-<<<<<<< HEAD
     val url = translateCommandToUrl(network, command)
-=======
-    val url = createCommandUrl(network, command)
->>>>>>> 07ee25d8
     val request = HttpRequest(HttpMethods.GET, url)
     logger.debug("Async querying URL {} for platform Tezos and network {}", url, network)
 
@@ -154,11 +129,7 @@
 
   override def runPostQuery(network: String, command: String, payload: Option[String]= None): Try[String] = {
     Try{
-<<<<<<< HEAD
       val url = translateCommandToUrl(network, command)
-=======
-      val url = createCommandUrl(network, command)
->>>>>>> 07ee25d8
       logger.debug(s"Querying URL $url for platform Tezos and network $network with payload $payload")
       val postedData = payload match {
         case None => """{}"""
@@ -180,7 +151,6 @@
     }
   }
 
-<<<<<<< HEAD
   override def runAsyncPostQuery(network: String, command: String, payload: Option[String]= None): Future[String] = {
     val url = translateCommandToUrl(network, command)
     logger.debug(s"Async querying URL $url for platform Tezos and network $network with payload $payload")
@@ -200,7 +170,6 @@
     }
   }
 
-=======
   /** connection pool settings customized for streaming requests */
   private[this] val streamingRequestsConnectionPooling = ConnectionPoolSettings(
     conf
@@ -229,7 +198,7 @@
 
   override def runBatchedGetQuery(network: String, commands: List[String], concurrencyLevel: Int): Future[List[String]] = {
     val connections = createHostPoolFlow(network)
-    val uris = Source(commands.map(createCommandUrl(network, _)))
+    val uris = Source(commands.map(translateCommandToUrl(network, _)))
     val toRequest = (url: String) => (HttpRequest(uri = Uri(url)), url)
 
     uris.map(toRequest)
@@ -244,5 +213,4 @@
       .run()
 
   }
->>>>>>> 07ee25d8
 }