--- conflicted
+++ resolved
@@ -153,11 +153,7 @@
   case class AccountsWithBlockHashAndLevel(
                                     blockHash: BlockHash,
                                     blockLevel: Int,
-<<<<<<< HEAD
-                                    accounts: Map[AccountId, Account]
-=======
-                                    accounts: Map[String, Account] = Map.empty
->>>>>>> 6d3757e5
+                                    accounts: Map[AccountId, Account] = Map.empty
                                   )
 
   case class Block(
