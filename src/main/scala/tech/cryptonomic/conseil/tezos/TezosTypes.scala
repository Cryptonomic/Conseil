package tech.cryptonomic.conseil.tezos

import java.time.Instant

import java.time.ZonedDateTime

import monocle.Traversal
import monocle.function.all._
import monocle.macros.{GenLens, GenPrism}
import monocle.std.option._

/**
  * Classes used for deserializing Tezos node RPC results.
  */
object TezosTypes {

  /*Reminder: we might want to move this to TezosOptics object*/
  object Lenses {
    private val operationGroups = GenLens[Block](_.operationGroups)
    private val operations = GenLens[OperationsGroup](_.contents)

    private val origination = GenPrism[Operation, Origination]
    private val transaction = GenPrism[Operation, Transaction]

    private val script = GenLens[Origination](_.script)
    private val parameters = GenLens[Transaction](_.parameters)

    private val storage = GenLens[Scripted.Contracts](_.storage)
    private val code = GenLens[Scripted.Contracts](_.code)

    private val expression = GenLens[Micheline](_.expression)

    private val scriptLens: Traversal[Block, Scripted.Contracts] =
      operationGroups composeTraversal each composeLens
          operations composeTraversal each composePrism
          origination composeLens
          script composePrism some

    val storageLens: Traversal[Block, String] = scriptLens composeLens storage composeLens expression
    val codeLens: Traversal[Block, String] = scriptLens composeLens code composeLens expression

    val parametersLens: Traversal[Block, String] =
      operationGroups composeTraversal each composeLens
          operations composeTraversal each composePrism
          transaction composeLens
          parameters composePrism some composeLens
          expression
  }

  //TODO use in a custom decoder for json strings that needs to have a proper encoding
  lazy val isBase58Check: String => Boolean = (s: String) => {
    val pattern = "^[123456789ABCDEFGHJKLMNPQRSTUVWXYZabcdefghijkmnopqrstuvwxyz]*$".r.pattern
    pattern.matcher(s).matches
  }

  /** convenience alias to simplify declarations of block hash+level tuples */
  type BlockReference = (BlockHash, Int, Option[Instant], Option[Int])

  /** use to remove ambiguities about the meaning in voting proposals usage */
  type ProposalSupporters = Int

  final case class PublicKey(value: String) extends AnyVal

  final case class PublicKeyHash(value: String) extends AnyVal

  final case class Signature(value: String) extends AnyVal

  final case class BlockHash(value: String) extends AnyVal

  final case class OperationHash(value: String) extends AnyVal

  final case class ContractId(id: String) extends AnyVal

  final case class AccountId(id: String) extends AnyVal

  final case class ChainId(id: String) extends AnyVal

  final case class ProtocolId(id: String) extends AnyVal

  final case class Nonce(value: String) extends AnyVal

  final case class NonceHash(value: String) extends AnyVal

  final case class Secret(value: String) extends AnyVal

  final case class Micheline(expression: String) extends AnyVal

  final case class ScriptId(value: String) extends AnyVal

  /** a conventional value to get the latest block in the chain */
  final lazy val blockHeadHash = BlockHash("head")

  final case class BlockData(
      protocol: String,
      chain_id: Option[String],
      hash: BlockHash,
      header: BlockHeader,
      metadata: BlockMetadata
  )

  final case class BlockHeader(
      level: Int,
      proto: Int,
      predecessor: BlockHash,
      timestamp: java.time.ZonedDateTime,
      validation_pass: Int,
      operations_hash: Option[String],
      fitness: Seq[String],
      priority: Option[Int],
      context: String,
      signature: Option[String]
  )

  sealed trait BlockMetadata extends Product with Serializable

  final case object GenesisMetadata extends BlockMetadata

  final case class BlockHeaderMetadata(
      balance_updates: List[OperationMetadata.BalanceUpdate],
      nonce_hash: Option[NonceHash],
      consumed_gas: PositiveBigNumber,
      baker: PublicKeyHash,
      voting_period_kind: VotingPeriod.Kind,
      level: BlockHeaderMetadataLevel
  ) extends BlockMetadata

  final case class BlockHeaderMetadataLevel(
      level: Int,
      level_position: Int,
      cycle: Int,
      cycle_position: Int,
      voting_period: Int,
      voting_period_position: Int,
      expected_commitment: Boolean
  )

  /** only accepts standard block metadata, discarding the genesis metadata */
  def discardGenesis: PartialFunction[BlockMetadata, BlockHeaderMetadata] = {
    case md: BlockHeaderMetadata => md
  }

  /** Naming can be deceiving, we're sticking with the json schema use of `positive_bignumber`
    * all the while accepting `0` as valid
    */
  sealed trait PositiveBigNumber extends Product with Serializable
  final case class PositiveDecimal(value: BigDecimal) extends PositiveBigNumber
  final case class InvalidPositiveDecimal(jsonString: String) extends PositiveBigNumber

  sealed trait BigNumber extends Product with Serializable
  final case class Decimal(value: BigDecimal) extends BigNumber
  final case class InvalidDecimal(jsonString: String) extends BigNumber

  object Contract {

    /** retro-compat adapter from protocol 5+ */
    type CompatBigMapDiff = Either[BigMapDiff, Protocol4BigMapDiff]

    final case class Protocol4BigMapDiff(
        key_hash: ScriptId,
        key: Micheline,
        value: Option[Micheline]
    )

    sealed trait BigMapDiff extends Product with Serializable

    final case class BigMapDiffUpdate(
        action: String,
        key: Micheline,
        key_hash: ScriptId,
        big_map: BigNumber,
        value: Option[Micheline]
    ) extends BigMapDiff

    final case class BigMapDiffCopy(
        action: String,
        source_big_map: BigNumber,
        destination_big_map: BigNumber
    ) extends BigMapDiff

    final case class BigMapDiffAlloc(
        action: String,
        big_map: BigNumber,
        key_type: Micheline,
        value_type: Micheline
    ) extends BigMapDiff

    final case class BigMapDiffRemove(
        action: String,
        big_map: BigNumber
    ) extends BigMapDiff

  }

  object Scripted {
    final case class Contracts(
        storage: Micheline,
        code: Micheline
    )
  }

  /** root of the operation hiearchy */
  sealed trait Operation extends Product with Serializable
  //operations definition

  final case class Endorsement(
      level: Int,
      metadata: EndorsementMetadata
  ) extends Operation

  final case class SeedNonceRevelation(
      level: Int,
      nonce: Nonce,
      metadata: BalanceUpdatesMetadata
  ) extends Operation

  final case class ActivateAccount(
      pkh: PublicKeyHash,
      secret: Secret,
      metadata: BalanceUpdatesMetadata
  ) extends Operation

  final case class Reveal(
      counter: PositiveBigNumber,
      fee: PositiveBigNumber,
      gas_limit: PositiveBigNumber,
      storage_limit: PositiveBigNumber,
      public_key: PublicKey,
      source: PublicKeyHash,
      metadata: ResultMetadata[OperationResult.Reveal]
  ) extends Operation

  final case class Transaction(
      counter: PositiveBigNumber,
      amount: PositiveBigNumber,
      fee: PositiveBigNumber,
      gas_limit: PositiveBigNumber,
      storage_limit: PositiveBigNumber,
      source: PublicKeyHash,
      destination: ContractId,
      parameters: Option[Micheline],
      metadata: ResultMetadata[OperationResult.Transaction]
  ) extends Operation

  final case class Origination(
      counter: PositiveBigNumber,
      fee: PositiveBigNumber,
      source: PublicKeyHash,
      balance: PositiveBigNumber,
      gas_limit: PositiveBigNumber,
      storage_limit: PositiveBigNumber,
      manager_pubkey: Option[PublicKeyHash],
      delegatable: Option[Boolean],
      delegate: Option[PublicKeyHash],
      spendable: Option[Boolean],
      script: Option[Scripted.Contracts],
      metadata: ResultMetadata[OperationResult.Origination]
  ) extends Operation

  final case class Delegation(
      counter: PositiveBigNumber,
      source: PublicKeyHash,
      fee: PositiveBigNumber,
      gas_limit: PositiveBigNumber,
      storage_limit: PositiveBigNumber,
      delegate: Option[PublicKeyHash],
      metadata: ResultMetadata[OperationResult.Delegation]
  ) extends Operation

  final case object DoubleEndorsementEvidence extends Operation
  final case object DoubleBakingEvidence extends Operation
  final case class Proposals(source: Option[ContractId], period: Option[Int], proposals: Option[List[String]])
      extends Operation
  final case class Ballot(
      ballot: Voting.Vote,
      proposal: Option[String],
      source: Option[ContractId],
      period: Option[Int]
  ) extends Operation

  //metadata definitions, both shared or specific to operation kind
  final case class EndorsementMetadata(
      slot: Option[Int],
      slots: List[Int],
      delegate: PublicKeyHash,
      balance_updates: List[OperationMetadata.BalanceUpdate]
  )

  //for now we ignore internal results, as it gets funny as sitting naked on a wasps' nest
  final case class ResultMetadata[RESULT](
      operation_result: RESULT,
      balance_updates: List[OperationMetadata.BalanceUpdate],
      internal_operation_results: Option[List[InternalOperationResults.InternalOperationResult]] = None
  )

// Internal operations result definitions
  object InternalOperationResults {

    sealed trait InternalOperationResult extends Product with Serializable {
      def nonce: Int
    }

    case class Reveal(
        kind: String,
        source: PublicKeyHash,
        nonce: Int,
        public_key: PublicKey,
        result: OperationResult.Reveal
    ) extends InternalOperationResult

    case class Transaction(
        kind: String,
        source: PublicKeyHash,
        nonce: Int,
        amount: PositiveBigNumber,
        destination: ContractId,
        parameters: Option[Micheline],
        result: OperationResult.Transaction
    ) extends InternalOperationResult

    /* some fields are only kept for backward-compatibility, as noted*/
    case class Origination(
        kind: String,
        source: PublicKeyHash,
        nonce: Int,
        manager_pubkey: Option[PublicKeyHash], // retro-compat from protocol 5+
        balance: PositiveBigNumber,
        spendable: Option[Boolean], // retro-compat from protocol 5+
        delegatable: Option[Boolean], // retro-compat from protocol 5+
        delegate: Option[PublicKeyHash],
        script: Option[Scripted.Contracts],
        result: OperationResult.Origination
    ) extends InternalOperationResult

    case class Delegation(
        kind: String,
        source: PublicKeyHash,
        nonce: Int,
        delegate: Option[PublicKeyHash],
        result: OperationResult.Delegation
    ) extends InternalOperationResult

  }

  //generic metadata, used whenever balance updates are the only thing inside
  final case class BalanceUpdatesMetadata(
      balance_updates: List[OperationMetadata.BalanceUpdate]
  )

  /** defines common result structures, following the json-schema definitions */
  object OperationResult {
    //we're not yet encoding the complex schema for errors, storing them as simple strings
    final case class Error(json: String) extends AnyVal

    //we're currently making no difference between different statuses in any of the results

    final case class Reveal(
        status: String,
        consumed_gas: Option[BigNumber],
        errors: Option[List[Error]]
    )

    final case class Transaction(
        status: String,
        allocated_destination_contract: Option[Boolean],
        balance_updates: Option[List[OperationMetadata.BalanceUpdate]],
        big_map_diff: Option[List[Contract.CompatBigMapDiff]],
        consumed_gas: Option[BigNumber],
        originated_contracts: Option[List[ContractId]],
        paid_storage_size_diff: Option[BigNumber],
        storage: Option[Micheline],
        storage_size: Option[BigNumber],
        errors: Option[List[Error]]
    )

    final case class Origination(
        status: String,
        balance_updates: Option[List[OperationMetadata.BalanceUpdate]],
        consumed_gas: Option[BigNumber],
        originated_contracts: Option[List[ContractId]],
        paid_storage_size_diff: Option[BigNumber],
        storage_size: Option[BigNumber],
        errors: Option[List[Error]]
    )

    final case class Delegation(
        status: String,
        consumed_gas: Option[BigNumber],
        errors: Option[List[Error]]
    )

  }

  /** defines common metadata structures, following the json-schema definitions */
  object OperationMetadata {
    //we're currently making no difference between contract or freezer updates
    final case class BalanceUpdate(
        kind: String,
        change: Long,
        category: Option[String],
        contract: Option[ContractId],
        delegate: Option[PublicKeyHash],
        level: Option[Int]
    )
  }

  /** a grouping of operations with common "header" information */
  final case class OperationsGroup(
      protocol: String,
      chain_id: Option[ChainId],
      hash: OperationHash,
      branch: BlockHash,
      contents: List[Operation],
      signature: Option[Signature]
  )

  final case class AppliedOperationBalanceUpdates(
      kind: String,
      contract: Option[String],
      change: Int,
      category: Option[String],
      delegate: Option[String],
      level: Option[Int]
  )

  final case class AppliedOperationResultStatus(
      status: String,
      errors: Option[List[String]],
      storage: Option[Any],
      balanceUpdates: Option[AppliedOperationBalanceUpdates],
      originatedContracts: Option[String],
      consumedGas: Option[Int],
      storageSizeDiff: Option[Int]
  )

  /** retro-compat adapter from protocol 5+ */
  type AccountDelegate = Either[Protocol4Delegate, PublicKeyHash]

  final case class Protocol4Delegate(
      setable: Boolean,
      value: Option[PublicKeyHash]
  )

  final case class Account(
      balance: scala.math.BigDecimal,
      delegate: Option[AccountDelegate],
      script: Option[Scripted.Contracts],
      counter: Option[Int],
      manager: Option[PublicKeyHash], // retro-compat from protocol 5+
      spendable: Option[Boolean] // retro-compat from protocol 5+
  )

  /** Keeps track of association between some domain type and a block reference
    * Synthetic class, no domain correspondence, it's used to simplify signatures
    */
  final case class BlockTagged[T](
      blockHash: BlockHash,
      blockLevel: Int,
      timestamp: Option[Instant],
      cycle: Option[Int],
      content: T
  ) {
    val asTuple = (blockHash, blockLevel, timestamp, cycle, content)
  }

  final case class Delegate(
      balance: PositiveBigNumber,
      frozen_balance: PositiveBigNumber,
      frozen_balance_by_cycle: List[CycleBalance],
      staking_balance: PositiveBigNumber,
      delegated_contracts: List[ContractId],
      delegated_balance: PositiveBigNumber,
      deactivated: Boolean,
      grace_period: Int
  )

  final case class CycleBalance(
      cycle: Int,
      deposit: PositiveBigNumber,
      fees: PositiveBigNumber,
      rewards: PositiveBigNumber
  )

  final case class Contract(
      manager: PublicKeyHash,
      balance: PositiveBigNumber,
      spendable: Boolean,
      delegate: ContractDelegate,
      script: Option[Scripted.Contracts],
      counter: PositiveBigNumber
  )

  final case class ContractDelegate(
      setable: Boolean,
      value: Option[PublicKeyHash]
  )

  object VotingPeriod extends Enumeration {
    type Kind = Value
    val proposal, promotion_vote, testing_vote, testing = Value
  }

  val defaultVotingPeriod: VotingPeriod.Kind = VotingPeriod.proposal

  final case class CurrentVotes(
      quorum: Option[Int],
      active: Option[ProtocolId]
  )

  final object CurrentVotes {
    val empty = CurrentVotes(quorum = None, active = None)
  }

  final case class Block(
      data: BlockData,
      operationGroups: List[OperationsGroup],
      votes: CurrentVotes
  )

  final case class ManagerKey(
      manager: String,
      key: Option[String]
  )

  final case class ForgedOperation(operation: String)

  final case class AppliedOperationError(
      kind: String,
      id: String,
      hash: String
  )

  final case class AppliedOperationResult(
      operation: String,
      status: String,
      operationKind: Option[String],
      balanceUpdates: Option[List[AppliedOperationBalanceUpdates]],
      originatedContracts: Option[List[String]],
      errors: Option[List[AppliedOperationError]]
  )

  final case class AppliedOperation(
      kind: String,
      balance_updates: Option[List[AppliedOperationBalanceUpdates]],
      operation_results: Option[List[AppliedOperationResult]],
      id: Option[String],
      contract: Option[String]
  )

  final case class InjectedOperation(injectedOperation: String)

  final case class MichelsonExpression(prim: String, args: List[String])

  object Voting {

    final case class Vote(value: String) extends AnyVal
    final case class Proposal(protocols: List[(ProtocolId, ProposalSupporters)], block: Block)
    final case class BakerRolls(pkh: PublicKeyHash, rolls: Int)
    final case class Ballot(pkh: PublicKeyHash, ballot: Vote)
  }

  object Syntax {

    /** provides a factory to tag any content with a reference block */
    implicit class BlockTagger[T](val content: T) extends AnyVal {

      /** creates a BlockTagged[T] instance based on any `T` value, adding the block reference */
<<<<<<< HEAD
      def taggedWithBlock(hash: BlockHash, level: Int, timestamp: Option[Instant] = None): BlockTagged[T] =
        BlockTagged(hash, level, timestamp, content)

      /** creates a BlockTagged[T] instance based on any `T` value, adding the block reference and timestamp */
      def taggedWithBlock(block: BlockData): BlockTagged[T] =
        taggedWithBlock(block.hash, block.header.level, Some(block.header.timestamp.toInstant))
=======
      def taggedWithBlock(
          hash: BlockHash,
          level: Int,
          timestamp: Option[Instant] = None,
          cycle: Option[Int]
      ): BlockTagged[T] =
        BlockTagged(hash, level, timestamp, cycle, content)
>>>>>>> a1554b49
    }

  }

  /** Baking rights model */
  final case class BakingRights(
      level: Int,
      delegate: String,
      priority: Int,
      estimated_time: ZonedDateTime
  )

  /** Endorsing rights model */
  final case class EndorsingRights(
      level: Int,
      delegate: String,
      slots: List[Int],
      estimated_time: ZonedDateTime
  )

}<|MERGE_RESOLUTION|>--- conflicted
+++ resolved
@@ -559,19 +559,16 @@
   }
 
   object Syntax {
+    //Note, cycle 0 starts at the level 2 block
+    def extractCycle(block: BlockData): Option[Int] =
+      discardGenesis
+        .lift(block.metadata) //this returns an Option[BlockHeaderMetadata]
+        .map(_.level.cycle) //this is Option[Int]
 
     /** provides a factory to tag any content with a reference block */
     implicit class BlockTagger[T](val content: T) extends AnyVal {
 
       /** creates a BlockTagged[T] instance based on any `T` value, adding the block reference */
-<<<<<<< HEAD
-      def taggedWithBlock(hash: BlockHash, level: Int, timestamp: Option[Instant] = None): BlockTagged[T] =
-        BlockTagged(hash, level, timestamp, content)
-
-      /** creates a BlockTagged[T] instance based on any `T` value, adding the block reference and timestamp */
-      def taggedWithBlock(block: BlockData): BlockTagged[T] =
-        taggedWithBlock(block.hash, block.header.level, Some(block.header.timestamp.toInstant))
-=======
       def taggedWithBlock(
           hash: BlockHash,
           level: Int,
@@ -579,7 +576,16 @@
           cycle: Option[Int]
       ): BlockTagged[T] =
         BlockTagged(hash, level, timestamp, cycle, content)
->>>>>>> a1554b49
+
+      /** creates a BlockTagged[T] instance based on any `T` value, adding the block reference and timestamp */
+      def taggedWithBlock(block: BlockData): BlockTagged[T] =
+        taggedWithBlock(
+          block.hash,
+          block.header.level,
+          Some(block.header.timestamp.toInstant),
+          extractCycle(block)
+        )
+
     }
 
   }
