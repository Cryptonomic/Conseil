package tech.cryptonomic.conseil.tezos

import com.typesafe.scalalogging.LazyLogging
import tech.cryptonomic.conseil.tezos.TezosTypes._
import tech.cryptonomic.conseil.util.{CryptoUtil, JsonUtil}
import tech.cryptonomic.conseil.util.CryptoUtil.KeyStore
import tech.cryptonomic.conseil.util.JsonUtil.{fromJson, JsonString => JS}
import tech.cryptonomic.conseil.config.{BatchFetchConfiguration, SodiumConfiguration}
import tech.cryptonomic.conseil.tezos.TezosTypes.Lenses._
import tech.cryptonomic.conseil.tezos.michelson.JsonToMichelson.convert
import tech.cryptonomic.conseil.tezos.michelson.dto.{MichelsonCode, MichelsonElement, MichelsonExpression, MichelsonSchema}
import tech.cryptonomic.conseil.tezos.michelson.parser.JsonParser.Parser

import cats.instances.future._
import cats.syntax.applicative._
import scala.concurrent.{ExecutionContext, Future}
import scala.math.max
import scala.reflect.ClassTag
import scala.util.{Failure, Success, Try}

<<<<<<< HEAD
import cats.effect.IO
import fs2.Stream
=======
object TezosNodeOperator {
  /**
    * Output of operation signing.
    * @param bytes      Signed bytes of the transaction
    * @param signature  The actual signature
    */
  final case class SignedOperationGroup(bytes: Array[Byte], signature: String)

  /**
    * Result of a successfully sent operation
    * @param results          Results of operation application
    * @param operationGroupID Operation group ID
    */
  final case class OperationResult(results: AppliedOperation, operationGroupID: String)

  /**
    * Given a contiguous valus range, creates sub-ranges of max the given size
    * @param pageSize how big a part is allowed to be
    * @param range a range of contiguous values to partition into (possibly) smaller parts
    * @return an iterator over the part, which are themselves `Ranges`
    */
    def partitionRanges(pageSize: Int)(range: Range.Inclusive): Iterator[Range.Inclusive] =
      range.grouped(pageSize)
        .filterNot(_.isEmpty)
        .map(subRange => subRange.head to subRange.last)

    val isGenesis = (data: BlockData) => data.header.level == 0

}
>>>>>>> 7ccc36df

/**
  * Operations run against Tezos nodes, mainly used for collecting chain data for later entry into a database.
  *
  * @param node               Tezos node connection object
  * @param network            Which Tezos network to go against
  * @param batchConf          configuration for batched download of node data
  * @param fetchFutureContext thread context for async operations
  */
<<<<<<< HEAD
class TezosNodeOperator(val node: TezosRPCInterface)(implicit executionContext: ExecutionContext) extends LazyLogging {
=======
class TezosNodeOperator(val node: TezosRPCInterface, val network: String, batchConf: BatchFetchConfiguration)(implicit val fetchFutureContext: ExecutionContext)
  extends LazyLogging
  with BlocksDataFetchers
  with AccountsDataFetchers {
  import TezosNodeOperator.isGenesis
  import batchConf.{accountConcurrencyLevel, blockOperationsConcurrencyLevel, blockPageSize}
>>>>>>> 7ccc36df

  override val fetchConcurrency = blockOperationsConcurrencyLevel
  override val accountsFetchConcurrency = accountConcurrencyLevel

  //use this alias to make signatures easier to read and kept in-sync
  type BlockFetchingResults = List[(Block, List[AccountId])]
  type PaginatedBlocksResults = (Iterator[Future[BlockFetchingResults]], Int)
  type PaginatedAccountResults = (Iterator[Future[List[BlockAccounts]]], Int)

<<<<<<< HEAD
  protected lazy val operations: ApiOperations = ApiOperations

  /**
    * A sum type representing the actions that can happen with a block read from the node,
    * both as new ones and previous ones detected during a fork.
    */
  sealed trait BlockAction extends Product with Serializable
  /** block was invalid and should be restored as the valid one */
  case class RevalidateBlock(block: Block) extends BlockAction
  /** block wasn't present and should be added and made the valid one */
  case class WriteAndMakeValidBlock(block: Block) extends BlockAction
  /** block needs to be stored */
  case class WriteBlock(block: Block) extends BlockAction

  /**
    * Output of operation signing.
    * @param bytes      Signed bytes of the transaction
    * @param signature  The actual signature
    */
  case class SignedOperationGroup(bytes: Array[Byte], signature: String)

  /**
    * Result of a successfully sent operation
    * @param results          Results of operation application
    * @param operationGroupID Operation group ID
    */
  case class OperationResult(results: TezosTypes.AppliedOperation, operationGroupID: String)
=======
  //introduced to simplify signatures
  type BallotBlock = (Block, List[Voting.Ballot])
  type BakerBlock = (Block, List[Voting.BakerRolls])
>>>>>>> 7ccc36df

  /**
    * Fetches a specific account for a given block.
    * @param blockHash  Hash of given block
    * @param accountId  Account ID
    * @return           The account
    */
  def getAccountForBlock(blockHash: BlockHash, accountId: AccountId): Future[Account] =
    node.runAsyncGetQuery(network, s"blocks/${blockHash.value}/context/contracts/${accountId.id}")
      .map(fromJson[Account])

  /**
    * Fetches the manager of a specific account for a given block.
    * @param blockHash  Hash of given block
    * @param accountId  Account ID
    * @return           The account
    */
  def getAccountManagerForBlock(blockHash: BlockHash, accountId: AccountId): Future[ManagerKey] =
    node.runAsyncGetQuery(network, s"blocks/${blockHash.value}/context/contracts/${accountId.id}/manager_key")
      .map(fromJson[ManagerKey])

  /**
    * Fetches all accounts for a given block.
    * @param blockHash  Hash of given block.
    * @return           Accounts
    */
  def getAllAccountsForBlock(blockHash: BlockHash): Future[Map[AccountId, Account]] =
    for {
      jsonEncodedAccounts <- node.runAsyncGetQuery(network, s"blocks/${blockHash.value}/context/contracts")
      accountIds = fromJson[List[String]](jsonEncodedAccounts).map(AccountId)
      accounts <- getAccountsForBlock(accountIds, blockHash)
    } yield accounts

  /**
    * Fetches the accounts identified by id, lazily paginating the results
    *
    * @param accountIds the ids
    * @param blockHash  the block storing the accounts, the head block if not specified
    * @return           the list of accounts wrapped in a [[Future]], indexed by AccountId
    */
  def getPaginatedAccountsForBlock(accountIds: List[AccountId], blockHash: BlockHash = blockHeadHash): Iterator[Future[Map[AccountId, Account]]] =
    partitionAccountIds(accountIds).map(ids => getAccountsForBlock(ids, blockHash))

  /**
    * Fetches the accounts identified by id
    *
    * @param accountIds the ids
    * @param blockHash  the block storing the accounts, the head block if not specified
    * @return           the list of accounts wrapped in a [[Future]], indexed by AccountId
    */
  def getAccountsForBlock(accountIds: List[AccountId], blockHash: BlockHash = blockHeadHash): Future[Map[AccountId, Account]] = {
    import cats.instances.future._
    import cats.instances.list._
    import TezosOptics.Accounts.optionalScriptCode
    import tech.cryptonomic.conseil.generic.chain.DataFetcher.fetch

    implicit val fetcherInstance = accountFetcher(blockHash)

    /*tries decoding but simply returns the input unchanged on failure*/
    def parseScript(code: String): String = Try(toMichelsonScript[MichelsonCode](code)).getOrElse(code)


    val fetchedAccounts: Future[List[(AccountId, Option[Account])]] =
      fetch[AccountId, Option[Account], Future, List, Throwable].run(accountIds)

    fetchedAccounts.map(
      indexedAccounts =>
        indexedAccounts.collect {
          case (accountId, Some(account)) => accountId -> optionalScriptCode.modify(parseScript)(account)
        }.toMap
    )
  }
  /**
    * Get accounts for all the identifiers passed-in with the corresponding block
    * @param accountsBlocksIndex a map from unique id to the [latest] block reference
    * @return         Accounts with their corresponding block data
    */
  def getAccountsForBlocks(accountsBlocksIndex: Map[AccountId, BlockReference]): PaginatedAccountResults = {

    def notifyAnyLostIds(missing: Set[AccountId]) =
      if (missing.nonEmpty) logger.warn("The following account keys were not found querying the {} node: {}", network, missing.map(_.id).mkString("\n", ",", "\n"))

    //uses the index to collect together BlockAccounts matching the same block
    def groupByLatestBlock(data: Map[AccountId, Account]): List[BlockAccounts] =
      data.groupBy {
        case (id, _) => accountsBlocksIndex(id)
      }.map {
        case ((hash, level), accounts) => BlockAccounts(hash, level, accounts)
      }.toList

    //fetch accounts by requested ids and group them together with corresponding blocks
    val pages = getPaginatedAccountsForBlock(accountsBlocksIndex.keys.toList) map {
      futureMap =>
        futureMap
         .andThen {
            case Success(accountsMap) =>
              notifyAnyLostIds(accountsBlocksIndex.keySet -- accountsMap.keySet)
            case Failure(err) =>
              val showSomeIds = accountsBlocksIndex.keys.take(30).map(_.id).mkString("", ",", if (accountsBlocksIndex.size > 30) "..." else "")
              logger.error(s"Could not get accounts' data for ids ${showSomeIds}", err)
          }.map(groupByLatestBlock)
    }

    (pages, accountsBlocksIndex.size)
  }

  /**
    * Fetches operations for a block, without waiting for the result
    * @param blockHash Hash of the block
    * @return          The `Future` list of operations
    */
  def getAllOperationsForBlock(block: BlockData): Future[List[OperationsGroup]] = {
    import JsonDecoders.Circe.decodeLiftingTo
    import JsonDecoders.Circe.Operations._
    import tech.cryptonomic.conseil.util.JsonUtil.adaptManagerPubkeyField

    //parse json, and try to convert to objects, converting failures to a failed `Future`
    //we could later improve by "accumulating" all errors in a single failed future, with `decodeAccumulating`
    def decodeOperations(json: String) =
      decodeLiftingTo[Future, List[List[OperationsGroup]]](adaptManagerPubkeyField(JS.sanitize(json)))
        .map(_.flatten)

    if (isGenesis(block))
      Future.successful(List.empty) //This is a workaround for the Tezos node returning a 404 error when asked for the operations or accounts of the genesis blog, which seems like a bug.
    else
      node.runAsyncGetQuery(network, s"blocks/${block.hash.value}/operations")
        .flatMap(decodeOperations)

  }

  /** Fetches votes information for the block */
  def getCurrentVotesForBlock(block: BlockData, offset: Option[Offset] = None): Future[CurrentVotes] =
    if (isGenesis(block))
      CurrentVotes.empty.pure
    else {
      import JsonDecoders.Circe._
      import cats.syntax.apply._

      val offsetString = offset.map(_.toString).getOrElse("")
      val hashString = block.hash.value

      val fetchCurrentQuorum =
        node.runAsyncGetQuery(network, s"blocks/$hashString~$offsetString/votes/current_quorum") flatMap { json =>
          decodeLiftingTo[Future, Option[Int]](json)
        }

      val fetchCurrentProposal =
        node.runAsyncGetQuery(network, s"blocks/$hashString~$offsetString/votes/current_proposal") flatMap { json =>
          decodeLiftingTo[Future, Option[ProtocolId]](json)
        }

      (fetchCurrentQuorum, fetchCurrentProposal).mapN(CurrentVotes.apply)
    }

  /** Fetches detailed data for voting associated to the passed-in blocks */
  def getVotingDetails(blocks: List[Block]): Future[(List[Voting.Proposal], List[BakerBlock], List[BallotBlock])] = {
    import cats.instances.future._
    import cats.instances.list._
    import cats.syntax.apply._
    import tech.cryptonomic.conseil.generic.chain.DataFetcher.fetch

    //adapt the proposal protocols result to include the block
    val fetchProposals =
      fetch[Block, List[ProtocolId], Future, List, Throwable]
        .map {
          proposalsList => proposalsList.map {
            case (block, protocols) => Voting.Proposal(protocols, block)
          }
        }

    val fetchBakers =
      fetch[Block, List[Voting.BakerRolls], Future, List, Throwable]

    val fetchBallots =
      fetch[Block, List[Voting.Ballot], Future, List, Throwable]


    /* combine the three kleisli operations to return a tuple of the results
     * and then run the composition on the input blocks
     */
    (fetchProposals, fetchBakers, fetchBallots).tupled.run(blocks.filterNot(b => isGenesis(b.data)))
  }

  /**
    * Fetches a single block from the chain, without waiting for the result
    * @param hash      Hash of the block
    * @return          the block data wrapped in a `Future`
    */
  def getBlock(hash: BlockHash, offset: Option[Offset] = None): Future[Block] = {
    import JsonDecoders.Circe.decodeLiftingTo
    import JsonDecoders.Circe.Blocks._

    val offsetString = offset.map(_.toString).getOrElse("")

    //starts immediately
    val fetchBlock =
      node.runAsyncGetQuery(network, s"blocks/${hash.value}~$offsetString") flatMap { json =>
        decodeLiftingTo[Future, BlockData](JS.sanitize(json))
      }

    for {
      block <- fetchBlock
      ops <- getAllOperationsForBlock(block)
      votes <- getCurrentVotesForBlock(block)
    } yield Block(block, ops, votes)
  }

  /**
    * Gets the block head.
    * @return Block head
    */
  def getBlockHead(): Future[Block]= {
    getBlock(blockHeadHash)
  }

  /**
    * Given a level range, creates sub-ranges of max the given size
    * @param levels a range of levels to partition into (possibly) smaller parts
    * @param pageSize how big a part is allowed to be
    * @return an iterator over the part, which are themselves `Ranges`
    */
  def partitionBlocksRanges(levels: Range.Inclusive): Iterator[Range.Inclusive] =
    TezosNodeOperator.partitionRanges(blockPageSize)(levels)

  /**
    * Given a list of ids, creates sub-lists of max the given size
    * @param accouuntIDs a list of ids to partition into (possibly) smaller parts
    * @param pageSize how big a part is allowed to be
    * @return an iterator over the part, which are themselves ids
    */
  def partitionAccountIds(accountsIDs: List[AccountId]): Iterator[List[AccountId]] =
  TezosNodeOperator.partitionRanges(blockPageSize)(Range.inclusive(0, accountsIDs.size - 1)) map {
      range => accountsIDs.take(range.end + 1).drop(range.start)
    }

  /**
    * Gets all blocks from the head down to the oldest block not already in the database.
    * @return Blocks and Account hashes involved
    */
<<<<<<< HEAD
  def getBlocksNotInDatabase(network: String, followFork: Boolean): Future[List[BlockAction]] =
    for {
      maxLevel <- operations.fetchMaxLevel
      blockHead <- {
        if (maxLevel == -1) logger.warn("There were apparently no blocks in the database. Downloading the whole chain..")
        getBlockHead(network)
=======
  def getBlocksNotInDatabase(): Future[PaginatedBlocksResults] =
    for {
      maxLevel <- ApiOperations.fetchMaxLevel
      blockHead <- getBlockHead()
      headLevel = blockHead.data.header.level
      headHash = blockHead.data.hash
    } yield {
      val bootstrapping = maxLevel == -1
      if (maxLevel < headLevel) {
        //got something to load
        if (bootstrapping) logger.warn("There were apparently no blocks in the database. Downloading the whole chain..")
        else logger.info("I found the new block head at level {}, the currently stored max is {}. I'll fetch the missing {} blocks.", headLevel, maxLevel, headLevel - maxLevel)
        val pagedResults = partitionBlocksRanges((maxLevel + 1) to headLevel).map(
          page => getBlocks((headHash, headLevel), page)
        )
        val minLevel = if (bootstrapping) 1 else maxLevel
        (pagedResults, headLevel - minLevel)
      } else {
        logger.info("No new blocks to fetch from the network")
        (Iterator.empty, 0)
>>>>>>> 7ccc36df
      }
    }

  /**
    * Gets last `depth` blocks.
    * @param depth      Number of latest block to fetch, `None` to get all
    * @param headHash   Hash of a block from which to start, None to start from a real head
    * @return           Blocks and Account hashes involved
    */
<<<<<<< HEAD
  def getBlocks(network: String,
                minLevel: Int,
                maxLevel: Int,
                startBlockHash: BlockHash = blockHeadHash,
                followFork: Boolean): Future[List[BlockAction]] = {

    val blocksInRange = processBlocks(network, startBlockHash, minLevel, maxLevel)
    val blocksFromFork =
      if (followFork && minLevel > 0) getForkedBlocks(network, startBlockHash, maxLevel - minLevel + 1)
      else Future.successful(List.empty)
    for {
      forkBlocks <- blocksFromFork
      rangeBlocks <- blocksInRange
    } yield forkBlocks ++ rangeBlocks
=======
  def getLatestBlocks(depth: Option[Int] = None, headHash: Option[BlockHash] = None): Future[PaginatedBlocksResults] = {
    headHash
      .map(getBlock(_))
      .getOrElse(getBlockHead())
      .map {
        maxHead =>
          val headLevel = maxHead.data.header.level
          val headHash = maxHead.data.hash
          val minLevel = depth.fold(1)(d => max(1, headLevel - d + 1))
          val pagedResults = partitionBlocksRanges(minLevel to headLevel).map(
            page => getBlocks((headHash, headLevel), page)
          )
          (pagedResults, headLevel - minLevel + 1)
      }
>>>>>>> 7ccc36df
  }

  /**
    * Gets block from Tezos Blockchains, as well as their associated operation, from minLevel to maxLevel.
    * @param reference Hash and level of a known block
    * @param levelRange a range of levels to load
    * @return the async list of blocks with relative account ids touched in the operations
    */
<<<<<<< HEAD
  private def processBlocks(
                             network : String,
                             hash: BlockHash,
                             minLevel: Int,
                             maxLevel: Int
                           ): Future[List[BlockAction]] = {//BlockWithAction
    val maxOffset: Int = maxLevel - minLevel
    val offsets = (0 to maxOffset).toList.map(_.toString)
    val blockMetadataUrls = offsets.map{offset => s"blocks/${hash.value}~$offset"}

    val jsonToBlockMetadata: String => BlockMetadata =
      json => fromJson[BlockMetadata](json)

    val jsonToOperationGroups: String => List[OperationGroup] =
      json => fromJson[List[List[OperationGroup]]](json).flatten

    /*
    Note that this functionality is dependent on the implementation of runBatchedGetQuery, which currently
    doesn't reorder stream elements, thus ensuring the correctness of Block creation with zip.
     */
    for {
      fetchedBlocksMetadata <- node.runBatchedGetQuery(network, blockMetadataUrls, blockOperationsFetchConcurrency) map (blockMetadata => blockMetadata.map(jsonToBlockMetadata))
      blockOperationUrls = fetchedBlocksMetadata.map(metadata => s"blocks/${metadata.hash.value}/operations")
      fetchedBlocksOperations <- node.runBatchedGetQuery(network, blockOperationUrls, blockOperationsFetchConcurrency) map (operations => operations.map(jsonToOperationGroups))
    } yield fetchedBlocksMetadata.zip(fetchedBlocksOperations).map{ case (meta, ops) => WriteBlock(Block(meta, ops))}
  }

  /*
   * If the currently stored block of highest level is not the same returned by the node, reload that
   * and all the missing predecessors on the fork, with actions to re-sync conseil data with the blockchain
   */
  private def getForkedBlocks(network: String, headBlockHash: BlockHash, maxLevelOffset: Int): Future[List[BlockAction]] = {

    import cats._
    import cats.instances.future._

    //read the latest stored top-level and the corresponding one from the current chain
    val highestLevelFromChain = getBlock(network, headBlockHash, Some(maxLevelOffset))//chain block
    val highestLevelOnConseil = operations.fetchLatestBlock() //stored block

    //compare the results and in case read the missing data from the fork
    Apply[Future].map2(highestLevelFromChain, highestLevelOnConseil) {
      case (remote, Some(stored)) if remote.metadata.header.level != stored.level =>
        //better stop the process than to risk corrupting conseil's database
        logger.error(
          """Loading the latest stored block and the corresponding expected block from the remote node returned a mismatched block level
             | Conseil stored block: {}
             | The Node returned block: {}
          """.stripMargin,
          stored,
          remote.metadata
        )
        Future.failed(new IllegalStateException("Fork detection found inconsistent levels in corresponding blocks"))
      case (remote, Some(stored)) if remote.metadata.hash.value != stored.hash =>
        followFork(network, remote)
      case (remote, None) =>
        logger.warn("There's no latest block stored on Conseil, corresponding to level {}. Trying to recover from the remote node", remote.metadata.header.level)
        followFork(network, remote) //the local block for that level is missing... this shouldn't actually happen!
      case _ =>
        Future.successful(List.empty) //no additional action to take
    }.flatten
  }

  /**
    * Given the blockchain network and the hash of the block where the fork was detected,
    * collect the list of blocks missed during the fork in reverse order.
    *
    * Note: We switch from future to IO to utilize the fs2 Stream library effectively,
    * for concision and efficiency purposes. We may want to consider using IO instead
    * of Future in general.
    *
    * @param network Current Blockchain network we're getting blocks from
    * @param hash Hash of the block where the fork was detected
    * @return Future of List of Blocks that were missed during the Fork, in reverse order
    */
  def followFork(
    network: String,
    missingBlock: Block
  ): Future[List[BlockAction]] = {

    import tech.cryptonomic.conseil.util.EffectConversionUtil._
    import cats.data._
    import cats.implicits._

    logger.info(s"An inconsistent block was detected at level ${missingBlock.metadata.header.level}, with hash ${missingBlock.metadata.hash.value}, possibly from a forked branch, I'm syncing ...")

    implicit val db = operations.dbHandle

    /* just for clarity
     * Kleisli[IO, A, B] is a typed wrapper to a function of type: A => IO[B]
     * hence enabling a lot of powerful combinatory operations to simplify
     * coding expressions
     */

    //load a block for an offset
    val getBlockIO = Kleisli[IO, Option[Int], Block]{
      (maybeOffset) => futureToIO(getBlock(network, missingBlock.metadata.hash, maybeOffset))
    }

    //check if the block is on db
    val blockExists = Kleisli[IO, Block, Boolean]{
      block => runToIO(TezosDatabaseOperations.blockExists(block.metadata.hash))
    }

    //check if the block is on the invalidated list
    val blockHasBeenInvalidated = Kleisli[IO, Block, Boolean]{
      block => runToIO(TezosDatabaseOperations.blockExistsInInvalidatedBlocks(block.metadata.hash))
    }

    //given the same input, computes both outputs
    val predicate: Kleisli[IO, Block, (Boolean, Boolean)] =
      blockExists &&& blockHasBeenInvalidated

    //returns both the input block and the computed predicates in a 3-tuple
    val extractPredicatesForBlock: Kleisli[IO, Block, (Boolean, Boolean, Block)] =
      predicate.tapWith{ case (block, (exists, invalidated)) => (exists, invalidated, block)}

    /*
     * Given an offset from the block where the hash was detected, figure out if we need to collect that
     * block and/or perform a write action to our database.
     */
    def collectBlocksUntilValidExists(offset: Int): IO[Option[(BlockAction, Int)]] = {

      //step that evaluates if the process should continue, in which case it gives back the result with the next offset
      val evaluateConditions: ((Boolean, Boolean, Block)) => Option[(BlockAction, Int)] = {
        case (exists, invalidated, block) =>

          lazy val reachedValid = exists && !invalidated
          lazy val invalidYetMissing = !exists && invalidated
          lazy val needRevalidation = exists && invalidated

          if (reachedValid)
            None
          else if (invalidYetMissing) {
            //this case should be impossible, you should not have a block that doesn't exists, while being invalid
            logger.error("While following a forked chain I stepped into an invalid block that's not stored in Conseil {}", block)
            None
          }
          else if (needRevalidation)  {
            Some(RevalidateBlock(block), offset + 1)
          }
          else {
            Some(WriteAndMakeValidBlock(block), offset + 1)
          }
      }

      //compose all the steps and map the output
      val evaluateNextStep = (getBlockIO andThen extractPredicatesForBlock).map(evaluateConditions)
      //apply the whole computation to get the result
      evaluateNextStep(Some(offset))

    }

    /*
     * Create IO Stream of the Forked Blocks, as well as the action to perform with said blocks
     * Given a block, you can either need to update the invalidatedBlocks table, or write a new block
     * to the InvalidatedBlocks table database and collect said block to be stored by the function.
     */
    val blockStream: Stream[IO, BlockAction] = Stream.unfoldEval(1)(collectBlocksUntilValidExists)
    // turn blockStream to Future[List[BlockWithAction]], after adding the originally missing block as head of the result
    blockStream.compile
      .toList
      .map(actions => WriteAndMakeValidBlock(missingBlock) :: actions)
      .unsafeToFuture()
  }
=======
  private def getBlocks(
    reference: (BlockHash, Int),
    levelRange: Range.Inclusive
    ): Future[BlockFetchingResults] = {
    import cats.instances.future._
    import cats.instances.list._
    import tech.cryptonomic.conseil.generic.chain.DataFetcher.{fetch, fetchMerge}

    val (hashRef, levelRef) = reference
    require(levelRange.start >= 0 && levelRange.end <= levelRef)
    val offsets = levelRange.map(lvl => levelRef - lvl).toList

    implicit val blockFetcher = blocksFetcher(hashRef)

    //read the separate parts of voting and merge the results
    val proposalsStateFetch =
      fetchMerge(currentQuorumFetcher, currentProposalFetcher)(CurrentVotes.apply)

    def parseMichelsonScripts(block: Block): Block = {
      val codeAlter = codeLens.modify(toMichelsonScript[MichelsonSchema])
      val storageAlter = storageLens.modify(toMichelsonScript[MichelsonExpression])
      val parametersAlter = parametersLens.modify(toMichelsonScript[MichelsonExpression])

      (codeAlter compose storageAlter compose parametersAlter)(block)
    }
>>>>>>> 7ccc36df

    //Gets blocks data for the requested offsets and associates the operations and account hashes available involved in said operations
    //Special care is taken for the genesis block (level = 0) that doesn't have operations defined, we use empty data for it
    for {
      fetchedBlocksData <- fetch[Offset, BlockData, Future, List, Throwable].run(offsets)
      blockHashes = fetchedBlocksData.collect{ case (offset, block) if !isGenesis(block) => block.hash }
      fetchedOperationsWithAccounts <- fetch[BlockHash, (List[OperationsGroup], List[AccountId]), Future, List, Throwable].run(blockHashes)
      proposalsState <- proposalsStateFetch.run(blockHashes)
    } yield {
      val operationalDataMap = fetchedOperationsWithAccounts.map{ case (hash, (ops, accounts)) => (hash, (ops, accounts))}.toMap
      val proposalsMap = proposalsState.toMap
      fetchedBlocksData.map {
        case (offset, md) =>
          val (ops, accs) = if (isGenesis(md)) (List.empty, List.empty) else operationalDataMap(md.hash)
          val votes = proposalsMap.getOrElse(md.hash, CurrentVotes.empty)
          (parseMichelsonScripts(Block(md, ops, votes)), accs)
      }
    }
  }

<<<<<<< HEAD
  /**
    * Get accounts for the latest block in the database.
    * @param network  Which Tezos network to go against
    * @return         Accounts with their corresponding block hash, or [[None]] if no latest block was found
    */
  def getLatestAccounts(network: String): Future[Option[AccountsWithBlockHashAndLevel]] =
    operations.dbHandle.run(operations.latestBlockIO.zip(TezosDatabaseOperations.fetchAccountsMaxBlockLevel)).flatMap {
      case (Some(latestBlock), maxAccountsLevel) if latestBlock.level > maxAccountsLevel.toInt =>
        getAccounts(network, BlockHash(latestBlock.hash), latestBlock.level).map(Some(_))
      case (Some(latestBlock), _) =>
        Future.successful(Some(AccountsWithBlockHashAndLevel(BlockHash(latestBlock.hash), latestBlock.level)))
=======
  private val UNPARSABLE_CODE_PLACEMENT = "Unparsable code: "

  private def toMichelsonScript[T <: MichelsonElement:Parser](json: Any)(implicit tag: ClassTag[T]): String = {
    Some(json).collect {
      case t: String => convert[T](t)
      case t: Micheline => convert[T](t.expression)
    } match {
      case Some(Right(value)) => value
      case Some(Left(t)) =>
        logger.error(s"${tag.runtimeClass}: Error during conversion of $json", t)
        UNPARSABLE_CODE_PLACEMENT + json
>>>>>>> 7ccc36df
      case _ =>
        logger.error(s"${tag.runtimeClass}: Error during conversion of $json")
        UNPARSABLE_CODE_PLACEMENT + json
    }
  }
}

/**
  * Adds more specific API functionalities to perform on a tezos node, in particular those involving write and cryptographic operations
  */
class TezosNodeSenderOperator(override val node: TezosRPCInterface, network: String, batchConf: BatchFetchConfiguration, sodiumConf: SodiumConfiguration)(implicit executionContext: ExecutionContext)
  extends TezosNodeOperator(node, network, batchConf)
  with LazyLogging {
  import com.muquit.libsodiumjna.{SodiumKeyPair, SodiumLibrary, SodiumUtils}
  import TezosNodeOperator._

  /** Type representing Map[String, Any] */
  type AnyMap = Map[String, Any]

  //used in subsequent operations using Sodium
  SodiumLibrary.setLibraryPath(sodiumConf.libraryPath)

  /**
    * Appends a key reveal operation to an operation group if needed.
    * @param operations The operations being forged as part of this operation group
    * @param managerKey The sending account's manager information
    * @param keyStore   Key pair along with public key hash
    * @return           Operation group enriched with a key reveal if necessary
    */
  def handleKeyRevealForOperations(
    operations: List[AnyMap],
    managerKey: ManagerKey,
    keyStore: KeyStore): List[AnyMap] =
    managerKey.key match {
      case Some(_) => operations
      case None =>
        val revealMap: AnyMap = Map(
          "kind"        -> "reveal",
          "public_key"  -> keyStore.publicKey
        )
        revealMap :: operations
    }

  /**
    * Forge an operation group using the Tezos RPC client.
    * @param blockHead  The block head
    * @param account    The sender's account
    * @param operations The operations being forged as part of this operation group
    * @param keyStore   Key pair along with public key hash
    * @param fee        Fee to be paid
    * @return           Forged operation bytes (as a hex string)
    */
  def forgeOperations(
    blockHead: Block,
    account: Account,
    operations: List[AnyMap],
    keyStore: KeyStore,
    fee: Option[Float]): Future[String] = {
    val payload: AnyMap = fee match {
      case Some(feeAmt) =>
        Map(
          "branch" -> blockHead.data.hash,
          "source" -> keyStore.publicKeyHash,
          "operations" -> operations,
          "counter" -> (account.counter + 1),
          "fee" -> feeAmt,
          "kind" -> "manager",
          "gas_limit" -> "120",
          "storage_limit" -> 0
        )
      case None =>
        Map(
          "branch" -> blockHead.data.header.predecessor,
          "operations" -> operations
        )
    }
    node.runAsyncPostQuery(network, "/blocks/head/proto/helpers/forge/operations", Some(JsonUtil.toJson(payload)))
      .map(json => fromJson[ForgedOperation](json).operation)
  }

  /**
    * Signs a forged operation
    * @param forgedOperation  Forged operation group returned by the Tezos client (as a hex string)
    * @param keyStore         Key pair along with public key hash
    * @return                 Bytes of the signed operation along with the actual signature
    */
  def signOperationGroup(forgedOperation: String, keyStore: KeyStore): Try[SignedOperationGroup] = Try{
    SodiumLibrary.setLibraryPath(sodiumLibraryPath)
    val privateKeyBytes = CryptoUtil.base58CheckDecode(keyStore.privateKey, "edsk").get
    val watermark = "03"  // In the future, we must support "0x02" for endorsements and "0x01" for block signing.
    val watermarkedForgedOperationBytes = SodiumUtils.hex2Binary(watermark + forgedOperation)
    val hashedWatermarkedOpBytes = SodiumLibrary.cryptoGenerichash(watermarkedForgedOperationBytes, 32)
    val opSignature: Array[Byte] = SodiumLibrary.cryptoSignDetached(hashedWatermarkedOpBytes, privateKeyBytes.toArray)
    val hexSignature: String = CryptoUtil.base58CheckEncode(opSignature.toList, "edsig").get
    val signedOpBytes = SodiumUtils.hex2Binary(forgedOperation) ++ opSignature
    SignedOperationGroup(signedOpBytes, hexSignature)
  }

  /**
    * Computes the ID of an operation group using Base58Check.
    * @param signedOpGroup  Signed operation group
    * @return               Base58Check hash of signed operation
    */
  def computeOperationHash(signedOpGroup: SignedOperationGroup): Try[String] =
    Try{
      SodiumLibrary.setLibraryPath(sodiumLibraryPath)
      SodiumLibrary.cryptoGenerichash(signedOpGroup.bytes, 32)
    }.flatMap { hash =>
      CryptoUtil.base58CheckEncode(hash.toList, "op")
    }

  /**
    * Applies an operation using the Tezos RPC client.
    * @param blockHead            Block head
    * @param operationGroupHash   Hash of the operation group being applied (in Base58Check format)
    * @param forgedOperationGroup Forged operation group returned by the Tezos client (as a hex string)
    * @param signedOpGroup        Signed operation group
    * @return                     Array of contract handles
    */
  def applyOperation(
    blockHead: Block,
    operationGroupHash: String,
    forgedOperationGroup: String,
    signedOpGroup: SignedOperationGroup): Future[AppliedOperation] = {
    val payload: AnyMap = Map(
      "pred_block" -> blockHead.data.header.predecessor,
      "operation_hash" -> operationGroupHash,
      "forged_operation" -> forgedOperationGroup,
      "signature" -> signedOpGroup.signature
    )
    node.runAsyncPostQuery(network, "/blocks/head/proto/helpers/apply_operation", Some(JsonUtil.toJson(payload)))
      .map { result =>
        logger.debug(s"Result of operation application: $result")
        JsonUtil.fromJson[AppliedOperation](result)
      }
  }

  /**
    * Injects an opertion using the Tezos RPC client.
    * @param signedOpGroup  Signed operation group
    * @return               ID of injected operation
    */
  def injectOperation(signedOpGroup: SignedOperationGroup): Future[String] = {
    val payload: AnyMap = Map(
      "signedOperationContents" -> signedOpGroup.bytes.map("%02X" format _).mkString
    )
    node.runAsyncPostQuery(network, "/inject_operation", Some(JsonUtil.toJson(payload)))
      .map(result => fromJson[InjectedOperation](result).injectedOperation)
  }

  /**
    * Master function for creating and sending all supported types of operations.
    * @param operations The operations to create and send
    * @param keyStore   Key pair along with public key hash
    * @param fee        The fee to use
    * @return           The ID of the created operation group
    */
  def sendOperation(operations: List[Map[String,Any]], keyStore: KeyStore, fee: Option[Float]): Future[OperationResult] = for {
    blockHead <- getBlockHead()
    accountId = AccountId(keyStore.publicKeyHash)
    account <- getAccountForBlock(blockHeadHash, accountId)
    accountManager <- getAccountManagerForBlock(blockHeadHash, accountId)
    operationsWithKeyReveal = handleKeyRevealForOperations(operations, accountManager, keyStore)
    forgedOperationGroup <- forgeOperations(blockHead, account, operationsWithKeyReveal, keyStore, fee)
    signedOpGroup <- Future.fromTry(signOperationGroup(forgedOperationGroup, keyStore))
    operationGroupHash <- Future.fromTry(computeOperationHash(signedOpGroup))
    appliedOp <- applyOperation(blockHead, operationGroupHash, forgedOperationGroup, signedOpGroup)
    operation <- injectOperation(signedOpGroup)
  } yield OperationResult(appliedOp, operation)

  /**
    * Creates and sends a transaction operation.
    * @param keyStore   Key pair along with public key hash
    * @param to         Destination public key hash
    * @param amount     Amount to send
    * @param fee        Fee to use
    * @return           The ID of the created operation group
    */
  def sendTransactionOperation(
    keyStore: KeyStore,
    to: String,
    amount: Float,
    fee: Float
  ): Future[OperationResult] = {
    val transactionMap: Map[String,Any] = Map(
      "kind"        -> "transaction",
      "amount"      -> amount,
      "destination" -> to,
      "parameters"  -> MichelsonExpression("Unit", List[String]())
    )
    val operations = transactionMap :: Nil
    sendOperation(operations, keyStore, Some(fee))
  }

  /**
    * Creates and sends a delegation operation.
    * @param keyStore Key pair along with public key hash
    * @param delegate Account ID to delegate to
    * @param fee      Operation fee
    * @return
    */
  def sendDelegationOperation(
    keyStore: KeyStore,
    delegate: String,
    fee: Float): Future[OperationResult] = {
    val transactionMap: Map[String,Any] = Map(
      "kind"        -> "delegation",
      "delegate"    -> delegate
    )
    val operations = transactionMap :: Nil
    sendOperation(operations, keyStore, Some(fee))
  }

  /**
    * Creates and sends an origination operation.
    * @param keyStore     Key pair along with public key hash
    * @param amount       Initial funding amount of new account
    * @param delegate     Account ID to delegate to, blank if none
    * @param spendable    Is account spendable?
    * @param delegatable  Is account delegatable?
    * @param fee          Operation fee
    * @return
    */
  def sendOriginationOperation(
    keyStore: KeyStore,
    amount: Float,
    delegate: String,
    spendable: Boolean,
    delegatable: Boolean,
    fee: Float): Future[OperationResult] = {
    val transactionMap: Map[String,Any] = Map(
      "kind"          -> "origination",
      "balance"       -> amount,
      "managerPubkey" -> keyStore.publicKeyHash,
      "spendable"     -> spendable,
      "delegatable"   -> delegatable,
      "delegate"      -> delegate
    )
    val operations = transactionMap :: Nil
    sendOperation(operations, keyStore, Some(fee))
  }

  /**
    * Creates a new Tezos identity.
    * @return A new key pair along with a public key hash
    */
  def createIdentity(): Try[KeyStore] = {
    SodiumLibrary.setLibraryPath(sodiumLibraryPath)

    //The Java bindings for libSodium don't support generating a key pair from a seed.
    //We will revisit this later in order to support mnemomics and passphrases
    //val mnemonic = bip39.generate(Entropy128, WordList.load(EnglishWordList).get, new SecureRandom())
    //val seed = bip39.toSeed(mnemonic, Some(passphrase))

    val keyPair: SodiumKeyPair = SodiumLibrary.cryptoSignKeyPair()
    val rawPublicKeyHash = SodiumLibrary.cryptoGenerichash(keyPair.getPublicKey, 20)
    for {
      privateKey <- CryptoUtil.base58CheckEncode(keyPair.getPrivateKey, "edsk")
      publicKey <- CryptoUtil.base58CheckEncode(keyPair.getPublicKey, "edpk")
      publicKeyHash <- CryptoUtil.base58CheckEncode(rawPublicKeyHash, "tz1")
    } yield KeyStore(privateKey = privateKey, publicKey = publicKey, publicKeyHash = publicKeyHash)
  }

}<|MERGE_RESOLUTION|>--- conflicted
+++ resolved
@@ -13,15 +13,15 @@
 
 import cats.instances.future._
 import cats.syntax.applicative._
+import scala.{Stream => _}
 import scala.concurrent.{ExecutionContext, Future}
 import scala.math.max
 import scala.reflect.ClassTag
 import scala.util.{Failure, Success, Try}
 
-<<<<<<< HEAD
 import cats.effect.IO
 import fs2.Stream
-=======
+
 object TezosNodeOperator {
   /**
     * Output of operation signing.
@@ -51,7 +51,6 @@
     val isGenesis = (data: BlockData) => data.header.level == 0
 
 }
->>>>>>> 7ccc36df
 
 /**
   * Operations run against Tezos nodes, mainly used for collecting chain data for later entry into a database.
@@ -61,16 +60,12 @@
   * @param batchConf          configuration for batched download of node data
   * @param fetchFutureContext thread context for async operations
   */
-<<<<<<< HEAD
-class TezosNodeOperator(val node: TezosRPCInterface)(implicit executionContext: ExecutionContext) extends LazyLogging {
-=======
 class TezosNodeOperator(val node: TezosRPCInterface, val network: String, batchConf: BatchFetchConfiguration)(implicit val fetchFutureContext: ExecutionContext)
   extends LazyLogging
   with BlocksDataFetchers
   with AccountsDataFetchers {
   import TezosNodeOperator.isGenesis
   import batchConf.{accountConcurrencyLevel, blockOperationsConcurrencyLevel, blockPageSize}
->>>>>>> 7ccc36df
 
   override val fetchConcurrency = blockOperationsConcurrencyLevel
   override val accountsFetchConcurrency = accountConcurrencyLevel
@@ -80,7 +75,6 @@
   type PaginatedBlocksResults = (Iterator[Future[BlockFetchingResults]], Int)
   type PaginatedAccountResults = (Iterator[Future[List[BlockAccounts]]], Int)
 
-<<<<<<< HEAD
   protected lazy val operations: ApiOperations = ApiOperations
 
   /**
@@ -108,11 +102,9 @@
     * @param operationGroupID Operation group ID
     */
   case class OperationResult(results: TezosTypes.AppliedOperation, operationGroupID: String)
-=======
   //introduced to simplify signatures
   type BallotBlock = (Block, List[Voting.Ballot])
   type BakerBlock = (Block, List[Voting.BakerRolls])
->>>>>>> 7ccc36df
 
   /**
     * Fetches a specific account for a given block.
@@ -352,15 +344,7 @@
     * Gets all blocks from the head down to the oldest block not already in the database.
     * @return Blocks and Account hashes involved
     */
-<<<<<<< HEAD
-  def getBlocksNotInDatabase(network: String, followFork: Boolean): Future[List[BlockAction]] =
-    for {
-      maxLevel <- operations.fetchMaxLevel
-      blockHead <- {
-        if (maxLevel == -1) logger.warn("There were apparently no blocks in the database. Downloading the whole chain..")
-        getBlockHead(network)
-=======
-  def getBlocksNotInDatabase(): Future[PaginatedBlocksResults] =
+  def getBlocksNotInDatabase(followFork: Boolean = false): Future[PaginatedBlocksResults] =
     for {
       maxLevel <- ApiOperations.fetchMaxLevel
       blockHead <- getBlockHead()
@@ -380,7 +364,6 @@
       } else {
         logger.info("No new blocks to fetch from the network")
         (Iterator.empty, 0)
->>>>>>> 7ccc36df
       }
     }
 
@@ -390,24 +373,8 @@
     * @param headHash   Hash of a block from which to start, None to start from a real head
     * @return           Blocks and Account hashes involved
     */
-<<<<<<< HEAD
-  def getBlocks(network: String,
-                minLevel: Int,
-                maxLevel: Int,
-                startBlockHash: BlockHash = blockHeadHash,
-                followFork: Boolean): Future[List[BlockAction]] = {
-
-    val blocksInRange = processBlocks(network, startBlockHash, minLevel, maxLevel)
-    val blocksFromFork =
-      if (followFork && minLevel > 0) getForkedBlocks(network, startBlockHash, maxLevel - minLevel + 1)
-      else Future.successful(List.empty)
-    for {
-      forkBlocks <- blocksFromFork
-      rangeBlocks <- blocksInRange
-    } yield forkBlocks ++ rangeBlocks
-=======
-  def getLatestBlocks(depth: Option[Int] = None, headHash: Option[BlockHash] = None): Future[PaginatedBlocksResults] = {
-    headHash
+  def getLatestBlocks(depth: Option[Int] = None, headHash: Option[BlockHash] = None, followFork: Boolean = false): Future[PaginatedBlocksResults] = {
+    val blocksInRange = headHash
       .map(getBlock(_))
       .getOrElse(getBlockHead())
       .map {
@@ -420,41 +387,11 @@
           )
           (pagedResults, headLevel - minLevel + 1)
       }
->>>>>>> 7ccc36df
-  }
-
-  /**
-    * Gets block from Tezos Blockchains, as well as their associated operation, from minLevel to maxLevel.
-    * @param reference Hash and level of a known block
-    * @param levelRange a range of levels to load
-    * @return the async list of blocks with relative account ids touched in the operations
-    */
-<<<<<<< HEAD
-  private def processBlocks(
-                             network : String,
-                             hash: BlockHash,
-                             minLevel: Int,
-                             maxLevel: Int
-                           ): Future[List[BlockAction]] = {//BlockWithAction
-    val maxOffset: Int = maxLevel - minLevel
-    val offsets = (0 to maxOffset).toList.map(_.toString)
-    val blockMetadataUrls = offsets.map{offset => s"blocks/${hash.value}~$offset"}
-
-    val jsonToBlockMetadata: String => BlockMetadata =
-      json => fromJson[BlockMetadata](json)
-
-    val jsonToOperationGroups: String => List[OperationGroup] =
-      json => fromJson[List[List[OperationGroup]]](json).flatten
-
-    /*
-    Note that this functionality is dependent on the implementation of runBatchedGetQuery, which currently
-    doesn't reorder stream elements, thus ensuring the correctness of Block creation with zip.
-     */
-    for {
-      fetchedBlocksMetadata <- node.runBatchedGetQuery(network, blockMetadataUrls, blockOperationsFetchConcurrency) map (blockMetadata => blockMetadata.map(jsonToBlockMetadata))
-      blockOperationUrls = fetchedBlocksMetadata.map(metadata => s"blocks/${metadata.hash.value}/operations")
-      fetchedBlocksOperations <- node.runBatchedGetQuery(network, blockOperationUrls, blockOperationsFetchConcurrency) map (operations => operations.map(jsonToOperationGroups))
-    } yield fetchedBlocksMetadata.zip(fetchedBlocksOperations).map{ case (meta, ops) => WriteBlock(Block(meta, ops))}
+    // val blocksFromFork =
+    //   if (followFork && minLevel > 0) getForkedBlocks(network, startBlockHash, maxLevel - minLevel + 1)
+    //   else Future.successful(List.empty)
+
+    blocksInRange
   }
 
   /*
@@ -595,11 +532,18 @@
       .map(actions => WriteAndMakeValidBlock(missingBlock) :: actions)
       .unsafeToFuture()
   }
-=======
+
+
+  /**
+    * Gets block from Tezos Blockchains, as well as their associated operation, from minLevel to maxLevel.
+    * @param reference Hash and level of a known block
+    * @param levelRange a range of levels to load
+    * @return the async list of blocks with relative account ids touched in the operations
+    */
   private def getBlocks(
     reference: (BlockHash, Int),
     levelRange: Range.Inclusive
-    ): Future[BlockFetchingResults] = {
+  ): Future[BlockFetchingResults] = {
     import cats.instances.future._
     import cats.instances.list._
     import tech.cryptonomic.conseil.generic.chain.DataFetcher.{fetch, fetchMerge}
@@ -621,7 +565,6 @@
 
       (codeAlter compose storageAlter compose parametersAlter)(block)
     }
->>>>>>> 7ccc36df
 
     //Gets blocks data for the requested offsets and associates the operations and account hashes available involved in said operations
     //Special care is taken for the genesis block (level = 0) that doesn't have operations defined, we use empty data for it
@@ -642,19 +585,6 @@
     }
   }
 
-<<<<<<< HEAD
-  /**
-    * Get accounts for the latest block in the database.
-    * @param network  Which Tezos network to go against
-    * @return         Accounts with their corresponding block hash, or [[None]] if no latest block was found
-    */
-  def getLatestAccounts(network: String): Future[Option[AccountsWithBlockHashAndLevel]] =
-    operations.dbHandle.run(operations.latestBlockIO.zip(TezosDatabaseOperations.fetchAccountsMaxBlockLevel)).flatMap {
-      case (Some(latestBlock), maxAccountsLevel) if latestBlock.level > maxAccountsLevel.toInt =>
-        getAccounts(network, BlockHash(latestBlock.hash), latestBlock.level).map(Some(_))
-      case (Some(latestBlock), _) =>
-        Future.successful(Some(AccountsWithBlockHashAndLevel(BlockHash(latestBlock.hash), latestBlock.level)))
-=======
   private val UNPARSABLE_CODE_PLACEMENT = "Unparsable code: "
 
   private def toMichelsonScript[T <: MichelsonElement:Parser](json: Any)(implicit tag: ClassTag[T]): String = {
@@ -666,7 +596,6 @@
       case Some(Left(t)) =>
         logger.error(s"${tag.runtimeClass}: Error during conversion of $json", t)
         UNPARSABLE_CODE_PLACEMENT + json
->>>>>>> 7ccc36df
       case _ =>
         logger.error(s"${tag.runtimeClass}: Error during conversion of $json")
         UNPARSABLE_CODE_PLACEMENT + json
