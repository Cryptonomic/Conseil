--- conflicted
+++ resolved
@@ -61,24 +61,7 @@
     */
   def getAccountManagerForBlock(network: String, blockHash: BlockHash, accountID: AccountId): Future[ManagerKey] =
     node.runAsyncGetQuery(network, s"blocks/${blockHash.value}/context/contracts/${accountID.id}/manager_key")
-<<<<<<< HEAD
-      .map(fromJson[TezosTypes.ManagerKey])
-
-  /**
-    * Fetches the accounts identified by id
-    *
-    * @param network    Which Tezos network to go against
-    * @param blockHash  the block storing the accounts
-    * @param accountIDs the ids
-    * @return           the list of accounts wrapped in a `Future`
-    */
-  def getAccountsForBlock(network: String, blockHash: BlockHash, accountIDs: List[AccountId]): Future[List[TezosTypes.Account]] =
-    node
-      .runBatchedGetQuery(network, accountIDs.map(id => s"blocks/${blockHash.value}/context/contracts/${id.id}"), accountsFetchConcurrency)
-      .map(_.map(fromJson[TezosTypes.Account]))
-=======
       .map(fromJson[ManagerKey])
->>>>>>> 8c4e72c3
 
   /**
     * Fetches all accounts for a given block.
@@ -272,21 +255,6 @@
         (hash, jsonToOperationGroups(json), jsonToAccountInvolved(json))
     }
 
-<<<<<<< HEAD
-  /**
-    * Get accounts for the latest block in the database.
-    * @param network  Which Tezos network to go against
-    * @return         Accounts with their corresponding block hash, or `None` if no latest block was found
-    */
-  def getLatestAccounts(network: String): Future[Option[AccountsWithBlockHashAndLevel]] =
-    ApiOperations.dbHandle.run(ApiOperations.latestBlockIO.zip(TezosDatabaseOperations.fetchAccountsMaxBlockLevel)).flatMap {
-      case (Some(latestBlock), maxAccountsLevel) if latestBlock.level > maxAccountsLevel.toInt =>
-        getAccounts(network, BlockHash(latestBlock.hash), latestBlock.level).map(Some(_))
-      case (Some(latestBlock), _) =>
-        Future.successful(Some(AccountsWithBlockHashAndLevel(BlockHash(latestBlock.hash), latestBlock.level)))
-      case _ =>
-        Future.successful(None)
-=======
     val isGenesis = (metadata: BlockMetadata) => metadata.header.level == 0
 
     //Gets metadata for the requested offsets and associates the operations and account hashes available involved in said operations
@@ -302,7 +270,6 @@
           val (ops, accs) = if (isGenesis(md)) (List.empty, List.empty) else operationalDataMap(md.hash)
           (Block(md, ops), accs)
       }
->>>>>>> 8c4e72c3
     }
   }
 
