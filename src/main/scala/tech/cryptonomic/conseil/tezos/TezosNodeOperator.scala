--- conflicted
+++ resolved
@@ -10,17 +10,12 @@
 import tech.cryptonomic.conseil.tezos.michelson.JsonToMichelson.convert
 import tech.cryptonomic.conseil.tezos.michelson.dto.{MichelsonElement, MichelsonInstruction, MichelsonSchema}
 import tech.cryptonomic.conseil.tezos.michelson.parser.JsonParser.Parser
-<<<<<<< HEAD
 
 import cats._
 import cats.implicits._
 import cats.data.Kleisli
+import cats.syntax.applicative._
 import scala.{Stream => _}
-=======
-import cats.instances.future._
-import cats.syntax.applicative._
-
->>>>>>> 313d8e22
 import scala.concurrent.{ExecutionContext, Future}
 import scala.math.max
 import scala.reflect.ClassTag
@@ -153,13 +148,7 @@
     * @return           the list of accounts wrapped in a [[Future]], indexed by AccountId
     */
   def getAccountsForBlock(accountIds: List[AccountId], blockHash: BlockHash = blockHeadHash): Future[Map[AccountId, Account]] = {
-<<<<<<< HEAD
-    import TezosOptics.Accounts.optionalScriptCode
-=======
-    import cats.instances.future._
-    import cats.instances.list._
     import TezosOptics.Accounts.{scriptLens, storageLens}
->>>>>>> 313d8e22
     import tech.cryptonomic.conseil.generic.chain.DataFetcher.fetch
 
     implicit val fetcherInstance = accountFetcher(blockHash)
