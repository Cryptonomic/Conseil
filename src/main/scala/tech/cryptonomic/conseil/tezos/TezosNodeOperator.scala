--- conflicted
+++ resolved
@@ -21,491 +21,7 @@
 import scala.reflect.ClassTag
 import scala.util.{Failure, Success, Try}
 
-<<<<<<< HEAD
 /** TODO refactor to new type classes
-=======
-object TezosNodeOperator {
-  /**
-    * Output of operation signing.
-    * @param bytes      Signed bytes of the transaction
-    * @param signature  The actual signature
-    */
-  final case class SignedOperationGroup(bytes: Array[Byte], signature: String)
-
-  /**
-    * Result of a successfully sent operation
-    * @param results          Results of operation application
-    * @param operationGroupID Operation group ID
-    */
-  final case class OperationResult(results: AppliedOperation, operationGroupID: String)
-
-  /**
-    * Given a contiguous valus range, creates sub-ranges of max the given size
-    * @param pageSize how big a part is allowed to be
-    * @param range a range of contiguous values to partition into (possibly) smaller parts
-    * @return an iterator over the part, which are themselves `Ranges`
-    */
-    def partitionRanges(pageSize: Int)(range: Range.Inclusive): Iterator[Range.Inclusive] =
-      range.grouped(pageSize)
-        .filterNot(_.isEmpty)
-        .map(subRange => subRange.head to subRange.last)
-
-    val isGenesis = (data: BlockData) => data.header.level == 0
-
-}
-
-/**
-  * Operations run against Tezos nodes, mainly used for collecting chain data for later entry into a database.
-  *
-  * @param node               Tezos node connection object
-  * @param network            Which Tezos network to go against
-  * @param batchConf          configuration for batched download of node data
-  * @param fetchFutureContext thread context for async operations
-  */
-class TezosNodeOperator(val node: TezosRPCInterface, val network: String, batchConf: BatchFetchConfiguration)(implicit val fetchFutureContext: ExecutionContext)
-  extends LazyLogging
-  with BlocksDataFetchers
-  with AccountsDataFetchers {
-  import TezosNodeOperator.isGenesis
-  import batchConf.{accountConcurrencyLevel, blockOperationsConcurrencyLevel, blockPageSize}
-
-  override val fetchConcurrency = blockOperationsConcurrencyLevel
-  override val accountsFetchConcurrency = accountConcurrencyLevel
-
-  //use this alias to make signatures easier to read and kept in-sync
-  type BlockFetchingResults = List[(Block, List[AccountId])]
-  type PaginatedBlocksResults = (Iterator[Future[BlockFetchingResults]], Int)
-  type PaginatedAccountResults = (Iterator[Future[List[BlockTagged[Map[AccountId, Account]]]]], Int)
-  type PaginatedDelegateResults = (Iterator[Future[List[BlockTagged[Map[PublicKeyHash, Delegate]]]]], Int)
-
-  //introduced to simplify signatures
-  type BallotBlock = (Block, List[Voting.Ballot])
-  type BakerBlock = (Block, List[Voting.BakerRolls])
-
-  /**
-    * Fetches a specific account for a given block.
-    * @param blockHash  Hash of given block
-    * @param accountId  Account ID
-    * @return           The account
-    */
-  def getAccountForBlock(blockHash: BlockHash, accountId: AccountId): Future[Account] =
-    node.runAsyncGetQuery(network, s"blocks/${blockHash.value}/context/contracts/${accountId.id}")
-      .map(fromJson[Account])
-
-  /**
-    * Fetches the manager of a specific account for a given block.
-    * @param blockHash  Hash of given block
-    * @param accountId  Account ID
-    * @return           The account
-    */
-  def getAccountManagerForBlock(blockHash: BlockHash, accountId: AccountId): Future[ManagerKey] =
-    node.runAsyncGetQuery(network, s"blocks/${blockHash.value}/context/contracts/${accountId.id}/manager_key")
-      .map(fromJson[ManagerKey])
-
-  /**
-    * Fetches all accounts for a given block.
-    * @param blockHash  Hash of given block.
-    * @return           Accounts
-    */
-  def getAllAccountsForBlock(blockHash: BlockHash): Future[Map[AccountId, Account]] =
-    for {
-      jsonEncodedAccounts <- node.runAsyncGetQuery(network, s"blocks/${blockHash.value}/context/contracts")
-      accountIds = fromJson[List[String]](jsonEncodedAccounts).map(AccountId)
-      accounts <- getAccountsForBlock(accountIds, blockHash)
-    } yield accounts
-
-  /**
-    * Fetches the accounts identified by id, lazily paginating the results
-    *
-    * @param accountIds the ids
-    * @param blockHash  the block storing the accounts, the head block if not specified
-    * @return           the list of accounts wrapped in a [[Future]], indexed by AccountId
-    */
-  def getPaginatedAccountsForBlock(accountIds: List[AccountId], blockHash: BlockHash = blockHeadHash): Iterator[Future[Map[AccountId, Account]]] =
-    partitionElements(accountIds).map(ids => getAccountsForBlock(ids, blockHash))
-
-  /**
-    * Fetches the accounts identified by id
-    *
-    * @param accountIds the ids
-    * @param blockHash  the block storing the accounts, the head block if not specified
-    * @return           the list of accounts wrapped in a [[Future]], indexed by AccountId
-    */
-  def getAccountsForBlock(accountIds: List[AccountId], blockHash: BlockHash = blockHeadHash): Future[Map[AccountId, Account]] = {
-    import cats.instances.future._
-    import cats.instances.list._
-    import TezosOptics.Accounts.{scriptLens, storageLens}
-    import tech.cryptonomic.conseil.generic.chain.DataFetcher.fetch
-
-    implicit val fetcherInstance = accountFetcher(blockHash)
-
-    val fetchedAccounts: Future[List[(AccountId, Option[Account])]] =
-      fetch[AccountId, Option[Account], Future, List, Throwable].run(accountIds)
-
-    def parseMichelsonScripts(account: Account): Account = {
-      val scriptAlter = scriptLens.modify(toMichelsonScript[MichelsonSchema])
-      val storageAlter = storageLens.modify(toMichelsonScript[MichelsonInstruction])
-
-      (scriptAlter compose storageAlter)(account)
-    }
-
-    fetchedAccounts.map(
-      indexedAccounts =>
-        indexedAccounts.collect {
-          case (accountId, Some(account)) => accountId -> parseMichelsonScripts(account)
-        }.toMap
-    )
-  }
-  /**
-    * Get accounts for all the identifiers passed-in with the corresponding block
-    * @param accountsBlocksIndex a map from unique id to the [latest] block reference
-    * @return         Accounts with their corresponding block data
-    */
-  def getAccountsForBlocks(accountsBlocksIndex: Map[AccountId, BlockReference]): PaginatedAccountResults = {
-    import TezosTypes.Syntax._
-
-    def notifyAnyLostIds(missing: Set[AccountId]) =
-      if (missing.nonEmpty) logger.warn("The following account keys were not found querying the {} node: {}", network, missing.map(_.id).mkString("\n", ",", "\n"))
-
-    //uses the index to collect together BlockAccounts matching the same block
-    def groupByLatestBlock(data: Map[AccountId, Account]): List[BlockTagged[Map[AccountId, Account]]] =
-      data.groupBy {
-        case (id, _) => accountsBlocksIndex(id)
-      }.map {
-        case ((hash, level), accounts) => accounts.taggedWithBlock(hash, level)
-      }.toList
-
-    //fetch accounts by requested ids and group them together with corresponding blocks
-    val pages = getPaginatedAccountsForBlock(accountsBlocksIndex.keys.toList) map {
-      futureMap =>
-        futureMap
-         .andThen {
-            case Success(accountsMap) =>
-              notifyAnyLostIds(accountsBlocksIndex.keySet -- accountsMap.keySet)
-            case Failure(err) =>
-              val showSomeIds = accountsBlocksIndex.keys.take(30).map(_.id).mkString("", ",", if (accountsBlocksIndex.size > 30) "..." else "")
-              logger.error(s"Could not get accounts' data for ids ${showSomeIds}", err)
-          }.map(groupByLatestBlock)
-    }
-
-    (pages, accountsBlocksIndex.size)
-  }
-
-  /**
-    * Fetches operations for a block, without waiting for the result
-    * @param blockHash Hash of the block
-    * @return          The `Future` list of operations
-    */
-  def getAllOperationsForBlock(block: BlockData): Future[List[OperationsGroup]] = {
-    import JsonDecoders.Circe.decodeLiftingTo
-    import JsonDecoders.Circe.Operations._
-    import tech.cryptonomic.conseil.util.JsonUtil.adaptManagerPubkeyField
-
-    //parse json, and try to convert to objects, converting failures to a failed `Future`
-    //we could later improve by "accumulating" all errors in a single failed future, with `decodeAccumulating`
-    def decodeOperations(json: String) =
-      decodeLiftingTo[Future, List[List[OperationsGroup]]](adaptManagerPubkeyField(JS.sanitize(json)))
-        .map(_.flatten)
-
-    if (isGenesis(block))
-      Future.successful(List.empty) //This is a workaround for the Tezos node returning a 404 error when asked for the operations or accounts of the genesis blog, which seems like a bug.
-    else
-      node.runAsyncGetQuery(network, s"blocks/${block.hash.value}/operations")
-        .flatMap(decodeOperations)
-
-  }
-
-  /** Fetches votes information for the block */
-  def getCurrentVotesForBlock(block: BlockData, offset: Option[Offset] = None): Future[CurrentVotes] =
-    if (isGenesis(block))
-      CurrentVotes.empty.pure
-    else {
-      import JsonDecoders.Circe._
-      import cats.syntax.apply._
-
-      val offsetString = offset.map(_.toString).getOrElse("")
-      val hashString = block.hash.value
-
-      val fetchCurrentQuorum =
-        node.runAsyncGetQuery(network, s"blocks/$hashString~$offsetString/votes/current_quorum") flatMap { json =>
-          decodeLiftingTo[Future, Option[Int]](json)
-        }
-
-      val fetchCurrentProposal =
-        node.runAsyncGetQuery(network, s"blocks/$hashString~$offsetString/votes/current_proposal") flatMap { json =>
-          decodeLiftingTo[Future, Option[ProtocolId]](json)
-        }
-
-      (fetchCurrentQuorum, fetchCurrentProposal).mapN(CurrentVotes.apply)
-    }
-
-  /** Fetches detailed data for voting associated to the passed-in blocks */
-  def getVotingDetails(blocks: List[Block]): Future[(List[Voting.Proposal], List[BakerBlock], List[BallotBlock])] = {
-    import cats.instances.future._
-    import cats.instances.list._
-    import cats.syntax.apply._
-    import tech.cryptonomic.conseil.generic.chain.DataFetcher.fetch
-
-    //adapt the proposal protocols result to include the block
-    val fetchProposals =
-      fetch[Block, List[ProtocolId], Future, List, Throwable]
-        .map {
-          proposalsList => proposalsList.map {
-            case (block, protocols) => Voting.Proposal(protocols, block)
-          }
-        }
-
-    val fetchBakers =
-      fetch[Block, List[Voting.BakerRolls], Future, List, Throwable]
-
-    val fetchBallots =
-      fetch[Block, List[Voting.Ballot], Future, List, Throwable]
-
-
-    /* combine the three kleisli operations to return a tuple of the results
-     * and then run the composition on the input blocks
-     */
-    (fetchProposals, fetchBakers, fetchBallots).tupled.run(blocks.filterNot(b => isGenesis(b.data)))
-  }
-
-  //move it to the node operator
-  def getDelegatesForBlocks(keysBlocksIndex: Map[PublicKeyHash, BlockReference]): PaginatedDelegateResults = {
-    import TezosTypes.Syntax._
-
-    def notifyAnyLostKeys(missing: Set[PublicKeyHash]) =
-      if (missing.nonEmpty) logger.warn("The following delegate keys were not found querying the {} node: {}", network, missing.map(_.value).mkString("\n", ",", "\n"))
-
-    //uses the index to collect together BlockAccounts matching the same block
-    def groupByLatestBlock(data: Map[PublicKeyHash, Delegate]): List[BlockTagged[Map[PublicKeyHash, Delegate]]] =
-      data.groupBy {
-        case (pkh, _) => keysBlocksIndex(pkh)
-      }.map {
-        case ((hash, level), delegates) => delegates.taggedWithBlock(hash, level)
-      }.toList
-
-    //fetch delegates by requested pkh and group them together with corresponding blocks
-    val pages = getPaginatedDelegatesForBlock(keysBlocksIndex.keys.toList) map {
-      futureMap =>
-        futureMap
-          .andThen {
-            case Success(delegatesMap) =>
-              notifyAnyLostKeys(keysBlocksIndex.keySet -- delegatesMap.keySet)
-            case Failure(err) =>
-              val showSomeIds = keysBlocksIndex.keys.take(30).map(_.value).mkString("", ",", if (keysBlocksIndex.size > 30) "..." else "")
-              logger.error(s"Could not get delegates' data for key hashes ${showSomeIds}", err)
-          }.map(groupByLatestBlock)
-    }
-
-    (pages, keysBlocksIndex.size)
-  }
-
-  /**
-    * Fetches the accounts identified by id, lazily paginating the results
-    *
-    * @param accountIds the ids
-    * @param blockHash  the block storing the accounts, the head block if not specified
-    * @return           the list of accounts wrapped in a [[Future]], indexed by AccountId
-    */
-    def getPaginatedDelegatesForBlock(delegatePkhs: List[PublicKeyHash], blockHash: BlockHash = blockHeadHash): Iterator[Future[Map[PublicKeyHash, Delegate]]] =
-      partitionElements(delegatePkhs).map(pkhs => getDelegatesForBlock(pkhs, blockHash))
-
-  /**
-    * Fetches the delegate and delegated contracts identified by key hash
-    *
-    * @param pkhs the delegate key hashes
-    * @param blockHash  the block storing the delegation reference, the head block if not specified
-    * @return           the list of delegates and associated contracts, wrapped in a [[Future]], indexed by key hash
-    */
-  def getDelegatesForBlock(
-    pkhs: List[PublicKeyHash],
-    blockHash: BlockHash = blockHeadHash
-  ): Future[Map[PublicKeyHash, Delegate]] = {
-    import cats.instances.future._
-    import cats.instances.list._
-    import tech.cryptonomic.conseil.generic.chain.DataFetcher.fetch
-
-    implicit val fetcherInstance = delegateFetcher(blockHash)
-
-    val fetchedDelegates: Future[List[(PublicKeyHash, Delegate)]] =
-      fetch[PublicKeyHash, Delegate, Future, List, Throwable].run(pkhs)
-
-    fetchedDelegates.map(_.toMap)
-  }
-
-  /**
-    * Fetches a single block from the chain, without waiting for the result
-    * @param hash      Hash of the block
-    * @return          the block data wrapped in a `Future`
-    */
-  def getBlock(hash: BlockHash, offset: Option[Offset] = None): Future[Block] = {
-    import JsonDecoders.Circe.decodeLiftingTo
-    import JsonDecoders.Circe.Blocks._
-
-    val offsetString = offset.map(_.toString).getOrElse("")
-
-    //starts immediately
-    val fetchBlock =
-      node.runAsyncGetQuery(network, s"blocks/${hash.value}~$offsetString") flatMap { json =>
-        decodeLiftingTo[Future, BlockData](JS.sanitize(json))
-      }
-
-    for {
-      block <- fetchBlock
-      ops <- getAllOperationsForBlock(block)
-      votes <- getCurrentVotesForBlock(block)
-    } yield Block(block, ops, votes)
-  }
-
-  /**
-    * Gets the block head.
-    * @return Block head
-    */
-  def getBlockHead(): Future[Block]= {
-    getBlock(blockHeadHash)
-  }
-
-  /**
-    * Given a level range, creates sub-ranges of max the given size
-    * @param levels a range of levels to partition into (possibly) smaller parts
-    * @param pageSize how big a part is allowed to be
-    * @return an iterator over the part, which are themselves `Ranges`
-    */
-  def partitionBlocksRanges(levels: Range.Inclusive): Iterator[Range.Inclusive] =
-    TezosNodeOperator.partitionRanges(blockPageSize)(levels)
-
-  /**
-    * Given a list of generic elements, creates sub-lists of max the given size
-    * @param elements a list of elements to partition into (possibly) smaller parts
-    * @param pageSize how big a part is allowed to be
-    * @return an iterator over the part, which are themselves elements
-    */
-  def partitionElements[E](elements: List[E]): Iterator[List[E]] =
-    TezosNodeOperator.partitionRanges(blockPageSize)(Range.inclusive(0, elements.size - 1)) map {
-      range => elements.take(range.end + 1).drop(range.start)
-    }
-
-  /**
-    * Gets all blocks from the head down to the oldest block not already in the database.
-    * @return Blocks and Account hashes involved
-    */
-  def getBlocksNotInDatabase(): Future[PaginatedBlocksResults] =
-    for {
-      maxLevel <- ApiOperations.fetchMaxLevel
-      blockHead <- getBlockHead()
-      headLevel = blockHead.data.header.level
-      headHash = blockHead.data.hash
-    } yield {
-      val bootstrapping = maxLevel == -1
-      if (maxLevel < headLevel) {
-        //got something to load
-        if (bootstrapping) logger.warn("There were apparently no blocks in the database. Downloading the whole chain..")
-        else logger.info("I found the new block head at level {}, the currently stored max is {}. I'll fetch the missing {} blocks.", headLevel, maxLevel, headLevel - maxLevel)
-        val pagedResults = partitionBlocksRanges((maxLevel + 1) to headLevel).map(
-          page => getBlocks((headHash, headLevel), page)
-        )
-        val minLevel = if (bootstrapping) 1 else maxLevel
-        (pagedResults, headLevel - minLevel)
-      } else {
-        logger.info("No new blocks to fetch from the network")
-        (Iterator.empty, 0)
-      }
-    }
-
-  /**
-    * Gets last `depth` blocks.
-    * @param depth      Number of latest block to fetch, `None` to get all
-    * @param headHash   Hash of a block from which to start, None to start from a real head
-    * @return           Blocks and Account hashes involved
-    */
-  def getLatestBlocks(depth: Option[Int] = None, headHash: Option[BlockHash] = None): Future[PaginatedBlocksResults] = {
-    headHash
-      .map(getBlock(_))
-      .getOrElse(getBlockHead())
-      .map {
-        maxHead =>
-          val headLevel = maxHead.data.header.level
-          val headHash = maxHead.data.hash
-          val minLevel = depth.fold(1)(d => max(1, headLevel - d + 1))
-          val pagedResults = partitionBlocksRanges(minLevel to headLevel).map(
-            page => getBlocks((headHash, headLevel), page)
-          )
-          (pagedResults, headLevel - minLevel + 1)
-      }
-  }
-
-  /**
-    * Gets block from Tezos Blockchains, as well as their associated operation, from minLevel to maxLevel.
-    * @param reference Hash and level of a known block
-    * @param levelRange a range of levels to load
-    * @return the async list of blocks with relative account ids touched in the operations
-    */
-  private def getBlocks(
-    reference: (BlockHash, Int),
-    levelRange: Range.Inclusive
-    ): Future[BlockFetchingResults] = {
-    import cats.instances.future._
-    import cats.instances.list._
-    import tech.cryptonomic.conseil.generic.chain.DataFetcher.{fetch, fetchMerge}
-
-    val (hashRef, levelRef) = reference
-    require(levelRange.start >= 0 && levelRange.end <= levelRef)
-    val offsets = levelRange.map(lvl => levelRef - lvl).toList
-
-    implicit val blockFetcher = blocksFetcher(hashRef)
-
-    //read the separate parts of voting and merge the results
-    val proposalsStateFetch =
-      fetchMerge(currentQuorumFetcher, currentProposalFetcher)(CurrentVotes.apply)
-
-    def parseMichelsonScripts(block: Block): Block = {
-      val codeAlter = codeLens.modify(toMichelsonScript[MichelsonSchema])
-      val storageAlter = storageLens.modify(toMichelsonScript[MichelsonInstruction])
-      val parametersAlter = parametersLens.modify(toMichelsonScript[MichelsonInstruction])
-
-      (codeAlter compose storageAlter compose parametersAlter)(block)
-    }
-
-    //Gets blocks data for the requested offsets and associates the operations and account hashes available involved in said operations
-    //Special care is taken for the genesis block (level = 0) that doesn't have operations defined, we use empty data for it
-    for {
-      fetchedBlocksData <- fetch[Offset, BlockData, Future, List, Throwable].run(offsets)
-      blockHashes = fetchedBlocksData.collect{ case (offset, block) if !isGenesis(block) => block.hash }
-      fetchedOperationsWithAccounts <- fetch[BlockHash, (List[OperationsGroup], List[AccountId]), Future, List, Throwable].run(blockHashes)
-      proposalsState <- proposalsStateFetch.run(blockHashes)
-    } yield {
-      val operationalDataMap = fetchedOperationsWithAccounts.map{ case (hash, (ops, accounts)) => (hash, (ops, accounts))}.toMap
-      val proposalsMap = proposalsState.toMap
-      fetchedBlocksData.map {
-        case (offset, md) =>
-          val (ops, accs) = if (isGenesis(md)) (List.empty, List.empty) else operationalDataMap(md.hash)
-          val votes = proposalsMap.getOrElse(md.hash, CurrentVotes.empty)
-          (parseMichelsonScripts(Block(md, ops, votes)), accs)
-      }
-    }
-  }
-
-  private def toMichelsonScript[T <: MichelsonElement : Parser](json: String)(implicit tag: ClassTag[T]): String = {
-
-    def unparsableResult(json: Any, exception: Option[Throwable] = None): String = {
-      exception match {
-        case Some(t) => logger.error(s"${tag.runtimeClass}: Error during conversion of $json", t)
-        case None => logger.error(s"${tag.runtimeClass}: Error during conversion of $json")
-      }
-
-      s"Unparsable code: $json"
-    }
-
-    def parse(json: String): String = convert[T](json) match {
-      case Right(convertedResult) => convertedResult
-      case Left(exception) => unparsableResult(json, Some(exception))
-    }
-
-    Try(parse(json)).getOrElse(unparsableResult(json))
-  }
-}
-
-/**
->>>>>>> 31885c47
   * Adds more specific API functionalities to perform on a tezos node, in particular those involving write and cryptographic operations
   */
 class TezosNodeSenderOperator(network: String, batchConf: BatchFetchConfiguration, sodiumConf: SodiumConfiguration)(implicit val tezosContext: TezosNodeContext, system: ActorSystem, executionContext: ExecutionContext)
