--- conflicted
+++ resolved
@@ -1,22 +1,9 @@
 package tech.cryptonomic.conseil.tezos
 
-<<<<<<< HEAD
-import akka.Done
-import com.muquit.libsodiumjna.{SodiumKeyPair, SodiumLibrary, SodiumUtils}
-import com.typesafe.config.ConfigFactory
-=======
->>>>>>> 78304803
 import com.typesafe.scalalogging.LazyLogging
 import tech.cryptonomic.conseil.tezos.TezosTypes._
 import tech.cryptonomic.conseil.util.{CryptoUtil, DatabaseUtil, JsonUtil}
 import tech.cryptonomic.conseil.util.CryptoUtil.KeyStore
-<<<<<<< HEAD
-import tech.cryptonomic.conseil.util.JsonUtil.fromJson
-
-import scala.concurrent.duration.{Duration, SECONDS}
-import scala.concurrent.{Await, ExecutionContext, Future}
-import scala.util.Try
-=======
 import tech.cryptonomic.conseil.util.JsonUtil.{fromJson, JsonString => JS}
 import tech.cryptonomic.conseil.config.{BatchFetchConfiguration, SodiumConfiguration}
 import tech.cryptonomic.conseil.tezos.TezosTypes.Lenses._
@@ -30,16 +17,21 @@
 import scala.math.max
 import scala.reflect.ClassTag
 import scala.util.{Failure, Success, Try}
->>>>>>> 78304803
-
-import tech.cryptonomic.conseil.util.DatabaseUtil
+
 import slick.jdbc.PostgresProfile.api._
 
-<<<<<<< HEAD
 import cats._
 import cats.effect.IO
 import fs2.Stream
-=======
+
+object TezosNodeOperator {
+  /**
+    * Output of operation signing.
+    * @param bytes      Signed bytes of the transaction
+    * @param signature  The actual signature
+    */
+  final case class SignedOperationGroup(bytes: Array[Byte], signature: String)
+
   /**
     * Result of a successfully sent operation
     * @param results          Results of operation application
@@ -61,7 +53,7 @@
     val isGenesis = (data: BlockData) => data.header.level == 0
 
 }
->>>>>>> 78304803
+
 
 /**
   * Operations run against Tezos nodes, mainly used for collecting chain data for later entry into a database.
@@ -71,27 +63,24 @@
   * @param batchConf          configuration for batched download of node data
   * @param fetchFutureContext thread context for async operations
   */
-<<<<<<< HEAD
-class TezosNodeOperator(val node: TezosRPCInterface)(implicit executionContext: ExecutionContext) extends LazyLogging {
-=======
 class TezosNodeOperator(val node: TezosRPCInterface, val network: String, batchConf: BatchFetchConfiguration)(implicit val fetchFutureContext: ExecutionContext)
   extends LazyLogging
   with BlocksDataFetchers
   with AccountsDataFetchers {
   import TezosNodeOperator.isGenesis
   import batchConf.{accountConcurrencyLevel, blockOperationsConcurrencyLevel, blockPageSize}
->>>>>>> 78304803
 
   override val fetchConcurrency = blockOperationsConcurrencyLevel
   override val accountsFetchConcurrency = accountConcurrencyLevel
 
-<<<<<<< HEAD
-  private val awaitTimeInSeconds = conf.getInt("dbAwaitTimeInSeconds")
-  val sodiumLibraryPath: String = conf.getString("sodium.libraryPath")
-  val accountsFetchConcurrency: Int = conf.getInt("batchedFetches.accountConcurrencyLevel")
-  val blockOperationsFetchConcurrency: Int = conf.getInt("batchedFetches.blockOperationsConcurrencyLevel")
-
-  lazy val dbHandle = DatabaseUtil.db
+  //use this alias to make signatures easier to read and kept in-sync
+  type BlockFetchingResults = List[(BlockWithAction, List[AccountId])]
+  type PaginatedBlocksResults = (Iterator[Future[BlockFetchingResults]], Int)
+  type PaginatedAccountResults = (Iterator[Future[List[BlockAccounts]]], Int)
+
+  //introduced to simplify signatures
+  type BallotBlock = (Block, List[Voting.Ballot])
+  type BakerBlock = (Block, List[Voting.BakerRolls])
 
   /**
     * A sum type representing the two types of actions that can happen with a block that is
@@ -102,40 +91,15 @@
   case object WriteAndInvalidateBlock extends BlockAction
   case object WriteBlock extends BlockAction
 
-
   /**
     * A block detected during a fork and it's associated action required for the followFork algorithm.
     * @param block block detected during a fork
     * @param action what action to perform with said block
     */
   case class BlockWithAction (
-                                   block: Block,
-                                   action: BlockAction
-                                   )
-
-  /**
-    * Output of operation signing.
-    * @param bytes      Signed bytes of the transaction
-    * @param signature  The actual signature
-    */
-  case class SignedOperationGroup(bytes: Array[Byte], signature: String)
-
-  /**
-    * Result of a successfully sent operation
-    * @param results          Results of operation application
-    * @param operationGroupID Operation group ID
-    */
-  case class OperationResult(results: TezosTypes.AppliedOperation, operationGroupID: String)
-=======
-  //use this alias to make signatures easier to read and kept in-sync
-  type BlockFetchingResults = List[(Block, List[AccountId])]
-  type PaginatedBlocksResults = (Iterator[Future[BlockFetchingResults]], Int)
-  type PaginatedAccountResults = (Iterator[Future[List[BlockAccounts]]], Int)
-
-  //introduced to simplify signatures
-  type BallotBlock = (Block, List[Voting.Ballot])
-  type BakerBlock = (Block, List[Voting.BakerRolls])
->>>>>>> 78304803
+    block: Block,
+    action: BlockAction
+  )
 
   /**
     * Fetches a specific account for a given block.
@@ -264,7 +228,7 @@
   /** Fetches votes information for the block */
   def getCurrentVotesForBlock(block: BlockData, offset: Option[Int] = None): Future[CurrentVotes] =
     if (isGenesis(block))
-      CurrentVotes.empty.pure
+      CurrentVotes.empty.pure[Future]
     else {
       import JsonDecoders.Circe._
       import cats.syntax.apply._
@@ -362,11 +326,7 @@
     * Gets all blocks from the head down to the oldest block not already in the database.
     * @return Blocks and Account hashes involved
     */
-<<<<<<< HEAD
-  def getBlocksNotInDatabase(network: String, followFork: Boolean): Future[List[BlockWithAction]] =
-=======
-  def getBlocksNotInDatabase(): Future[PaginatedBlocksResults] =
->>>>>>> 78304803
+  def getBlocksNotInDatabase(followFork: Boolean = true): Future[PaginatedBlocksResults] =
     for {
       maxLevel <- ApiOperations.fetchMaxLevel
       blockHead <- getBlockHead()
@@ -395,22 +355,7 @@
     * @param headHash   Hash of a block from which to start, None to start from a real head
     * @return           Blocks and Account hashes involved
     */
-<<<<<<< HEAD
-  def getBlocks(network: String,
-                minLevel: Int,
-                maxLevel: Int,
-                startBlockHash: BlockHash = blockHeadHash,
-                followFork: Boolean): Future[List[BlockWithAction]] = { //BlockWithAction
-    val blocksInRange = processBlocks(network, startBlockHash, minLevel, maxLevel)
-    val blocksFromFork =
-      if (followFork) Future.successful(List.empty)
-      else Future.successful(List.empty)
-    for {
-      forkBlocks <- blocksFromFork
-      rangeBlocks <- blocksInRange
-    } yield forkBlocks ++ rangeBlocks
-=======
-  def getLatestBlocks(depth: Option[Int] = None, headHash: Option[BlockHash] = None): Future[PaginatedBlocksResults] = {
+  def getLatestBlocks(depth: Option[Int] = None, headHash: Option[BlockHash] = None, followFork: Boolean = true): Future[PaginatedBlocksResults] = {
     headHash
       .map(getBlock(_))
       .getOrElse(getBlockHead())
@@ -424,41 +369,6 @@
           )
           (pagedResults, headLevel - minLevel + 1)
       }
->>>>>>> 78304803
-  }
-
-  /**
-    * Gets block from Tezos Blockchains, as well as their associated operation, from minLevel to maxLevel.
-    * @param reference Hash and level of a known block
-    * @param levelRange a range of levels to load
-    * @return the async list of blocks with relative account ids touched in the operations
-    */
-<<<<<<< HEAD
-  private def processBlocks(
-                             network : String,
-                             hash: BlockHash,
-                             minLevel: Int,
-                             maxLevel: Int
-                           ): Future[List[BlockWithAction]] = {//BlockWithAction
-    val maxOffset: Int = maxLevel - minLevel
-    val offsets = (0 to maxOffset).toList.map(_.toString)
-    val blockMetadataUrls = offsets.map{offset => s"blocks/${hash.value}~$offset"}
-
-    val jsonToBlockMetadata: String => BlockMetadata =
-      json => fromJson[BlockMetadata](json)
-
-    val jsonToOperationGroups: String => List[OperationGroup] =
-      json => fromJson[List[List[OperationGroup]]](json).flatten
-
-    /*
-    Note that this functionality is dependent on the implementation of runBatchedGetQuery, which currently
-    doesn't reorder stream elements, thus ensuring the correctness of Block creation with zip.
-     */
-    for {
-      fetchedBlocksMetadata <- node.runBatchedGetQuery(network, blockMetadataUrls, blockOperationsFetchConcurrency) map (blockMetadata => blockMetadata.map(jsonToBlockMetadata))
-      blockOperationUrls = fetchedBlocksMetadata.map(metadata => s"blocks/${metadata.hash.value}/operations")
-      fetchedBlocksOperations <- node.runBatchedGetQuery(network, blockOperationUrls, blockOperationsFetchConcurrency) map (operations => operations.map(jsonToOperationGroups))
-    } yield fetchedBlocksMetadata.zip(fetchedBlocksOperations).map(Block.tupled).map(block => BlockWithAction(block, WriteBlock))
   }
 
   /**
@@ -474,29 +384,27 @@
     * @return Future of List of Blocks that were missed during the Fork, in reverse order
     */
   def followFork(
-                  network: String,
-                  hash: BlockHash
-                ): Future[List[BlockWithAction]] = {
+    network: String,
+    hash: BlockHash
+  ): Future[List[BlockWithAction]] = {
 
     //Move some function to utils
     def futureToIO[A](f: Future[A]): IO[A] = IO.fromFuture(IO(f))
 
-    def runDBIO[A](action: DBIO[A]) = futureToIO(dbHandle.run(action))
-
-    def getBlockIO: (String, BlockHash, Option[Int]) => IO[Block] =
-      (network, hash, maybeOffset) => futureToIO(getBlock(network, hash, maybeOffset))
-
-    def blockExists: Block => IO[Boolean] =
-      block => {
-        val exists = TezosDatabaseOperations.blockExists(block.metadata.hash)
-        futureToIO(dbHandle.run(exists))
-      }
-
-    def blockHasBeenInvalidated: Block => IO[Boolean] =
-      block => {
-        val invalidated = TezosDatabaseOperations.blockExistsInInvalidatedBlocks(block.metadata.hash)
-        futureToIO(dbHandle.run(invalidated))
-      }
+    def runDBIO[A](action: DBIO[A]) = futureToIO(DatabaseUtil.db.run(action))
+
+    val getBlockIO: (String, BlockHash, Option[Int]) => IO[Block] =
+      (network, hash, maybeOffset) => futureToIO(getBlock(hash, maybeOffset))
+
+    val blockExists: Block => IO[Boolean] =
+      block => runDBIO(TezosDatabaseOperations.blockExists(block.data.hash))
+
+    def blockExistsInInvalidatedBlocks(hash: BlockHash): DBIO[Boolean] = ???
+
+    val blockHasBeenInvalidated: Block => IO[Boolean] =
+      block => runDBIO(blockExistsInInvalidatedBlocks(block.data.hash))
+      //temp fix for missing db calls
+      // block => runDBIO(TezosDatabaseOperations.blockExistsInInvalidatedBlocks(block.data.hash))
 
     def predicate: Block => IO[(Boolean, Boolean)] =
       block => Applicative[IO].product(blockExists(block), blockHasBeenInvalidated(block))
@@ -548,11 +456,17 @@
       case BlockWithAction(block, RevalidateBlock) => runDBIO(TezosDatabaseOperations.revalidateBlockIO(block)).map(_ => Unit)
     }.compile.drain*/
   }
-=======
+
+  /**
+    * Gets block from Tezos Blockchains, as well as their associated operation, from minLevel to maxLevel.
+    * @param reference Hash and level of a known block
+    * @param levelRange a range of levels to load
+    * @return the async list of blocks with relative account ids touched in the operations
+    */
   private def getBlocks(
     reference: (BlockHash, Int),
     levelRange: Range.Inclusive
-    ): Future[BlockFetchingResults] = {
+  ): Future[BlockFetchingResults] = {
     import cats.instances.future._
     import cats.instances.list._
     import tech.cryptonomic.conseil.generic.chain.DataFetcher
@@ -580,7 +494,6 @@
 
       (codeAlter compose storageAlter compose parametersAlter)(block)
     }
->>>>>>> 78304803
 
     //Gets blocks data for the requested offsets and associates the operations and account hashes available involved in said operations
     //Special care is taken for the genesis block (level = 0) that doesn't have operations defined, we use empty data for it
@@ -596,7 +509,7 @@
         case (offset, md) =>
           val (ops, accs) = if (isGenesis(md)) (List.empty, List.empty) else operationalDataMap(md.hash)
           val votes = proposalsMap.getOrElse(md.hash, CurrentVotes.empty)
-          (parseMichelsonScripts(Block(md, ops, votes)), accs)
+          (BlockWithAction(parseMichelsonScripts(Block(md, ops, votes)), WriteBlock), accs)
       }
     }
   }
@@ -699,7 +612,6 @@
     * @return                 Bytes of the signed operation along with the actual signature
     */
   def signOperationGroup(forgedOperation: String, keyStore: KeyStore): Try[SignedOperationGroup] = Try{
-    SodiumLibrary.setLibraryPath(sodiumLibraryPath)
     val privateKeyBytes = CryptoUtil.base58CheckDecode(keyStore.privateKey, "edsk").get
     val watermark = "03"  // In the future, we must support "0x02" for endorsements and "0x01" for block signing.
     val watermarkedForgedOperationBytes = SodiumUtils.hex2Binary(watermark + forgedOperation)
@@ -717,7 +629,6 @@
     */
   def computeOperationHash(signedOpGroup: SignedOperationGroup): Try[String] =
     Try{
-      SodiumLibrary.setLibraryPath(sodiumLibraryPath)
       SodiumLibrary.cryptoGenerichash(signedOpGroup.bytes, 32)
     }.flatMap { hash =>
       CryptoUtil.base58CheckEncode(hash.toList, "op")
@@ -859,8 +770,6 @@
     * @return A new key pair along with a public key hash
     */
   def createIdentity(): Try[KeyStore] = {
-    SodiumLibrary.setLibraryPath(sodiumLibraryPath)
-
     //The Java bindings for libSodium don't support generating a key pair from a seed.
     //We will revisit this later in order to support mnemomics and passphrases
     //val mnemonic = bip39.generate(Entropy128, WordList.load(EnglishWordList).get, new SecureRandom())
