--- conflicted
+++ resolved
@@ -44,13 +44,8 @@
     * @param accountID  Account ID
     * @return           The account
     */
-<<<<<<< HEAD
   def getAccountForBlock(network: String, blockHash: BlockHash, accountID: AccountId): Try[TezosTypes.Account] =
     node.runGetQuery(network, s"blocks/${blockHash.value}/context/contracts/${accountID.id}").flatMap { jsonEncodedAccount =>
-=======
-  def getAccountForBlock(network: String, blockHash: String, accountID: String): Try[TezosTypes.Account] =
-  node.runGetQuery(network, s"blocks/$blockHash/context/contracts/$accountID").flatMap { jsonEncodedAccount =>
->>>>>>> 07ee25d8
       Try(fromJson[TezosTypes.Account](jsonEncodedAccount)).flatMap(account => Try(account))
     }
 
@@ -61,13 +56,8 @@
     * @param accountID  Account ID
     * @return           The account
     */
-<<<<<<< HEAD
   def getAccountManagerForBlock(network: String, blockHash: BlockHash, accountID: AccountId): Try[TezosTypes.ManagerKey] =
-    node.runGetQuery(network, s"blocks/$blockHash/context/contracts/${accountID.id}/manager_key").flatMap { json =>
-=======
-  def getAccountManagerForBlock(network: String, blockHash: String, accountID: String): Try[TezosTypes.ManagerKey] =
-  node.runGetQuery(network, s"blocks/$blockHash/context/contracts/$accountID/manager_key").flatMap { json =>
->>>>>>> 07ee25d8
+    node.runGetQuery(network, s"blocks/${blockHash.value}/context/contracts/${accountID.id}/manager_key").flatMap { json =>
       Try(fromJson[TezosTypes.ManagerKey](json)).flatMap(managerKey => Try(managerKey))
     }
 
@@ -81,9 +71,9 @@
     * @param ec         an implicit context to chain async operations
     * @return           the list of accounts wrapped in a [[Future]]
     */
-  def getAccountsForBlock(network: String, blockHash: String, accountIDs: List[String])(implicit  ec: ExecutionContext): Future[List[TezosTypes.Account]] =
+  def getAccountsForBlock(network: String, blockHash: BlockHash, accountIDs: List[AccountId])(implicit  ec: ExecutionContext): Future[List[TezosTypes.Account]] =
     node
-      .runBatchedGetQuery(network, accountIDs.map(id => s"blocks/$blockHash/context/contracts/$id"), accountsFetchConcurrency)
+      .runBatchedGetQuery(network, accountIDs.map(id => s"blocks/${blockHash.value}/context/contracts/${id.id}"), accountsFetchConcurrency)
       .map(_.map(fromJson[TezosTypes.Account]))
 
   /**
@@ -92,32 +82,10 @@
     * @param blockHash  Hash of given block.
     * @return           Accounts
     */
-<<<<<<< HEAD
-  def getAllAccountsForBlock(network: String, blockHash: BlockHash): Try[Map[AccountId, TezosTypes.Account]] = Try {
-    node.runGetQuery(network, s"blocks/${blockHash.value}/context/contracts") match {
-      case Success(jsonEncodedAccounts) =>
+  def getAllAccountsForBlock(network: String, blockHash: BlockHash): Future[Map[AccountId, TezosTypes.Account]] =
+    node.runAsyncGetQuery(network, s"blocks/${blockHash.value}/context/contracts") flatMap {
+      jsonEncodedAccounts =>
         val accountIDs = fromJson[List[String]](jsonEncodedAccounts).map(AccountId)
-        val listedAccounts: List[AccountId] = accountIDs
-        val parListedAccount = listedAccounts.par
-        parListedAccount.tasksupport = new ForkJoinTaskSupport(new scala.concurrent.forkjoin.ForkJoinPool(32))
-        val accounts = parListedAccount.map(acctID => getAccountForBlock(network, blockHash, acctID)).seq
-        //val accounts = listedAccounts.par.map(acctID => getAccountForBlock(network, blockHash, acctID)).seq
-        accounts.count(_.isFailure) match {
-          case 0 =>
-            val justTheAccounts = accounts.map(_.get)
-            (listedAccounts zip justTheAccounts).toMap
-          case _ =>
-            accounts.filter(_.isFailure).foreach(println)
-            throw new Exception(s"Could not decode one of the accounts for block ${blockHash.value}")
-        }
-      case Failure(e) =>
-        logger.error(s"Could not get a list of accounts for block ${blockHash.value}")
-        throw e
-=======
-  def getAllAccountsForBlock(network: String, blockHash: String): Future[Map[String, TezosTypes.Account]] =
-    node.runAsyncGetQuery(network, s"blocks/$blockHash/context/contracts") flatMap {
-      jsonEncodedAccounts =>
-        val accountIDs = fromJson[List[String]](jsonEncodedAccounts)
         getAccountsForBlock(network, blockHash, accountIDs) map {
           accounts =>
             accountIDs.zip(accounts).toMap
@@ -125,7 +93,6 @@
           case Failure(e) =>
             logger.error(s"Failed to load accounts for ${accountIDs.size} ids $accountIDs", e)
         }
->>>>>>> 07ee25d8
     }
 
   /**
@@ -148,25 +115,8 @@
     * @param blockHash Hash of the block
     * @return          The [[Future]] list of operations
     */
-<<<<<<< HEAD
-  def getBlock(network: String, hash: BlockHash): Try[TezosTypes.Block] =
-    node.runGetQuery(network, s"blocks/${hash.value}").flatMap { jsonEncodedBlock =>
-      Try(fromJson[TezosTypes.BlockMetadata](jsonEncodedBlock)).flatMap { theBlock =>
-        if(theBlock.header.level==0)
-          Try(Block(theBlock, List[OperationGroup]()))    //This is a workaround for the Tezos node returning a 404 error when asked for the operations or accounts of the genesis blog, which seems like a bug.
-        else {
-          getAllOperationsForBlock(network, hash).flatMap{ itsOperations =>
-            itsOperations.length match {
-              case 0 => Try(Block(theBlock, List[OperationGroup]()))
-              case _ => Try(Block(theBlock, itsOperations.flatten))
-            }
-          }
-        }
-      }
-    }
-=======
-  def asyncGetAllOperationsForBlock(network: String, blockHash: String): Future[List[OperationGroup]] =
-    node.runAsyncGetQuery(network, s"blocks/$blockHash/operations")
+  def asyncGetAllOperationsForBlock(network: String, blockHash: BlockHash): Future[List[OperationGroup]] =
+    node.runAsyncGetQuery(network, s"blocks/${blockHash.value}/operations")
       .map(ll => fromJson[List[List[OperationGroup]]](ll).flatten)
 
   /**
@@ -175,29 +125,22 @@
     * @param hash      Hash of the block
     * @return          the block data wrapped in a [[Future]]
     */
-  def asyncGetBlock(network: String, hash: String): Future[TezosTypes.Block] =
+  def asyncGetBlock(network: String, hash: BlockHash): Future[TezosTypes.Block] =
     for {
-      block <- node.runAsyncGetQuery(network, s"blocks/$hash") map fromJson[BlockMetadata]
+      block <- node.runAsyncGetQuery(network, s"blocks/${hash.value}") map fromJson[BlockMetadata]
       ops   <- if (block.header.level == 0)
         Future.successful(List.empty[OperationGroup]) //This is a workaround for the Tezos node returning a 404 error when asked for the operations or accounts of the genesis blog, which seems like a bug.
       else
         asyncGetAllOperationsForBlock(network, hash)
     } yield Block(block, ops)
->>>>>>> 07ee25d8
 
   /**
     * Gets the block head.
     * @param network  Which Tezos network to go against
     * @return         Block head
     */
-<<<<<<< HEAD
-  def getBlockHead(network: String): Try[TezosTypes.Block]= {
-    getBlock(network, blockHeadHash)
-  }
-=======
   def getBlockHead(network: String): Try[TezosTypes.Block]=
-    Try(Await.result(asyncGetBlock(network, "head"), TezosNodeInterface.entityGetTimeout))
->>>>>>> 07ee25d8
+    Try(Await.result(asyncGetBlock(network, blockHeadHash), TezosNodeInterface.entityGetTimeout))
 
   /**
     * Gets all blocks from the head down to the oldest block not already in the database.
@@ -208,7 +151,7 @@
   def getBlocksNotInDatabase(network: String, followFork: Boolean): Future[List[Block]] =
     Future.fromTry(ApiOperations.fetchMaxLevel()).flatMap{ maxLevel =>
       if(maxLevel == -1) logger.warn("There were apparently no blocks in the database. Downloading the whole chain..")
-      asyncGetBlock(network, "head").flatMap { blockHead =>
+      asyncGetBlock(network, blockHeadHash).flatMap { blockHead =>
         val headLevel =  blockHead.metadata.header.level
         if(headLevel <= maxLevel)
           Future.successful(List.empty)
@@ -223,18 +166,8 @@
     * @param hash      Hash of the block
     * @return          the metadata wrapped in a [[Future]]
     */
-<<<<<<< HEAD
-  def getBlocks(network: String, offset: Int, startBlockHash: Option[BlockHash], followFork: Boolean): Try[List[Block]] =
-    startBlockHash match {
-      case None =>
-        getBlockHead(network).flatMap(head => getBlocks(network, head.metadata.header.level - offset + 1, head.metadata.header.level, startBlockHash, followFork))
-      case Some(hash) =>
-        getBlock(network, hash).flatMap(block => getBlocks(network, block.metadata.header.level - offset + 1, block.metadata.header.level, startBlockHash, followFork))
-    }
-=======
-  private def getMetadata(network: String, hash: String): Future[BlockMetadata] =
-    node.runAsyncGetQuery(network, s"blocks/$hash") map fromJson[BlockMetadata]
->>>>>>> 07ee25d8
+  private def getMetadata(network: String, hash: BlockHash): Future[BlockMetadata] =
+    node.runAsyncGetQuery(network, s"blocks/${hash.value}") map fromJson[BlockMetadata]
 
   /**
     * Asynchronously fetches a whole chain of metadata for blocks, using the parameters to
@@ -248,19 +181,6 @@
     * @param collected  The currently accumulated metadata so far
     * @return           The metadata list, wrapped in a [[Future]]
     */
-<<<<<<< HEAD
-  def getBlocks(network: String, minLevel: Int, maxLevel: Int, startBlockHash: Option[BlockHash], followFork: Boolean): Try[List[Block]] =
-    startBlockHash match {
-      case None =>
-        getBlockHead(network).flatMap(head => Try {
-          processBlocks(network, head.metadata.hash, minLevel, maxLevel, followFork = followFork)
-        })
-      case Some(hash) =>
-        getBlock(network, hash).flatMap(block => Try {
-          processBlocks(network, block.metadata.hash, minLevel, maxLevel, followFork = followFork)
-        })
-    }
-=======
   def fetchChainedMetadata(
     network: String,
     current: BlockMetadata,
@@ -268,7 +188,7 @@
     maxLevel: Int,
     followFork: Boolean,
     collected: List[BlockMetadata] = List.empty
-  ) : Future[List[BlockMetadata]] = {
+  ): Future[List[BlockMetadata]] = {
     val currentLevel = current.header.level
     logger.info("Current metadata level is {}", currentLevel)
     val reachedBottom = currentLevel == 0 && minLevel <= 0 //can we get further on? Why checking min?
@@ -282,11 +202,11 @@
     else if (belowMinWithForking)
       TezosDatabaseOperations.blockExists(current.header.predecessor) flatMap { predecessorStored =>
         if (predecessorStored)
-        Future.successful(current :: collected) //pred on db, we're done here
-      else
-        getMetadata(network, current.header.predecessor) flatMap { pred =>
-          fetchChainedMetadata(network, pred, minLevel, maxLevel, followFork, current :: collected)
-        }
+          Future.successful(current :: collected) //pred on db, we're done here
+        else
+          getMetadata(network, current.header.predecessor) flatMap { pred =>
+            fetchChainedMetadata(network, pred, minLevel, maxLevel, followFork, current :: collected)
+          }
       }
     else if (aboveMax)
       //skip this
@@ -301,7 +221,6 @@
       Future.successful(List.empty)
 
   }
->>>>>>> 07ee25d8
 
   /**
     * Traverses Tezos blockchain as parameterized, without waiting for the answer
@@ -313,36 +232,6 @@
     * @param followFork    If the predecessor of the minLevel block appears to be on a fork, also capture the blocks on the fork.
     * @return              All collected blocks, wrapped in a [[Future]]
     */
-<<<<<<< HEAD
-  private def processBlocks(
-                             network: String,
-                             hash: BlockHash,
-                             minLevel: Int,
-                             maxLevel: Int,
-                             blockSoFar: List[Block] = List[Block](),
-                             followFork: Boolean
-                           ): List[Block] =
-    getBlock(network, hash) match {
-      case Success(block) =>
-        logger.info(s"Current block height: ${block.metadata.header.level}")
-        if(block.metadata.header.level == 0 && minLevel <= 0)
-          block :: blockSoFar
-        else if(block.metadata.header.level == minLevel && !followFork)
-          block :: blockSoFar
-        else if(block.metadata.header.level <= minLevel && followFork)
-          ApiOperations.fetchBlock(block.metadata.header.predecessor) match {
-            case Success(_)     => block :: blockSoFar
-            case Failure(_)     => processBlocks(network, block.metadata.header.predecessor, minLevel, maxLevel, block :: blockSoFar, followFork)
-          }
-        else if(block.metadata.header.level > maxLevel)
-          processBlocks(network, block.metadata.header.predecessor, minLevel, maxLevel, blockSoFar, followFork)
-        else if(block.metadata.header.level > minLevel)
-          processBlocks(network, block.metadata.header.predecessor, minLevel, maxLevel, block :: blockSoFar, followFork)
-        else
-          List[Block]()
-      case Failure(e) => throw e
-    }
-=======
   private def fetchBoundedBlockChain(
     network: String,
     startingBlock: Block,
@@ -355,11 +244,10 @@
 
     for {
       metadataChain <- fetchChainedMetadata(network, startingBlock.metadata, minLevel, maxLevel, followFork)
-      operationsUrls = metadataChain.map(d => s"blocks/${d.hash}/operations")
+      operationsUrls = metadataChain.map(d => s"blocks/${d.hash.value}/operations")
       operations <- node.runBatchedGetQuery(network, operationsUrls, blockOperationsFetchConcurrency) map (all => all.map(jsonToOperationGroups))
     } yield metadataChain.zip(operations).map(Block.tupled)
   }
->>>>>>> 07ee25d8
 
   /**
     * Get all accounts for a given block
@@ -367,16 +255,9 @@
     * @param blockHash  Hash of given block
     * @return           Accounts with their corresponding block hash
     */
-<<<<<<< HEAD
-  def getAccounts(network: String, blockHash: BlockHash): Try[AccountsWithBlockHashAndLevel] =
-    getBlock(network, blockHash).flatMap { block =>
-      getAllAccountsForBlock(network, blockHash).flatMap { accounts =>
-        Try(AccountsWithBlockHashAndLevel(block.metadata.hash, block.metadata.header.level, accounts))
-=======
-  def getAccounts(network: String, blockHash: String, headerLevel: Int)(implicit  ec: ExecutionContext): Future[AccountsWithBlockHashAndLevel] =
+  def getAccounts(network: String, blockHash: BlockHash, headerLevel: Int)(implicit  ec: ExecutionContext): Future[AccountsWithBlockHashAndLevel] =
       getAllAccountsForBlock(network, blockHash).map { accounts =>
         AccountsWithBlockHashAndLevel(blockHash, headerLevel, accounts)
->>>>>>> 07ee25d8
       }
 
   /**
@@ -384,29 +265,16 @@
     * @param network  Which Tezos network to go against
     * @return         Accounts with their corresponding block hash
     */
-<<<<<<< HEAD
-  def getLatestAccounts(network: String): Try[AccountsWithBlockHashAndLevel]=
-    ApiOperations.fetchLatestBlock().flatMap { dbBlockHead =>
-      ApiOperations.fetchMaxBlockLevelForAccounts().flatMap { maxLevelForAccounts =>
-        val headHash = new BlockHash(dbBlockHead.hash)
-        val headLevel = dbBlockHead.level
-        if(maxLevelForAccounts.toInt < headLevel)
-          getAccounts(network, headHash)
-        else
-          Try(AccountsWithBlockHashAndLevel(headHash, headLevel, Map.empty))
-      }
-    }
-=======
   def getLatestAccounts(network: String)(implicit  ec: ExecutionContext): Future[AccountsWithBlockHashAndLevel]=
     for {
       dbBlockHead <- Future fromTry ApiOperations.fetchLatestBlock()
       maxLevelForAccounts <- Future fromTry ApiOperations.fetchMaxBlockLevelForAccounts()
-      blockAccounts <- if(maxLevelForAccounts.toInt < dbBlockHead.level)
-        getAccounts(network, dbBlockHead.hash, dbBlockHead.level)
+      (blockHeadHash, blockHeadLevel) = (BlockHash(dbBlockHead.hash), dbBlockHead.level)
+      blockAccounts <- if(maxLevelForAccounts.toInt < blockHeadLevel)
+        getAccounts(network, blockHeadHash, blockHeadLevel)
       else
-        Future.successful(AccountsWithBlockHashAndLevel(dbBlockHead.hash, dbBlockHead.level, Map.empty))
+        Future.successful(AccountsWithBlockHashAndLevel(blockHeadHash, blockHeadLevel, Map.empty))
     } yield blockAccounts
->>>>>>> 07ee25d8
 
   /**
     * Appends a key reveal operation to an operation group if needed.
