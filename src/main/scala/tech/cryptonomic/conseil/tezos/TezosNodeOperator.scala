--- conflicted
+++ resolved
@@ -30,21 +30,8 @@
 /**
   * Operations run against Tezos nodes, mainly used for collecting chain data for later entry into a database.
   */
-<<<<<<< HEAD
-class TezosNodeOperator(val node: TezosRPCInterface, apiOperations: ApiOperations)(implicit executionContext: ExecutionContext) extends LazyLogging {
-  import TezosNodeOperator._
-
-  private val conf = ConfigFactory.load
-
-  val sodiumLibraryPath: String = conf.getString("sodium.libraryPath")
-  val accountsFetchConcurrency: Int = conf.getInt("batchedFetches.accountConcurrencyLevel")
-  val blockOperationsFetchConcurrency: Int = conf.getInt("batchedFetches.blockOperationsConcurrencyLevel")
-
-  SodiumLibrary.setLibraryPath(sodiumLibraryPath)
-=======
 class TezosNodeOperator(val node: TezosRPCInterface, batchConf: BatchFetchConfiguration)(implicit executionContext: ExecutionContext) extends LazyLogging {
   import batchConf.{accountConcurrencyLevel, blockOperationsConcurrencyLevel}
->>>>>>> 4e6f32bb
 
   /**
     * Fetches a specific account for a given block.
