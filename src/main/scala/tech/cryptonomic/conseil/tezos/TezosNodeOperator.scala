package tech.cryptonomic.conseil.tezos

import com.typesafe.scalalogging.LazyLogging
import tech.cryptonomic.conseil.tezos.TezosTypes._
import tech.cryptonomic.conseil.util.{CryptoUtil, JsonUtil}
import tech.cryptonomic.conseil.util.CryptoUtil.KeyStore
import tech.cryptonomic.conseil.util.JsonUtil.{fromJson, JsonString => JS}
import tech.cryptonomic.conseil.config.{BatchFetchConfiguration, SodiumConfiguration}
import tech.cryptonomic.conseil.tezos.TezosTypes.Lenses._
import tech.cryptonomic.conseil.tezos.michelson.JsonToMichelson.convert
import tech.cryptonomic.conseil.tezos.michelson.dto.{MichelsonCode, MichelsonElement, MichelsonExpression, MichelsonSchema}
import tech.cryptonomic.conseil.tezos.michelson.parser.JsonParser.Parser
import tech.cryptonomic.conseil.generic.chain.DataTypes.AnyMap

import scala.concurrent.{ExecutionContext, Future}
import scala.math.max
import scala.util.{Failure, Success, Try}

object TezosNodeOperator {
  /**
    * Output of operation signing.
    * @param bytes      Signed bytes of the transaction
    * @param signature  The actual signature
    */
  final case class SignedOperationGroup(bytes: Array[Byte], signature: String)

  /**
    * Result of a successfully sent operation
    * @param results          Results of operation application
    * @param operationGroupID Operation group ID
    */
  final case class OperationResult(results: AppliedOperation, operationGroupID: String)

  val isGenesis = (data: BlockData) => data.header.level == 0

  /** Helper to decode json and convert to a possibly failing future result
    * This is not running any async operation
    */
  def decodeToFuture[A: io.circe.Decoder](json: String) = {
    import io.circe.parser.decode

    decode[A](json) match {
      case Left(error) => Future.failed(error)
      case Right(results) => Future.successful(results)
    }
  }

}

/**
  * Operations run against Tezos nodes, mainly used for collecting chain data for later entry into a database.
  * @param node      Tezos node connection object
  * @param network   Which Tezos network to go against
  * @param batchConf configuration for batched download of node data
  * @param executionContext thread context for async operations
  */
class TezosNodeOperator(val node: TezosRPCInterface, val network: String, batchConf: BatchFetchConfiguration)(implicit executionContext: ExecutionContext)
  extends LazyLogging
  with BlocksDataFetchers {
  import TezosNodeOperator.{isGenesis, decodeToFuture}
  import batchConf.{accountConcurrencyLevel, blockOperationsConcurrencyLevel, blockPageSize}

  override val fetchConcurrency = blockOperationsConcurrencyLevel

  //use this alias to make signatures easier to read and kept in-sync
  type BlockFetchingResults = List[(Block, List[AccountId])]
  type PaginatedBlocksResults = (Iterator[Future[BlockFetchingResults]], Int)

  /**
    * Fetches a specific account for a given block.
    * @param blockHash  Hash of given block
    * @param accountID  Account ID
    * @return           The account
    */
  def getAccountForBlock(blockHash: BlockHash, accountID: AccountId): Future[Account] =
    node.runAsyncGetQuery(network, s"blocks/${blockHash.value}/context/contracts/${accountID.id}")
      .map(fromJson[Account])

  /**
    * Fetches the manager of a specific account for a given block.
    * @param blockHash  Hash of given block
    * @param accountID  Account ID
    * @return           The account
    */
  def getAccountManagerForBlock(blockHash: BlockHash, accountID: AccountId): Future[ManagerKey] =
    node.runAsyncGetQuery(network, s"blocks/${blockHash.value}/context/contracts/${accountID.id}/manager_key")
      .map(fromJson[ManagerKey])

  /**
    * Fetches all accounts for a given block.
    * @param blockHash  Hash of given block.
    * @return           Accounts
    */
  def getAllAccountsForBlock(blockHash: BlockHash): Future[Map[AccountId, Account]] =
    for {
      jsonEncodedAccounts <- node.runAsyncGetQuery(network, s"blocks/${blockHash.value}/context/contracts")
      accountIDs = fromJson[List[String]](jsonEncodedAccounts).map(AccountId)
      accounts <- getAccountsForBlock(accountIDs, blockHash)
    } yield accounts

  /**
    * Fetches the accounts identified by id
    *
    * @param accountIDs the ids
    * @param blockHash  the block storing the accounts, the head block if not specified
    * @return           the list of accounts wrapped in a [[Future]], indexed by AccountId
    */
  def getAccountsForBlock(accountIDs: List[AccountId], blockHash: BlockHash = blockHeadHash): Future[Map[AccountId, Account]] =
    node
    .runBatchedGetQuery(network, accountIDs, (id: AccountId) => s"blocks/${blockHash.value}/context/contracts/${id.id}", accountConcurrencyLevel)
    .map(
      responseList =>
        responseList.collect {
          case (id, json) =>
            val accountTry = Try(fromJson[Account](json)).map((id, _))
            accountTry.failed.foreach(_ => logger.error("Failed to convert json to an Account for id {}. The content was {}.", id, json))
            accountTry
              .toOption
              .map { case (accountId, account) => (accountId, account.copy(script = account.script.map(toMichelsonScript[MichelsonCode]))) }
        }.flatten.toMap)

  /**
    * Get accounts for all the identifiers passed-in with the corresponding block
    * @param accountsBlocksIndex a map from unique id to the [latest] block reference
    * @return         Accounts with their corresponding block data
    */
  def getAccountsForBlocks(accountsBlocksIndex: Map[AccountId, BlockReference]): Future[List[BlockAccounts]] = {

    def notifyAnyLostIds(missing: Set[AccountId]) =
      if (missing.nonEmpty) logger.warn("The following account keys were not found querying the {} node: {}", network, missing.map(_.id).mkString("\n", ",", "\n"))

    //uses the index to collect together BlockAccounts matching the same block
    def groupByLatestBlock(data: Map[AccountId, Account]): List[BlockAccounts] =
      data.groupBy {
        case (id, _) => accountsBlocksIndex(id)
      }.map {
        case ((hash, level), accounts) => BlockAccounts(hash, level, accounts)
      }.toList

    //fetch accounts by requested ids and group them together with corresponding blocks
    getAccountsForBlock(accountsBlocksIndex.keys.toList)
      .andThen {
        case Success(accountsMap) =>
          notifyAnyLostIds(accountsBlocksIndex.keySet -- accountsMap.keySet)
        case Failure(err) =>
          val showSomeIds = accountsBlocksIndex.keys.take(30).map(_.id).mkString("", ",", if (accountsBlocksIndex.size > 30) "..." else "")
          logger.error(s"Could not get accounts' data for ids ${showSomeIds}", err)
      }.map(groupByLatestBlock)

  }

  /**
    * Fetches operations for a block, without waiting for the result
    * @param blockHash Hash of the block
    * @return          The `Future` list of operations
    */
  def getAllOperationsForBlock(block: BlockData): Future[List[OperationsGroup]] = {
    import JsonDecoders.Circe.Operations._
    import tech.cryptonomic.conseil.util.JsonUtil.adaptManagerPubkeyField

    //parse json, and try to convert to objects, converting failures to a failed `Future`
    //we could later improve by "accumulating" all errors in a single failed future, with `decodeAccumulating`
    def decodeOperations(json: String) =
      decodeToFuture[List[List[OperationsGroup]]](adaptManagerPubkeyField(JS.sanitize(json))).map(_.flatten)

    if (isGenesis(block))
      Future.successful(List.empty) //This is a workaround for the Tezos node returning a 404 error when asked for the operations or accounts of the genesis blog, which seems like a bug.
    else
      node.runAsyncGetQuery(network, s"blocks/${block.hash.value}/operations")
        .flatMap(decodeOperations)

  }

  /** Fetches votes information for the block */
  def getCurrentVotesForBlock(block: BlockData, offset: Option[Int] = None): Future[CurrentVotes] =
    if (isGenesis(block))
      Future.successful(CurrentVotes.defaultValue)
    else {
      import JsonDecoders.Circe._
      import cats.instances.future._
      import cats.syntax.apply._

      val offsetString = offset.map(_.toString).getOrElse("")
      val hashString = block.hash.value

      val fetchCurrentPeriod =
        node.runAsyncGetQuery(network, s"blocks/$hashString~$offsetString/votes/current_period_kind") flatMap { json =>
          decodeToFuture[ProposalPeriod.Kind](json)
        }

      val fetchCurrentQuorum =
        node.runAsyncGetQuery(network, s"blocks/$hashString~$offsetString/votes/current_quorum") flatMap { json =>
          decodeToFuture[Option[Int]](json)
        }

      val fetchCurrentProposal =
        node.runAsyncGetQuery(network, s"blocks/$hashString~$offsetString/votes/current_proposal") flatMap { json =>
          decodeToFuture[Option[ProtocolId]](json)
        }

      (fetchCurrentPeriod, fetchCurrentQuorum, fetchCurrentProposal).mapN(CurrentVotes.apply)
    }


  /**
    * Fetches a single block from the chain, without waiting for the result
    * @param hash      Hash of the block
    * @return          the block data wrapped in a `Future`
    */
  def getBlock(hash: BlockHash, offset: Option[Int] = None): Future[Block] = {
    import JsonDecoders.Circe.Blocks._

    val offsetString = offset.map(_.toString).getOrElse("")

    //starts immediately
    val fetchBlock =
      node.runAsyncGetQuery(network, s"blocks/${hash.value}~$offsetString") flatMap { json =>
        decodeToFuture[BlockData](JS.sanitize(json))
      }

    for {
      block <- fetchBlock
      ops <- getAllOperationsForBlock(block)
      votes <- getCurrentVotesForBlock(block)
    } yield Block(block, ops, votes)
  }

  /**
    * Gets the block head.
    * @return Block head
    */
  def getBlockHead(): Future[Block]= {
    getBlock(blockHeadHash)
  }

  /**
    * Given a level range, creates sub-ranges of max the given size
    * @param levels a range of levels to partition into (possibly) smaller parts
    * @param pageSize how big a part is allowed to be
    * @return an iterator over the part, which are themselves `Ranges`
    */
  def partitionBlocksRanges(levels: Range.Inclusive, pageSize: Int = blockPageSize): Iterator[Range.Inclusive] =
    levels.grouped(pageSize)
      .filterNot(_.isEmpty)
      .map(subRange => subRange.head to subRange.last)

  /**
    * Gets all blocks from the head down to the oldest block not already in the database.
    * @return Blocks and Account hashes involved
    */
  def getBlocksNotInDatabase(): Future[PaginatedBlocksResults] =
    for {
      maxLevel <- ApiOperations.fetchMaxLevel
      blockHead <- getBlockHead()
      headLevel = blockHead.data.header.level
      headHash = blockHead.data.hash
    } yield {
      val bootstrapping = maxLevel == -1
      if (maxLevel < headLevel) {
        //got something to load
        if (bootstrapping) logger.warn("There were apparently no blocks in the database. Downloading the whole chain..")
        else logger.info("I found the new block head at level {}, the currently stored max is {}. I'll fetch the missing {} blocks.", headLevel, maxLevel, headLevel - maxLevel)
        val pagedResults = partitionBlocksRanges((maxLevel + 1) to headLevel).map(
          page => getBlocks((headHash, headLevel), page)
        )
        val minLevel = if (bootstrapping) 1 else maxLevel
        (pagedResults, headLevel - minLevel)
      } else {
        logger.info("No new blocks to fetch from the network")
        (Iterator.empty, 0)
      }
    }

  /**
    * Gets last `depth` blocks.
    * @param depth      Number of latest block to fetch, `None` to get all
    * @return           Blocks and Account hashes involved
    */
  def getLatestBlocks(depth: Option[Int] = None): Future[PaginatedBlocksResults] =
    getBlockHead().map {
      head =>
        val headLevel = head.data.header.level
        val headHash = head.data.hash
        val minLevel = depth.fold(1)(d => max(1, headLevel - d + 1))
        val pagedResults = partitionBlocksRanges(minLevel to headLevel).map(
          page => getBlocks((headHash, headLevel), page)
        )
        (pagedResults, headLevel - minLevel + 1)
    }

  /**
    * Gets block from Tezos Blockchains, as well as their associated operation, from minLevel to maxLevel.
    * @param network Which Tezos network to go against
    * @param reference Hash and level of a known block
    * @param levelRange a range of levels to load
    * @return the async list of blocks with relative account ids touched in the operations
    */
  private def getBlocks(
    reference: (BlockHash, Int),
    levelRange: Range.Inclusive
    ): Future[BlockFetchingResults] = {
    import cats.instances.future._
    import cats.instances.list._
    import tech.cryptonomic.conseil.generic.chain.DataFetcher
    import tech.cryptonomic.conseil.generic.chain.DataFetcher.Syntax._

    val (hashRef, levelRef) = reference
    require(levelRange.start >= 0 && levelRange.end <= levelRef)
    val offsets = levelRange.map(lvl => levelRef - lvl).toList

    val blockFetcher = blocksFetcher(hashRef)
    // the account decoder has no effect, so we need to "lift" it to a `Future` effect to make it compatible with the original fetcher
    val operationsWithAccountsFetcher = operationGroupFetcher.decodeAlso(accountIdsJsonDecode.lift[Future])

    //read the separate parts of voting and merge the results
    val proposalsStateFetch =
      DataFetcher.mergeResults(
        currentPeriodFetcher,
        currentQuorumFetcher,
        currentProposalFetcher
      )(CurrentVotes.apply)

<<<<<<< HEAD
    //from the same json, converts to a list of operations and the involved account ids
    val jsonToOperationsAndAccounts: ((BlockHash, String)) => JsonDecoded[(BlockHash, List[OperationsGroup], List[AccountId])] = {
      case (hash, json) =>
        jsonToOperationGroups(json).map( groups => (hash, groups, jsonToAccountInvolved(json)))
    }

    val isGenesis = (data: BlockData) => data.header.level == 0

    def parseMichelsonScripts(block: Block): Block = {
      val codeAlter = codeLens.modify(toMichelsonScript[MichelsonSchema])
      val storageAlter = storageLens.modify(toMichelsonScript[MichelsonExpression])
      val parametersAlter = parametersLens.modify(toMichelsonScript[MichelsonExpression])

      (codeAlter compose storageAlter compose parametersAlter)(block)
    }
=======
      def parseMichelsonScripts(block: Block): Block = {
        val originationAlter = parametersLense.modify(_.map(toMichelsonScript[MichelsonExpression](_)))
        val parametersAlter = originationLense.modify(_.map(_.map(toMichelsonScript[MichelsonExpression], toMichelsonScript[MichelsonCode])))
>>>>>>> 192078fd

        (originationAlter compose parametersAlter)(block)
      }

    //Gets blocks data for the requested offsets and associates the operations and account hashes available involved in said operations
    //Special care is taken for the genesis block (level = 0) that doesn't have operations defined, we use empty data for it
    for {
      fetchedBlocksData <- blockFetcher.fetch.run(offsets)
      blockHashes = fetchedBlocksData.collect{ case (offset, block) if !isGenesis(block) => block.hash }
      fetchedOperationsWithAccounts <- operationsWithAccountsFetcher.fetch.run(blockHashes)
      proposalsState <- proposalsStateFetch.run(blockHashes)
    } yield {
      val operationalDataMap = fetchedOperationsWithAccounts.map{ case (hash, (ops, accounts)) => (hash, (ops, accounts))}.toMap
      val proposalsMap = proposalsState.toMap
      fetchedBlocksData.map {
        case (offset, md) =>
          val (ops, accs) = if (isGenesis(md)) (List.empty, List.empty) else operationalDataMap(md.hash)
          val votes = proposalsMap.getOrElse(md.hash, CurrentVotes.defaultValue)
          (parseMichelsonScripts(Block(md, ops, votes)), accs)
      }
    }
  }

  val UNPARSABLE_CODE_PLACEMENT = "Unparsable code: "

  private def toMichelsonScript[T <: MichelsonElement:Parser](json: Any) = {
    Some(json).collect {
      case t: String => convert[T](t)
      case t: Micheline => convert[T](t.expression)
    } match {
      case Some(Right(value)) => value
      case Some(Left(t)) =>
        logger.error(s"Error during converting Michelson format: $json", t)
        UNPARSABLE_CODE_PLACEMENT + json
      case _ =>
        logger.error(s"Error during converting Michelson format: $json")
        UNPARSABLE_CODE_PLACEMENT + json
    }
  }
}

/**
  * Adds more specific API functionalities to perform on a tezos node, in particular those involving write and cryptographic operations
  */
class TezosNodeSenderOperator(override val node: TezosRPCInterface, network: String, batchConf: BatchFetchConfiguration, sodiumConf: SodiumConfiguration)(implicit executionContext: ExecutionContext)
  extends TezosNodeOperator(node, network, batchConf)
  with LazyLogging {
  import com.muquit.libsodiumjna.{SodiumKeyPair, SodiumLibrary, SodiumUtils}
  import TezosNodeOperator._

  //used in subsequent operations using Sodium
  SodiumLibrary.setLibraryPath(sodiumConf.libraryPath)

  /**
    * Appends a key reveal operation to an operation group if needed.
    * @param operations The operations being forged as part of this operation group
    * @param managerKey The sending account's manager information
    * @param keyStore   Key pair along with public key hash
    * @return           Operation group enriched with a key reveal if necessary
    */
  def handleKeyRevealForOperations(
    operations: List[AnyMap],
    managerKey: ManagerKey,
    keyStore: KeyStore): List[AnyMap] =
    managerKey.key match {
      case Some(_) => operations
      case None =>
        val revealMap: AnyMap = Map(
          "kind"        -> "reveal",
          "public_key"  -> keyStore.publicKey
        )
        revealMap :: operations
    }

  /**
    * Forge an operation group using the Tezos RPC client.
    * @param blockHead  The block head
    * @param account    The sender's account
    * @param operations The operations being forged as part of this operation group
    * @param keyStore   Key pair along with public key hash
    * @param fee        Fee to be paid
    * @return           Forged operation bytes (as a hex string)
    */
  def forgeOperations(
    blockHead: Block,
    account: Account,
    operations: List[Map[String,Any]],
    keyStore: KeyStore,
    fee: Option[Float]): Future[String] = {
    val payload: AnyMap = fee match {
      case Some(feeAmt) =>
        Map(
          "branch" -> blockHead.data.hash,
          "source" -> keyStore.publicKeyHash,
          "operations" -> operations,
          "counter" -> (account.counter + 1),
          "fee" -> feeAmt,
          "kind" -> "manager",
          "gas_limit" -> "120",
          "storage_limit" -> 0
        )
      case None =>
        Map(
          "branch" -> blockHead.data.header.predecessor,
          "operations" -> operations
        )
    }
    node.runAsyncPostQuery(network, "/blocks/head/proto/helpers/forge/operations", Some(JsonUtil.toJson(payload)))
      .map(json => fromJson[ForgedOperation](json).operation)
  }

  /**
    * Signs a forged operation
    * @param forgedOperation  Forged operation group returned by the Tezos client (as a hex string)
    * @param keyStore         Key pair along with public key hash
    * @return                 Bytes of the signed operation along with the actual signature
    */
  def signOperationGroup(forgedOperation: String, keyStore: KeyStore): Try[SignedOperationGroup] =
    for {
      privateKeyBytes <- CryptoUtil.base58CheckDecode(keyStore.privateKey, "edsk")
      watermark = "03"  // In the future, we must support "0x02" for endorsements and "0x01" for block signing.
      watermarkedForgedOperationBytes = SodiumUtils.hex2Binary(watermark + forgedOperation)
      hashedWatermarkedOpBytes = SodiumLibrary.cryptoGenerichash(watermarkedForgedOperationBytes, 32)
      opSignature: Array[Byte] = SodiumLibrary.cryptoSignDetached(hashedWatermarkedOpBytes, privateKeyBytes.toArray)
      hexSignature <- CryptoUtil.base58CheckEncode(opSignature.toList, "edsig")
      signedOpBytes = SodiumUtils.hex2Binary(forgedOperation) ++ opSignature
  } yield SignedOperationGroup(signedOpBytes, hexSignature)

  /**
    * Computes the ID of an operation group using Base58Check.
    * @param signedOpGroup  Signed operation group
    * @return               Base58Check hash of signed operation
    */
  def computeOperationHash(signedOpGroup: SignedOperationGroup): Try[String] =
    Try(SodiumLibrary.cryptoGenerichash(signedOpGroup.bytes, 32))
      .flatMap { hash =>
        CryptoUtil.base58CheckEncode(hash.toList, "op")
      }

  /**
    * Applies an operation using the Tezos RPC client.
    * @param network              Which Tezos network to go against
    * @param blockHead            Block head
    * @param operationGroupHash   Hash of the operation group being applied (in Base58Check format)
    * @param forgedOperationGroup Forged operation group returned by the Tezos client (as a hex string)
    * @param signedOpGroup        Signed operation group
    * @return                     Array of contract handles
    */
  def applyOperation(
    blockHead: Block,
    operationGroupHash: String,
    forgedOperationGroup: String,
    signedOpGroup: SignedOperationGroup): Future[AppliedOperation] = {
    val payload: AnyMap = Map(
      "pred_block" -> blockHead.data.header.predecessor,
      "operation_hash" -> operationGroupHash,
      "forged_operation" -> forgedOperationGroup,
      "signature" -> signedOpGroup.signature
    )
    node.runAsyncPostQuery(network, "/blocks/head/proto/helpers/apply_operation", Some(JsonUtil.toJson(payload)))
      .map { result =>
        logger.debug(s"Result of operation application: $result")
        JsonUtil.fromJson[AppliedOperation](result)
      }
  }

  /**
    * Injects an opertion using the Tezos RPC client.
    * @param signedOpGroup  Signed operation group
    * @return               ID of injected operation
    */
  def injectOperation(signedOpGroup: SignedOperationGroup): Future[String] = {
    val payload: AnyMap = Map(
      "signedOperationContents" -> signedOpGroup.bytes.map("%02X" format _).mkString
    )
    node.runAsyncPostQuery(network, "/inject_operation", Some(JsonUtil.toJson(payload)))
      .map(result => fromJson[InjectedOperation](result).injectedOperation)
  }

  /**
    * Master function for creating and sending all supported types of operations.
    * @param operations The operations to create and send
    * @param keyStore   Key pair along with public key hash
    * @param fee        The fee to use
    * @return           The ID of the created operation group
    */
  def sendOperation(operations: List[Map[String,Any]], keyStore: KeyStore, fee: Option[Float]): Future[OperationResult] = for {
    blockHead <- getBlockHead()
    accountId = AccountId(keyStore.publicKeyHash)
    account <- getAccountForBlock(blockHeadHash, accountId)
    accountManager <- getAccountManagerForBlock(blockHeadHash, accountId)
    operationsWithKeyReveal = handleKeyRevealForOperations(operations, accountManager, keyStore)
    forgedOperationGroup <- forgeOperations(blockHead, account, operationsWithKeyReveal, keyStore, fee)
    signedOpGroup <- Future.fromTry(signOperationGroup(forgedOperationGroup, keyStore))
    operationGroupHash <- Future.fromTry(computeOperationHash(signedOpGroup))
    appliedOp <- applyOperation(blockHead, operationGroupHash, forgedOperationGroup, signedOpGroup)
    operation <- injectOperation(signedOpGroup)
  } yield OperationResult(appliedOp, operation)

  /**
    * Creates and sends a transaction operation.
    * @param keyStore   Key pair along with public key hash
    * @param to         Destination public key hash
    * @param amount     Amount to send
    * @param fee        Fee to use
    * @return           The ID of the created operation group
    */
  def sendTransactionOperation(
    keyStore: KeyStore,
    to: String,
    amount: Float,
    fee: Float
  ): Future[OperationResult] = {
    val transactionMap: Map[String,Any] = Map(
      "kind"        -> "transaction",
      "amount"      -> amount,
      "destination" -> to,
      "parameters"  -> MichelsonExpression("Unit", List[String]())
    )
    val operations = transactionMap :: Nil
    sendOperation(operations, keyStore, Some(fee))
  }

  /**
    * Creates and sends a delegation operation.
    * @param keyStore Key pair along with public key hash
    * @param delegate Account ID to delegate to
    * @param fee      Operation fee
    * @return
    */
  def sendDelegationOperation(
    keyStore: KeyStore,
    delegate: String,
    fee: Float): Future[OperationResult] = {
    val transactionMap: Map[String,Any] = Map(
      "kind"        -> "delegation",
      "delegate"    -> delegate
    )
    val operations = transactionMap :: Nil
    sendOperation(operations, keyStore, Some(fee))
  }

  /**
    * Creates and sends an origination operation.
    * @param keyStore     Key pair along with public key hash
    * @param amount       Initial funding amount of new account
    * @param delegate     Account ID to delegate to, blank if none
    * @param spendable    Is account spendable?
    * @param delegatable  Is account delegatable?
    * @param fee          Operation fee
    * @return
    */
  def sendOriginationOperation(
    keyStore: KeyStore,
    amount: Float,
    delegate: String,
    spendable: Boolean,
    delegatable: Boolean,
    fee: Float): Future[OperationResult] = {
    val transactionMap: Map[String,Any] = Map(
      "kind"          -> "origination",
      "balance"       -> amount,
      "managerPubkey" -> keyStore.publicKeyHash,
      "spendable"     -> spendable,
      "delegatable"   -> delegatable,
      "delegate"      -> delegate
    )
    val operations = transactionMap :: Nil
    sendOperation(operations, keyStore, Some(fee))
  }

  /**
    * Creates a new Tezos identity.
    * @return A new key pair along with a public key hash
    */
  def createIdentity(): Try[KeyStore] = {
    //The Java bindings for libSodium don't support generating a key pair from a seed.
    //We will revisit this later in order to support mnemomics and passphrases
    //val mnemonic = bip39.generate(Entropy128, WordList.load(EnglishWordList).get, new SecureRandom())
    //val seed = bip39.toSeed(mnemonic, Some(passphrase))

    val keyPair: SodiumKeyPair = SodiumLibrary.cryptoSignKeyPair()
    val rawPublicKeyHash = SodiumLibrary.cryptoGenerichash(keyPair.getPublicKey, 20)
    for {
      privateKey <- CryptoUtil.base58CheckEncode(keyPair.getPrivateKey, "edsk")
      publicKey <- CryptoUtil.base58CheckEncode(keyPair.getPublicKey, "edpk")
      publicKeyHash <- CryptoUtil.base58CheckEncode(rawPublicKeyHash, "tz1")
    } yield KeyStore(privateKey = privateKey, publicKey = publicKey, publicKeyHash = publicKeyHash)
  }

}<|MERGE_RESOLUTION|>--- conflicted
+++ resolved
@@ -320,15 +320,6 @@
         currentProposalFetcher
       )(CurrentVotes.apply)
 
-<<<<<<< HEAD
-    //from the same json, converts to a list of operations and the involved account ids
-    val jsonToOperationsAndAccounts: ((BlockHash, String)) => JsonDecoded[(BlockHash, List[OperationsGroup], List[AccountId])] = {
-      case (hash, json) =>
-        jsonToOperationGroups(json).map( groups => (hash, groups, jsonToAccountInvolved(json)))
-    }
-
-    val isGenesis = (data: BlockData) => data.header.level == 0
-
     def parseMichelsonScripts(block: Block): Block = {
       val codeAlter = codeLens.modify(toMichelsonScript[MichelsonSchema])
       val storageAlter = storageLens.modify(toMichelsonScript[MichelsonExpression])
@@ -336,14 +327,6 @@
 
       (codeAlter compose storageAlter compose parametersAlter)(block)
     }
-=======
-      def parseMichelsonScripts(block: Block): Block = {
-        val originationAlter = parametersLense.modify(_.map(toMichelsonScript[MichelsonExpression](_)))
-        val parametersAlter = originationLense.modify(_.map(_.map(toMichelsonScript[MichelsonExpression], toMichelsonScript[MichelsonCode])))
->>>>>>> 192078fd
-
-        (originationAlter compose parametersAlter)(block)
-      }
 
     //Gets blocks data for the requested offsets and associates the operations and account hashes available involved in said operations
     //Special care is taken for the genesis block (level = 0) that doesn't have operations defined, we use empty data for it
