--- conflicted
+++ resolved
@@ -8,24 +8,13 @@
 import tech.cryptonomic.conseil.util.CryptoUtil.KeyStore
 import tech.cryptonomic.conseil.util.JsonUtil.fromJson
 
-<<<<<<< HEAD
-import scala.collection.parallel.ForkJoinTaskSupport
 import scala.concurrent.{ExecutionContext, Future}
-import scala.util.{Failure, Success, Try}
-=======
-import scala.concurrent.{Await, ExecutionContext, Future}
 import scala.util.{Failure, Try}
->>>>>>> 07ee25d8
-
 
 /**
   * Operations run against Tezos nodes, mainly used for collecting chain data for later entry into a database.
   */
-<<<<<<< HEAD
 class TezosNodeOperator(val node: TezosRPCInterface)(implicit executionContext: ExecutionContext) extends LazyLogging {
-=======
-class TezosNodeOperator(node: TezosRPCInterface)(implicit ec: ExecutionContext) extends LazyLogging {
->>>>>>> 07ee25d8
 
   private val conf = ConfigFactory.load
 
@@ -54,7 +43,6 @@
     * @param accountID  Account ID
     * @return           The account
     */
-<<<<<<< HEAD
   def getAccountForBlock(network: String, blockHash: String, accountID: String): Future[TezosTypes.Account] =
     node.runAsyncGetQuery(network, s"blocks/$blockHash/context/contracts/$accountID")
       .map(fromJson[TezosTypes.Account])
@@ -70,12 +58,6 @@
     node
       .runAsyncGetQuery(network, s"blocks/$blockHash/context/contracts/$accountID")
       .map(fromJson[TezosTypes.Account])
-=======
-  def getAccountForBlock(network: String, blockHash: String, accountID: String): Try[TezosTypes.Account] =
-  node.runGetQuery(network, s"blocks/$blockHash/context/contracts/$accountID").flatMap { jsonEncodedAccount =>
-      Try(fromJson[TezosTypes.Account](jsonEncodedAccount)).flatMap(account => Try(account))
-    }
->>>>>>> 07ee25d8
 
   /**
     * Fetches the manager of a specific account for a given block.
@@ -84,17 +66,9 @@
     * @param accountID  Account ID
     * @return           The account
     */
-<<<<<<< HEAD
   def getAccountManagerForBlock(network: String, blockHash: String, accountID: String): Future[TezosTypes.ManagerKey] =
     node.runAsyncGetQuery(network, s"blocks/$blockHash/context/contracts/$accountID/manager_key")
       .map(fromJson[TezosTypes.ManagerKey])
-=======
-  def getAccountManagerForBlock(network: String, blockHash: String, accountID: String): Try[TezosTypes.ManagerKey] =
-  node.runGetQuery(network, s"blocks/$blockHash/context/contracts/$accountID/manager_key").flatMap { json =>
-      Try(fromJson[TezosTypes.ManagerKey](json)).flatMap(managerKey => Try(managerKey))
-    }
->>>>>>> 07ee25d8
-
 
   /**
     * Fetches the accounts identified by id
@@ -105,7 +79,7 @@
     * @param ec         an implicit context to chain async operations
     * @return           the list of accounts wrapped in a [[Future]]
     */
-  def getAccountsForBlock(network: String, blockHash: String, accountIDs: List[String])(implicit  ec: ExecutionContext): Future[List[TezosTypes.Account]] =
+  def getAccountsForBlock(network: String, blockHash: String, accountIDs: List[String]): Future[List[TezosTypes.Account]] =
     node
       .runBatchedGetQuery(network, accountIDs.map(id => s"blocks/$blockHash/context/contracts/$id"), accountsFetchConcurrency)
       .map(_.map(fromJson[TezosTypes.Account]))
@@ -116,53 +90,12 @@
     * @param blockHash  Hash of given block.
     * @return           Accounts
     */
-<<<<<<< HEAD
   def getAllAccountsForBlock(network: String, blockHash: String): Future[Map[String, Account]] =
-    node.runAsyncGetQuery(network, s"blocks/$blockHash/context/contracts") flatMap {
-      case jsonEncodedAccounts =>
-
-        val accountIDs = fromJson[List[String]](jsonEncodedAccounts)
-
-        val parListedAccount = accountIDs.par
-        parListedAccount.tasksupport =
-          new ForkJoinTaskSupport(new scala.concurrent.forkjoin.ForkJoinPool(32))
-
-        val accountsF =
-          Future.sequence(
-            parListedAccount.map(
-              acctID => asyncGetAccountForBlock(network, blockHash, acctID)
-            ).seq
-          )
-
-        accountsF.map {
-          accounts =>
-            accountIDs.zip(accounts).toMap
-        }.andThen {
-=======
-  def getAllAccountsForBlock(network: String, blockHash: String): Future[Map[String, TezosTypes.Account]] =
-    node.runAsyncGetQuery(network, s"blocks/$blockHash/context/contracts") flatMap {
-      jsonEncodedAccounts =>
-        val accountIDs = fromJson[List[String]](jsonEncodedAccounts)
-        getAccountsForBlock(network, blockHash, accountIDs) map {
-          accounts =>
-            accountIDs.zip(accounts).toMap
-        } andThen {
->>>>>>> 07ee25d8
-          case Failure(e) =>
-            logger.error(s"Failed to load accounts for ${accountIDs.size} ids $accountIDs", e)
-        }
-    }
-
-  /**
-    * Returns all operation groups for a given block.
-    * The list of lists return type is intentional as it corresponds to the return value of the Tezos client.
-    * @param network    Which Tezos network to go against
-    * @param blockHash  Hash of the given block
-    * @return           Operation groups
-    */
-  def getAllOperationsForBlock(network: String, blockHash: String): Future[List[List[OperationGroup]]] =
-    node.runAsyncGetQuery(network, s"blocks/$blockHash/operations")
-      .map(fromJson[List[List[OperationGroup]]])
+    for {
+      jsonEncodedAccounts <- node.runAsyncGetQuery(network, s"blocks/$blockHash/context/contracts")
+      accountIDs = fromJson[List[String]](jsonEncodedAccounts)
+      accounts <- getAccountsForBlock(network, blockHash, accountIDs)
+    } yield accountIDs.zip(accounts).toMap
 
   /**
     * Fetches operations for a block, without waiting for the result
@@ -170,7 +103,16 @@
     * @param blockHash Hash of the block
     * @return          The [[Future]] list of operations
     */
-<<<<<<< HEAD
+  def getAllOperationsForBlock(network: String, blockHash: String): Future[List[OperationGroup]] =
+    node.runAsyncGetQuery(network, s"blocks/$blockHash/operations")
+      .map(ll => fromJson[List[List[OperationGroup]]](ll).flatten)
+
+  /**
+    * Fetches a single block from the chain, without waiting for the result
+    * @param network   Which Tezos network to go against
+    * @param hash      Hash of the block
+    * @return          the block data wrapped in a [[Future]]
+    */
   def getBlock(network: String, hash: String): Future[TezosTypes.Block] =
     for {
       block <- node.runAsyncGetQuery(network, s"blocks/$hash").map(fromJson[TezosTypes.BlockMetadata])
@@ -178,26 +120,7 @@
         if (block.header.level == 0)
           Future.successful(List.empty[OperationGroup]) //This is a workaround for the Tezos node returning a 404 error when asked for the operations or accounts of the genesis blog, which seems like a bug.
         else
-          getAllOperationsForBlock(network, hash).map(_.flatten)
-=======
-  def asyncGetAllOperationsForBlock(network: String, blockHash: String): Future[List[OperationGroup]] =
-    node.runAsyncGetQuery(network, s"blocks/$blockHash/operations")
-      .map(ll => fromJson[List[List[OperationGroup]]](ll).flatten)
-
-  /**
-    * Fetches a single block from the chain, without waiting for the result
-    * @param network   Which Tezos network to go against
-    * @param hash      Hash of the block
-    * @return          the block data wrapped in a [[Future]]
-    */
-  def asyncGetBlock(network: String, hash: String): Future[TezosTypes.Block] =
-    for {
-      block <- node.runAsyncGetQuery(network, s"blocks/$hash") map fromJson[BlockMetadata]
-      ops   <- if (block.header.level == 0)
-        Future.successful(List.empty[OperationGroup]) //This is a workaround for the Tezos node returning a 404 error when asked for the operations or accounts of the genesis blog, which seems like a bug.
-      else
-        asyncGetAllOperationsForBlock(network, hash)
->>>>>>> 07ee25d8
+          getAllOperationsForBlock(network, hash)
     } yield Block(block, ops)
 
   /**
@@ -205,14 +128,9 @@
     * @param network  Which Tezos network to go against
     * @return         Block head
     */
-<<<<<<< HEAD
   def getBlockHead(network: String): Future[TezosTypes.Block]= {
     getBlock(network, "head")
   }
-=======
-  def getBlockHead(network: String): Try[TezosTypes.Block]=
-    Try(Await.result(asyncGetBlock(network, "head"), TezosNodeInterface.entityGetTimeout))
->>>>>>> 07ee25d8
 
   /**
     * Gets all blocks from the head down to the oldest block not already in the database.
@@ -221,28 +139,17 @@
     * @return           Blocks
     */
   def getBlocksNotInDatabase(network: String, followFork: Boolean): Future[List[Block]] =
-<<<<<<< HEAD
     for {
       maxLevel <- ApiOperations.fetchMaxLevel
       blockHead <- {
         if (maxLevel == -1) logger.warn("There were apparently no blocks in the database. Downloading the whole chain..")
         getBlockHead(network)
-=======
-    Future.fromTry(ApiOperations.fetchMaxLevel()).flatMap{ maxLevel =>
-      if(maxLevel == -1) logger.warn("There were apparently no blocks in the database. Downloading the whole chain..")
-      asyncGetBlock(network, "head").flatMap { blockHead =>
-        val headLevel =  blockHead.metadata.header.level
-        if(headLevel <= maxLevel)
-          Future.successful(List.empty)
-        else
-          fetchBoundedBlockChain(network, blockHead, maxLevel+1, headLevel, followFork)
->>>>>>> 07ee25d8
       }
       headLevel = blockHead.metadata.header.level
       headHash = blockHead.metadata.hash
       blocks <-
-       if (headLevel <= maxLevel) Future.successful(List.empty)
-       else getBlocks(network, maxLevel + 1, headLevel, Some(headHash), followFork)
+        if (headLevel <= maxLevel) Future.successful(List.empty)
+        else fetchBoundedBlockChain(network, blockHead, maxLevel + 1, headLevel, followFork)
     } yield blocks
 
   /**
@@ -251,23 +158,8 @@
     * @param hash      Hash of the block
     * @return          the metadata wrapped in a [[Future]]
     */
-<<<<<<< HEAD
-  def getBlocks(
-    network: String,
-    offset: Int,
-    startBlockHash: Option[String],
-    followFork: Boolean
-  ): Future[List[Block]] =
-    startBlockHash match {
-      case None =>
-        getBlockHead(network).flatMap(head => getBlocks(network, head.metadata.header.level - offset + 1, head.metadata.header.level, startBlockHash, followFork))
-      case Some(hash) =>
-        getBlock(network, hash).flatMap(block => getBlocks(network, block.metadata.header.level - offset + 1, block.metadata.header.level, startBlockHash, followFork))
-    }
-=======
   private def getMetadata(network: String, hash: String): Future[BlockMetadata] =
     node.runAsyncGetQuery(network, s"blocks/$hash") map fromJson[BlockMetadata]
->>>>>>> 07ee25d8
 
   /**
     * Asynchronously fetches a whole chain of metadata for blocks, using the parameters to
@@ -281,25 +173,6 @@
     * @param collected  The currently accumulated metadata so far
     * @return           The metadata list, wrapped in a [[Future]]
     */
-<<<<<<< HEAD
-  def getBlocks(
-    network: String,
-    minLevel: Int,
-    maxLevel: Int,
-    startBlockHash: Option[String],
-    followFork: Boolean
-  ): Future[List[Block]] =
-    startBlockHash match {
-      case None =>
-        getBlockHead(network).flatMap(head =>
-          processBlocks(network, head.metadata.hash, minLevel, maxLevel, followFork = followFork)
-        )
-      case Some(hash) =>
-        getBlock(network, hash).flatMap(block =>
-          processBlocks(network, block.metadata.hash, minLevel, maxLevel, followFork = followFork)
-        )
-    }
-=======
   def fetchChainedMetadata(
     network: String,
     current: BlockMetadata,
@@ -340,7 +213,6 @@
       Future.successful(List.empty)
 
   }
->>>>>>> 07ee25d8
 
   /**
     * Traverses Tezos blockchain as parameterized, without waiting for the answer
@@ -352,35 +224,6 @@
     * @param followFork    If the predecessor of the minLevel block appears to be on a fork, also capture the blocks on the fork.
     * @return              All collected blocks, wrapped in a [[Future]]
     */
-<<<<<<< HEAD
-  private def processBlocks(
-                             network: String,
-                             hash: String,
-                             minLevel: Int,
-                             maxLevel: Int,
-                             blockSoFar: List[Block] = List[Block](),
-                             followFork: Boolean
-                           ): Future[List[Block]] =
-    getBlock(network, hash).flatMap {
-      block =>
-        logger.info(s"Current block height: ${block.metadata.header.level}")
-        if(block.metadata.header.level == 0 && minLevel <= 0)
-          Future.successful(block :: blockSoFar)
-        else if(block.metadata.header.level == minLevel && !followFork)
-          Future.successful(block :: blockSoFar)
-        else if(block.metadata.header.level <= minLevel && followFork)
-          ApiOperations.fetchBlock(block.metadata.header.predecessor) match {
-            case Success(_)     => Future.successful(block :: blockSoFar)
-            case Failure(_)     => processBlocks(network, block.metadata.header.predecessor, minLevel, maxLevel, block :: blockSoFar, followFork)
-          }
-        else if(block.metadata.header.level > maxLevel)
-          processBlocks(network, block.metadata.header.predecessor, minLevel, maxLevel, blockSoFar, followFork)
-        else if(block.metadata.header.level > minLevel)
-          processBlocks(network, block.metadata.header.predecessor, minLevel, maxLevel, block :: blockSoFar, followFork)
-        else
-          Future.successful(List.empty)
-    }
-=======
   private def fetchBoundedBlockChain(
     network: String,
     startingBlock: Block,
@@ -397,7 +240,6 @@
       operations <- node.runBatchedGetQuery(network, operationsUrls, blockOperationsFetchConcurrency) map (all => all.map(jsonToOperationGroups))
     } yield metadataChain.zip(operations).map(Block.tupled)
   }
->>>>>>> 07ee25d8
 
   /**
     * Get all accounts for a given block
@@ -406,7 +248,6 @@
     * @param headerLevel level of given block
     * @return            Accounts with their corresponding block hash
     */
-<<<<<<< HEAD
   def getAccounts(network: String, blockHash: String, headerLevel: Int): Future[AccountsWithBlockHashAndLevel] = {
     val results =
       getAllAccountsForBlock(network, blockHash).map(
@@ -419,21 +260,13 @@
     results
   }
 
-=======
-  def getAccounts(network: String, blockHash: String, headerLevel: Int)(implicit  ec: ExecutionContext): Future[AccountsWithBlockHashAndLevel] =
-      getAllAccountsForBlock(network, blockHash).map { accounts =>
-        AccountsWithBlockHashAndLevel(blockHash, headerLevel, accounts)
-      }
->>>>>>> 07ee25d8
-
   /**
     * Get accounts for the latest block in the database.
     * @param network  Which Tezos network to go against
     * @return         Accounts with their corresponding block hash, or [[None]] if no latest block was found
     */
-<<<<<<< HEAD
   def getLatestAccounts(network: String): Future[Option[AccountsWithBlockHashAndLevel]] =
-    ApiOperations.dbHandle.run(ApiOperations.latestBlockIO.zip(TezosDatabaseOperations.accountsMaxBlockLevel)).flatMap {
+    ApiOperations.dbHandle.run(ApiOperations.latestBlockIO.zip(TezosDatabaseOperations.fetchAccountsMaxBlockLevel)).flatMap {
       case (Some(latestBlock), maxAccountsLevel) if latestBlock.level > maxAccountsLevel.toInt =>
         getAccounts(network, latestBlock.hash, latestBlock.level).map(Some(_))
       case (Some(latestBlock), _) =>
@@ -441,17 +274,6 @@
       case _ =>
         Future.successful(None)
     }
-=======
-  def getLatestAccounts(network: String)(implicit  ec: ExecutionContext): Future[AccountsWithBlockHashAndLevel]=
-    for {
-      dbBlockHead <- Future fromTry ApiOperations.fetchLatestBlock()
-      maxLevelForAccounts <- Future fromTry ApiOperations.fetchMaxBlockLevelForAccounts()
-      blockAccounts <- if(maxLevelForAccounts.toInt < dbBlockHead.level)
-        getAccounts(network, dbBlockHead.hash, dbBlockHead.level)
-      else
-        Future.successful(AccountsWithBlockHashAndLevel(dbBlockHead.hash, dbBlockHead.level, Map.empty))
-    } yield blockAccounts
->>>>>>> 07ee25d8
 
   /**
     * Appends a key reveal operation to an operation group if needed.
