package tech.cryptonomic.conseil.tezos

import com.typesafe.scalalogging.LazyLogging
import tech.cryptonomic.conseil.tezos.TezosTypes._
import tech.cryptonomic.conseil.util.{CryptoUtil, JsonUtil}
import tech.cryptonomic.conseil.util.CryptoUtil.KeyStore
import tech.cryptonomic.conseil.util.JsonUtil.fromJson
import tech.cryptonomic.conseil.config.{BatchFetchConfiguration, SodiumConfiguration}

import scala.concurrent.{ExecutionContext, Future}
<<<<<<< HEAD
=======
import scala.math.max
>>>>>>> cda4e17c
import scala.util.{Failure, Success, Try}

object TezosNodeOperator {
  /**
    * Output of operation signing.
    * @param bytes      Signed bytes of the transaction
    * @param signature  The actual signature
    */
  final case class SignedOperationGroup(bytes: Array[Byte], signature: String)

  /**
    * Result of a successfully sent operation
    * @param results          Results of operation application
    * @param operationGroupID Operation group ID
    */
  final case class OperationResult(results: AppliedOperation, operationGroupID: String)

}

/**
  * Operations run against Tezos nodes, mainly used for collecting chain data for later entry into a database.
  */
class TezosNodeOperator(val node: TezosRPCInterface, batchConf: BatchFetchConfiguration, apiOperations: ApiOperations)
  (implicit executionContext: ExecutionContext) extends LazyLogging {
  import batchConf.{accountConcurrencyLevel, blockOperationsConcurrencyLevel}

  /**
    * Fetches a specific account for a given block.
    * @param network    Which Tezos network to go against
    * @param blockHash  Hash of given block
    * @param accountID  Account ID
    * @return           The account
    */
  def getAccountForBlock(network: String, blockHash: BlockHash, accountID: AccountId): Future[Account] =
    node.runAsyncGetQuery(network, s"blocks/${blockHash.value}/context/contracts/${accountID.id}")
      .map(fromJson[Account])

  /**
    * Fetches the manager of a specific account for a given block.
    * @param network    Which Tezos network to go against
    * @param blockHash  Hash of given block
    * @param accountID  Account ID
    * @return           The account
    */
  def getAccountManagerForBlock(network: String, blockHash: BlockHash, accountID: AccountId): Future[ManagerKey] =
    node.runAsyncGetQuery(network, s"blocks/${blockHash.value}/context/contracts/${accountID.id}/manager_key")
      .map(fromJson[ManagerKey])

  /**
    * Fetches all accounts for a given block.
    * @param network    Which Tezos network to go against
    * @param blockHash  Hash of given block.
    * @return           Accounts
    */
  def getAllAccountsForBlock(network: String, blockHash: BlockHash): Future[Map[AccountId, Account]] =
    for {
      jsonEncodedAccounts <- node.runAsyncGetQuery(network, s"blocks/${blockHash.value}/context/contracts")
      accountIDs = fromJson[List[String]](jsonEncodedAccounts).map(AccountId)
      accounts <- getAccountsForBlock(network, accountIDs, blockHash)
    } yield accounts

  /**
    * Fetches the accounts identified by id
    *
    * @param network    Which Tezos network to go against
    * @param accountIDs the ids
    * @param blockHash  the block storing the accounts, the head block if not specified
    * @return           the list of accounts wrapped in a [[Future]], indexed by AccountId
    */
  def getAccountsForBlock(network: String, accountIDs: List[AccountId], blockHash: BlockHash = blockHeadHash): Future[Map[AccountId, Account]] =
    node
    .runBatchedGetQuery(network, accountIDs, (id: AccountId) => s"blocks/${blockHash.value}/context/contracts/${id.id}", accountConcurrencyLevel)
    .map(
      responseList =>
        responseList.collect {
          case (id, json) =>
            val accountTry = Try(fromJson[Account](json)).map((id, _))
            accountTry.failed.foreach(_ => logger.error("Failed to convert json to an Account for id {}. The content was {}.", id, json))
            accountTry.toOption
        }.flatten.toMap
    )


  /**
    * Get accounts for all the identifiers passed-in with the corresponding block
    * @param network  Which Tezos network to go against
    * @param accountsBlocksIndex a map from unique id to the [latest] block reference
    * @return         Accounts with their corresponding block data
    */
  def getAccountsForBlocks(network: String, accountsBlocksIndex: Map[AccountId, BlockReference]): Future[List[BlockAccounts]] = {

    def notifyAnyLostIds(missing: Set[AccountId]) =
      if (missing.nonEmpty) logger.warn("The following account keys were not found querying the {} node: {}", network, missing.map(_.id).mkString("\n", ",", "\n"))

    //uses the index to collect together BlockAccounts matching the same block
    def groupByLatestBlock(data: Map[AccountId, Account]): List[BlockAccounts] =
      data.groupBy {
        case (id, _) => accountsBlocksIndex(id)
      }.map {
        case ((hash, level), accounts) => BlockAccounts(hash, level, accounts)
      }.toList

    //fetch accounts by requested ids and group them together with corresponding blocks
    getAccountsForBlock(network, accountsBlocksIndex.keys.toList)
      .andThen {
        case Success(accountsMap) =>
          notifyAnyLostIds(accountsBlocksIndex.keySet -- accountsMap.keySet)
        case Failure(err) =>
          val showSomeIds = accountsBlocksIndex.keys.take(30).map(_.id).mkString("", ",", if (accountsBlocksIndex.size > 30) "..." else "")
          logger.error(s"Could not get accounts' data for ids ${showSomeIds}", err)
      }.map(groupByLatestBlock)

  }

  /**
    * Fetches operations for a block, without waiting for the result
    * @param network   Which Tezos network to go against
    * @param blockHash Hash of the block
    * @return          The `Future` list of operations
    */
  def getAllOperationsForBlock(network: String, blockHash: BlockHash): Future[List[OperationGroup]] =
    node.runAsyncGetQuery(network, s"blocks/${blockHash.value}/operations")
      .map(ll => fromJson[List[List[OperationGroup]]](ll).flatten)

  /**
    * Fetches a single block from the chain, without waiting for the result
    * @param network   Which Tezos network to go against
    * @param hash      Hash of the block
    * @return          the block data wrapped in a `Future`
    */
  def getBlock(network: String, hash: BlockHash, offset: Option[Int] = None): Future[Block] = {
    val offsetString = offset.map(_.toString).getOrElse("")
    for {
      block <- node.runAsyncGetQuery(network, s"blocks/${hash.value}~$offsetString").map(fromJson[BlockMetadata])
      ops <-
        if (block.header.level == 0)
          Future.successful(List.empty[OperationGroup]) //This is a workaround for the Tezos node returning a 404 error when asked for the operations or accounts of the genesis blog, which seems like a bug.
        else
          getAllOperationsForBlock(network, hash)
    } yield Block(block, ops)
  }

  /**
    * Gets the block head.
    * @param network  Which Tezos network to go against
    * @return         Block head
    */
  def getBlockHead(network: String): Future[Block]= {
    getBlock(network, blockHeadHash)
  }

  /**
    * Gets all blocks from the head down to the oldest block not already in the database.
    * @param network    Which Tezos network to go against
    * @return           Blocks and Account hashes involved
    */
  def getBlocksNotInDatabase(network: String): Future[List[(Block, List[AccountId])]] =
    for {
<<<<<<< HEAD
      maxLevel <- apiOperations.fetchMaxLevel()
      blockHead <- {
        getBlockHead(network)
      }
=======
      maxLevel <- ApiOperations.fetchMaxLevel
      blockHead <- getBlockHead(network)
>>>>>>> cda4e17c
      headLevel = blockHead.metadata.header.level
      headHash = blockHead.metadata.hash
      blocks <-
        if (headLevel <= maxLevel) {
          logger.info("No new blocks to fetch from the network")
          Future.successful(List.empty)
        } else {
          if (maxLevel == -1) logger.warn("There were apparently no blocks in the database. Downloading the whole chain..")
          else logger.info("Found new block head at level {}, currently stored max is {}. Fetching missing blocks", headLevel, maxLevel)
          getBlocks(network, headHash, maxLevel + 1, headLevel)
        }
    } yield blocks

  /**
    * Gets all blocks.
    * @param network    Which Tezos network to go against
    * @return           Blocks and Account hashes involved
    */
  def getAllBlocks(network: String): Future[List[(Block, List[AccountId])]] =
    for {
      blockHead <- getBlockHead(network)
      headLevel = blockHead.metadata.header.level
      headHash = blockHead.metadata.hash
      blocks <- getBlocks(network, headHash, 1, headLevel)
    } yield blocks

  /**
    * Gets last n blocks.
    * @param network    Which Tezos network to go against
    * @param count      Number of latest block to fetch
    * @return           Blocks and Account hashes involved
    */
  def getLatestBlocks(network: String, count: Int): Future[List[(Block, List[AccountId])]] =
    for {
      blockHead <- getBlockHead(network)
      headLevel = blockHead.metadata.header.level
      headHash = blockHead.metadata.hash
      blocks <- getBlocks(network, headHash, max(1, headLevel - count + 1), headLevel)
    } yield blocks

  /**
    * Gets block from Tezos Blockchains, as well as their associated operation, from minLevel to maxLevel.
    * @param network Which Tezos network to go against
    * @param hashRef Hash of block at max level.
    * @param minLevel Minimum level, at which we stop.
    * @param maxLevel Level at which to stop collecting blocks.
    * @return the async list of blocks with relative account ids touched in the operations
    */
  private def getBlocks(
                             network : String,
                             hashRef: BlockHash,
                             minLevel: Int,
                             maxLevel: Int
                           ): Future[List[(Block, List[AccountId])]] = {

    val maxOffset: Int = maxLevel - minLevel
    val offsets = (0 to maxOffset).toList
    val makeBlocksUrl = (offset: Int) => s"blocks/${hashRef.value}~${String.valueOf(offset)}"
    val makeOperationsUrl = (hash: BlockHash) => s"blocks/${hash.value}/operations"

    val jsonToBlockMetadata: ((Int, String)) => BlockMetadata = {
      case (_, json) => fromJson[BlockMetadata](json)
    }

    val jsonToOperationGroups: String => List[OperationGroup] =
      json => fromJson[List[List[OperationGroup]]](json).flatten

    //extracts any formally valid account hash from the passed-in string
    val jsonToAccountInvolved: String => List[AccountId] = {
      case JsonUtil.AccountIds(id, ids @ _*) =>
        (id :: ids.toList).distinct.map(AccountId)
      case _ => List.empty
    }

    //from the same json, converts to a list of operations and the involved account ids
    val jsonToOperationsAndAccounts: ((BlockHash, String)) => (BlockHash, List[OperationGroup], List[AccountId]) = {
      case (hash, json) =>
        (hash, jsonToOperationGroups(json), jsonToAccountInvolved(json))
    }

    val isGenesis = (metadata: BlockMetadata) => metadata.header.level == 0

    //Gets metadata for the requested offsets and associates the operations and account hashes available involved in said operations
    //Special care is taken for the genesis block (level = 0) that doesn't have operations defined, we use empty data for it
    for {
      fetchedBlocksMetadata <- node.runBatchedGetQuery(network, offsets, makeBlocksUrl, blockOperationsConcurrencyLevel) map (blocksMetadata => blocksMetadata.map(jsonToBlockMetadata))
      blockHashes = fetchedBlocksMetadata.filterNot(isGenesis).map(_.hash)
      fetchedOperationsWithAccounts <- node.runBatchedGetQuery(network, blockHashes, makeOperationsUrl, blockOperationsConcurrencyLevel).map(operations => operations.map(jsonToOperationsAndAccounts))
    } yield {
      val operationalDataMap = fetchedOperationsWithAccounts.map{ case (hash, ops, accounts) => (hash, (ops, accounts))}.toMap
      fetchedBlocksMetadata.map {
        md =>
          val (ops, accs) = if (isGenesis(md)) (List.empty, List.empty) else operationalDataMap(md.hash)
          (Block(md, ops), accs)
      }
    }
  }
}

/**
  * Adds more specific API functionalities to perform on a tezos node, in particular those involving write and cryptographic operations
  */
class TezosNodeSenderOperator(override val node: TezosRPCInterface, batchConf: BatchFetchConfiguration, sodiumConf: SodiumConfiguration, apiOperations: ApiOperations)
  (implicit executionContext: ExecutionContext) extends TezosNodeOperator(node, batchConf, apiOperations)
  with LazyLogging {
  import com.muquit.libsodiumjna.{SodiumKeyPair, SodiumLibrary, SodiumUtils}
  import TezosNodeOperator._

  //used in subsequent operations using Sodium
  SodiumLibrary.setLibraryPath(sodiumConf.libraryPath)

  /**
    * Appends a key reveal operation to an operation group if needed.
    * @param operations The operations being forged as part of this operation group
    * @param managerKey The sending account's manager information
    * @param keyStore   Key pair along with public key hash
    * @return           Operation group enriched with a key reveal if necessary
    */
  def handleKeyRevealForOperations(
    operations: List[Map[String, Any]],
    managerKey: ManagerKey,
    keyStore: KeyStore): List[Map[String, Any]] =
    managerKey.key match {
      case Some(_) => operations
      case None =>
        val revealMap: Map[String, Any] = Map(
          "kind"        -> "reveal",
          "public_key"  -> keyStore.publicKey
        )
        revealMap :: operations
    }

  /**
    * Forge an operation group using the Tezos RPC client.
    * @param network    Which Tezos network to go against
    * @param blockHead  The block head
    * @param account    The sender's account
    * @param operations The operations being forged as part of this operation group
    * @param keyStore   Key pair along with public key hash
    * @param fee        Fee to be paid
    * @return           Forged operation bytes (as a hex string)
    */
  def forgeOperations(
    network: String,
    blockHead: Block,
    account: Account,
    operations: List[Map[String,Any]],
    keyStore: KeyStore,
    fee: Option[Float]): Future[String] = {
    val payload: Map[String, Any] = fee match {
      case Some(feeAmt) =>
        Map(
          "branch" -> blockHead.metadata.hash,
          "source" -> keyStore.publicKeyHash,
          "operations" -> operations,
          "counter" -> (account.counter + 1),
          "fee" -> feeAmt,
          "kind" -> "manager",
          "gas_limit" -> "120",
          "storage_limit" -> 0
        )
      case None =>
        Map(
          "branch" -> blockHead.metadata.header.predecessor,
          "operations" -> operations
        )
    }
    node.runAsyncPostQuery(network, "/blocks/head/proto/helpers/forge/operations", Some(JsonUtil.toJson(payload)))
      .map(json => fromJson[ForgedOperation](json).operation)
  }

  /**
    * Signs a forged operation
    * @param forgedOperation  Forged operation group returned by the Tezos client (as a hex string)
    * @param keyStore         Key pair along with public key hash
    * @return                 Bytes of the signed operation along with the actual signature
    */
  def signOperationGroup(forgedOperation: String, keyStore: KeyStore): Try[SignedOperationGroup] =
    for {
      privateKeyBytes <- CryptoUtil.base58CheckDecode(keyStore.privateKey, "edsk")
      watermark = "03"  // In the future, we must support "0x02" for endorsements and "0x01" for block signing.
      watermarkedForgedOperationBytes = SodiumUtils.hex2Binary(watermark + forgedOperation)
      hashedWatermarkedOpBytes = SodiumLibrary.cryptoGenerichash(watermarkedForgedOperationBytes, 32)
      opSignature: Array[Byte] = SodiumLibrary.cryptoSignDetached(hashedWatermarkedOpBytes, privateKeyBytes.toArray)
      hexSignature <- CryptoUtil.base58CheckEncode(opSignature.toList, "edsig")
      signedOpBytes = SodiumUtils.hex2Binary(forgedOperation) ++ opSignature
  } yield SignedOperationGroup(signedOpBytes, hexSignature)

  /**
    * Computes the ID of an operation group using Base58Check.
    * @param signedOpGroup  Signed operation group
    * @return               Base58Check hash of signed operation
    */
  def computeOperationHash(signedOpGroup: SignedOperationGroup): Try[String] =
    Try(SodiumLibrary.cryptoGenerichash(signedOpGroup.bytes, 32))
      .flatMap { hash =>
        CryptoUtil.base58CheckEncode(hash.toList, "op")
      }

  /**
    * Applies an operation using the Tezos RPC client.
    * @param network              Which Tezos network to go against
    * @param blockHead            Block head
    * @param operationGroupHash   Hash of the operation group being applied (in Base58Check format)
    * @param forgedOperationGroup Forged operation group returned by the Tezos client (as a hex string)
    * @param signedOpGroup        Signed operation group
    * @return                     Array of contract handles
    */
  def applyOperation(
    network: String,
    blockHead: Block,
    operationGroupHash: String,
    forgedOperationGroup: String,
    signedOpGroup: SignedOperationGroup): Future[AppliedOperation] = {
    val payload: Map[String, Any] = Map(
      "pred_block" -> blockHead.metadata.header.predecessor,
      "operation_hash" -> operationGroupHash,
      "forged_operation" -> forgedOperationGroup,
      "signature" -> signedOpGroup.signature
    )
    node.runAsyncPostQuery(network, "/blocks/head/proto/helpers/apply_operation", Some(JsonUtil.toJson(payload)))
      .map { result =>
        logger.debug(s"Result of operation application: $result")
        JsonUtil.fromJson[AppliedOperation](result)
      }
  }

  /**
    * Injects an opertion using the Tezos RPC client.
    * @param network        Which Tezos network to go against
    * @param signedOpGroup  Signed operation group
    * @return               ID of injected operation
    */
  def injectOperation(network: String, signedOpGroup: SignedOperationGroup): Future[String] = {
    val payload: Map[String, Any] = Map(
      "signedOperationContents" -> signedOpGroup.bytes.map("%02X" format _).mkString
    )
    node.runAsyncPostQuery(network, "/inject_operation", Some(JsonUtil.toJson(payload)))
      .map(result => fromJson[InjectedOperation](result).injectedOperation)
  }

  /**
    * Master function for creating and sending all supported types of operations.
    * @param network    Which Tezos network to go against
    * @param operations The operations to create and send
    * @param keyStore   Key pair along with public key hash
    * @param fee        The fee to use
    * @return           The ID of the created operation group
    */
  def sendOperation(network: String, operations: List[Map[String,Any]], keyStore: KeyStore, fee: Option[Float]): Future[OperationResult] = for {
    blockHead <- getBlockHead(network)
    accountId = AccountId(keyStore.publicKeyHash)
    account <- getAccountForBlock(network, blockHeadHash, accountId)
    accountManager <- getAccountManagerForBlock(network, blockHeadHash, accountId)
    operationsWithKeyReveal = handleKeyRevealForOperations(operations, accountManager, keyStore)
    forgedOperationGroup <- forgeOperations(network, blockHead, account, operationsWithKeyReveal, keyStore, fee)
    signedOpGroup <- Future.fromTry(signOperationGroup(forgedOperationGroup, keyStore))
    operationGroupHash <- Future.fromTry(computeOperationHash(signedOpGroup))
    appliedOp <- applyOperation(network, blockHead, operationGroupHash, forgedOperationGroup, signedOpGroup)
    operation <- injectOperation(network, signedOpGroup)
  } yield OperationResult(appliedOp, operation)

  /**
    * Creates and sends a transaction operation.
    * @param network    Which Tezos network to go against
    * @param keyStore   Key pair along with public key hash
    * @param to         Destination public key hash
    * @param amount     Amount to send
    * @param fee        Fee to use
    * @return           The ID of the created operation group
    */
  def sendTransactionOperation(
    network: String,
    keyStore: KeyStore,
    to: String,
    amount: Float,
    fee: Float
  ): Future[OperationResult] = {
    val transactionMap: Map[String,Any] = Map(
      "kind"        -> "transaction",
      "amount"      -> amount,
      "destination" -> to,
      "parameters"  -> MichelsonExpression("Unit", List[String]())
    )
    val operations = transactionMap :: Nil
    sendOperation(network, operations, keyStore, Some(fee))
  }

  /**
    * Creates and sends a delegation operation.
    * @param network  Which Tezos network to go against
    * @param keyStore Key pair along with public key hash
    * @param delegate Account ID to delegate to
    * @param fee      Operation fee
    * @return
    */
  def sendDelegationOperation(
    network: String,
    keyStore: KeyStore,
    delegate: String,
    fee: Float): Future[OperationResult] = {
    val transactionMap: Map[String,Any] = Map(
      "kind"        -> "delegation",
      "delegate"    -> delegate
    )
    val operations = transactionMap :: Nil
    sendOperation(network, operations, keyStore, Some(fee))
  }

  /**
    * Creates and sends an origination operation.
    * @param network      Which Tezos network to go against
    * @param keyStore     Key pair along with public key hash
    * @param amount       Initial funding amount of new account
    * @param delegate     Account ID to delegate to, blank if none
    * @param spendable    Is account spendable?
    * @param delegatable  Is account delegatable?
    * @param fee          Operation fee
    * @return
    */
  def sendOriginationOperation(
    network: String,
    keyStore: KeyStore,
    amount: Float,
    delegate: String,
    spendable: Boolean,
    delegatable: Boolean,
    fee: Float): Future[OperationResult] = {
    val transactionMap: Map[String,Any] = Map(
      "kind"          -> "origination",
      "balance"       -> amount,
      "managerPubkey" -> keyStore.publicKeyHash,
      "spendable"     -> spendable,
      "delegatable"   -> delegatable,
      "delegate"      -> delegate
    )
    val operations = transactionMap :: Nil
    sendOperation(network, operations, keyStore, Some(fee))
  }

  /**
    * Creates a new Tezos identity.
    * @return A new key pair along with a public key hash
    */
  def createIdentity(): Try[KeyStore] = {
    //The Java bindings for libSodium don't support generating a key pair from a seed.
    //We will revisit this later in order to support mnemomics and passphrases
    //val mnemonic = bip39.generate(Entropy128, WordList.load(EnglishWordList).get, new SecureRandom())
    //val seed = bip39.toSeed(mnemonic, Some(passphrase))

    val keyPair: SodiumKeyPair = SodiumLibrary.cryptoSignKeyPair()
    val rawPublicKeyHash = SodiumLibrary.cryptoGenerichash(keyPair.getPublicKey, 20)
    for {
      privateKey <- CryptoUtil.base58CheckEncode(keyPair.getPrivateKey, "edsk")
      publicKey <- CryptoUtil.base58CheckEncode(keyPair.getPublicKey, "edpk")
      publicKeyHash <- CryptoUtil.base58CheckEncode(rawPublicKeyHash, "tz1")
    } yield KeyStore(privateKey = privateKey, publicKey = publicKey, publicKeyHash = publicKeyHash)
  }

}<|MERGE_RESOLUTION|>--- conflicted
+++ resolved
@@ -8,10 +8,7 @@
 import tech.cryptonomic.conseil.config.{BatchFetchConfiguration, SodiumConfiguration}
 
 import scala.concurrent.{ExecutionContext, Future}
-<<<<<<< HEAD
-=======
 import scala.math.max
->>>>>>> cda4e17c
 import scala.util.{Failure, Success, Try}
 
 object TezosNodeOperator {
@@ -170,15 +167,8 @@
     */
   def getBlocksNotInDatabase(network: String): Future[List[(Block, List[AccountId])]] =
     for {
-<<<<<<< HEAD
-      maxLevel <- apiOperations.fetchMaxLevel()
-      blockHead <- {
-        getBlockHead(network)
-      }
-=======
       maxLevel <- ApiOperations.fetchMaxLevel
       blockHead <- getBlockHead(network)
->>>>>>> cda4e17c
       headLevel = blockHead.metadata.header.level
       headHash = blockHead.metadata.hash
       blocks <-
