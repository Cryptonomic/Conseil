--- conflicted
+++ resolved
@@ -8,11 +8,7 @@
 import tech.cryptonomic.conseil.config.{BatchFetchConfiguration, SodiumConfiguration}
 import tech.cryptonomic.conseil.tezos.TezosTypes.Lenses._
 import tech.cryptonomic.conseil.tezos.michelson.JsonToMichelson.convert
-<<<<<<< HEAD
-import tech.cryptonomic.conseil.tezos.michelson.dto.{MichelsonCode, MichelsonElement, MichelsonExpression, MichelsonInstruction, MichelsonSchema}
-=======
-import tech.cryptonomic.conseil.tezos.michelson.dto.{MichelsonElement, MichelsonExpression, MichelsonSchema}
->>>>>>> 080cfe33
+import tech.cryptonomic.conseil.tezos.michelson.dto.{MichelsonElement, MichelsonExpression, MichelsonInstruction, MichelsonSchema}
 import tech.cryptonomic.conseil.tezos.michelson.parser.JsonParser.Parser
 import cats.instances.future._
 import cats.syntax.applicative._
@@ -131,11 +127,7 @@
   def getAccountsForBlock(accountIds: List[AccountId], blockHash: BlockHash = blockHeadHash): Future[Map[AccountId, Account]] = {
     import cats.instances.future._
     import cats.instances.list._
-<<<<<<< HEAD
-    import TezosOptics.Accounts.{scriptLense, storageLense}
-=======
     import TezosOptics.Accounts.{scriptLens, storageLens}
->>>>>>> 080cfe33
     import tech.cryptonomic.conseil.generic.chain.DataFetcher.fetch
 
     implicit val fetcherInstance = accountFetcher(blockHash)
@@ -144,13 +136,8 @@
       fetch[AccountId, Option[Account], Future, List, Throwable].run(accountIds)
 
     def parseMichelsonScripts(account: Account): Account = {
-<<<<<<< HEAD
-      val scriptAlter = scriptLense.modify(toMichelsonScript[MichelsonSchema])
-      val storageAlter = storageLense.modify(toMichelsonScript[MichelsonInstruction])
-=======
       val scriptAlter = scriptLens.modify(toMichelsonScript[MichelsonSchema])
-      val storageAlter = storageLens.modify(toMichelsonScript[MichelsonExpression])
->>>>>>> 080cfe33
+      val storageAlter = storageLens.modify(toMichelsonScript[MichelsonInstruction])
 
       (scriptAlter compose storageAlter)(account)
     }
@@ -425,15 +412,9 @@
     }
   }
 
-<<<<<<< HEAD
-  private def toMichelsonScript[T <: MichelsonElement : Parser](json: Any)(implicit tag: ClassTag[T]): String = {
-
-    def unparsableResult(json: Any, exception: Option[Throwable] = None) = {
-=======
   private def toMichelsonScript[T <: MichelsonElement : Parser](json: String)(implicit tag: ClassTag[T]): String = {
 
     def unparsableResult(json: Any, exception: Option[Throwable] = None): String = {
->>>>>>> 080cfe33
       exception match {
         case Some(t) => logger.error(s"${tag.runtimeClass}: Error during conversion of $json", t)
         case None => logger.error(s"${tag.runtimeClass}: Error during conversion of $json")
@@ -442,21 +423,9 @@
       s"Unparsable code: $json"
     }
 
-<<<<<<< HEAD
-    def parse(json: Any) = {
-      Some(json).collect {
-        case t: String => convert[T](t)
-        case t: Micheline => convert[T](t.expression)
-      } match {
-        case Some(Right(value)) => value
-        case Some(Left(t)) => unparsableResult(json, Some(t))
-        case _ => unparsableResult(json)
-      }
-=======
     def parse(json: String): String = convert[T](json) match {
       case Right(convertedResult) => convertedResult
       case Left(exception) => unparsableResult(json, Some(exception))
->>>>>>> 080cfe33
     }
 
     Try(parse(json)).getOrElse(unparsableResult(json))
