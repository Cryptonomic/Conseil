package tech.cryptonomic.conseil.tezos

import com.typesafe.scalalogging.LazyLogging
import tech.cryptonomic.conseil.tezos.TezosTypes._
import tech.cryptonomic.conseil.util.{CryptoUtil, JsonUtil}
import tech.cryptonomic.conseil.util.CryptoUtil.KeyStore
import tech.cryptonomic.conseil.util.JsonUtil.{fromJson, JsonString => JS}
import tech.cryptonomic.conseil.config.{BatchFetchConfiguration, SodiumConfiguration}
import tech.cryptonomic.conseil.tezos.TezosTypes.Lenses._
import tech.cryptonomic.conseil.tezos.michelson.JsonToMichelson.convert
import tech.cryptonomic.conseil.tezos.michelson.dto.{MichelsonElement, MichelsonInstruction, MichelsonSchema}
import tech.cryptonomic.conseil.tezos.michelson.parser.JsonParser.Parser

<<<<<<< HEAD
import cats._
import cats.implicits._
import cats.data.Kleisli
import scala.{Stream => _}
import scala.concurrent.{ExecutionContext, Future}
=======
import scala.concurrent.duration.Duration
import scala.concurrent.{Await, ExecutionContext, Future}
>>>>>>> b9691ac8
import scala.math.max
import scala.reflect.ClassTag
import scala.util.{Failure, Success, Try}

import cats.effect.IO
import fs2.Stream

object TezosNodeOperator {

  /**
    * Output of operation signing.
    * @param bytes      Signed bytes of the transaction
    * @param signature  The actual signature
    */
  final case class SignedOperationGroup(bytes: Array[Byte], signature: String)

  /**
    * Result of a successfully sent operation
    * @param results          Results of operation application
    * @param operationGroupID Operation group ID
    */
  final case class OperationResult(results: AppliedOperation, operationGroupID: String)

  /**
    * Given a contiguous valus range, creates sub-ranges of max the given size
    * @param pageSize how big a part is allowed to be
    * @param range a range of contiguous values to partition into (possibly) smaller parts
    * @return an iterator over the part, which are themselves `Ranges`
    */
  def partitionRanges(pageSize: Int)(range: Range.Inclusive): Iterator[Range.Inclusive] =
    range
      .grouped(pageSize)
      .filterNot(_.isEmpty)
      .map(subRange => subRange.head to subRange.last)

  val isGenesis = (data: BlockData) => data.header.level == 0

}

/**
  * Operations run against Tezos nodes, mainly used for collecting chain data for later entry into a database.
  *
  * @param node               Tezos node connection object
  * @param network            Which Tezos network to go against
  * @param batchConf          configuration for batched download of node data
  * @param fetchFutureContext thread context for async operations
  */
class TezosNodeOperator(val node: TezosRPCInterface, val network: String, batchConf: BatchFetchConfiguration)(
    implicit val fetchFutureContext: ExecutionContext
) extends LazyLogging
    with BlocksDataFetchers
    with AccountsDataFetchers {
  import TezosNodeOperator.isGenesis
  import batchConf.{accountConcurrencyLevel, blockOperationsConcurrencyLevel, blockPageSize}

  override val fetchConcurrency = blockOperationsConcurrencyLevel
  override val accountsFetchConcurrency = accountConcurrencyLevel

  //use this alias to make signatures easier to read and kept in-sync
  type BlockFetchingResults = List[(BlockAction, List[AccountId])]
  type PaginatedBlocksResults = (Iterator[Future[BlockFetchingResults]], Int)
  type PaginatedAccountResults = (Iterator[Future[List[BlockTagged[Map[AccountId, Account]]]]], Int)
  type PaginatedDelegateResults = (Iterator[Future[List[BlockTagged[Map[PublicKeyHash, Delegate]]]]], Int)

  //introduced to simplify signatures
  type BallotBlock = (Block, List[Voting.Ballot])
  type BakerBlock = (Block, List[Voting.BakerRolls])

  //use this handle to override the operations injected references for testing purposes
  protected lazy val operations: ApiOperations = ApiOperations

  /**
    * A sum type representing the actions that can happen with a block read from the node,
    * both as new ones and previous ones detected during a fork.
    */
  sealed trait BlockAction extends Product with Serializable {
    def block: Block
  }
  /** block was invalid and should be restored as the valid one */
  case class RevalidateBlock(block: Block) extends BlockAction
  /** block wasn't present and should be added and made the valid one */
  case class WriteAndMakeValidBlock(block: Block) extends BlockAction
  /** block needs to be stored */
  case class WriteBlock(block: Block) extends BlockAction

  /**
    * Generic fetch for paginated data relative to a specific block.
    * Will return back the entities indexed by their unique key
    * from those passed as inputs, through the use of the
    * `entityLoad` function, customized per each entity type.
    * e.g. we use it to load accounts and delegates without
    * duplicating any logic.
    */
  def getPaginatedEntitiesForBlock[Key, Entity](
      entityLoad: (List[Key], BlockHash) => Future[Map[Key, Entity]]
  )(
      keyIndex: Map[Key, BlockHash]
  ): Iterator[Future[(BlockHash, Map[Key, Entity])]] = {
    //collect by hash and paginate based on that
    val reversedIndex =
      keyIndex.groupBy { case (key, blockHash) => blockHash }
        .mapValues(_.keySet.toList)

    reversedIndex.keysIterator.map { blockHash =>
      val keys = reversedIndex.get(blockHash).getOrElse(List.empty)
      entityLoad(keys, blockHash).map(blockHash -> _)
    }
  }

  /**
    * Fetches a specific account for a given block.
    * @param blockHash  Hash of given block
    * @param accountId  Account ID
    * @return           The account
    */
  def getAccountForBlock(blockHash: BlockHash, accountId: AccountId): Future[Account] =
    node
      .runAsyncGetQuery(network, s"blocks/${blockHash.value}/context/contracts/${accountId.id}")
      .map(fromJson[Account])

  /**
    * Fetches the manager of a specific account for a given block.
    * @param blockHash  Hash of given block
    * @param accountId  Account ID
    * @return           The account
    */
  def getAccountManagerForBlock(blockHash: BlockHash, accountId: AccountId): Future[ManagerKey] =
    node
      .runAsyncGetQuery(network, s"blocks/${blockHash.value}/context/contracts/${accountId.id}/manager_key")
      .map(fromJson[ManagerKey])

  /**
    * Fetches all accounts for a given block.
    * @param blockHash  Hash of given block.
    * @return           Accounts
    */
  def getAllAccountsForBlock(blockHash: BlockHash): Future[Map[AccountId, Account]] =
    for {
      jsonEncodedAccounts <- node.runAsyncGetQuery(network, s"blocks/${blockHash.value}/context/contracts")
      accountIds = fromJson[List[String]](jsonEncodedAccounts).map(AccountId)
      accounts <- getAccountsForBlock(accountIds, blockHash)
    } yield accounts

  /**
    * Fetches the accounts identified by id, lazily paginating the results
    *
    * @param delegatesIndex the accountid-to-blockhash index to get data for
    * @return               the pages of accounts wrapped in a [[Future]], indexed by AccountId
    */
  val getPaginatedAccountsForBlock: Map[AccountId, BlockHash] => Iterator[
    Future[(BlockHash, Map[AccountId, Account])]
  ] =
    getPaginatedEntitiesForBlock(getAccountsForBlock)

  /**
    * Fetches the accounts identified by id
    *P
    * @param accountIds the ids
    * @param blockHash  the block storing the accounts, the head block if not specified
    * @return           the list of accounts wrapped in a [[Future]], indexed by AccountId
    */
<<<<<<< HEAD
  def getAccountsForBlock(accountIds: List[AccountId], blockHash: BlockHash = blockHeadHash): Future[Map[AccountId, Account]] = {
=======
  def getAccountsForBlock(accountIds: List[AccountId], blockHash: BlockHash): Future[Map[AccountId, Account]] = {
    import cats.instances.future._
    import cats.instances.list._
>>>>>>> b9691ac8
    import TezosOptics.Accounts.{scriptLens, storageLens}
    import tech.cryptonomic.conseil.generic.chain.DataFetcher.fetch

    implicit val fetcherInstance = accountFetcher(blockHash)

    val fetchedAccounts: Future[List[(AccountId, Option[Account])]] =
      fetch[AccountId, Option[Account], Future, List, Throwable].run(accountIds)

    def parseMichelsonScripts(account: Account): Account = {
      val scriptAlter = scriptLens.modify(toMichelsonScript[MichelsonSchema])
      val storageAlter = storageLens.modify(toMichelsonScript[MichelsonInstruction])

      (scriptAlter compose storageAlter)(account)
    }

    fetchedAccounts.map(
      indexedAccounts =>
        indexedAccounts.collect {
          case (accountId, Some(account)) => accountId -> parseMichelsonScripts(account)
        }.toMap
    )
  }

  /**
    * Get accounts for all the identifiers passed-in with the corresponding block
    * @param accountsBlocksIndex a map from unique id to the [latest] block reference
    * @return         Accounts with their corresponding block data
    */
  def getAccountsForBlocks(accountsBlocksIndex: Map[AccountId, BlockReference]): PaginatedAccountResults = {
    import TezosTypes.Syntax._

    val reverseIndex =
      accountsBlocksIndex.groupBy { case (id, (blockHash, level)) => blockHash }
        .mapValues(_.keySet)
        .toMap

    def notifyAnyLostIds(missing: Set[AccountId]) =
      if (missing.nonEmpty)
        logger.warn(
          "The following account keys were not found querying the {} node: {}",
          network,
          missing.map(_.id).mkString("\n", ",", "\n")
        )

    //uses the index to collect together BlockAccounts matching the same block
    def groupByLatestBlock(data: Map[AccountId, Account]): List[BlockTagged[Map[AccountId, Account]]] =
      data.groupBy {
        case (id, _) => accountsBlocksIndex(id)
      }.map {
        case ((hash, level), accounts) => accounts.taggedWithBlock(hash, level)
      }.toList

    //fetch accounts by requested ids and group them together with corresponding blocks
    val pages = getPaginatedAccountsForBlock(accountsBlocksIndex.mapValues(_._1)) map { futureMap =>
          futureMap.andThen {
            case Success((hash, accountsMap)) =>
              val searchedFor = reverseIndex.getOrElse(hash, Set.empty)
              notifyAnyLostIds(searchedFor -- accountsMap.keySet)
            case Failure(err) =>
              val showSomeIds = accountsBlocksIndex.keys
                .take(30)
                .map(_.id)
                .mkString("", ",", if (accountsBlocksIndex.size > 30) "..." else "")
              logger.error(s"Could not get accounts' data for ids ${showSomeIds}", err)
          }.map {
            case (_, map) => groupByLatestBlock(map)
          }
        }

    (pages, accountsBlocksIndex.size)
  }

  /**
    * Fetches operations for a block, without waiting for the result
    * @param blockHash Hash of the block
    * @return          The `Future` list of operations
    */
  def getAllOperationsForBlock(block: BlockData): Future[List[OperationsGroup]] = {
    import JsonDecoders.Circe.decodeLiftingTo
    import JsonDecoders.Circe.Operations._
    import tech.cryptonomic.conseil.util.JsonUtil.adaptManagerPubkeyField

    //parse json, and try to convert to objects, converting failures to a failed `Future`
    //we could later improve by "accumulating" all errors in a single failed future, with `decodeAccumulating`
    def decodeOperations(json: String) =
      decodeLiftingTo[Future, List[List[OperationsGroup]]](adaptManagerPubkeyField(JS.sanitize(json)))
        .map(_.flatten)

    if (isGenesis(block))
      Future.successful(List.empty) //This is a workaround for the Tezos node returning a 404 error when asked for the operations or accounts of the genesis blog, which seems like a bug.
    else
      node
        .runAsyncGetQuery(network, s"blocks/${block.hash.value}/operations")
        .flatMap(decodeOperations)

  }

  /**
    * Fetches accountIds for a block, without waiting for the result
    * @param blockHash Hash of the block
    * @return          The `Future` list of accountIds
    */
  def getAllAccountIdsForBlock(block: BlockData): Future[List[AccountId]] =
    if (isGenesis(block))
      Future.successful(List.empty) //This is a workaround for the Tezos node returning a 404 error when asked for the operations or accounts of the genesis blog, which seems like a bug.
    else
      node
        .runAsyncGetQuery(network, s"blocks/${block.hash.value}/operations")
        .map(accountIdsJsonDecode.run)

  /** Fetches votes information for the block */
  def getCurrentVotesForBlock(block: BlockData, offset: Option[Offset] = None): Future[CurrentVotes] =
    if (isGenesis(block))
      CurrentVotes.empty.pure[Future]
    else {
      import JsonDecoders.Circe._

      val offsetString = offset.map(_.toString).getOrElse("")
      val hashString = block.hash.value

      val fetchCurrentQuorum =
        node.runAsyncGetQuery(network, s"blocks/$hashString~$offsetString/votes/current_quorum") flatMap { json =>
            val nonEmptyJson = if (json.isEmpty) "0" else json
            decodeLiftingTo[Future, Option[Int]](nonEmptyJson)
          }

      val fetchCurrentProposal =
        node.runAsyncGetQuery(network, s"blocks/$hashString~$offsetString/votes/current_proposal") flatMap { json =>
            val nonEmptyJson = if (json.isEmpty) """ "3M" """.trim else json
            decodeLiftingTo[Future, Option[ProtocolId]](nonEmptyJson)
          }

      (fetchCurrentQuorum, fetchCurrentProposal).mapN(CurrentVotes.apply)
    }

  /** Fetches detailed data for voting associated to the passed-in blocks */
  def getVotingDetails(blocks: List[Block]): Future[(List[Voting.Proposal], List[BakerBlock], List[BallotBlock])] = {
    import tech.cryptonomic.conseil.generic.chain.DataFetcher.fetch

    //adapt the proposal protocols result to include the block
    val fetchProposals =
      fetch[Block, List[ProtocolId], Future, List, Throwable].map { proposalsList =>
        proposalsList.map {
          case (block, protocols) => Voting.Proposal(protocols, block)
        }
      }

    val fetchBakers =
      fetch[Block, List[Voting.BakerRolls], Future, List, Throwable]

    val fetchBallots =
      fetch[Block, List[Voting.Ballot], Future, List, Throwable]

    /* combine the three kleisli operations to return a tuple of the results
     * and then run the composition on the input blocks
     */
    (fetchProposals, fetchBakers, fetchBallots).tupled.run(blocks.filterNot(b => isGenesis(b.data)))
  }

  //move it to the node operator
  def getDelegatesForBlocks(keysBlocksIndex: Map[PublicKeyHash, BlockReference]): PaginatedDelegateResults = {
    import TezosTypes.Syntax._

    val reverseIndex =
      keysBlocksIndex.groupBy { case (pkh, (blockHash, level)) => blockHash }
        .mapValues(_.keySet)
        .toMap

    def notifyAnyLostKeys(missing: Set[PublicKeyHash]) =
      if (missing.nonEmpty)
        logger.warn(
          "The following delegate keys were not found querying the {} node: {}",
          network,
          missing.map(_.value).mkString("\n", ",", "\n")
        )

    //uses the index to collect together BlockAccounts matching the same block
    def groupByLatestBlock(data: Map[PublicKeyHash, Delegate]): List[BlockTagged[Map[PublicKeyHash, Delegate]]] =
      data.groupBy {
        case (pkh, _) => keysBlocksIndex(pkh)
      }.map {
        case ((hash, level), delegates) => delegates.taggedWithBlock(hash, level)
      }.toList

    //fetch delegates by requested pkh and group them together with corresponding blocks
    val pages = getPaginatedDelegatesForBlock(keysBlocksIndex.mapValues(_._1)) map { futureMap =>
          futureMap.andThen {
            case Success((hash, delegatesMap)) =>
              val searchedFor = reverseIndex.getOrElse(hash, Set.empty)
              notifyAnyLostKeys(searchedFor -- delegatesMap.keySet)
            case Failure(err) =>
              val showSomeIds = keysBlocksIndex.keys
                .take(30)
                .map(_.value)
                .mkString("", ",", if (keysBlocksIndex.size > 30) "..." else "")
              logger.error(s"Could not get delegates' data for key hashes ${showSomeIds}", err)
          }.map {
            case (_, map) => groupByLatestBlock(map)
          }
        }

    (pages, keysBlocksIndex.size)
  }

  /**
    * Fetches the delegates bakers identified by key hash, lazily paginating the results
    *
    * @param delegatesIndex the pkh-to-blockhash index to get data for
    * @return               the pages of delegates wrapped in a [[Future]], indexed by PublicKeyHash
    */
  val getPaginatedDelegatesForBlock: Map[PublicKeyHash, BlockHash] => Iterator[
    Future[(BlockHash, Map[PublicKeyHash, Delegate])]
  ] =
    getPaginatedEntitiesForBlock(getDelegatesForBlock)

  /**
    * Fetches the delegate and delegated contracts identified by key hash
    *
    * @param pkhs the delegate key hashes
    * @param blockHash  the block storing the delegation reference, the head block if not specified
    * @return           the list of delegates and associated contracts, wrapped in a [[Future]], indexed by key hash
    */
  def getDelegatesForBlock(
      pkhs: List[PublicKeyHash],
      blockHash: BlockHash = blockHeadHash
  ): Future[Map[PublicKeyHash, Delegate]] = {
    import cats.instances.future._
    import cats.instances.list._
    import tech.cryptonomic.conseil.generic.chain.DataFetcher.fetch

    implicit val fetcherInstance = delegateFetcher(blockHash)

    val fetchedDelegates: Future[List[(PublicKeyHash, Option[Delegate])]] =
      fetch[PublicKeyHash, Option[Delegate], Future, List, Throwable].run(pkhs)

    fetchedDelegates.map(
      indexedDelegates =>
        indexedDelegates.collect {
          case (pkh, Some(delegate)) => pkh -> delegate
        }.toMap
    )
  }

  /**
    * Fetches a single block along with associated data from the chain, without waiting for the result
    * @param hash      Hash of the block
    * @return          the block data wrapped in a `Future`
    */
  def getBlock(hash: BlockHash, offset: Option[Offset] = None): Future[Block] = {
    import JsonDecoders.Circe.decodeLiftingTo
    import JsonDecoders.Circe.Blocks._

    val offsetString = offset.map(_.toString).getOrElse("")

    //starts immediately
    val fetchBlock =
      node.runAsyncGetQuery(network, s"blocks/${hash.value}~$offsetString") flatMap { json =>
          decodeLiftingTo[Future, BlockData](JS.sanitize(json))
        }

    for {
      block <- fetchBlock
      ops <- getAllOperationsForBlock(block)
      votes <- getCurrentVotesForBlock(block)
    } yield Block(block, ops, votes)
  }

  /**
    * Fetches a single block from the chain without associated data, without waiting for the result
    * @param hash      Hash of the block
    * @return          the block data wrapped in a `Future`
    */
  def getBareBlock(hash: BlockHash, offset: Option[Offset] = None): Future[BlockData] = {
    import JsonDecoders.Circe.decodeLiftingTo
    import JsonDecoders.Circe.Blocks._

    val offsetString = offset.map(_.toString).getOrElse("")

    node.runAsyncGetQuery(network, s"blocks/${hash.value}~$offsetString") flatMap { json =>
      decodeLiftingTo[Future, BlockData](JS.sanitize(json))
    }
  }

  /**
    * Gets the block head along with associated data.
    * @return Block head
    */
  def getBlockHead(): Future[Block] =
    getBlock(blockHeadHash)

  /**
    * Gets just the block head without associated data.
    * @return Block head
    */
  def getBareBlockHead(): Future[BlockData] =
    getBareBlock(blockHeadHash)

  /**
    * Given a level range, creates sub-ranges of max the given size
    * @param levels a range of levels to partition into (possibly) smaller parts
    * @param pageSize how big a part is allowed to be
    * @return an iterator over the part, which are themselves `Ranges`
    */
  def partitionBlocksRanges(levels: Range.Inclusive): Iterator[Range.Inclusive] =
    TezosNodeOperator.partitionRanges(blockPageSize)(levels)

  /**
    * Given a list of generic elements, creates sub-lists of max the given size
    * @param elements a list of elements to partition into (possibly) smaller parts
    * @param pageSize how big a part is allowed to be
    * @return an iterator over the part, which are themselves elements
    */
  def partitionElements[E](elements: List[E]): Iterator[List[E]] =
    TezosNodeOperator.partitionRanges(blockPageSize)(Range.inclusive(0, elements.size - 1)) map { range =>
        elements.take(range.end + 1).drop(range.start)
      }

  /**
    * Gets all blocks from the head down to the oldest block not already in the database.
    * @return Blocks and Account hashes involved
    */
  def getBlocksNotInDatabase(followFork: Boolean = false): Future[PaginatedBlocksResults] =
    for {
      maxLevel <- operations.fetchMaxLevel
      blockHead <- getBlockHead()
      headLevel = blockHead.data.header.level
      headHash = blockHead.data.hash
    } yield {
      val bootstrapping = maxLevel == -1
      if (maxLevel < headLevel) {
        //got something to load
        if (bootstrapping) logger.warn("There were apparently no blocks in the database. Downloading the whole chain..")
        else
          logger.info(
            "I found the new block head at level {}, the currently stored max is {}. I'll fetch the missing {} blocks.",
            headLevel,
            maxLevel,
            headLevel - maxLevel
          )
        val pagedResults = partitionBlocksRanges((maxLevel + 1) to headLevel).map(
          page => getBlocks((headHash, headLevel), page, followFork)
        )
        val minLevel = if (bootstrapping) 1 else maxLevel
        (pagedResults, headLevel - minLevel)
      } else {
        logger.info("No new blocks to fetch from the network")
        (Iterator.empty, 0)
      }
    }

  /**
    * Gets last `depth` blocks.
    * @param depth      Number of latest block to fetch, `None` to get all
    * @param headHash   Hash of a block from which to start, None to start from a real head
    * @return           Blocks and Account hashes involved
    */
<<<<<<< HEAD
  def getLatestBlocks(depth: Option[Int] = None, headHash: Option[BlockHash] = None, followFork: Boolean = false): Future[PaginatedBlocksResults] =
    headHash
      .map(getBlock(_))
      .getOrElse(getBlockHead())
      .map {
        maxHead =>
          val headLevel = maxHead.data.header.level
          val headHash = maxHead.data.hash
          val minLevel = depth.fold(1)(d => max(1, headLevel - d + 1))
          val pagedResults = partitionBlocksRanges(minLevel to headLevel).map(
            page => getBlocks((headHash, headLevel), page, followFork)
          )
          (pagedResults, headLevel - minLevel + 1)
      }

  /*
   * If the currently stored block of highest level is not the same returned by the node, reload that
   * and all the missing predecessors on the fork, with actions to re-sync conseil data with the blockchain
   *
   * We start looking at headHash ~ maxOffset and backtrack to increasing offsets up to the deepest level stored still disagreeing
   * with the current chain from the node
   *
   * @param headBlockHash the hash of the current chain head block
   * @param maxLevelOffset the offset from the head that should be already stored, yet diverges from the current level on chain
   */
  private def getForkedBlocks(headBlockHash: BlockHash, maxLevelOffset: Int): Future[BlockFetchingResults] = {
    //read the latest stored top-level and the corresponding one from the current chain
    val highestLevelFromChain = getBlock(headBlockHash, Some(maxLevelOffset))//chain block
    val highestLevelOnConseil = operations.fetchLatestBlock() //stored block

    //compare the results and in case read the missing data from the fork
    val chainForkedSection: Future[List[BlockAction]] = Apply[Future].map2(highestLevelFromChain, highestLevelOnConseil) {
      case (remote, Some(stored)) if remote.data.header.level != stored.level =>
        //better stop the process than to risk corrupting conseil's database
        logger.error(
          """Loading the latest stored block and the corresponding expected block from the remote node returned a mismatched block level
             | Conseil stored block: {}
             | The Node returned block: {}
          """.stripMargin,
          stored,
          remote.data
        )
        Future.failed(new IllegalStateException("Fork detection found inconsistent levels in corresponding blocks"))
      case (remote, Some(stored)) if remote.data.hash.value != stored.hash =>
        followFork(remote)
      case (remote, None) =>
        logger.warn("There's no latest block stored on Conseil, corresponding to level {}. Trying to recover from the remote node", remote.data.header.level)
        followFork(remote) //the local block for that level is missing... this shouldn't actually happen!
      case _ =>
        List.empty.pure[Future] //no additional action to take
    }.flatten

    //add account references to the fetched data
    chainForkedSection.flatMap(_ traverse addAccountReferences)
  }

  /* extracts account references for each action, if useful
   * i.e. when the action assumes that accounts are stored already, there's
   * no need to fetch those references again
   */
  private def addAccountReferences(action: BlockAction): Future[(BlockAction, List[AccountId])] =
    action match {
      case revalidation @ RevalidateBlock(_) => Future.successful(revalidation -> List.empty)
      case write => getAllAccountIdsForBlock(write.block.data) map (write -> _)
    }

  /**
    * Given the blockchain network and the hash of the block where the fork was detected,
    * collect the list of blocks missed during the fork in reverse order.
    *
    * Note: We switch from future to IO to utilize the fs2 Stream library effectively,
    * for concision and efficiency purposes. We may want to consider using IO instead
    * of Future in general.
    *
    * @param hash Hash of the block where the fork was detected
    * @return Future of List of Blocks that were missed during the Fork, in reverse order
    */
  def followFork(missingBlock: Block): Future[List[BlockAction]] = {

    import tech.cryptonomic.conseil.util.EffectConversionUtil._

    logger.info(s"An inconsistent block was detected at level ${missingBlock.data.header.level}, with hash ${missingBlock.data.hash.value}, possibly from a forked branch, I'm syncing ...")

    implicit val db = operations.dbHandle

    /* just for clarity
     * Kleisli[IO, A, B] is a typed wrapper to a function of type: A => IO[B]
     * hence enabling a lot of powerful combinatory operations to simplify
     * coding expressions
     */

    //load a block for an offset
    val getBlockIO = Kleisli[IO, Option[Int], Block]{
      (maybeOffset) => futureToIO(getBlock(missingBlock.data.hash, maybeOffset))
    }

    //check if the block is on db
    val blockExists = Kleisli[IO, Block, Boolean]{
      block => runToIO(TezosDatabaseOperations.blockExists(block.data.hash))
    }

    //check if the block is on the invalidated list
    val blockHasBeenInvalidated = Kleisli[IO, Block, Boolean]{
      block => runToIO(TezosDatabaseOperations.blockIsInInvalidatedState(block.data.hash))
    }

    //given the same input, computes both outputs
    val predicate: Kleisli[IO, Block, (Boolean, Boolean)] =
      blockExists &&& blockHasBeenInvalidated

    //returns both the input block and the computed predicates in a 3-tuple
    val extractPredicatesForBlock: Kleisli[IO, Block, (Boolean, Boolean, Block)] =
      predicate.tapWith{ case (block, (exists, invalidated)) => (exists, invalidated, block)}

    /*
     * Given an offset from the block where the hash was detected, figure out if we need to collect that
     * block and/or perform a write action to our database.
     */
    def collectBlocksUntilValidExists(offset: Int): IO[Option[(BlockAction, Int)]] = {

      //step that evaluates if the process should continue, in which case it gives back the result with the next offset
      val evaluateConditions: ((Boolean, Boolean, Block)) => Option[(BlockAction, Int)] = {
        case (exists, invalidated, block) =>

          lazy val reachedValid = exists && !invalidated
          lazy val invalidYetMissing = !exists && invalidated
          lazy val needRevalidation = exists && invalidated

          logger.debug(s"""evaluating forking logic for the need to get another level deeper
                  | examined level ${block.data.header.level}
                  | block hash is ${block.data.hash.value}
                  | block is on the blocks table? $exists
                  | block is invalidated? $invalidated
                  | hence: reachedValid: $reachedValid; invalidYetMissing: $invalidYetMissing; needRevalidation: $needRevalidation
                  |""".stripMargin)

          if (reachedValid)
            None
          else if (invalidYetMissing) {
            //this case should be impossible, you should not have a block that doesn't exists, while being invalid
            logger.error("While following a forked chain I stepped into an invalid block that's not stored in Conseil {}", block)
            None
          }
          else if (needRevalidation)  {
            Some(RevalidateBlock(block), offset + 1)
          }
          else {
            Some(WriteAndMakeValidBlock(block), offset + 1)
          }
      }

      //compose all the steps and map the output
      val evaluateNextStep = (getBlockIO andThen extractPredicatesForBlock).map(evaluateConditions)
      //apply the whole computation to get the result
      evaluateNextStep(Some(offset))

    }

    /*
     * Create IO Stream of the Forked Blocks, as well as the action to perform with said blocks
     * Given a block, you can either need to update the invalidatedBlocks table, or write a new block
     * to the InvalidatedBlocks table database and collect said block to be stored by the function.
     */
    val blockStream: Stream[IO, BlockAction] = Stream.unfoldEval(1)(collectBlocksUntilValidExists)
    // turn blockStream to Future[List[BlockWithAction]], after adding the originally missing block as head of the result
    blockStream.compile
      .toList
      .map(actions => WriteAndMakeValidBlock(missingBlock) :: actions)
      .unsafeToFuture()
  }

  def getBlocks(
    reference: (BlockHash, Int),
    levelRange: Range.Inclusive,
    followFork: Boolean
  ): Future[BlockFetchingResults] = {

    val blocksFromRange = getBlocks(reference, levelRange)

    val maxOffset = levelRange.end - levelRange.start + 1
    val blocksFromFork =
      if (followFork && levelRange.start > 0) getForkedBlocks(reference._1, maxOffset)
      else List.empty.pure[Future]

    for {
      range <- blocksFromRange
      fork <- blocksFromFork
    } yield (range ++ fork)
  }
=======
  def getLatestBlocks(depth: Option[Int] = None, headHash: Option[BlockHash] = None): Future[PaginatedBlocksResults] =
    headHash
      .map(getBlock(_))
      .getOrElse(getBlockHead())
      .map { maxHead =>
        val headLevel = maxHead.data.header.level
        val headHash = maxHead.data.hash
        val minLevel = depth.fold(1)(d => max(1, headLevel - d + 1))
        val pagedResults = partitionBlocksRanges(minLevel to headLevel).map(
          page => getBlocks((headHash, headLevel), page)
        )
        (pagedResults, headLevel - minLevel + 1)
      }
>>>>>>> b9691ac8

  /**
    * Gets block from Tezos Blockchains, as well as their associated operation, from minLevel to maxLevel.
    * @param reference Hash and level of a known block
    * @param levelRange a range of levels to load
    * @return the async list of blocks with relative account ids touched in the operations
    */
  private def getBlocks(
<<<<<<< HEAD
    reference: (BlockHash, Int),
    levelRange: Range.Inclusive
  ): Future[BlockFetchingResults] = {
=======
      reference: (BlockHash, Int),
      levelRange: Range.Inclusive
  ): Future[BlockFetchingResults] = {
    import cats.instances.future._
    import cats.instances.list._
>>>>>>> b9691ac8
    import tech.cryptonomic.conseil.generic.chain.DataFetcher.{fetch, fetchMerge}

    val (hashRef, levelRef) = reference
    require(levelRange.start >= 0 && levelRange.end <= levelRef)
    val offsets = levelRange.map(lvl => levelRef - lvl).toList

    implicit val blockFetcher = blocksFetcher(hashRef)

    //read the separate parts of voting and merge the results
    val proposalsStateFetch =
      fetchMerge(currentQuorumFetcher, currentProposalFetcher)(CurrentVotes.apply)

    def parseMichelsonScripts(block: Block): Block = {
      val codeAlter = codeLens.modify(toMichelsonScript[MichelsonSchema])
      val storageAlter = storageLens.modify(toMichelsonScript[MichelsonInstruction])
      val parametersAlter = parametersLens.modify(toMichelsonScript[MichelsonInstruction])

      (codeAlter compose storageAlter compose parametersAlter)(block)
    }

    //Gets blocks data for the requested offsets and associates the operations and account hashes available involved in said operations
    //Special care is taken for the genesis block (level = 0) that doesn't have operations defined, we use empty data for it
    for {
      fetchedBlocksData <- fetch[Offset, BlockData, Future, List, Throwable].run(offsets)
      blockHashes = fetchedBlocksData.collect { case (offset, block) if !isGenesis(block) => block.hash }
      fetchedOperationsWithAccounts <- fetch[
        BlockHash,
        (List[OperationsGroup], List[AccountId]),
        Future,
        List,
        Throwable
      ].run(blockHashes)
      proposalsState <- proposalsStateFetch.run(blockHashes)
    } yield {
      val operationalDataMap = fetchedOperationsWithAccounts.map {
        case (hash, (ops, accounts)) => (hash, (ops, accounts))
      }.toMap
      val proposalsMap = proposalsState.toMap
      fetchedBlocksData.map {
        case (offset, md) =>
          val (ops, accs) = if (isGenesis(md)) (List.empty, List.empty) else operationalDataMap(md.hash)
          val votes = proposalsMap.getOrElse(md.hash, CurrentVotes.empty)
          (WriteBlock(parseMichelsonScripts(Block(md, ops, votes))), accs)
      }
    }
  }

  private def toMichelsonScript[T <: MichelsonElement: Parser](json: String)(implicit tag: ClassTag[T]): String = {

    def unparsableResult(json: Any, exception: Option[Throwable] = None): String = {
      exception match {
        case Some(t) => logger.error(s"${tag.runtimeClass}: Error during conversion of $json", t)
        case None => logger.error(s"${tag.runtimeClass}: Error during conversion of $json")
      }

      s"Unparsable code: $json"
    }

    def parse(json: String): String = convert[T](json) match {
      case Right(convertedResult) => convertedResult
      case Left(exception) => unparsableResult(json, Some(exception))
    }

    Try(parse(json)).getOrElse(unparsableResult(json))
  }
}

/**
  * Adds more specific API functionalities to perform on a tezos node, in particular those involving write and cryptographic operations
  */
class TezosNodeSenderOperator(
    override val node: TezosRPCInterface,
    network: String,
    batchConf: BatchFetchConfiguration,
    sodiumConf: SodiumConfiguration
)(implicit executionContext: ExecutionContext)
    extends TezosNodeOperator(node, network, batchConf)
    with LazyLogging {
  import com.muquit.libsodiumjna.{SodiumKeyPair, SodiumLibrary, SodiumUtils}
  import TezosNodeOperator._

  /** Type representing Map[String, Any] */
  type AnyMap = Map[String, Any]

  //used in subsequent operations using Sodium
  SodiumLibrary.setLibraryPath(sodiumConf.libraryPath)

  /**
    * Appends a key reveal operation to an operation group if needed.
    * @param operations The operations being forged as part of this operation group
    * @param managerKey The sending account's manager information
    * @param keyStore   Key pair along with public key hash
    * @return           Operation group enriched with a key reveal if necessary
    */
  def handleKeyRevealForOperations(operations: List[AnyMap], managerKey: ManagerKey, keyStore: KeyStore): List[AnyMap] =
    managerKey.key match {
      case Some(_) => operations
      case None =>
        val revealMap: AnyMap = Map(
          "kind" -> "reveal",
          "public_key" -> keyStore.publicKey
        )
        revealMap :: operations
    }

  /**
    * Forge an operation group using the Tezos RPC client.
    * @param blockHead  The block head
    * @param account    The sender's account
    * @param operations The operations being forged as part of this operation group
    * @param keyStore   Key pair along with public key hash
    * @param fee        Fee to be paid
    * @return           Forged operation bytes (as a hex string)
    */
  def forgeOperations(
      blockHead: Block,
      account: Account,
      operations: List[AnyMap],
      keyStore: KeyStore,
      fee: Option[Float]
  ): Future[String] = {
    val payload: AnyMap = fee match {
      case Some(feeAmt) =>
        Map(
          "branch" -> blockHead.data.hash,
          "source" -> keyStore.publicKeyHash,
          "operations" -> operations,
          "counter" -> (account.counter + 1),
          "fee" -> feeAmt,
          "kind" -> "manager",
          "gas_limit" -> "120",
          "storage_limit" -> 0
        )
      case None =>
        Map(
          "branch" -> blockHead.data.header.predecessor,
          "operations" -> operations
        )
    }
    node
      .runAsyncPostQuery(network, "/blocks/head/proto/helpers/forge/operations", Some(JsonUtil.toJson(payload)))
      .map(json => fromJson[ForgedOperation](json).operation)
  }

  /**
    * Signs a forged operation
    * @param forgedOperation  Forged operation group returned by the Tezos client (as a hex string)
    * @param keyStore         Key pair along with public key hash
    * @return                 Bytes of the signed operation along with the actual signature
    */
<<<<<<< HEAD
  def signOperationGroup(forgedOperation: String, keyStore: KeyStore): Try[SignedOperationGroup] = Try{
    val privateKeyBytes = CryptoUtil.base58CheckDecode(keyStore.privateKey, "edsk").get
    val watermark = "03"  // In the future, we must support "0x02" for endorsements and "0x01" for block signing.
    val watermarkedForgedOperationBytes = SodiumUtils.hex2Binary(watermark + forgedOperation)
    val hashedWatermarkedOpBytes = SodiumLibrary.cryptoGenerichash(watermarkedForgedOperationBytes, 32)
    val opSignature: Array[Byte] = SodiumLibrary.cryptoSignDetached(hashedWatermarkedOpBytes, privateKeyBytes.toArray)
    val hexSignature: String = CryptoUtil.base58CheckEncode(opSignature.toList, "edsig").get
    val signedOpBytes = SodiumUtils.hex2Binary(forgedOperation) ++ opSignature
    SignedOperationGroup(signedOpBytes, hexSignature)
  }
=======
  def signOperationGroup(forgedOperation: String, keyStore: KeyStore): Try[SignedOperationGroup] =
    for {
      privateKeyBytes <- CryptoUtil.base58CheckDecode(keyStore.privateKey, "edsk")
      watermark = "03" // In the future, we must support "0x02" for endorsements and "0x01" for block signing.
      watermarkedForgedOperationBytes = SodiumUtils.hex2Binary(watermark + forgedOperation)
      hashedWatermarkedOpBytes = SodiumLibrary.cryptoGenerichash(watermarkedForgedOperationBytes, 32)
      opSignature: Array[Byte] = SodiumLibrary.cryptoSignDetached(hashedWatermarkedOpBytes, privateKeyBytes.toArray)
      hexSignature <- CryptoUtil.base58CheckEncode(opSignature.toList, "edsig")
      signedOpBytes = SodiumUtils.hex2Binary(forgedOperation) ++ opSignature
    } yield SignedOperationGroup(signedOpBytes, hexSignature)
>>>>>>> b9691ac8

  /**
    * Computes the ID of an operation group using Base58Check.
    * @param signedOpGroup  Signed operation group
    * @return               Base58Check hash of signed operation
    */
  def computeOperationHash(signedOpGroup: SignedOperationGroup): Try[String] =
<<<<<<< HEAD
    Try{
      SodiumLibrary.cryptoGenerichash(signedOpGroup.bytes, 32)
    }.flatMap { hash =>
=======
    Try(SodiumLibrary.cryptoGenerichash(signedOpGroup.bytes, 32)).flatMap { hash =>
>>>>>>> b9691ac8
      CryptoUtil.base58CheckEncode(hash.toList, "op")
    }

  /**
    * Applies an operation using the Tezos RPC client.
    * @param blockHead            Block head
    * @param operationGroupHash   Hash of the operation group being applied (in Base58Check format)
    * @param forgedOperationGroup Forged operation group returned by the Tezos client (as a hex string)
    * @param signedOpGroup        Signed operation group
    * @return                     Array of contract handles
    */
  def applyOperation(
      blockHead: Block,
      operationGroupHash: String,
      forgedOperationGroup: String,
      signedOpGroup: SignedOperationGroup
  ): Future[AppliedOperation] = {
    val payload: AnyMap = Map(
      "pred_block" -> blockHead.data.header.predecessor,
      "operation_hash" -> operationGroupHash,
      "forged_operation" -> forgedOperationGroup,
      "signature" -> signedOpGroup.signature
    )
    node.runAsyncPostQuery(network, "/blocks/head/proto/helpers/apply_operation", Some(JsonUtil.toJson(payload))).map {
      result =>
        logger.debug(s"Result of operation application: $result")
        JsonUtil.fromJson[AppliedOperation](result)
    }
  }

  /**
    * Injects an opertion using the Tezos RPC client.
    * @param signedOpGroup  Signed operation group
    * @return               ID of injected operation
    */
  def injectOperation(signedOpGroup: SignedOperationGroup): Future[String] = {
    val payload: AnyMap = Map(
      "signedOperationContents" -> signedOpGroup.bytes.map("%02X" format _).mkString
    )
    node
      .runAsyncPostQuery(network, "/inject_operation", Some(JsonUtil.toJson(payload)))
      .map(result => fromJson[InjectedOperation](result).injectedOperation)
  }

  /**
    * Master function for creating and sending all supported types of operations.
    * @param operations The operations to create and send
    * @param keyStore   Key pair along with public key hash
    * @param fee        The fee to use
    * @return           The ID of the created operation group
    */
  def sendOperation(
      operations: List[Map[String, Any]],
      keyStore: KeyStore,
      fee: Option[Float]
  ): Future[OperationResult] =
    for {
      blockHead <- getBlockHead()
      accountId = AccountId(keyStore.publicKeyHash)
      account <- getAccountForBlock(blockHeadHash, accountId)
      accountManager <- getAccountManagerForBlock(blockHeadHash, accountId)
      operationsWithKeyReveal = handleKeyRevealForOperations(operations, accountManager, keyStore)
      forgedOperationGroup <- forgeOperations(blockHead, account, operationsWithKeyReveal, keyStore, fee)
      signedOpGroup <- Future.fromTry(signOperationGroup(forgedOperationGroup, keyStore))
      operationGroupHash <- Future.fromTry(computeOperationHash(signedOpGroup))
      appliedOp <- applyOperation(blockHead, operationGroupHash, forgedOperationGroup, signedOpGroup)
      operation <- injectOperation(signedOpGroup)
    } yield OperationResult(appliedOp, operation)

  /**
    * Creates and sends a transaction operation.
    * @param keyStore   Key pair along with public key hash
    * @param to         Destination public key hash
    * @param amount     Amount to send
    * @param fee        Fee to use
    * @return           The ID of the created operation group
    */
  def sendTransactionOperation(
      keyStore: KeyStore,
      to: String,
      amount: Float,
      fee: Float
  ): Future[OperationResult] = {
    val transactionMap: Map[String, Any] = Map(
      "kind" -> "transaction",
      "amount" -> amount,
      "destination" -> to,
      "parameters" -> MichelsonExpression("Unit", List[String]())
    )
    val operations = transactionMap :: Nil
    sendOperation(operations, keyStore, Some(fee))
  }

  /**
    * Creates and sends a delegation operation.
    * @param keyStore Key pair along with public key hash
    * @param delegate Account ID to delegate to
    * @param fee      Operation fee
    * @return
    */
  def sendDelegationOperation(keyStore: KeyStore, delegate: String, fee: Float): Future[OperationResult] = {
    val transactionMap: Map[String, Any] = Map(
      "kind" -> "delegation",
      "delegate" -> delegate
    )
    val operations = transactionMap :: Nil
    sendOperation(operations, keyStore, Some(fee))
  }

  /**
    * Creates and sends an origination operation.
    * @param keyStore     Key pair along with public key hash
    * @param amount       Initial funding amount of new account
    * @param delegate     Account ID to delegate to, blank if none
    * @param spendable    Is account spendable?
    * @param delegatable  Is account delegatable?
    * @param fee          Operation fee
    * @return
    */
  def sendOriginationOperation(
      keyStore: KeyStore,
      amount: Float,
      delegate: String,
      spendable: Boolean,
      delegatable: Boolean,
      fee: Float
  ): Future[OperationResult] = {
    val transactionMap: Map[String, Any] = Map(
      "kind" -> "origination",
      "balance" -> amount,
      "managerPubkey" -> keyStore.publicKeyHash,
      "spendable" -> spendable,
      "delegatable" -> delegatable,
      "delegate" -> delegate
    )
    val operations = transactionMap :: Nil
    sendOperation(operations, keyStore, Some(fee))
  }

  /**
    * Creates a new Tezos identity.
    * @return A new key pair along with a public key hash
    */
  def createIdentity(): Try[KeyStore] = {

    //The Java bindings for libSodium don't support generating a key pair from a seed.
    //We will revisit this later in order to support mnemomics and passphrases
    //val mnemonic = bip39.generate(Entropy128, WordList.load(EnglishWordList).get, new SecureRandom())
    //val seed = bip39.toSeed(mnemonic, Some(passphrase))

    val keyPair: SodiumKeyPair = SodiumLibrary.cryptoSignKeyPair()
    val rawPublicKeyHash = SodiumLibrary.cryptoGenerichash(keyPair.getPublicKey, 20)
    for {
      privateKey <- CryptoUtil.base58CheckEncode(keyPair.getPrivateKey, "edsk")
      publicKey <- CryptoUtil.base58CheckEncode(keyPair.getPublicKey, "edpk")
      publicKeyHash <- CryptoUtil.base58CheckEncode(rawPublicKeyHash, "tz1")
    } yield KeyStore(privateKey = privateKey, publicKey = publicKey, publicKeyHash = publicKeyHash)
  }

}<|MERGE_RESOLUTION|>--- conflicted
+++ resolved
@@ -11,21 +11,15 @@
 import tech.cryptonomic.conseil.tezos.michelson.dto.{MichelsonElement, MichelsonInstruction, MichelsonSchema}
 import tech.cryptonomic.conseil.tezos.michelson.parser.JsonParser.Parser
 
-<<<<<<< HEAD
 import cats._
 import cats.implicits._
 import cats.data.Kleisli
+import cats.effect.IO
 import scala.{Stream => _}
 import scala.concurrent.{ExecutionContext, Future}
-=======
-import scala.concurrent.duration.Duration
-import scala.concurrent.{Await, ExecutionContext, Future}
->>>>>>> b9691ac8
 import scala.math.max
 import scala.reflect.ClassTag
 import scala.util.{Failure, Success, Try}
-
-import cats.effect.IO
 import fs2.Stream
 
 object TezosNodeOperator {
@@ -99,10 +93,13 @@
   sealed trait BlockAction extends Product with Serializable {
     def block: Block
   }
+
   /** block was invalid and should be restored as the valid one */
   case class RevalidateBlock(block: Block) extends BlockAction
+
   /** block wasn't present and should be added and made the valid one */
   case class WriteAndMakeValidBlock(block: Block) extends BlockAction
+
   /** block needs to be stored */
   case class WriteBlock(block: Block) extends BlockAction
 
@@ -182,13 +179,7 @@
     * @param blockHash  the block storing the accounts, the head block if not specified
     * @return           the list of accounts wrapped in a [[Future]], indexed by AccountId
     */
-<<<<<<< HEAD
-  def getAccountsForBlock(accountIds: List[AccountId], blockHash: BlockHash = blockHeadHash): Future[Map[AccountId, Account]] = {
-=======
   def getAccountsForBlock(accountIds: List[AccountId], blockHash: BlockHash): Future[Map[AccountId, Account]] = {
-    import cats.instances.future._
-    import cats.instances.list._
->>>>>>> b9691ac8
     import TezosOptics.Accounts.{scriptLens, storageLens}
     import tech.cryptonomic.conseil.generic.chain.DataFetcher.fetch
 
@@ -545,20 +536,22 @@
     * @param headHash   Hash of a block from which to start, None to start from a real head
     * @return           Blocks and Account hashes involved
     */
-<<<<<<< HEAD
-  def getLatestBlocks(depth: Option[Int] = None, headHash: Option[BlockHash] = None, followFork: Boolean = false): Future[PaginatedBlocksResults] =
+  def getLatestBlocks(
+      depth: Option[Int] = None,
+      headHash: Option[BlockHash] = None,
+      followFork: Boolean = false
+  ): Future[PaginatedBlocksResults] =
     headHash
       .map(getBlock(_))
       .getOrElse(getBlockHead())
-      .map {
-        maxHead =>
-          val headLevel = maxHead.data.header.level
-          val headHash = maxHead.data.hash
-          val minLevel = depth.fold(1)(d => max(1, headLevel - d + 1))
-          val pagedResults = partitionBlocksRanges(minLevel to headLevel).map(
-            page => getBlocks((headHash, headLevel), page, followFork)
-          )
-          (pagedResults, headLevel - minLevel + 1)
+      .map { maxHead =>
+        val headLevel = maxHead.data.header.level
+        val headHash = maxHead.data.hash
+        val minLevel = depth.fold(1)(d => max(1, headLevel - d + 1))
+        val pagedResults = partitionBlocksRanges(minLevel to headLevel).map(
+          page => getBlocks((headHash, headLevel), page, followFork)
+        )
+        (pagedResults, headLevel - minLevel + 1)
       }
 
   /*
@@ -573,30 +566,35 @@
    */
   private def getForkedBlocks(headBlockHash: BlockHash, maxLevelOffset: Int): Future[BlockFetchingResults] = {
     //read the latest stored top-level and the corresponding one from the current chain
-    val highestLevelFromChain = getBlock(headBlockHash, Some(maxLevelOffset))//chain block
+    val highestLevelFromChain = getBlock(headBlockHash, Some(maxLevelOffset)) //chain block
     val highestLevelOnConseil = operations.fetchLatestBlock() //stored block
 
     //compare the results and in case read the missing data from the fork
-    val chainForkedSection: Future[List[BlockAction]] = Apply[Future].map2(highestLevelFromChain, highestLevelOnConseil) {
-      case (remote, Some(stored)) if remote.data.header.level != stored.level =>
-        //better stop the process than to risk corrupting conseil's database
-        logger.error(
-          """Loading the latest stored block and the corresponding expected block from the remote node returned a mismatched block level
+    val chainForkedSection: Future[List[BlockAction]] = Apply[Future]
+      .map2(highestLevelFromChain, highestLevelOnConseil) {
+        case (remote, Some(stored)) if remote.data.header.level != stored.level =>
+          //better stop the process than to risk corrupting conseil's database
+          logger.error(
+            """Loading the latest stored block and the corresponding expected block from the remote node returned a mismatched block level
              | Conseil stored block: {}
              | The Node returned block: {}
           """.stripMargin,
-          stored,
-          remote.data
-        )
-        Future.failed(new IllegalStateException("Fork detection found inconsistent levels in corresponding blocks"))
-      case (remote, Some(stored)) if remote.data.hash.value != stored.hash =>
-        followFork(remote)
-      case (remote, None) =>
-        logger.warn("There's no latest block stored on Conseil, corresponding to level {}. Trying to recover from the remote node", remote.data.header.level)
-        followFork(remote) //the local block for that level is missing... this shouldn't actually happen!
-      case _ =>
-        List.empty.pure[Future] //no additional action to take
-    }.flatten
+            stored,
+            remote.data
+          )
+          Future.failed(new IllegalStateException("Fork detection found inconsistent levels in corresponding blocks"))
+        case (remote, Some(stored)) if remote.data.hash.value != stored.hash =>
+          followFork(remote)
+        case (remote, None) =>
+          logger.warn(
+            "There's no latest block stored on Conseil, corresponding to level {}. Trying to recover from the remote node",
+            remote.data.header.level
+          )
+          followFork(remote) //the local block for that level is missing... this shouldn't actually happen!
+        case _ =>
+          List.empty.pure[Future] //no additional action to take
+      }
+      .flatten
 
     //add account references to the fetched data
     chainForkedSection.flatMap(_ traverse addAccountReferences)
@@ -627,7 +625,9 @@
 
     import tech.cryptonomic.conseil.util.EffectConversionUtil._
 
-    logger.info(s"An inconsistent block was detected at level ${missingBlock.data.header.level}, with hash ${missingBlock.data.hash.value}, possibly from a forked branch, I'm syncing ...")
+    logger.info(
+      s"An inconsistent block was detected at level ${missingBlock.data.header.level}, with hash ${missingBlock.data.hash.value}, possibly from a forked branch, I'm syncing ..."
+    )
 
     implicit val db = operations.dbHandle
 
@@ -638,18 +638,18 @@
      */
 
     //load a block for an offset
-    val getBlockIO = Kleisli[IO, Option[Int], Block]{
-      (maybeOffset) => futureToIO(getBlock(missingBlock.data.hash, maybeOffset))
+    val getBlockIO = Kleisli[IO, Option[Int], Block] { (maybeOffset) =>
+      futureToIO(getBlock(missingBlock.data.hash, maybeOffset))
     }
 
     //check if the block is on db
-    val blockExists = Kleisli[IO, Block, Boolean]{
-      block => runToIO(TezosDatabaseOperations.blockExists(block.data.hash))
+    val blockExists = Kleisli[IO, Block, Boolean] { block =>
+      runToIO(TezosDatabaseOperations.blockExists(block.data.hash))
     }
 
     //check if the block is on the invalidated list
-    val blockHasBeenInvalidated = Kleisli[IO, Block, Boolean]{
-      block => runToIO(TezosDatabaseOperations.blockIsInInvalidatedState(block.data.hash))
+    val blockHasBeenInvalidated = Kleisli[IO, Block, Boolean] { block =>
+      runToIO(TezosDatabaseOperations.blockIsInInvalidatedState(block.data.hash))
     }
 
     //given the same input, computes both outputs
@@ -658,7 +658,7 @@
 
     //returns both the input block and the computed predicates in a 3-tuple
     val extractPredicatesForBlock: Kleisli[IO, Block, (Boolean, Boolean, Block)] =
-      predicate.tapWith{ case (block, (exists, invalidated)) => (exists, invalidated, block)}
+      predicate.tapWith { case (block, (exists, invalidated)) => (exists, invalidated, block) }
 
     /*
      * Given an offset from the block where the hash was detected, figure out if we need to collect that
@@ -669,7 +669,6 @@
       //step that evaluates if the process should continue, in which case it gives back the result with the next offset
       val evaluateConditions: ((Boolean, Boolean, Block)) => Option[(BlockAction, Int)] = {
         case (exists, invalidated, block) =>
-
           lazy val reachedValid = exists && !invalidated
           lazy val invalidYetMissing = !exists && invalidated
           lazy val needRevalidation = exists && invalidated
@@ -686,13 +685,14 @@
             None
           else if (invalidYetMissing) {
             //this case should be impossible, you should not have a block that doesn't exists, while being invalid
-            logger.error("While following a forked chain I stepped into an invalid block that's not stored in Conseil {}", block)
+            logger.error(
+              "While following a forked chain I stepped into an invalid block that's not stored in Conseil {}",
+              block
+            )
             None
-          }
-          else if (needRevalidation)  {
+          } else if (needRevalidation) {
             Some(RevalidateBlock(block), offset + 1)
-          }
-          else {
+          } else {
             Some(WriteAndMakeValidBlock(block), offset + 1)
           }
       }
@@ -711,16 +711,15 @@
      */
     val blockStream: Stream[IO, BlockAction] = Stream.unfoldEval(1)(collectBlocksUntilValidExists)
     // turn blockStream to Future[List[BlockWithAction]], after adding the originally missing block as head of the result
-    blockStream.compile
-      .toList
+    blockStream.compile.toList
       .map(actions => WriteAndMakeValidBlock(missingBlock) :: actions)
       .unsafeToFuture()
   }
 
   def getBlocks(
-    reference: (BlockHash, Int),
-    levelRange: Range.Inclusive,
-    followFork: Boolean
+      reference: (BlockHash, Int),
+      levelRange: Range.Inclusive,
+      followFork: Boolean
   ): Future[BlockFetchingResults] = {
 
     val blocksFromRange = getBlocks(reference, levelRange)
@@ -735,21 +734,6 @@
       fork <- blocksFromFork
     } yield (range ++ fork)
   }
-=======
-  def getLatestBlocks(depth: Option[Int] = None, headHash: Option[BlockHash] = None): Future[PaginatedBlocksResults] =
-    headHash
-      .map(getBlock(_))
-      .getOrElse(getBlockHead())
-      .map { maxHead =>
-        val headLevel = maxHead.data.header.level
-        val headHash = maxHead.data.hash
-        val minLevel = depth.fold(1)(d => max(1, headLevel - d + 1))
-        val pagedResults = partitionBlocksRanges(minLevel to headLevel).map(
-          page => getBlocks((headHash, headLevel), page)
-        )
-        (pagedResults, headLevel - minLevel + 1)
-      }
->>>>>>> b9691ac8
 
   /**
     * Gets block from Tezos Blockchains, as well as their associated operation, from minLevel to maxLevel.
@@ -758,17 +742,9 @@
     * @return the async list of blocks with relative account ids touched in the operations
     */
   private def getBlocks(
-<<<<<<< HEAD
-    reference: (BlockHash, Int),
-    levelRange: Range.Inclusive
-  ): Future[BlockFetchingResults] = {
-=======
       reference: (BlockHash, Int),
       levelRange: Range.Inclusive
   ): Future[BlockFetchingResults] = {
-    import cats.instances.future._
-    import cats.instances.list._
->>>>>>> b9691ac8
     import tech.cryptonomic.conseil.generic.chain.DataFetcher.{fetch, fetchMerge}
 
     val (hashRef, levelRef) = reference
@@ -919,18 +895,6 @@
     * @param keyStore         Key pair along with public key hash
     * @return                 Bytes of the signed operation along with the actual signature
     */
-<<<<<<< HEAD
-  def signOperationGroup(forgedOperation: String, keyStore: KeyStore): Try[SignedOperationGroup] = Try{
-    val privateKeyBytes = CryptoUtil.base58CheckDecode(keyStore.privateKey, "edsk").get
-    val watermark = "03"  // In the future, we must support "0x02" for endorsements and "0x01" for block signing.
-    val watermarkedForgedOperationBytes = SodiumUtils.hex2Binary(watermark + forgedOperation)
-    val hashedWatermarkedOpBytes = SodiumLibrary.cryptoGenerichash(watermarkedForgedOperationBytes, 32)
-    val opSignature: Array[Byte] = SodiumLibrary.cryptoSignDetached(hashedWatermarkedOpBytes, privateKeyBytes.toArray)
-    val hexSignature: String = CryptoUtil.base58CheckEncode(opSignature.toList, "edsig").get
-    val signedOpBytes = SodiumUtils.hex2Binary(forgedOperation) ++ opSignature
-    SignedOperationGroup(signedOpBytes, hexSignature)
-  }
-=======
   def signOperationGroup(forgedOperation: String, keyStore: KeyStore): Try[SignedOperationGroup] =
     for {
       privateKeyBytes <- CryptoUtil.base58CheckDecode(keyStore.privateKey, "edsk")
@@ -941,7 +905,6 @@
       hexSignature <- CryptoUtil.base58CheckEncode(opSignature.toList, "edsig")
       signedOpBytes = SodiumUtils.hex2Binary(forgedOperation) ++ opSignature
     } yield SignedOperationGroup(signedOpBytes, hexSignature)
->>>>>>> b9691ac8
 
   /**
     * Computes the ID of an operation group using Base58Check.
@@ -949,13 +912,7 @@
     * @return               Base58Check hash of signed operation
     */
   def computeOperationHash(signedOpGroup: SignedOperationGroup): Try[String] =
-<<<<<<< HEAD
-    Try{
-      SodiumLibrary.cryptoGenerichash(signedOpGroup.bytes, 32)
-    }.flatMap { hash =>
-=======
     Try(SodiumLibrary.cryptoGenerichash(signedOpGroup.bytes, 32)).flatMap { hash =>
->>>>>>> b9691ac8
       CryptoUtil.base58CheckEncode(hash.toList, "op")
     }
 
