--- conflicted
+++ resolved
@@ -57,15 +57,9 @@
    *
    * */
   case class JsonType(
-<<<<<<< HEAD
     prim: String,
-    args: Option[List[Either[JsonExpression, Nil.type]]],
+    args: Option[List[Either[JsonExpression, List[JsonInstruction]]]],
     annots: Option[List[String]] = None
-=======
-      prim: String,
-      args: Option[List[Either[JsonExpression, List[JsonInstruction]]]],
-      annots: Option[List[String]] = None
->>>>>>> d7669ff5
   ) extends JsonExpression {
     override def toMichelsonExpression =
       MichelsonType(
