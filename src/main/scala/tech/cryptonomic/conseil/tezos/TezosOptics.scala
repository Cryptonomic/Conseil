--- conflicted
+++ resolved
@@ -45,15 +45,6 @@
 
     private val storageCode = GenLens[Contracts](_.storage)
 
-<<<<<<< HEAD
-    private val micheline = GenLens[Micheline](_.expression)
-
-    /** an optional lens allowing to reach into the script code field of an account*/
-    val scriptLense = accountScript composePrism some composeLens contractsCode composeLens micheline
-
-    /** an optional lens allowing to reach into the script storage field of an account*/
-    val storageLense = accountScript composePrism some composeLens storageCode composeLens micheline
-=======
     private val expression = GenLens[Micheline](_.expression)
 
     /** an optional lens allowing to reach into the script code field of an account*/
@@ -61,7 +52,6 @@
 
     /** an optional lens allowing to reach into the script storage field of an account*/
     val storageLens = accountScript composePrism some composeLens storageCode composeLens expression
->>>>>>> 080cfe33
   }
 
 }