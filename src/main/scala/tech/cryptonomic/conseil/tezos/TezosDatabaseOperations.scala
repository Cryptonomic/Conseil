package tech.cryptonomic.conseil.tezos

import java.time.Instant

import com.typesafe.scalalogging.LazyLogging
import slick.jdbc.PostgresProfile.api._
import tech.cryptonomic.conseil.config.ChainEvent.AccountIdPattern
import tech.cryptonomic.conseil.generic.chain.DataTypes.{Query => _, _}
import tech.cryptonomic.conseil.tezos.FeeOperations._
import tech.cryptonomic.conseil.tezos.TezosTypes._
import tech.cryptonomic.conseil.util.CollectionOps._
import tech.cryptonomic.conseil.util.Conversion.Syntax._
import tech.cryptonomic.conseil.util.DatabaseUtil.QueryBuilder._
import tech.cryptonomic.conseil.util.MathUtil.{mean, stdev}

import scala.concurrent.ExecutionContext
import scala.math.{ceil, max}
import cats.effect.Async
import com.github.tminglei.slickpg.ExPostgresProfile
import org.slf4j.LoggerFactory
import slick.basic.Capability
import tech.cryptonomic.conseil.generic.chain.DataTypes.OutputType.OutputType
import slick.jdbc.JdbcCapabilities
import tech.cryptonomic.conseil.tezos.TezosNodeOperator.FetchRights
import tech.cryptonomic.conseil.tezos.TezosTypes.Voting.BakerRolls

import scala.collection.immutable.Queue

/**
  * Functions for writing Tezos data to a database.
  */
object TezosDatabaseOperations extends LazyLogging {

  import DatabaseConversions._

  /**
    * Writes computed fees averages to a database.
    *
    * @param fees List of average fees for different operation kinds.
    * @return     Database action possibly containing the number of rows written (if available from the underlying driver)
    */
  def writeFees(fees: List[AverageFees]): DBIO[Option[Int]] = {
    logger.info("Writing fees to DB...")
    Tables.Fees ++= fees.map(_.convertTo[Tables.FeesRow])
  }

  /**
    * Writes accounts with block data to a database.
    *
    * @param accountsInfo List data on the accounts and the corresponding blocks that operated on those
    * @return     Database action possibly containing the number of rows written (if available from the underlying driver)
    */
  def writeAccounts(
      accountsInfo: List[BlockTagged[Map[AccountId, Account]]]
  ): DBIO[Option[Int]] = {
    import CustomPostgresProfile.api._

    val keepMostRecent = (rows: List[Tables.AccountsRow]) =>
      rows
        .sortBy(_.blockLevel)(Ordering[BigDecimal].reverse)
        .foldLeft((Queue.empty[Tables.AccountsRow], Set.empty[String])) { (accumulator, row) =>
          val (queued, index) = accumulator
          if (index(row.accountId)) accumulator else (queued :+ row, index + row.accountId)
        }
        ._1

    logger.info(s"""Writing ${accountsInfo.length} accounts to DB...""")
    val rows = accountsInfo.flatMap(_.convertToA[List, Tables.AccountsRow])
    (keepMostRecent andThen Tables.Accounts.insertOrUpdateAll)(rows)
  }

  /**
    * Writes accounts history with block data to a database.
    *
    * @param accountsInfo List data on the accounts and the corresponding blocks that operated on those
    * @return     Database action possibly containing the number of rows written (if available from the underlying driver)
    */
  def writeAccountsHistory(
      accountsInfo: List[BlockTagged[Map[AccountId, Account]]]
  ): DBIO[Option[Int]] = {
    logger.info(s"""Writing ${accountsInfo.length} accounts_history to DB...""")
    Tables.AccountsHistory ++= accountsInfo.flatMap(_.convertToA[List, Tables.AccountsHistoryRow])
  }

  /**
    * Writes blocks and related operations to a database.
    * @param blocks   Block with operations.
    * @return         Database action to execute.
    */
  def writeBlocks(blocks: List[Block])(implicit ec: ExecutionContext): DBIO[Unit] = {
    // Kleisli is a Function with effects, Kleisli[F, A, B] ~= A => F[B]
    import cats.data.Kleisli
    import cats.instances.list._
    import slickeffect.implicits._
    import DatabaseConversions.OperationTablesData
    import SymbolSourceLabels.Show._
    import tech.cryptonomic.conseil.tezos.BlockBalances._
    import Tables.{BalanceUpdatesRow, BlocksRow, OperationGroupsRow, OperationsRow}

    logger.info(s"""Writing ${blocks.length} block records to DB...""")

    //straightforward Database IO Actions waiting to be just run
    val saveBlocksAction = Tables.Blocks ++= blocks.map(_.convertTo[BlocksRow])
    val saveBlocksBalanceUpdatesAction = Tables.BalanceUpdates ++= blocks.flatMap { block =>
            block.data.convertToA[List, BalanceUpdatesRow]
          }

    val saveGroupsAction = Tables.OperationGroups ++= blocks.flatMap(_.convertToA[List, OperationGroupsRow])

    //a function that takes a row to save and creates an action to do that, returning the new id
    val saveOperationGetNewId = Kleisli[DBIO, OperationsRow, (String, Int)] {
      Tables.Operations returning Tables.Operations.map(o => (o.operationGroupHash, o.operationId)) += _
    }
    //a function that takes rows to save with an operation id, and creates an action to do that
    val saveBalanceUpdatesForOperationId = Kleisli[DBIO, ((String, Int), List[BalanceUpdatesRow]), Option[Int]] {
      case ((operationGroupHash, operationRowId), balanceRows) =>
        Tables.BalanceUpdates ++= balanceRows.map(
              _.copy(operationGroupHash = Some(operationGroupHash), sourceId = Some(operationRowId))
            )
    }

    /* Compose the kleisli functions to get a single "action function"
     * Calling `.first` will make the kleisli take a tuple and only apply the function to the first element
     * leaving the second untouched.
     * We do this to align the output with the input of the second step
     */
    val saveOperationsAndBalances: Kleisli[DBIO, (OperationsRow, List[BalanceUpdatesRow]), Option[Int]] =
      saveOperationGetNewId.first andThen saveBalanceUpdatesForOperationId

    //Sequence the save actions, some of which are being applied to a whole collection of operations and balances
    DBIO.seq(
      saveBlocksAction,
      saveBlocksBalanceUpdatesAction,
      saveGroupsAction,
      saveOperationsAndBalances.traverse(blocks.flatMap(_.convertToA[List, OperationTablesData])),
      saveBigMaps(blocks)
    )

  }

  /**
    * Writes big map information from relevant operations occurring in the blocks.
    * This means creating new rows on originations' allocations, or creating/updating
    * map contents on transactions' update/copy, or removing all data on
    * transactions' remove.
    *
    * @param blocks the blocks containing the operations
    * @param ec the context to run async operations
    */
  def saveBigMaps(blocks: List[Block])(implicit ec: ExecutionContext): DBIO[Unit] = {
    import Tables.{BigMapContentsRow, BigMapsRow, OriginatedAccountMapsRow}
    import CustomPostgresProfile.api._

    logger.info("Writing big map differences to DB...")
    //TODO add log entries at each step

    val copyDiffs = blocks.flatMap(TezosOptics.Blocks.readBigMapDiffCopy.getAll)
    val removalDiffs = blocks.flatMap(TezosOptics.Blocks.readBigMapDiffRemove.getAll)

    //need to load the sources and copy them with a new destination id
    val contentCopies = copyDiffs.collect {
      case Contract.BigMapCopy(_, Decimal(sourceId), Decimal(destinationId)) =>
        Tables.BigMapContents
          .filter(_.bigMapId === sourceId)
          .map(it => (destinationId, it.key, it.keyHash, it.value))
          .result
          .map(rows => rows.map(BigMapContentsRow.tupled).toList)
    }

    val copyContent = DBIO
      .sequence(contentCopies)
      .flatMap { updateRows =>
        val copies = updateRows.flatten
        logger.info("{} big maps will be copied.", copies.size)
        Tables.BigMapContents.insertOrUpdateAll(copies)
      }
      .map(_.sum)

    val saveMaps = {
      val maps = blocks.flatMap(_.convertToA[List, BigMapsRow])
      logger.info("{} big maps will be added.", maps.size)
      Tables.BigMaps ++= maps
    }

    val saveContent = {
      val content = blocks.flatMap(_.convertToA[List, BigMapContentsRow])
      logger.info("{} big map content entries will be added.", content.size)
      Tables.BigMapContents ++= content
    }

    val saveContractOrigin = {
      val refs = blocks.flatMap(_.convertToA[List, OriginatedAccountMapsRow])
      logger.info("{} big map accounts references will be made.", refs.size)
      Tables.OriginatedAccountMaps ++= refs
    }

    val removeAnyNeeded: DBIO[Unit] = {
      val idsToRemove = removalDiffs.collect {
        case Contract.BigMapRemove(_, Decimal(bigMapId)) =>
          bigMapId
      }.toSet

      logger.info("{} big maps will be removed.", idsToRemove.size)
      DBIO.seq(
        Tables.BigMapContents.filter(_.bigMapId inSet idsToRemove).delete,
        Tables.BigMaps.filter(_.bigMapId inSet idsToRemove).delete,
        Tables.OriginatedAccountMaps.filter(_.bigMapId inSet idsToRemove).delete
      )
    }

    /* The interleaving of these operations would actually need more complexity to handle properly,
     * since we're processing collections of blocks, therefore some operations handled "after" might be
     * referring to something "happening before" or viceversa.
     * E.g. you could find that a new origination creates a map with the same identifier of another previously
     * removed (is this allowed?).
     * Therefore the insert might fail on finding the old record id being there already, whereas the real sequence
     * of events would have removed the old first.
     * We might consider improving the situation by doing a pre-check that the altered sequencing of the operations
     * doesn't interfere with the "causality" of the chain events.
     */
    DBIO.seq(saveMaps, saveContent, saveContractOrigin, copyContent, removeAnyNeeded)
  }

  /**
    * Writes association of account ids and block data to define accounts that needs update
    * @param accountIds will have block information, paired with corresponding account ids to store
    * @return Database action possibly returning the rows written (if available form the underlying driver)
    */
  def writeAccountsCheckpoint(
      accountIds: List[(BlockHash, Int, Option[Instant], Option[Int], List[AccountId])]
  ): DBIO[Option[Int]] = {
    logger.info(s"""Writing ${accountIds.map(_._5).map(_.length).sum} account checkpoints to DB...""")
    Tables.AccountsCheckpoint ++= accountIds.flatMap(_.convertToA[List, Tables.AccountsCheckpointRow])
  }

  /**
    * Writes association of delegate key-hashes and block data to define delegates that needs to be written
    * @param delegatesKeyHashes will have block information, paired with corresponding hashes to store
    * @return Database action possibly returning the rows written (if available form the underlying driver)
    */
  def writeDelegatesCheckpoint(
      delegatesKeyHashes: List[(BlockHash, Int, Option[Instant], Option[Int], List[PublicKeyHash])]
  ): DBIO[Option[Int]] = {
    logger.info(s"""Writing ${delegatesKeyHashes.map(_._5).map(_.length).sum} delegate checkpoints to DB...""")
    Tables.DelegatesCheckpoint ++= delegatesKeyHashes.flatMap(_.convertToA[List, Tables.DelegatesCheckpointRow])
  }

  /** Removes data from a accounts checkpoint table */
  def cleanAccountsCheckpoint(
      ids: Option[Set[AccountId]] = None
  )(implicit ec: ExecutionContext): DBIO[Int] = {
    logger.info("""Cleaning the accounts checkpoint table..""")
    cleanCheckpoint[
      AccountId,
      Tables.AccountsCheckpointRow,
      Tables.AccountsCheckpoint,
      TableQuery[Tables.AccountsCheckpoint]
    ](
      selection = ids,
      tableQuery = Tables.AccountsCheckpoint,
      tableTotal = getAccountsCheckpointSize(),
      applySelection = (checkpoint, keySet) => checkpoint.filter(_.accountId inSet keySet.map(_.id))
    )
  }

  /** Removes data from a delegates checkpoint table */
  def cleanDelegatesCheckpoint(
      pkhs: Option[Set[PublicKeyHash]] = None
  )(implicit ec: ExecutionContext): DBIO[Int] = {
    logger.info("""Cleaning the delegate checkpoints table..""")
    cleanCheckpoint[
      PublicKeyHash,
      Tables.DelegatesCheckpointRow,
      Tables.DelegatesCheckpoint,
      TableQuery[Tables.DelegatesCheckpoint]
    ](
      selection = pkhs,
      tableQuery = Tables.DelegatesCheckpoint,
      tableTotal = getDelegatesCheckpointSize(),
      applySelection = (checkpoint, keySet) => checkpoint.filter(_.delegatePkh inSet keySet.map(_.value))
    )
  }

  /**
    * Removes  data from a generic checkpoint table
    * @param selection limits the removed rows to those
    *                  concerning the selected elements, by default no selection is made.
    *                  We can't assume those keys were previously loaded from the checkpoint table itself
    * @param tableQuery the slick table query to identify which is the table to clean up
    * @param tableTotal an action needed to compute the number of max keys in the checkpoint
    * @param applySelection used to filter the results to clean-up, using the available `selection`
    * @return the database action to run
    */
  def cleanCheckpoint[PK, Row, T <: Table[Row], CheckpointTable <: TableQuery[T]](
      selection: Option[Set[PK]] = None,
      tableQuery: CheckpointTable,
      tableTotal: DBIO[Int],
      applySelection: (CheckpointTable, Set[PK]) => Query[T, Row, Seq]
  )(implicit ec: ExecutionContext): DBIO[Int] =
    selection match {
      case Some(pks) =>
        for {
          total <- tableTotal
          marked = if (total > pks.size) applySelection(tableQuery, pks)
          else tableQuery
          deleted <- marked.delete
        } yield deleted
      case None =>
        tableQuery.delete
    }

  /**
    * @return the number of distinct accounts present in the checkpoint table
    */
  def getAccountsCheckpointSize(): DBIO[Int] =
    Tables.AccountsCheckpoint.distinctOn(_.accountId).length.result

  /**
    * Takes all existing account ids and puts them in the
    * checkpoint to be later reloaded, based on the passed block reference
    */
  def refillAccountsCheckpointFromExisting(
      hash: BlockHash,
      level: Int,
      timestamp: Instant,
      cycle: Option[Int],
      selectors: Set[AccountIdPattern] = Set(".*")
  )(
      implicit ec: ExecutionContext
  ): DBIO[Option[Int]] = {

    /* as taken almost literally from this S.O. suggestion
     * https://stackoverflow.com/questions/46218122/slick-is-there-a-way-to-create-a-where-clause-with-a-regex
     * will add the postgres '~' operator to slick filters, to do regular expression matching
     */
    implicit class postgresPosixRegexMatch(value: Rep[String]) {
      def ~(pattern: Rep[String]): Rep[Boolean] = {
        val expr = SimpleExpression.binary[String, String, Boolean] { (v, pat, builder) =>
          builder.expr(v)
          builder.sqlBuilder += " ~ "
          builder.expr(pat)
        }
        expr(value, pattern)
      }
    }

    logger.info(
      "Fetching all ids for existing accounts matching {} and adding them to checkpoint with block hash {}, level {}, cycle {} and time {}",
      selectors.mkString(", "),
      hash.value,
      level,
      cycle,
      timestamp
    )

    //for each pattern, create a query and then union them all
    val regexQueries = selectors
      .map(
        sel =>
          Tables.Accounts
            .filter(_.accountId ~ sel)
            .map(_.accountId)
            .distinct
      )
      .reduce(_ union _)

    regexQueries.distinct.result
      .flatMap(
        ids =>
          writeAccountsCheckpoint(
            List(
              (hash, level, Some(timestamp), cycle, ids.map(AccountId(_)).toList)
            )
          )
      )
  }

  /**
    * @return the number of distinct accounts present in the checkpoint table
    */
  def getDelegatesCheckpointSize(): DBIO[Int] =
    Tables.DelegatesCheckpoint.distinctOn(_.delegatePkh).length.result

  /**
    * Reads the account ids in the checkpoint table,
    * sorted by decreasing block-level
    * @return a database action that loads the list of relevant rows
    */
  def getLatestAccountsFromCheckpoint(implicit ec: ExecutionContext): DBIO[Map[AccountId, BlockReference]] = {
    /* Given a sorted sequence of checkpoint rows whose reference level is decreasing,
     * collects them in a map, skipping keys already added
     * This prevents duplicate entry keys and keeps the highest level referenced, using an in-memory algorithm
     * We can think of optimizing this later, we're now optimizing on db queries
     */
    def keepLatestAccountIds(checkpoints: Seq[Tables.AccountsCheckpointRow]): Map[AccountId, BlockReference] =
      checkpoints.foldLeft(Map.empty[AccountId, BlockReference]) { (collected, row) =>
        val key = AccountId(row.accountId)
        val time = row.asof.toInstant
        if (collected.contains(key)) collected
        else collected + (key -> (BlockHash(row.blockId), row.blockLevel, Some(time), row.cycle))
      }

    logger.info("Getting the latest accounts from checkpoints in the DB...")

    Tables.AccountsCheckpoint
      .sortBy(_.blockLevel.desc)
      .result
      .map(keepLatestAccountIds)
  }

  /**
    * Reads the delegate key hashes in the checkpoint table,
    * sorted by decreasing block-level
    * @return a database action that loads the list of relevant rows
    */
  def getLatestDelegatesFromCheckpoint(implicit ex: ExecutionContext): DBIO[Map[PublicKeyHash, BlockReference]] = {
    /* Given a sorted sequence of checkpoint rows whose reference level is decreasing,
     * collects them in a map, skipping keys already added
     * This prevents duplicate entry keys and keeps the highest level referenced, using an in-memory algorithm
     * We can think of optimizing this later, we're now optimizing on db queries
     */
    def keepLatestDelegatesKeys(
        checkpoints: Seq[Tables.DelegatesCheckpointRow]
    ): Map[PublicKeyHash, BlockReference] =
      checkpoints.foldLeft(Map.empty[PublicKeyHash, BlockReference]) { (collected, row) =>
        val key = PublicKeyHash(row.delegatePkh)
        if (collected.contains(key)) collected
        else collected + (key -> (BlockHash(row.blockId), row.blockLevel, None, None))
      }

    logger.info("Getting the latest delegates from checkpoints in the DB...")
    Tables.DelegatesCheckpoint
      .sortBy(_.blockLevel.desc)
      .result
      .map(keepLatestDelegatesKeys)
  }

  /**
    * Writes the blocks data to the database
    * at the same time saving enough information about updated accounts to later fetch those accounts
    * @param blocks the blocks to save
    * @param accountUpdates all the ids for accounts involved in some block operation
    */
  def writeBlocksAndCheckpointAccounts(
      blocks: List[Block],
      accountUpdates: List[BlockTagged[List[AccountId]]]
  )(implicit ec: ExecutionContext): DBIO[Option[Int]] = {
    logger.info("Writing blocks and account checkpoints to the DB...")
    //sequence both operations in a single transaction
    (writeBlocks(blocks) andThen writeAccountsCheckpoint(accountUpdates.map(_.asTuple))).transactionally
  }

  /** Custom postgres profile for enabling `insertOrUpdateAll` */
  trait CustomPostgresProfile extends ExPostgresProfile {
    // Add back `capabilities.insertOrUpdate` to enable native `upsert` support; for postgres 9.5+
    override protected def computeCapabilities: Set[Capability] =
      super.computeCapabilities + JdbcCapabilities.insertOrUpdate
  }

  object CustomPostgresProfile extends CustomPostgresProfile

  /**
    * Upserts baking rights to the database
    * @param bakingRightsMap mapping of hash to bakingRights list
    */
  def upsertBakingRights(
      bakingRightsMap: Map[FetchRights, List[BakingRights]]
  ): DBIO[Option[Int]] = {
    import CustomPostgresProfile.api._
    logger.info("Writing baking rights to the DB...")
    val conversionResult = for {
      (blockHashWithCycleAndGovernancePeriod, bakingRightsList) <- bakingRightsMap
      bakingRights <- bakingRightsList
    } yield (blockHashWithCycleAndGovernancePeriod, bakingRights).convertTo[Tables.BakingRightsRow]

    Tables.BakingRights.insertOrUpdateAll(conversionResult)
  }

  /**
    * Upserts endorsing rights to the database
    * @param endorsingRightsMap mapping of hash to endorsingRights list
    */
  def upsertEndorsingRights(
      endorsingRightsMap: Map[FetchRights, List[EndorsingRights]]
  ): DBIO[Option[Int]] = {
    import CustomPostgresProfile.api._
    logger.info("Writing endorsing rights to the DB...")
    val transformationResult = for {
      (blockHashWithCycleAndGovernancePeriod, endorsingRightsList) <- endorsingRightsMap
      endorsingRights <- endorsingRightsList
    } yield (blockHashWithCycleAndGovernancePeriod, endorsingRights).convertToA[List, Tables.EndorsingRightsRow]

    Tables.EndorsingRights.insertOrUpdateAll(transformationResult.flatten)
  }
  val berLogger = LoggerFactory.getLogger("RightsFetcher")

  /**
    * Writes baking rights to the database
    * @param bakingRights mapping of hash to endorsingRights list
    */
  def insertBakingRights(bakingRights: List[BakingRights]): DBIO[Option[Int]] = {
    berLogger.info("Inserting baking rights to the DB...")
    Tables.BakingRights ++= bakingRights.map(_.convertTo[Tables.BakingRightsRow])
  }

  /**
    * Writes endorsing rights to the database
    * @param endorsingRights mapping of hash to endorsingRights list
    */
  def insertEndorsingRights(endorsingRights: List[EndorsingRights]): DBIO[Option[Int]] = {
    berLogger.info("Inserting endorsing rights to the DB...")
    Tables.EndorsingRights ++= endorsingRights.flatMap(_.convertToA[List, Tables.EndorsingRightsRow])
  }

  /**
    * Writes accounts to the database and record the keys (hashes) to later save complete delegates information relative to each block
    * @param accounts the full accounts' data
    * @param delegatesKeyHashes for each block reference a list of pkh of delegates that were involved with the block
    * @return a database action that stores both arguments and return a tuple of the row counts inserted
    */
  def writeAccountsAndCheckpointDelegates(
      accounts: List[BlockTagged[Map[AccountId, Account]]],
      delegatesKeyHashes: List[BlockTagged[List[PublicKeyHash]]]
  )(implicit ec: ExecutionContext): DBIO[(Option[Int], Option[Int], Option[Int])] = {
    import slickeffect.implicits._

    logger.info("Writing accounts and delegate checkpoints to the DB...")

    //we tuple because we want transactionality guarantees and we need all insert-counts to get returned
    Async[DBIO]
      .tuple3(
        writeAccounts(accounts),
        writeAccountsHistory(accounts),
        writeDelegatesCheckpoint(delegatesKeyHashes.map(_.asTuple))
      )
      .transactionally
  }

  /**
    * Writes delegates to the database and gets the delegated accounts' keys to copy the accounts data
    * as delegated contracts on the db, as a secondary copy
    * @param delegates the full delegates' data
    * @return a database action that stores delegates and returns the number of saved rows
    */
  def writeDelegatesAndCopyContracts(
      delegates: List[BlockTagged[Map[PublicKeyHash, Delegate]]]
  ): DBIO[Option[Int]] = {
    import CustomPostgresProfile.api._

    val keepMostRecent = (rows: List[Tables.DelegatesRow]) =>
      rows
        .sortBy(_.blockLevel)(Ordering[Int].reverse)
        .foldLeft((Queue.empty[Tables.DelegatesRow], Set.empty[String])) { (accumulator, row) =>
          val (queued, index) = accumulator
          if (index(row.pkh)) accumulator else (queued :+ row, index + row.pkh)
        }
        ._1

    logger.info("Writing delegates to DB and copying contracts to delegates contracts table...")

    val rows = delegates.flatMap {
      case BlockTagged(blockHash, blockLevel, timestamp, cycle, delegateMap) =>
        delegateMap.map {
          case (pkh, delegate) =>
            (blockHash, blockLevel, pkh, delegate).convertTo[Tables.DelegatesRow]
        }
    }
    (keepMostRecent andThen Tables.Delegates.insertOrUpdateAll)(rows)
  }

<<<<<<< HEAD
  /**
    * Updates accounts history with information is baker deactivated
    * @param delegates the full delegates' data
    * @return a database action that updates accounts_history table and returns the number of updated rows
    */
  def updateAccountsHistoryWithIsBakerDeactivated(
      delegates: List[BlockTagged[Map[PublicKeyHash, Delegate]]]
  )(implicit ec: ExecutionContext): DBIO[Int] = {
    logger.info("Updating accounts history table with active bakers...")
    val accountsHistoryUpdated = DBIO.sequence {
      delegates.flatMap {
        case BlockTagged(blockHash, blockLevel, timestamp, cycle, delegateMap) =>
          delegateMap.map {
            case (pkh, delegate) =>
              Tables.AccountsHistory
                .filter(account =>
                  account.accountId === pkh.value
                  && account.blockLevel === BigDecimal(blockLevel)
                  && account.isBakerDeactivated =!= Option(delegate.deactivated))
                .map(_.isBakerDeactivated)
                .update(Some(delegate.deactivated))
          }
      }
    }

    accountsHistoryUpdated.map(_.sum).transactionally
  }
=======
  /** Fetch the latest block level available for each account id stored */
  def getLevelsForAccounts(ids: Set[AccountId]): DBIO[Seq[(String, BigDecimal)]] =
    Tables.Accounts
      .map(table => (table.accountId, table.blockLevel))
      .filter(_._1 inSet ids.map(_.id))
      .result

  /** Fetch the latest block level available for each delegate pkh stored */
  def getLevelsForDelegates(ids: Set[PublicKeyHash]): DBIO[Seq[(String, Int)]] =
    Tables.Delegates
      .map(table => (table.pkh, table.blockLevel))
      .filter(_._1 inSet ids.map(_.value))
      .result
>>>>>>> cf880eba

  /** Writes bakers to the database */
  def writeVotingRolls(bakers: List[(Block, List[Voting.BakerRolls])]): DBIO[Option[Int]] = {
    logger.info(s"""Writing ${bakers.size} bakers to the DB...""")
    Tables.Rolls ++= bakers.flatMap(_.convertToA[List, Tables.RollsRow])
  }

  /** Updates accounts history with bakers */
  def updateAccountsHistoryWithBakers(bakers: List[Voting.BakerRolls], block: Block): DBIO[Int] = {
    logger.info(s"""Writing ${bakers.length} accounts history updates to the DB...""")
    Tables.AccountsHistory
      .filter(
        ahs =>
          ahs.isBaker === false && ahs.blockId === block.data.hash.value && ahs.accountId.inSet(bakers.map(_.pkh.value))
      )
      .map(_.isBaker)
      .update(true)
  }

  /** Updates accounts with bakers */
  def updateAccountsWithBakers(bakers: List[Voting.BakerRolls], block: Block): DBIO[Int] = {
    logger.info(s"""Writing ${bakers.length} accounts updates to the DB...""")
    Tables.Accounts
      .filter(
        account =>
          account.isBaker === false && account.blockId === block.data.hash.value && account.accountId
              .inSet(bakers.map(_.pkh.value))
      )
      .map(_.isBaker)
      .update(true)
  }

  def getBakersForBlocks(
      hashes: List[BlockHash]
  )(implicit ec: ExecutionContext): DBIO[List[(BlockHash, List[BakerRolls])]] =
    DBIO.sequence {
      hashes.map { hash =>
        Tables.Rolls
          .filter(_.pkh === hash.value)
          .result
          .map(rolls => hash -> rolls.map(roll => BakerRolls(PublicKeyHash(roll.pkh), roll.rolls)).toList)
      }
    }

  /**
    * Given the operation kind, return range of fees and timestamp for that operation.
    * @param kind                 Operation kind
    * @param numberOfFeesAveraged How many values to use for statistics computations
    * @return                     The average fees for a given operation kind, if it exists
    */
  def calculateAverageFees(kind: String, numberOfFeesAveraged: Int)(
      implicit ec: ExecutionContext
  ): DBIO[Option[AverageFees]] = {
    def computeAverage(
        ts: java.sql.Timestamp,
        cycle: Option[Int],
        level: Option[Int],
        fees: Seq[(Option[BigDecimal], java.sql.Timestamp, Option[Int], Option[Int])]
    ): AverageFees = {
      val values = fees.map {
        case (fee, _, _, _) => fee.map(_.toDouble).getOrElse(0.0)
      }
      val m: Int = ceil(mean(values)).toInt
      val s: Int = ceil(stdev(values)).toInt

      AverageFees(max(m - s, 0), m, m + s, ts, kind, cycle, level)
    }

    val opQuery =
      Tables.Operations
        .filter(_.kind === kind)
        .map(o => (o.fee, o.timestamp, o.cycle, o.level))
        .distinct
        .sortBy { case (_, ts, _, _) => ts.desc }
        .take(numberOfFeesAveraged)
        .result

    opQuery.map { timestampedFees =>
      timestampedFees.headOption.map {
        case (_, latest, cycle, level) =>
          computeAverage(latest, cycle, level, timestampedFees)
      }
    }
  }

  /**
    * Reads in all operations referring to the group
    * @param groupHash is the group identifier
    * @param ec the `ExecutionContext` needed to compose db operations
    * @return the operations and the collecting group, if there's one for the given hash, else `None`
    */
  def operationsForGroup(
      groupHash: String
  )(implicit ec: ExecutionContext): DBIO[Option[(Tables.OperationGroupsRow, Seq[Tables.OperationsRow])]] =
    (for {
      operation <- operationsByGroupHash(groupHash).extract
      group <- operation.operationGroupsFk
    } yield (group, operation)).result.map { pairs =>
      /*
       * we first collect all de-normalized pairs under the common group and then extract the
       * only key-value from the resulting map
       */
      val keyed = pairs.byKey()
      keyed.keys.headOption
        .map(k => (k, keyed(k)))
    }

  /**
    * Checks if a block for this hash and related operations are stored on db
    * @param hash Identifies the block
    * @param ec   Needed to compose the operations
    * @return     true if block and operations exists
    */
  def blockExists(hash: BlockHash)(implicit ec: ExecutionContext): DBIO[Boolean] =
    for {
      blockThere <- Tables.Blocks.findBy(_.hash).applied(hash.value).exists.result
      opsThere <- Tables.OperationGroups.filter(_.blockId === hash.value).exists.result
    } yield blockThere && opsThere

  /* use as max block level when none exists */
  private[tezos] val defaultBlockLevel: BigDecimal = -1

  /** Precompiled fetch for Operations by Group */
  val operationsByGroupHash =
    Tables.Operations.findBy(_.operationGroupHash)

  /** Computes the max level of blocks or [[defaultBlockLevel]] if no block exists */
  private[tezos] def fetchMaxBlockLevel: DBIO[Int] =
    Tables.Blocks
      .map(_.level)
      .max
      .getOrElse(defaultBlockLevel.toInt)
      .result

  /** is there any block stored? */
  def doBlocksExist(): DBIO[Boolean] =
    Tables.Blocks.exists.result

  /** Returns all levels that have seen a custom event processing, e.g.
    * - auto-refresh of all accounts after the babylon protocol amendment
    *
    * @param eventType the type of event levels to fetch
    * @return a list of values marking specific levels that needs not be processed anymore
    */
  def fetchProcessedEventsLevels(eventType: String): DBIO[Seq[BigDecimal]] =
    Tables.ProcessedChainEvents.filter(_.eventType === eventType).map(_.eventLevel).result

  /** Adds any new level for which a custom event processing has been executed
    *
    * @param eventType the type of event to record
    * @param levels the levels to write to db, currently there must be no collision with existing entries
    * @return the number of entries saved to the checkpoint
    */
  def writeProcessedEventsLevels(eventType: String, levels: List[BigDecimal]): DBIO[Option[Int]] =
    Tables.ProcessedChainEvents ++= levels.map(Tables.ProcessedChainEventsRow(_, eventType))

  /** Prefix for the table queries */
  private val tablePrefix = "tezos"

  /**
    * Counts number of rows in the given table
    * @param table  slick table
    * @return       amount of rows in the table
    */
  def countRows(table: String)(implicit ec: ExecutionContext): DBIO[Int] =
    sql"""SELECT reltuples FROM pg_class WHERE relname = $table""".as[Int].map(_.head)

  /**
    * Counts number of distinct elements by given table and column
    * THIS METHOD IS VULNERABLE TO SQL INJECTION
    * @param table  name of the table
    * @param column name of the column
    * @return       amount of distinct elements in given column
    */
  def countDistinct(table: String, column: String)(implicit ec: ExecutionContext): DBIO[Int] =
    sql"""SELECT COUNT(*) FROM (SELECT DISTINCT #$column FROM #${tablePrefix + "." + table}) AS temp"""
      .as[Int]
      .map(_.head)

  /**
    * Selects distinct elements by given table and column
    * THIS METHOD IS VULNERABLE TO SQL INJECTION
    * @param table  name of the table
    * @param column name of the column
    * @return       distinct elements in given column as a list
    */
  def selectDistinct(table: String, column: String)(implicit ec: ExecutionContext): DBIO[List[String]] =
    sql"""SELECT DISTINCT #$column::VARCHAR FROM #${tablePrefix + "." + table} WHERE #$column IS NOT NULL"""
      .as[String]
      .map(_.toList)

  /**
    * Selects distinct elements by given table and column with filter
    * THIS METHOD IS VULNERABLE TO SQL INJECTION
    * @param table          name of the table
    * @param column         name of the column
    * @param matchingString string which is being matched
    * @return               distinct elements in given column as a list
    */
  def selectDistinctLike(table: String, column: String, matchingString: String)(
      implicit ec: ExecutionContext
  ): DBIO[List[String]] =
    sql"""SELECT DISTINCT #$column::VARCHAR FROM #${tablePrefix + "." + table} WHERE #$column LIKE '%#$matchingString%' AND #$column IS NOT NULL"""
      .as[String]
      .map(_.toList)

  /**
    * Selects elements filtered by the predicates
    * THIS METHOD IS VULNERABLE TO SQL INJECTION
    * @param table          name of the table
    * @param columns        list of column names
    * @param predicates     list of predicates for query to be filtered with
    * @param ordering       list of ordering conditions for the query
    * @param aggregation    optional aggregation
    * @param limit          max number of rows fetched
    * @return               list of map of [string, any], which represents list of rows as a map of column name to value
    */
  def selectWithPredicates(
      table: String,
      columns: List[Field],
      predicates: List[Predicate],
      ordering: List[QueryOrdering],
      aggregation: List[Aggregation],
      temporalPartition: Option[String],
      snapshot: Option[Snapshot],
      outputType: OutputType,
      limit: Int
  )(implicit ec: ExecutionContext): DBIO[List[QueryResponse]] = {
    val tableWithPrefix = tablePrefix + "." + table
    val q = (temporalPartition, snapshot) match {
      case (Some(tempPartition), Some(snap)) =>
        makeTemporalQuery(tableWithPrefix, columns, predicates, aggregation, ordering, tempPartition, snap, limit)
      case _ =>
        makeQuery(tableWithPrefix, columns, aggregation)
          .addPredicates(predicates)
          .addGroupBy(aggregation, columns)
          .addHaving(aggregation)
          .addOrdering(ordering)
          .addLimit(limit)
    }

    if (outputType == OutputType.sql) {
      DBIO.successful(List(Map("sql" -> Some(q.queryParts.mkString("")))))
    } else {
      q.as[QueryResponse].map(_.toList)
    }
  }

}<|MERGE_RESOLUTION|>--- conflicted
+++ resolved
@@ -568,7 +568,20 @@
     (keepMostRecent andThen Tables.Delegates.insertOrUpdateAll)(rows)
   }
 
-<<<<<<< HEAD
+  /** Fetch the latest block level available for each account id stored */
+  def getLevelsForAccounts(ids: Set[AccountId]): DBIO[Seq[(String, BigDecimal)]] =
+    Tables.Accounts
+      .map(table => (table.accountId, table.blockLevel))
+      .filter(_._1 inSet ids.map(_.id))
+      .result
+
+  /** Fetch the latest block level available for each delegate pkh stored */
+  def getLevelsForDelegates(ids: Set[PublicKeyHash]): DBIO[Seq[(String, Int)]] =
+    Tables.Delegates
+      .map(table => (table.pkh, table.blockLevel))
+      .filter(_._1 inSet ids.map(_.value))
+      .result
+
   /**
     * Updates accounts history with information is baker deactivated
     * @param delegates the full delegates' data
@@ -596,21 +609,6 @@
 
     accountsHistoryUpdated.map(_.sum).transactionally
   }
-=======
-  /** Fetch the latest block level available for each account id stored */
-  def getLevelsForAccounts(ids: Set[AccountId]): DBIO[Seq[(String, BigDecimal)]] =
-    Tables.Accounts
-      .map(table => (table.accountId, table.blockLevel))
-      .filter(_._1 inSet ids.map(_.id))
-      .result
-
-  /** Fetch the latest block level available for each delegate pkh stored */
-  def getLevelsForDelegates(ids: Set[PublicKeyHash]): DBIO[Seq[(String, Int)]] =
-    Tables.Delegates
-      .map(table => (table.pkh, table.blockLevel))
-      .filter(_._1 inSet ids.map(_.value))
-      .result
->>>>>>> cf880eba
 
   /** Writes bakers to the database */
   def writeVotingRolls(bakers: List[(Block, List[Voting.BakerRolls])]): DBIO[Option[Int]] = {
