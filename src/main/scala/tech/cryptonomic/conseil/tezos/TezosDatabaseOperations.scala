--- conflicted
+++ resolved
@@ -4,12 +4,8 @@
 import slick.jdbc.PostgresProfile.api._
 import tech.cryptonomic.conseil.generic.chain.DataTypes.{Aggregation, Predicate, QueryOrdering, QueryResponse}
 import tech.cryptonomic.conseil.tezos.FeeOperations._
-<<<<<<< HEAD
 import tech.cryptonomic.conseil.tezos.Tables.{BlocksRow, OperationGroupsRow, OperationsRow}
-import tech.cryptonomic.conseil.tezos.TezosTypes.{Account, AccountsWithBlockHashAndLevel, Block, BlockHash}
-=======
 import tech.cryptonomic.conseil.tezos.TezosTypes._
->>>>>>> 7ccc36df
 import tech.cryptonomic.conseil.util.CollectionOps._
 import tech.cryptonomic.conseil.util.Conversion.Syntax._
 import tech.cryptonomic.conseil.util.DatabaseUtil.QueryBuilder._
@@ -80,10 +76,10 @@
     }
 
     /* Compose the kleisli functions to get a single "action function"
-     * Calling `.first` will make the kleisli take a tuple and only apply the function to the first element
-     * leaving the second untouched.
-     * We do this to align the output with the input of the second step
-     */
+      * Calling `.first` will make the kleisli take a tuple and only apply the function to the first element
+      * leaving the second untouched.
+      * We do this to align the output with the input of the second step
+      */
     val saveOperationsAndBalances: Kleisli[DBIO, (OperationsRow, List[BalanceUpdatesRow]), Option[Int]] =
       saveOperationGetNewId.first andThen saveBalanceUpdatesForOperationId
 
@@ -96,6 +92,63 @@
     )
 
   }
+
+  /**
+    * Writes blocks to a database and adds the corrisponding invalidated blocks into the appropriate invalidated table.
+    *
+    * @param blocks Blocks which are being invalidated
+    * @return       Database action that will execute the writes as a side effect
+    */
+  def writeAndValidateBlocks(blocks: List[Block])(implicit ec: ExecutionContext): DBIO[Unit] =
+    DBIO.seq(
+      writeBlocks(blocks),
+      invalidateBlocks(blocks),
+      revalidateBlocks(blocks)
+    ).transactionally
+
+  /* find blocks at the same level as those passed-in and invalidates them */
+  private def invalidateBlocks(validBlocks: List[Block])(implicit ec: ExecutionContext) =
+    DBIO.sequence(validBlocks.map(valid => markInvalids(valid.metadata.header.level, valid.metadata.hash)))
+
+  /* find corresponding blocks that needs to be invalidated and adds them to the table */
+  private def markInvalids(level: Int, validHash: BlockHash)(implicit ec: ExecutionContext): DBIO[Int] =
+    Tables.Blocks.filter(block => block.level === level && block.hash =!= validHash.value)
+      .result
+      .map(rows => rows.map(RowConversion.convertToInvalidatedBlock)
+    ).flatMap(
+      invalid =>
+        DBIO.sequence(invalid.map(Tables.InvalidatedBlocks.insertOrUpdate)).map(_.sum)
+    )
+
+  /**
+    * Update invalidated blocks in the database table so that current block is revalidated, and all other blocks
+    * at same level are invalidated.
+    *
+    * @param block Block to be revalidated
+    * @return      A database action that will give back a tuple with the number of rows updated in the form (revalidated, invalidated)
+    */
+  def revalidateBlock(block: Block): DBIO[(Int, Int)] = {
+    val hash = block.metadata.hash
+    val level = block.metadata.header.level
+    val invalidatedAction = Tables.InvalidatedBlocks.filter(block => block.level === level && block.hash =!= hash.value).map(block => block.isInvalidated).update(true)
+    val revalidatedAction = Tables.InvalidatedBlocks.filter(_.hash === hash.value).map(block => block.isInvalidated).update(false)
+    invalidatedAction zip revalidatedAction
+  }.transactionally
+
+  /**
+    * Updates blocks in the database, revalidating those in the passed-in list and
+    * invaidating all the other stored in the database at the same chain level
+    *
+    * @param blocks the blocks to set as valid
+    * @return       A database action that will return two numbers, the total revalidated rows, and the corresponding invalidated total
+    */
+  def revalidateBlocks(blocks: List[Block])(implicit ex: ExecutionContext): DBIO[(Int, Int)] =
+    DBIO.sequence(blocks.map(revalidateBlock))
+      .map {
+        tuples =>
+          val (revalidated, invalidated) = tuples.unzip
+          (revalidated.sum, invalidated.sum)
+      }
 
   /**
     * Writes association of account ids and block data to define accounts that needs update
@@ -137,70 +190,6 @@
     * only those that at the latest block level (highest value)
     * @return a database action that loads the list of relevant rows
     */
-<<<<<<< HEAD
-  def writeBlocks(blocks: List[Block]): DBIO[Unit] =
-      DBIO.seq(
-        Tables.Blocks          ++= blocks.map(RowConversion.convertBlock),
-        Tables.OperationGroups ++= blocks.flatMap(RowConversion.convertBlocksOperationGroups),
-        Tables.Operations      ++= blocks.flatMap(RowConversion.convertBlockOperations)
-      ).transactionally
-
-  /**
-    * Writes blocks to a database and adds the corrisponding invalidated blocks into the appropriate invalidated table.
-    *
-    * @param blocks Blocks which are being invalidated
-    * @return       Database action that will execute the writes as a side effect
-    */
-  def writeAndValidateBlocks(blocks: List[Block])(implicit ec: ExecutionContext): DBIO[Unit] =
-    DBIO.seq(
-      writeBlocks(blocks),
-      invalidateBlocks(blocks),
-      revalidateBlocks(blocks)
-    ).transactionally
-
-  /* find blocks at the same level as those passed-in and invalidates them */
-  private def invalidateBlocks(validBlocks: List[Block])(implicit ec: ExecutionContext) =
-    DBIO.sequence(validBlocks.map(valid => markInvalids(valid.metadata.header.level, valid.metadata.hash)))
-
-  /* find corresponding blocks that needs to be invalidated and adds them to the table */
-  private def markInvalids(level: Int, validHash: BlockHash)(implicit ec: ExecutionContext): DBIO[Int] =
-    Tables.Blocks.filter(block => block.level === level && block.hash =!= validHash.value)
-      .result
-      .map(rows => rows.map(RowConversion.convertToInvalidatedBlock)
-    ).flatMap(
-      invalid =>
-        DBIO.sequence(invalid.map(Tables.InvalidatedBlocks.insertOrUpdate)).map(_.sum)
-    )
-
-  /**
-    * Update invalidated blocks in the database table so that current block is revalidated, and all other blocks
-    * at same level are invalidated.
-    *
-    * @param block Block to be revalidated
-    * @return      A database action that will give back a tuple with the number of rows updated in the form (revalidated, invalidated)
-    */
-  def revalidateBlock(block: Block): DBIO[(Int, Int)] = {
-    val hash = block.metadata.hash
-    val level = block.metadata.header.level
-    val invalidatedAction = Tables.InvalidatedBlocks.filter(block => block.level === level && block.hash =!= hash.value).map(block => block.isInvalidated).update(true)
-    val revalidatedAction = Tables.InvalidatedBlocks.filter(_.hash === hash.value).map(block => block.isInvalidated).update(false)
-    invalidatedAction zip revalidatedAction
-  }.transactionally
-
-  /**
-    * Updates blocks in the database, revalidating those in the passed-in list and
-    * invaidating all the other stored in the database at the same chain level
-    *
-    * @param blocks the blocks to set as valid
-    * @return       A database action that will return two numbers, the total revalidated rows, and the corresponding invalidated total
-    */
-  def revalidateBlocks(blocks: List[Block])(implicit ex: ExecutionContext): DBIO[(Int, Int)] = {
-    DBIO.sequence(blocks.map(revalidateBlock)).map {
-      tuples =>
-        val (revalidated, invalidated) = tuples.unzip
-        (revalidated.sum, invalidated.sum)
-    }
-=======
   def getLatestAccountsFromCheckpoint(implicit ec: ExecutionContext): DBIO[Map[AccountId, BlockReference]] =
     for {
       ids <- Tables.AccountsCheckpoint.map(_.accountId).distinct.result
@@ -242,7 +231,6 @@
   /** Writes ballots to the database*/
   def writeVotingBallots(ballots: List[Voting.Ballot], block: Block): DBIO[Option[Int]] = {
     Tables.Ballots ++= (block, ballots).convertToA[List, Tables.BallotsRow]
->>>>>>> 7ccc36df
   }
 
   /**
@@ -315,127 +303,6 @@
       opsThere <- Tables.OperationGroups.filter(_.blockId === hash.value).exists.result
     } yield blockThere && opsThere
 
-<<<<<<< HEAD
-  /**
-    * Check if a block for this hash are stored on db
-    * @param hash Identifies the block
-    * @param ec   Needed to compose the operations
-    * @return     true if block and operations exists
-    */
-  def blockExists(hash: BlockHash)(implicit ec: ExecutionContext): DBIO[Boolean] =
-    for {
-      blockThere <- Tables.Blocks.findBy(_.hash).applied(hash.value).exists.result
-    } yield blockThere
-
-  /**
-    * Checks if a block for this hash has ever been invalidated
-    * @param hash Identifies the block
-    * @param ec   Needed to compose the operations
-    * @return     true if block and operations exists
-    */
-  def blockExistsInInvalidatedBlocks(hash: BlockHash)(implicit ec: ExecutionContext): DBIO[Boolean] =
-    for {
-      blockThere <- Tables.InvalidatedBlocks.findBy(_.hash).applied(hash.value).exists.result
-    } yield blockThere
-
-  /** conversions from domain objects to database row format */
-  private object RowConversion {
-
-    private[TezosDatabaseOperations] def convertAverageFees(in: AverageFees) =
-      Tables.FeesRow(
-        low = in.low,
-        medium = in.medium,
-        high = in.high,
-        timestamp = in.timestamp,
-        kind = in.kind
-    )
-
-    private[TezosDatabaseOperations] def convertAccounts(blockAccounts: AccountsWithBlockHashAndLevel) = {
-      val AccountsWithBlockHashAndLevel(hash, level, accounts) = blockAccounts
-      accounts.map {
-        case (id, Account(manager, balance, spendable, delegate, script, counter)) =>
-          Tables.AccountsRow(
-            accountId = id.id,
-            blockId = hash.value,
-            manager = manager,
-            spendable = spendable,
-            delegateSetable = delegate.setable,
-            delegateValue = delegate.value,
-            counter = counter,
-            script = script.map(_.toString),
-            balance = balance,
-            blockLevel = level
-          )
-      }.toList
-    }
-
-    private[TezosDatabaseOperations] def convertBlock(block: Block) = {
-      val header = block.metadata.header
-      Tables.BlocksRow(
-        level = header.level,
-        proto = header.proto,
-        predecessor = header.predecessor.value,
-        timestamp = header.timestamp,
-        validationPass = header.validationPass,
-        fitness = header.fitness.mkString(","),
-        context = Some(header.context), //put in later
-        signature = header.signature,
-        protocol = block.metadata.protocol,
-        chainId = block.metadata.chain_id,
-        hash = block.metadata.hash.value,
-        operationsHash = header.operations_hash
-      )
-    }
-
-    private[TezosDatabaseOperations] def convertBlocksOperationGroups(block: Block): List[Tables.OperationGroupsRow] =
-      block.operationGroups.map{ og =>
-        Tables.OperationGroupsRow(
-          protocol = og.protocol,
-          chainId = og.chain_id,
-          hash = og.hash.value,
-          branch = og.branch,
-          signature = og.signature,
-          blockId = block.metadata.hash.value
-        )
-      }
-
-    private[TezosDatabaseOperations] def convertBlockOperations(block: Block): List[Tables.OperationsRow] =
-      block.operationGroups.flatMap{ og =>
-        og.contents.fold(List.empty[Tables.OperationsRow]){
-          operations =>
-            operations.map { operation =>
-              Tables.OperationsRow(
-                kind = operation.kind,
-                source = operation.source,
-                fee = operation.fee,
-                gasLimit = operation.gasLimit,
-                storageLimit = operation.storageLimit,
-                amount = operation.amount,
-                destination = operation.destination,
-                operationGroupHash = og.hash.value,
-                operationId = 0,
-                balance = operation.balance,
-                delegate = operation.delegate,
-                blockHash = block.metadata.hash.value,
-                blockLevel = block.metadata.header.level,
-                timestamp = block.metadata.header.timestamp,
-                pkh = operation.pkh
-              )
-            }
-        }
-      }
-
-    private[TezosDatabaseOperations] def convertToInvalidatedBlock(block: BlocksRow) =
-      Tables.InvalidatedBlocksRow(
-        hash = block.hash,
-        level = block.level,
-        isInvalidated = true
-      )
-
-  }
-
-=======
->>>>>>> 7ccc36df
   /* use as max block level when none exists */
   private[tezos] val defaultBlockLevel: BigDecimal = -1
 
