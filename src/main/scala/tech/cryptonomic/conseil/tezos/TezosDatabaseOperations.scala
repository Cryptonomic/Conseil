--- conflicted
+++ resolved
@@ -29,7 +29,7 @@
     * @return     Database action possibly containing the number of rows written (if available from the underlying driver)
     */
   def writeFeesIO(fees: List[AverageFees]): DBIO[Option[Int]] =
-    Tables.Fees ++= fees.map(RowConversion.ofAverageFees)
+    Tables.Fees ++= fees.map(RowConversion.convertAverageFees)
 
   /**
     * Writes accounts from a specific block to a database.
@@ -38,7 +38,7 @@
     * @return          Database action possibly containing the number of rows written (if available from the underlying driver)
     */
   def writeAccountsIO(accountsInfo: AccountsWithBlockHashAndLevel): DBIO[Option[Int]] =
-    Tables.Accounts ++= RowConversion.ofAccounts(accountsInfo)
+    Tables.Accounts ++= RowConversion.convertAccounts(accountsInfo)
 
   /**
     * Writes blocks and related operations to a database.
@@ -47,54 +47,10 @@
     */
   def writeBlocksIO(blocks: List[Block]): DBIO[Unit] =
       DBIO.seq(
-        Tables.Blocks          ++= blocks.map(RowConversion.ofBlock),
-        Tables.OperationGroups ++= blocks.flatMap(RowConversion.ofBlocksOperationGroups),
-        Tables.Operations      ++= blocks.flatMap(RowConversion.ofBlockOperations)
+        Tables.Blocks          ++= blocks.map(RowConversion.convertBlock),
+        Tables.OperationGroups ++= blocks.flatMap(RowConversion.convertBlocksOperationGroups),
+        Tables.Operations      ++= blocks.flatMap(RowConversion.convertBlockOperations)
       )
-<<<<<<< HEAD
-=======
-    }
-
-  /**
-    * Generates database rows for a block's operations.
-    * @param block  Block
-    * @return       Database rows
-    */
-  def operationsToDatabaseRow(block: Block): List[Tables.OperationsRow] =
-    block.operationGroups.flatMap{ og =>
-      og.contents match {
-        case None =>  List[Tables.OperationsRow]()
-        case Some(operations) =>
-          operations.map { operation =>
-            Tables.OperationsRow(
-              kind = operation.kind,
-              source = operation.source,
-              fee = operation.fee,
-              gasLimit = operation.gasLimit,
-              storageLimit = operation.storageLimit,
-              amount = operation.amount,
-              destination = operation.destination,
-              operationGroupHash = og.hash,
-              operationId = 0,
-              balance = operation.balance,
-              delegate = operation.delegate,
-              blockHash = block.metadata.hash,
-              blockLevel = block.metadata.header.level,
-              timestamp = block.metadata.header.timestamp,
-              pkh = operation.pkh
-            )
-          }
-      }
-    }
-
-  /**
-    *
-    * @param fees      List of average fees for different operation kinds.
-    * @return          Database action possibly containing the number of rows written (if available from the underlying driver)
-    */
-  def writeFeesIO(fees: List[AverageFees]): DBIO[Option[Int]] =
-    Tables.Fees ++= fees.map(RowConversion.convertAverageFees)
->>>>>>> 07ee25d8
 
   /**
     * Given the operation kind, return range of fees and timestamp for that operation.
@@ -145,7 +101,6 @@
     }
   }
 
-<<<<<<< HEAD
   def operationsForGroupIO(groupHash: String)(implicit ec: ExecutionContext): DBIO[Option[(OperationGroupsRow, Seq[OperationsRow])]] =
     (for {
       operation <- Tables.operationsByGroupHash(groupHash).extract
@@ -164,27 +119,6 @@
           .map( k => (k, keyed(k)))
     }
 
-  /* use as max block level when none exists */
-  private[tezos] val defaultBlockLevel: BigDecimal = -1
-
-  /**
-    * Computes the level of the most recent block in the accounts table or [[defaultBlockLevel]] if none is found.
-    */
-  private[tezos] def accountsMaxBlockLevel: DBIO[BigDecimal] =
-    Tables.Accounts
-      .map(_.blockLevel)
-      .max
-      .getOrElse(defaultBlockLevel)
-      .result
-
-  /** Computes the max level of blocks or [[defaultBlockLevel]] if no block exists */
-  private[tezos] def maxBlockLevel: DBIO[Int] =
-  Tables.Blocks
-      .map(_.level)
-      .max
-      .getOrElse(defaultBlockLevel.toInt)
-      .result
-=======
   /**
     * Checks if a block for this hash and related operations are stored on db
     * @param hash Identifies the block
@@ -196,7 +130,6 @@
       blockThere <- Tables.Blocks.findBy(_.hash).applied(hash).exists.result
       opsThere <- Tables.OperationGroups.filter(_.blockId === hash).exists.result
     } yield blockThere && opsThere)
->>>>>>> 07ee25d8
 
   /** conversions from domain objects to database row format */
   object RowConversion {
@@ -210,7 +143,7 @@
         kind = in.kind
     )
 
-    private[TezosDatabaseOperations] def ofAccounts(blockAccounts: AccountsWithBlockHashAndLevel) = {
+    private[TezosDatabaseOperations] def convertAccounts(blockAccounts: AccountsWithBlockHashAndLevel) = {
       val AccountsWithBlockHashAndLevel(hash, level, accounts) = blockAccounts
       accounts.map {
         case (id, Account(manager, balance, spendable, delegate, script, counter)) =>
@@ -229,7 +162,7 @@
       }.toList
     }
 
-    private[TezosDatabaseOperations] def ofBlock(block: Block) = {
+    private[TezosDatabaseOperations] def convertBlock(block: Block) = {
       val header = block.metadata.header
       Tables.BlocksRow(
         level = header.level,
@@ -247,7 +180,7 @@
       )
     }
 
-    private[TezosDatabaseOperations] def ofBlocksOperationGroups(block: Block): List[Tables.OperationGroupsRow] =
+    private[TezosDatabaseOperations] def convertBlocksOperationGroups(block: Block): List[Tables.OperationGroupsRow] =
       block.operationGroups.map{ og =>
         Tables.OperationGroupsRow(
           protocol = og.protocol,
@@ -259,7 +192,7 @@
         )
       }
 
-    private[TezosDatabaseOperations] def ofBlockOperations(block: Block): List[Tables.OperationsRow] =
+    private[TezosDatabaseOperations] def convertBlockOperations(block: Block): List[Tables.OperationsRow] =
       block.operationGroups.flatMap{ og =>
         og.contents.fold(List.empty[Tables.OperationsRow]){
           operations =>
@@ -285,10 +218,11 @@
         }
       }
 
-<<<<<<< HEAD
-
   }
-=======
+
+  /* use as max block level when none exists */
+  private[tezos] val defaultBlockLevel: BigDecimal = -1
+
   /**
     * Computes the level of the most recent block in the accounts table or [[defaultBlockLevel]] if none is found.
     */
@@ -298,6 +232,12 @@
       .max
       .getOrElse(defaultBlockLevel)
       .result
->>>>>>> 07ee25d8
-
+
+  /** Computes the max level of blocks or [[defaultBlockLevel]] if no block exists */
+  private[tezos] def fetchMaxBlockLevel: DBIO[Int] =
+    Tables.Blocks
+      .map(_.level)
+      .max
+      .getOrElse(defaultBlockLevel.toInt)
+      .result
 }