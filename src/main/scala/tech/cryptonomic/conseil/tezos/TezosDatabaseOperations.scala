package tech.cryptonomic.conseil.tezos

import com.typesafe.scalalogging.LazyLogging
import slick.jdbc.PostgresProfile.api._
import tech.cryptonomic.conseil.generic.chain.DataTypes.{Aggregation, Predicate, QueryOrdering, QueryResponse}
import tech.cryptonomic.conseil.tezos.FeeOperations._
import tech.cryptonomic.conseil.tezos.TezosTypes._
import tech.cryptonomic.conseil.util.CollectionOps._
import tech.cryptonomic.conseil.util.Conversion.Syntax._
import tech.cryptonomic.conseil.util.DatabaseUtil.QueryBuilder._
import tech.cryptonomic.conseil.util.MathUtil.{mean, stdev}

import scala.concurrent.ExecutionContext
import scala.math.{ceil, max}
import cats.effect.Async

/**
  * Functions for writing Tezos data to a database.
  */
object TezosDatabaseOperations extends LazyLogging {

  import DatabaseConversions._

  /**
    * Writes computed fees averages to a database.
    *
    * @param fees List of average fees for different operation kinds.
    * @return     Database action possibly containing the number of rows written (if available from the underlying driver)
    */
  def writeFees(fees: List[AverageFees]): DBIO[Option[Int]] =
    Tables.Fees ++= fees.map(_.convertTo[Tables.FeesRow])

  /**
    * Writes accounts with block data to a database.
    *
    * @param accountsInfo List data on the accounts and the corresponding blocks that operated on those
    * @return     Database action possibly containing the number of rows written (if available from the underlying driver)
    */
<<<<<<< HEAD
  def writeAccounts(accountsInfo: BlockAccounts)(implicit ec: ExecutionContext): DBIO[Int] =
    DBIO.sequence(
      accountsInfo.convertToA[List, Tables.AccountsRow].map(Tables.Accounts.insertOrUpdate)
    ).map(_.sum)

    /**
    * Writes accounts with block data to a database.
    *
    * @param accountsInfo List data on the accounts and the corresponding blocks that operated on those
    * @return     Database action possibly containing the number of rows written (if available from the underlying driver)
    */
  def writeAccounts(accountsInfo: List[BlockAccounts])(implicit ec: ExecutionContext): DBIO[Int] =
    DBIO.sequence(
      accountsInfo.map(writeAccounts)
    ).map(_.sum)
=======
  def writeAccounts(accountsInfo: List[BlockTagged[Map[AccountId, Account]]])(implicit ec: ExecutionContext): DBIO[Int] =
    DBIO.sequence(accountsInfo.flatMap {
      info =>
        info.convertToA[List, Tables.AccountsRow].map(Tables.Accounts.insertOrUpdate)
    }).map(_.sum)
>>>>>>> 31885c47

  /**
    * Writes blocks and related operations to a database.
    * @param blocks   Block with operations.
    * @return         Database action to execute.
    */
  def writeBlocks(blocks: List[Block])(implicit ec: ExecutionContext): DBIO[Unit] = {
    // Kleisli is a Function with effects, Kleisli[F, A, B] ~= A => F[B]
    import cats.data.Kleisli
    import cats.instances.list._
    import slickeffect.implicits._
    import DatabaseConversions.OperationTablesData
    import SymbolSourceLabels.Show._
    import tech.cryptonomic.conseil.tezos.BlockBalances._
    import Tables.{BalanceUpdatesRow, BlocksRow, OperationGroupsRow, OperationsRow}

    //straightforward Database IO Actions waiting to be just run
    val saveBlocksAction = Tables.Blocks ++= blocks.map(_.convertTo[BlocksRow])
    val saveBlocksBalanceUpdatesAction = Tables.BalanceUpdates ++= blocks.flatMap{ block =>
      block.data.convertToA[List, BalanceUpdatesRow]
    }

    val saveGroupsAction = Tables.OperationGroups ++= blocks.flatMap(_.convertToA[List, OperationGroupsRow])

    //a function that takes a row to save and creates an action to do that, returning the new id
    val saveOperationGetNewId = Kleisli[DBIO, OperationsRow, Int] {
      Tables.Operations returning Tables.Operations.map(_.operationId) += _
    }
    //a function that takes rows to save with an operation id, and creates an action to do that
    val saveBalanceUpdatesForOperationId = Kleisli[DBIO, (Int, List[BalanceUpdatesRow]), Option[Int]]{
      case (operationRowId, balanceRows) =>
        Tables.BalanceUpdates ++= balanceRows.map(_.copy(sourceId = Some(operationRowId)))
    }

    /* Compose the kleisli functions to get a single "action function"
     * Calling `.first` will make the kleisli take a tuple and only apply the function to the first element
     * leaving the second untouched.
     * We do this to align the output with the input of the second step
     */
    val saveOperationsAndBalances: Kleisli[DBIO, (OperationsRow, List[BalanceUpdatesRow]), Option[Int]] =
      saveOperationGetNewId.first andThen saveBalanceUpdatesForOperationId

    //Sequence the save actions, the third being applied to a whole collection of operations and balances
    DBIO.seq(
      saveBlocksAction,
      saveBlocksBalanceUpdatesAction,
      saveGroupsAction,
      saveOperationsAndBalances.traverse(blocks.flatMap(_.convertToA[List, OperationTablesData]))
    )

  }

  /**
    * Writes association of account ids and block data to define accounts that needs update
    * @param accountIds will have block information, paired with corresponding account ids to store
    * @return Database action possibly returning the rows written (if available form the underlying driver)
    */
  def writeAccountsCheckpoint(accountIds: List[(BlockHash, Int, List[AccountId])]): DBIO[Option[Int]] =
    Tables.AccountsCheckpoint ++= accountIds.flatMap(_.convertToA[List, Tables.AccountsCheckpointRow])

  /**
    * Writes association of delegate key-hashes and block data to define delegates that needs to be written
    * @param delegatesKeyHashes will have block information, paired with corresponding hashes to store
    * @return Database action possibly returning the rows written (if available form the underlying driver)
    */
  def writeDelegatesCheckpoint(delegatesKeyHashes: List[(BlockHash, Int, List[PublicKeyHash])]): DBIO[Option[Int]] =
    Tables.DelegatesCheckpoint ++= delegatesKeyHashes.flatMap(_.convertToA[List, Tables.DelegatesCheckpointRow])

  /** Removes data from a accounts checkpoint table */
  def cleanAccountsCheckpoint(
    ids: Option[Set[AccountId]] = None
  )(implicit ec: ExecutionContext): DBIO[Int] =
    cleanCheckpoint[
      AccountId,
      Tables.AccountsCheckpointRow,
      Tables.AccountsCheckpoint,
      TableQuery[Tables.AccountsCheckpoint]
    ](
      selection = ids,
      tableQuery = Tables.AccountsCheckpoint,
      tableTotal = getAccountsCheckpointSize(),
      applySelection = (checkpoint, keySet) => checkpoint.filter(_.accountId inSet keySet.map(_.id))
    )

  /** Removes data from a delegates checkpoint table */
  def cleanDelegatesCheckpoint(
    pkhs: Option[Set[PublicKeyHash]] = None
  )(implicit ec: ExecutionContext): DBIO[Int] =
    cleanCheckpoint[
      PublicKeyHash,
      Tables.DelegatesCheckpointRow,
      Tables.DelegatesCheckpoint,
      TableQuery[Tables.DelegatesCheckpoint]
    ](
      selection = pkhs,
      tableQuery = Tables.DelegatesCheckpoint,
      tableTotal = getDelegatesCheckpointSize(),
      applySelection = (checkpoint, keySet) => checkpoint.filter(_.delegatePkh inSet keySet.map(_.value))
    )

  /**
    * Removes  data from a generic checkpoint table
    * @param selection limits the removed rows to those
    *                  concerning the selected elements, by default no selection is made.
    *                  We strictly assume those keys were previously loaded from the checkpoint table itself
    * @param tableQuery the slick table query to identify which is the table to clean up
    * @param tableTotal an action needed to compute the number of max keys in the checkpoint
    * @param applySelection used to filter the results to clean-up, using the available `selection`
    * @return the database action to run
    */
  def cleanCheckpoint[PK, Row, T <: Table[Row], CheckpointTable <: TableQuery[T]](
    selection: Option[Set[PK]] = None,
    tableQuery: CheckpointTable,
    tableTotal: DBIO[Int],
    applySelection: (CheckpointTable, Set[PK]) => Query[T, Row, Seq]
  )(implicit ec: ExecutionContext): DBIO[Int] =
    selection match {
      case Some(pks) =>
        for {
          total <- tableTotal
          marked =
            if (total > pks.size) applySelection(tableQuery, pks)
            else tableQuery
          deleted <- marked.delete
        } yield deleted
      case None =>
        tableQuery.delete
    }

  /**
    * @return the number of distinct accounts present in the checkpoint table
    */
  def getAccountsCheckpointSize(): DBIO[Int] =
    Tables.AccountsCheckpoint.distinctOn(_.accountId).length.result

  /**
    * @return the number of distinct accounts present in the checkpoint table
    */
  def getDelegatesCheckpointSize(): DBIO[Int] =
    Tables.DelegatesCheckpoint.distinctOn(_.delegatePkh).length.result

  /**
    * Reads the account ids in the checkpoint table, considering
    * only those at the latest block level (highest value)
    * @return a database action that loads the list of relevant rows
    */
  def getLatestAccountsFromCheckpoint(implicit ec: ExecutionContext): DBIO[Map[AccountId, BlockReference]] =
    for {
      ids <- Tables.AccountsCheckpoint.map(_.accountId).distinct.result
      rows <- DBIO.sequence(ids.map {
                id => Tables.AccountsCheckpoint.filter(_.accountId === id).sortBy(_.blockLevel.desc).take(1).result.head
              })
    } yield rows.map {
      case Tables.AccountsCheckpointRow(id, blockId, level) => AccountId(id) -> (BlockHash(blockId), level)
    }.toMap

  /**
    * Reads the delegate key hashes in the checkpoint table, considering
    * only those at the latest block level (highest value)
    * @return a database action that loads the list of relevant rows
    */
  def getLatestDelegatesFromCheckpoint(implicit ex: ExecutionContext): DBIO[Map[PublicKeyHash, BlockReference]] =
    for {
      keys <- Tables.DelegatesCheckpoint.map(_.delegatePkh).distinct.result
      rows <- DBIO.sequence(keys.map {
                pkh => Tables.DelegatesCheckpoint.filter(_.delegatePkh === pkh).sortBy(_.blockLevel.desc).take(1).result.head
              })
    } yield rows.map {
      case Tables.DelegatesCheckpointRow(pkh, blockId, level) => PublicKeyHash(pkh) -> (BlockHash(blockId), level)
    }.toMap

  /**
    * Writes the blocks data to the database
    * at the same time saving enough information about updated accounts to later fetch those accounts
    * @param blocksWithAccounts a map with new blocks as keys, and updated account ids as the values
    */
  def writeBlocksAndCheckpointAccounts(blocksWithAccounts: Map[Block, List[AccountId]])(implicit ec: ExecutionContext): DBIO[Option[Int]] = {
    //ignore the account ids for storage, and prepare the checkpoint account data
    //we do this on a single sweep over the list, pairing the results and then unzipping the outcome
    val (blocks, accountUpdates) =
      blocksWithAccounts.map {
        case (block, accountIds) =>
          block -> (block.data.hash, block.data.header.level, accountIds)
      }.toList.unzip

    //sequence both operations in a single transaction
    (writeBlocks(blocks) andThen writeAccountsCheckpoint(accountUpdates)).transactionally
  }

  /**
    * Writes accounts to the database and record the keys (hashes) to later save complete delegates information relative to each block
    * @param accounts the full accounts' data
    * @param delegatesKeyHashes for each block reference a list of pkh of delegates that were involved with the block
    * @return a database action that stores both arguments and return a tuple of the row counts inserted
    */
  def writeAccountsAndCheckpointDelegates(
    accounts: List[BlockTagged[Map[AccountId, Account]]],
    delegatesKeyHashes: List[BlockTagged[List[PublicKeyHash]]]
  )(implicit ec: ExecutionContext): DBIO[(Int, Option[Int])] = {
    import slickeffect.implicits._

    //we tuple because we want transactionality guarantees and we need both insert-counts to get returned
    Async[DBIO].tuple2(writeAccounts(accounts), writeDelegatesCheckpoint(delegatesKeyHashes.map(_.asTuple))).transactionally
  }

  /**
    * Writes delegates to the database and gets the delegated accounts' keys to copy the accounts data
    * as delegated contracts on the db, as a secondary copy
    * @param delegates the full delegates' data
    * @return a database action that stores delegates and returns the number of saved rows
    */
  def writeDelegatesAndCopyContracts(
    delegates: List[BlockTagged[Map[PublicKeyHash, Delegate]]]
  )(implicit ec: ExecutionContext): DBIO[Int] = {
    val delegatesUpdateAction = DBIO.sequence(
      delegates.flatMap {
        case BlockTagged(blockHash, blockLevel, delegateMap) =>
          delegateMap.map {
            case (pkh, delegate) =>
              Tables.Delegates insertOrUpdate (blockHash, blockLevel, pkh, delegate).convertTo[Tables.DelegatesRow]
          }
        }
    )
    val contractsUpdateAction =
      copyAccountsToDelegateContracts(
        delegates.flatMap(_.content.values.flatMap(_.delegated_contracts)).toSet
      )
    for {
      updated <- delegatesUpdateAction.map(_.sum)
      _ <- contractsUpdateAction
    } yield updated
  }

  /* Selects accounts corresponding to the given ids and copy the rows
   * into the delegated contracts tables, whose schema should match exactly
   */
  private def copyAccountsToDelegateContracts(contractIds: Set[ContractId])(implicit ec: ExecutionContext): DBIO[Option[Int]] = {
    val ids = contractIds.map(_.id)
    val inputAccounts = Tables.Accounts
      .filter(_.accountId inSet ids)
      .result
      .map(_.map(_.convertTo[Tables.DelegatedContractsRow]))

    //we read the accounts data, then remove matching ids from contracts and re-insert the updated rows
    (for {
      accounts <- inputAccounts
      _ <- Tables.DelegatedContracts.filter(_.accountId inSet ids).delete
      updated <- Tables.DelegatedContracts.forceInsertAll(accounts)
    } yield updated).transactionally
  }

  /** Writes proposals to the database */
  def writeVotingProposals(proposals: List[Voting.Proposal]): DBIO[Option[Int]] = {
    Tables.Proposals ++= proposals.flatMap(_.convertToA[List, Tables.ProposalsRow])
  }

<<<<<<< HEAD
  /** Writes bakers to the database*/
  def writeVotingBakers(block: Block, bakers: List[Voting.BakerRolls]): DBIO[Option[Int]] = {
    Tables.Bakers ++= (block, bakers).convertToA[List, Tables.BakersRow]
  }

  /** Writes ballots to the database*/
  def writeVotingBallots(block: Block, ballots: List[Voting.Ballot]): DBIO[Option[Int]] = {
=======
  /** Writes bakers to the database */
  def writeVotingRolls(bakers: List[Voting.BakerRolls], block: Block): DBIO[Option[Int]] = {
    Tables.Rolls ++= (block, bakers).convertToA[List, Tables.RollsRow]
  }

  /** Writes ballots to the database */
  def writeVotingBallots(ballots: List[Voting.Ballot], block: Block): DBIO[Option[Int]] = {
>>>>>>> 31885c47
    Tables.Ballots ++= (block, ballots).convertToA[List, Tables.BallotsRow]
  }

  /**
    * Given the operation kind, return range of fees and timestamp for that operation.
    * @param kind                 Operation kind
    * @param numberOfFeesAveraged How many values to use for statistics computations
    * @return                     The average fees for a given operation kind, if it exists
    */
  def calculateAverageFees(kind: String, numberOfFeesAveraged: Int)(implicit ec: ExecutionContext): DBIO[Option[AverageFees]] = {
    def computeAverage(ts: java.sql.Timestamp, fees: Seq[(Option[BigDecimal], java.sql.Timestamp)]): AverageFees = {
      val values = fees.map {
        case (fee, _) => fee.map(_.toDouble).getOrElse(0.0)
      }
      val m: Int = ceil(mean(values)).toInt
      val s: Int = ceil(stdev(values)).toInt
      AverageFees(max(m - s, 0), m, m + s, ts, kind)
    }

    val opQuery =
      Tables.Operations
        .filter(_.kind === kind)
        .map(o => (o.fee, o.timestamp))
        .distinct
        .sortBy { case (_, ts) => ts.desc }
        .take(numberOfFeesAveraged)
        .result

    opQuery.map {
      timestampedFees =>
        timestampedFees.headOption.map {
          case (_, latest) =>
            computeAverage(latest, timestampedFees)
        }
    }
  }

  /**
    * Reads in all operations referring to the group
    * @param groupHash is the group identifier
    * @param ec the `ExecutionContext` needed to compose db operations
    * @return the operations and the collecting group, if there's one for the given hash, else `None`
    */
  def operationsForGroup(groupHash: String)(implicit ec: ExecutionContext): DBIO[Option[(Tables.OperationGroupsRow, Seq[Tables.OperationsRow])]] =
    (for {
      operation <- operationsByGroupHash(groupHash).extract
      group <- operation.operationGroupsFk
    } yield (group, operation)
    ).result
    .map {
      pairs =>
        /*
         * we first collect all de-normalized pairs under the common group and then extract the
         * only key-value from the resulting map
         */
        val keyed = pairs.byKey()
        keyed.keys
          .headOption
          .map( k => (k, keyed(k)))
    }

  /**
    * Checks if a block for this hash and related operations are stored on db
    * @param hash Identifies the block
    * @param ec   Needed to compose the operations
    * @return     true if block and operations exists
    */
  def blockExists(hash: BlockHash)(implicit ec: ExecutionContext): DBIO[Boolean] =
    for {
      blockThere <- Tables.Blocks.findBy(_.hash).applied(hash.value).exists.result
      opsThere <- Tables.OperationGroups.filter(_.blockId === hash.value).exists.result
    } yield blockThere && opsThere

  /* use as max block level when none exists */
  private[tezos] val defaultBlockLevel: BigDecimal = -1

  /** Precompiled fetch for Operations by Group */
  val operationsByGroupHash =
    Tables.Operations.findBy(_.operationGroupHash)

  /** Computes the max level of blocks or [[defaultBlockLevel]] if no block exists */
  private[tezos] def fetchMaxBlockLevel: DBIO[Int] =
    Tables.Blocks
      .map(_.level)
      .max
      .getOrElse(defaultBlockLevel.toInt)
      .result

  /** is there any block stored? */
  def doBlocksExist(): DBIO[Boolean] =
    Tables.Blocks.exists.result

  /**
    * Counts number of rows in the given table
    * @param table  slick table
    * @return       amount of rows in the table
    */
  def countRows(table: TableQuery[_]): DBIO[Int] =
    table.length.result

  /**
    * Counts number of rows in the given table
    * @param table  slick table
    * @return       amount of rows in the table
    */
  def countRows(table: String)(implicit ec: ExecutionContext): DBIO[Int] =
    sql"""SELECT COUNT(*) FROM #$table""".as[Int].map(_.head)

  // Slick does not allow count operations on arbitrary column names
  /**
    * Counts number of distinct elements by given table and column
    * THIS METHOD IS VULNERABLE TO SQL INJECTION
    * @param table  name of the table
    * @param column name of the column
    * @return       amount of distinct elements in given column
    */
  def countDistinct(table: String, column: String)(implicit ec: ExecutionContext): DBIO[Int] =
    sql"""SELECT COUNT(*) FROM (SELECT DISTINCT #$column FROM #$table) AS temp""".as[Int].map(_.head)

  /**
    * Selects distinct elements by given table and column
    * THIS METHOD IS VULNERABLE TO SQL INJECTION
    * @param table  name of the table
    * @param column name of the column
    * @return       distinct elements in given column as a list
    */
  def selectDistinct(table: String, column: String)(implicit ec: ExecutionContext): DBIO[List[String]] = {
    sql"""SELECT DISTINCT #$column FROM #$table WHERE #$column IS NOT NULL""".as[String].map(_.toList)
  }

  /**
    * Selects distinct elements by given table and column with filter
    * THIS METHOD IS VULNERABLE TO SQL INJECTION
    * @param table          name of the table
    * @param column         name of the column
    * @param matchingString string which is being matched
    * @return               distinct elements in given column as a list
    */
  def selectDistinctLike(table: String, column: String, matchingString: String)(implicit ec: ExecutionContext): DBIO[List[String]] = {
    sql"""SELECT DISTINCT #$column FROM #$table WHERE #$column LIKE '%#$matchingString%' AND #$column IS NOT NULL""".as[String].map(_.toList)
  }

  /**
    * Selects elements filtered by the predicates
    * THIS METHOD IS VULNERABLE TO SQL INJECTION
    * @param table          name of the table
    * @param columns        list of column names
    * @param predicates     list of predicates for query to be filtered with
    * @param ordering       list of ordering conditions for the query
    * @param aggregation    optional aggregation
    * @param limit          max number of rows fetched
    * @return               list of map of [string, any], which represents list of rows as a map of column name to value
    */
  def selectWithPredicates(
    table: String,
    columns: List[String],
    predicates: List[Predicate],
    ordering: List[QueryOrdering],
    aggregation: Option[Aggregation] = None,
    limit: Int)
    (implicit ec: ExecutionContext): DBIO[List[QueryResponse]] = {
     makeQuery(table, columns, aggregation)
       .addPredicates(aggregation.flatMap(_.getPredicate).toList ::: predicates)
       .addGroupBy(aggregation, columns)
       .addOrdering(ordering, aggregation)
       .addLimit(limit)
       .as[QueryResponse]
       .map(_.toList)
  }

}
<|MERGE_RESOLUTION|>--- conflicted
+++ resolved
@@ -31,34 +31,26 @@
     Tables.Fees ++= fees.map(_.convertTo[Tables.FeesRow])
 
   /**
-    * Writes accounts with block data to a database.
+    * Writes accounts data a block to a database.
     *
     * @param accountsInfo List data on the accounts and the corresponding blocks that operated on those
     * @return     Database action possibly containing the number of rows written (if available from the underlying driver)
     */
-<<<<<<< HEAD
-  def writeAccounts(accountsInfo: BlockAccounts)(implicit ec: ExecutionContext): DBIO[Int] =
+  def writeAccounts(accountsInfo: BlockTagged[Map[AccountId, Account]])(implicit ec: ExecutionContext): DBIO[Int] =
     DBIO.sequence(
       accountsInfo.convertToA[List, Tables.AccountsRow].map(Tables.Accounts.insertOrUpdate)
     ).map(_.sum)
 
     /**
-    * Writes accounts with block data to a database.
+    * Writes accounts data for several blocks to a database.
     *
     * @param accountsInfo List data on the accounts and the corresponding blocks that operated on those
     * @return     Database action possibly containing the number of rows written (if available from the underlying driver)
     */
-  def writeAccounts(accountsInfo: List[BlockAccounts])(implicit ec: ExecutionContext): DBIO[Int] =
+  def writeAccounts(accountsInfo: List[BlockTagged[Map[AccountId, Account]]])(implicit ec: ExecutionContext): DBIO[Int] =
     DBIO.sequence(
       accountsInfo.map(writeAccounts)
     ).map(_.sum)
-=======
-  def writeAccounts(accountsInfo: List[BlockTagged[Map[AccountId, Account]]])(implicit ec: ExecutionContext): DBIO[Int] =
-    DBIO.sequence(accountsInfo.flatMap {
-      info =>
-        info.convertToA[List, Tables.AccountsRow].map(Tables.Accounts.insertOrUpdate)
-    }).map(_.sum)
->>>>>>> 31885c47
 
   /**
     * Writes blocks and related operations to a database.
@@ -315,15 +307,6 @@
     Tables.Proposals ++= proposals.flatMap(_.convertToA[List, Tables.ProposalsRow])
   }
 
-<<<<<<< HEAD
-  /** Writes bakers to the database*/
-  def writeVotingBakers(block: Block, bakers: List[Voting.BakerRolls]): DBIO[Option[Int]] = {
-    Tables.Bakers ++= (block, bakers).convertToA[List, Tables.BakersRow]
-  }
-
-  /** Writes ballots to the database*/
-  def writeVotingBallots(block: Block, ballots: List[Voting.Ballot]): DBIO[Option[Int]] = {
-=======
   /** Writes bakers to the database */
   def writeVotingRolls(bakers: List[Voting.BakerRolls], block: Block): DBIO[Option[Int]] = {
     Tables.Rolls ++= (block, bakers).convertToA[List, Tables.RollsRow]
@@ -331,7 +314,6 @@
 
   /** Writes ballots to the database */
   def writeVotingBallots(ballots: List[Voting.Ballot], block: Block): DBIO[Option[Int]] = {
->>>>>>> 31885c47
     Tables.Ballots ++= (block, ballots).convertToA[List, Tables.BallotsRow]
   }
 
