--- conflicted
+++ resolved
@@ -583,7 +583,6 @@
       .filter(_._1 inSet ids.map(_.value))
       .result
 
-<<<<<<< HEAD
   /**
     * Updates accounts history with information is baker deactivated
     * @param delegates the full delegates' data
@@ -635,14 +634,6 @@
       .as[AccountsHistoryRow]
       .map(_.toList)
 
-  /** Writes bakers to the database */
-  def writeVotingRolls(bakers: List[(Block, List[Voting.BakerRolls])]): DBIO[Option[Int]] = {
-    logger.info(s"""Writing ${bakers.size} bakers to the DB...""")
-    Tables.Rolls ++= bakers.flatMap(_.convertToA[List, Tables.RollsRow])
-  }
-
-=======
->>>>>>> ab690f72
   /** Updates accounts history with bakers */
   def updateAccountsHistoryWithBakers(bakers: List[Voting.BakerRolls], block: Block): DBIO[Int] = {
     logger.info(s"""Writing ${bakers.length} accounts history updates to the DB...""")
