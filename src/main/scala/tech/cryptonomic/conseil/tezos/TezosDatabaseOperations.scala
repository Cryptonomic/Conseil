--- conflicted
+++ resolved
@@ -122,19 +122,11 @@
     * @param ec   Needed to compose the operations
     * @return     true if block and operations exists
     */
-<<<<<<< HEAD
-  def blockExists(hash: String)(implicit ec: ExecutionContext): DBIO[Boolean] =
+  def blockExists(hash: BlockHash)(implicit ec: ExecutionContext): DBIO[Boolean] =
     for {
-      blockThere <- Tables.Blocks.findBy(_.hash).applied(hash).exists.result
-      opsThere <- Tables.OperationGroups.filter(_.blockId === hash).exists.result
-    } yield blockThere && opsThere
-=======
-  def blockExists(hash: BlockHash)(implicit ec: ExecutionContext): Future[Boolean] =
-    dbHandle.run(for {
       blockThere <- Tables.Blocks.findBy(_.hash).applied(hash.value).exists.result
       opsThere <- Tables.OperationGroups.filter(_.blockId === hash.value).exists.result
-    } yield blockThere && opsThere)
->>>>>>> b1b9d4f0
+    } yield blockThere && opsThere
 
   /** conversions from domain objects to database row format */
   private object RowConversion {
