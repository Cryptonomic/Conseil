--- conflicted
+++ resolved
@@ -17,11 +17,11 @@
 import scala.math.{ceil, max}
 import cats.effect.Async
 import com.github.tminglei.slickpg.ExPostgresProfile
-import org.slf4j.LoggerFactory
 import slick.basic.Capability
 import tech.cryptonomic.conseil.generic.chain.DataTypes.OutputType.OutputType
 import slick.jdbc.JdbcCapabilities
 import tech.cryptonomic.conseil.tezos.TezosNodeOperator.FetchRights
+import com.typesafe.scalalogging.Logger
 
 /**
   * Functions for writing Tezos data to a database.
@@ -230,9 +230,6 @@
     * Takes all existing account ids and puts them in the
     * checkpoint to be later reloaded, based on the passed block reference
     */
-<<<<<<< HEAD
-  def refillAccountsCheckpointFromExisting(hash: BlockHash, level: Int, timestamp: Instant, cycle: Option[Int])(
-=======
   def refillAccountsCheckpointFromExisting(
       hash: BlockHash,
       level: Int,
@@ -240,7 +237,6 @@
       cycle: Option[Int],
       selectors: Set[AccountIdPattern] = Set(".*")
   )(
->>>>>>> 01a3cc3a
       implicit ec: ExecutionContext
   ): DBIO[Option[Int]] = {
 
@@ -260,20 +256,12 @@
     }
 
     logger.info(
-<<<<<<< HEAD
-      "Fetching all ids for existing accounts and checkpointing them with block hash {}, level {}, time {} and cycle {}",
-      hash.value,
-      level,
-      timestamp,
-      cycle
-=======
       "Fetching all ids for existing accounts matching {} and adding them to checkpoint with block hash {}, level {}, cycle {} and time {}",
       selectors.mkString(", "),
       hash.value,
       level,
       cycle,
       timestamp
->>>>>>> 01a3cc3a
     )
 
     //for each pattern, create a query and then union them all
@@ -358,24 +346,6 @@
       .map(keepLatestDelegatesKeys)
   }
 
-  /**
-<<<<<<< HEAD
-    * Writes the baking rights to the database
-=======
-    * Writes the blocks data to the database
-    * at the same time saving enough information about updated accounts to later fetch those accounts
-    * @param blocks the blocks to save
-    * @param accountUpdates all the ids for accounts involved in some block operation
-    */
-  def writeBlocksAndCheckpointAccounts(
-      blocks: List[Block],
-      accountUpdates: List[BlockTagged[List[AccountId]]]
-  )(implicit ec: ExecutionContext): DBIO[Option[Int]] = {
-    logger.info("Writing blocks and account checkpoints to the DB...")
-    //sequence both operations in a single transaction
-    (writeBlocks(blocks) andThen writeAccountsCheckpoint(accountUpdates.map(_.asTuple))).transactionally
-  }
-
   /** Custom postgres profile for enabling `insertOrUpdateAll` */
   trait CustomPostgresProfile extends ExPostgresProfile {
     // Add back `capabilities.insertOrUpdate` to enable native `upsert` support; for postgres 9.5+
@@ -387,7 +357,6 @@
 
   /**
     * Upserts baking rights to the database
->>>>>>> 01a3cc3a
     * @param bakingRightsMap mapping of hash to bakingRights list
     */
   def upsertBakingRights(
@@ -419,7 +388,8 @@
 
     Tables.EndorsingRights.insertOrUpdateAll(transformationResult.flatten)
   }
-  val berLogger = LoggerFactory.getLogger("RightsFetcher")
+
+  val berLogger = Logger("RightsFetcher")
 
   /**
     * Writes baking rights to the database
