package tech.cryptonomic.conseil.tezos

import java.time.Instant

import com.typesafe.scalalogging.LazyLogging
import slick.jdbc.PostgresProfile.api._
import tech.cryptonomic.conseil.config.ChainEvent.AccountIdPattern
import tech.cryptonomic.conseil.generic.chain.DataTypes.{Query => _, _}
import tech.cryptonomic.conseil.tezos.FeeOperations._
import tech.cryptonomic.conseil.tezos.TezosTypes._
import tech.cryptonomic.conseil.util.CollectionOps._
import tech.cryptonomic.conseil.util.Conversion.Syntax._
import tech.cryptonomic.conseil.util.DatabaseUtil.QueryBuilder._
import tech.cryptonomic.conseil.util.MathUtil.{mean, stdev}

import scala.concurrent.ExecutionContext
import scala.math.{ceil, max}
import cats.effect.Async
import com.github.tminglei.slickpg.ExPostgresProfile
import org.slf4j.LoggerFactory
import slick.basic.Capability
import tech.cryptonomic.conseil.generic.chain.DataTypes.OutputType.OutputType
import slick.jdbc.JdbcCapabilities

/**
  * Functions for writing Tezos data to a database.
  */
object TezosDatabaseOperations extends LazyLogging {

  import DatabaseConversions._

  /**
    * Writes computed fees averages to a database.
    *
    * @param fees List of average fees for different operation kinds.
    * @return     Database action possibly containing the number of rows written (if available from the underlying driver)
    */
  def writeFees(fees: List[AverageFees]): DBIO[Option[Int]] = {
    logger.info("Writing fees to DB...")
    Tables.Fees ++= fees.map(_.convertTo[Tables.FeesRow])
  }

  /**
    * Writes accounts with block data to a database.
    *
    * @param accountsInfo List data on the accounts and the corresponding blocks that operated on those
    * @return     Database action possibly containing the number of rows written (if available from the underlying driver)
    */
  def writeAccounts(
      accountsInfo: List[BlockTagged[Map[AccountId, Account]]]
  )(implicit ec: ExecutionContext): DBIO[Int] = {
    logger.info(s"""Writing ${accountsInfo.length} accounts to DB...""")
    DBIO
      .sequence(accountsInfo.flatMap { info =>
        info.convertToA[List, Tables.AccountsRow].map(Tables.Accounts.insertOrUpdate)
      })
      .map(_.sum)
  }

  /**
    * Writes accounts history with block data to a database.
    *
    * @param accountsInfo List data on the accounts and the corresponding blocks that operated on those
    * @return     Database action possibly containing the number of rows written (if available from the underlying driver)
    */
  def writeAccountsHistory(
      accountsInfo: List[BlockTagged[Map[AccountId, Account]]]
  )(implicit ec: ExecutionContext): DBIO[Int] = {
    logger.info(s"""Writing ${accountsInfo.length} accounts_history to DB...""")
    DBIO
      .sequence(accountsInfo.flatMap { info =>
        info.convertToA[List, Tables.AccountsHistoryRow].map(Tables.AccountsHistory += _)
      })
      .map(_.sum)
  }

  /**
    * Writes blocks and related operations to a database.
    * @param blocks   Block with operations.
    * @return         Database action to execute.
    */
  def writeBlocks(blocks: List[Block])(implicit ec: ExecutionContext): DBIO[Unit] = {
    // Kleisli is a Function with effects, Kleisli[F, A, B] ~= A => F[B]
    import cats.data.Kleisli
    import cats.instances.list._
    import slickeffect.implicits._
    import DatabaseConversions.OperationTablesData
    import SymbolSourceLabels.Show._
    import tech.cryptonomic.conseil.tezos.BlockBalances._
    import Tables.{BalanceUpdatesRow, BlocksRow, OperationGroupsRow, OperationsRow}

    logger.info(s"""Writing ${blocks.length} block records to DB...""")

    //straightforward Database IO Actions waiting to be just run
    val saveBlocksAction = Tables.Blocks ++= blocks.map(_.convertTo[BlocksRow])
    val saveBlocksBalanceUpdatesAction = Tables.BalanceUpdates ++= blocks.flatMap { block =>
            block.data.convertToA[List, BalanceUpdatesRow]
          }

    val saveGroupsAction = Tables.OperationGroups ++= blocks.flatMap(_.convertToA[List, OperationGroupsRow])

    //a function that takes a row to save and creates an action to do that, returning the new id
    val saveOperationGetNewId = Kleisli[DBIO, OperationsRow, (String, Int)] {
      Tables.Operations returning Tables.Operations.map(o => (o.operationGroupHash, o.operationId)) += _
    }
    //a function that takes rows to save with an operation id, and creates an action to do that
    val saveBalanceUpdatesForOperationId = Kleisli[DBIO, ((String, Int), List[BalanceUpdatesRow]), Option[Int]] {
      case ((operationGroupHash, operationRowId), balanceRows) =>
        Tables.BalanceUpdates ++= balanceRows.map(
              _.copy(operationGroupHash = Some(operationGroupHash), sourceId = Some(operationRowId))
            )
    }

    /* Compose the kleisli functions to get a single "action function"
     * Calling `.first` will make the kleisli take a tuple and only apply the function to the first element
     * leaving the second untouched.
     * We do this to align the output with the input of the second step
     */
    val saveOperationsAndBalances: Kleisli[DBIO, (OperationsRow, List[BalanceUpdatesRow]), Option[Int]] =
      saveOperationGetNewId.first andThen saveBalanceUpdatesForOperationId

    //Sequence the save actions, the third being applied to a whole collection of operations and balances
    DBIO.seq(
      saveBlocksAction,
      saveBlocksBalanceUpdatesAction,
      saveGroupsAction,
      saveOperationsAndBalances.traverse(blocks.flatMap(_.convertToA[List, OperationTablesData]))
    )

  }

  /**
    * Writes association of account ids and block data to define accounts that needs update
    * @param accountIds will have block information, paired with corresponding account ids to store
    * @return Database action possibly returning the rows written (if available form the underlying driver)
    */
  def writeAccountsCheckpoint(
      accountIds: List[(BlockHash, Int, Option[Instant], Option[Int], List[AccountId])]
  ): DBIO[Option[Int]] = {
    logger.info(s"""Writing ${accountIds.map(_._5).map(_.length).sum} account checkpoints to DB...""")
    Tables.AccountsCheckpoint ++= accountIds.flatMap(_.convertToA[List, Tables.AccountsCheckpointRow])
  }

  /**
    * Writes association of delegate key-hashes and block data to define delegates that needs to be written
    * @param delegatesKeyHashes will have block information, paired with corresponding hashes to store
    * @return Database action possibly returning the rows written (if available form the underlying driver)
    */
  def writeDelegatesCheckpoint(
      delegatesKeyHashes: List[(BlockHash, Int, Option[Instant], Option[Int], List[PublicKeyHash])]
  ): DBIO[Option[Int]] = {
    logger.info(s"""Writing ${delegatesKeyHashes.map(_._5).map(_.length).sum} delegate checkpoints to DB...""")
    Tables.DelegatesCheckpoint ++= delegatesKeyHashes.flatMap(_.convertToA[List, Tables.DelegatesCheckpointRow])
  }

  /** Removes data from a accounts checkpoint table */
  def cleanAccountsCheckpoint(
      ids: Option[Set[AccountId]] = None
  )(implicit ec: ExecutionContext): DBIO[Int] = {
    logger.info("""Cleaning the accounts checkpoint table..""")
    cleanCheckpoint[
      AccountId,
      Tables.AccountsCheckpointRow,
      Tables.AccountsCheckpoint,
      TableQuery[Tables.AccountsCheckpoint]
    ](
      selection = ids,
      tableQuery = Tables.AccountsCheckpoint,
      tableTotal = getAccountsCheckpointSize(),
      applySelection = (checkpoint, keySet) => checkpoint.filter(_.accountId inSet keySet.map(_.id))
    )
  }

  /** Removes data from a delegates checkpoint table */
  def cleanDelegatesCheckpoint(
      pkhs: Option[Set[PublicKeyHash]] = None
  )(implicit ec: ExecutionContext): DBIO[Int] = {
    logger.info("""Cleaning the delegate checkpoints table..""")
    cleanCheckpoint[
      PublicKeyHash,
      Tables.DelegatesCheckpointRow,
      Tables.DelegatesCheckpoint,
      TableQuery[Tables.DelegatesCheckpoint]
    ](
      selection = pkhs,
      tableQuery = Tables.DelegatesCheckpoint,
      tableTotal = getDelegatesCheckpointSize(),
      applySelection = (checkpoint, keySet) => checkpoint.filter(_.delegatePkh inSet keySet.map(_.value))
    )
  }

  /**
    * Removes  data from a generic checkpoint table
    * @param selection limits the removed rows to those
    *                  concerning the selected elements, by default no selection is made.
    *                  We strictly assume those keys were previously loaded from the checkpoint table itself
    * @param tableQuery the slick table query to identify which is the table to clean up
    * @param tableTotal an action needed to compute the number of max keys in the checkpoint
    * @param applySelection used to filter the results to clean-up, using the available `selection`
    * @return the database action to run
    */
  def cleanCheckpoint[PK, Row, T <: Table[Row], CheckpointTable <: TableQuery[T]](
      selection: Option[Set[PK]] = None,
      tableQuery: CheckpointTable,
      tableTotal: DBIO[Int],
      applySelection: (CheckpointTable, Set[PK]) => Query[T, Row, Seq]
  )(implicit ec: ExecutionContext): DBIO[Int] =
    selection match {
      case Some(pks) =>
        for {
          total <- tableTotal
          marked = if (total > pks.size) applySelection(tableQuery, pks)
          else tableQuery
          deleted <- marked.delete
        } yield deleted
      case None =>
        tableQuery.delete
    }

  /**
    * @return the number of distinct accounts present in the checkpoint table
    */
  def getAccountsCheckpointSize(): DBIO[Int] =
    Tables.AccountsCheckpoint.distinctOn(_.accountId).length.result

  /**
    * Takes all existing account ids and puts them in the
    * checkpoint to be later reloaded, based on the passed block reference
    */
<<<<<<< HEAD
  def refillAccountsCheckpointFromExisting(hash: BlockHash, level: Int, timestamp: Instant, cycle: Option[Int])(
=======
  def refillAccountsCheckpointFromExisting(
      hash: BlockHash,
      level: Int,
      timestamp: Instant,
      cycle: Option[Int],
      selectors: Set[AccountIdPattern] = Set(".*")
  )(
>>>>>>> 6ae3c9e3
      implicit ec: ExecutionContext
  ): DBIO[Option[Int]] = {

    /* as taken almost literally from this S.O. suggestion
     * https://stackoverflow.com/questions/46218122/slick-is-there-a-way-to-create-a-where-clause-with-a-regex
     * will add the postgres '~' operator to slick filters, to do regular expression matching
     */
    implicit class postgresPosixRegexMatch(value: Rep[String]) {
      def ~(pattern: Rep[String]): Rep[Boolean] = {
        val expr = SimpleExpression.binary[String, String, Boolean] { (v, pat, builder) =>
          builder.expr(v)
          builder.sqlBuilder += " ~ "
          builder.expr(pat)
        }
        expr(value, pattern)
      }
    }

    logger.info(
      "Fetching all ids for existing accounts matching {} and adding them to checkpoint with block hash {}, level {}, cycle {} and time {}",
      selectors.mkString(", "),
      hash.value,
      level,
      cycle,
      timestamp
    )

    //for each pattern, create a query and then union them all
    val regexQueries = selectors
      .map(
        sel =>
          Tables.Accounts
            .filter(_.accountId ~ sel)
            .map(_.accountId)
            .distinct
      )
      .reduce(_ union _)

    regexQueries.distinct.result
      .flatMap(
        ids =>
          writeAccountsCheckpoint(
            List(
              (hash, level, Some(timestamp), cycle, ids.map(AccountId(_)).toList)
            )
          )
      )
  }

  /**
    * @return the number of distinct accounts present in the checkpoint table
    */
  def getDelegatesCheckpointSize(): DBIO[Int] =
    Tables.DelegatesCheckpoint.distinctOn(_.delegatePkh).length.result

  /**
    * Reads the account ids in the checkpoint table,
    * sorted by decreasing block-level
    * @return a database action that loads the list of relevant rows
    */
  def getLatestAccountsFromCheckpoint(implicit ec: ExecutionContext): DBIO[Map[AccountId, BlockReference]] = {
    /* Given a sorted sequence of checkpoint rows whose reference level is decreasing,
     * collects them in a map, skipping keys already added
     * This prevents duplicate entry keys and keeps the highest level referenced, using an in-memory algorithm
     * We can think of optimizing this later, we're now optimizing on db queries
     */
    def keepLatestAccountIds(checkpoints: Seq[Tables.AccountsCheckpointRow]): Map[AccountId, BlockReference] =
      checkpoints.foldLeft(Map.empty[AccountId, BlockReference]) { (collected, row) =>
        val key = AccountId(row.accountId)
        val time = row.asof.toInstant
        if (collected.contains(key)) collected
        else collected + (key -> (BlockHash(row.blockId), row.blockLevel, Some(time), row.cycle))
      }

    logger.info("Getting the latest accounts from checkpoints in the DB...")

    Tables.AccountsCheckpoint
      .sortBy(_.blockLevel.desc)
      .result
      .map(keepLatestAccountIds)
  }

  /**
    * Reads the delegate key hashes in the checkpoint table,
    * sorted by decreasing block-level
    * @return a database action that loads the list of relevant rows
    */
  def getLatestDelegatesFromCheckpoint(implicit ex: ExecutionContext): DBIO[Map[PublicKeyHash, BlockReference]] = {
    /* Given a sorted sequence of checkpoint rows whose reference level is decreasing,
     * collects them in a map, skipping keys already added
     * This prevents duplicate entry keys and keeps the highest level referenced, using an in-memory algorithm
     * We can think of optimizing this later, we're now optimizing on db queries
     */
    def keepLatestDelegatesKeys(
        checkpoints: Seq[Tables.DelegatesCheckpointRow]
    ): Map[PublicKeyHash, BlockReference] =
      checkpoints.foldLeft(Map.empty[PublicKeyHash, BlockReference]) { (collected, row) =>
        val key = PublicKeyHash(row.delegatePkh)
        if (collected.contains(key)) collected
        else collected + (key -> (BlockHash(row.blockId), row.blockLevel, None, None))
      }

    logger.info("Getting the latest delegates from checkpoints in the DB...")
    Tables.DelegatesCheckpoint
      .sortBy(_.blockLevel.desc)
      .result
      .map(keepLatestDelegatesKeys)
  }

  /**
    * Writes the blocks data to the database
    * at the same time saving enough information about updated accounts to later fetch those accounts
    * @param blocks the blocks to save
    * @param accountUpdates all the ids for accounts involved in some block operation
    */
  def writeBlocksAndCheckpointAccounts(
      blocks: List[Block],
      accountUpdates: List[BlockTagged[List[AccountId]]]
  )(implicit ec: ExecutionContext): DBIO[Option[Int]] = {
    logger.info("Writing blocks and account checkpoints to the DB...")
    //sequence both operations in a single transaction
    (writeBlocks(blocks) andThen writeAccountsCheckpoint(accountUpdates.map(_.asTuple))).transactionally
  }

  /** Custom postgres profile for enabling `insertOrUpdateAll` */
  trait CustomPostgresProfile extends ExPostgresProfile {
    // Add back `capabilities.insertOrUpdate` to enable native `upsert` support; for postgres 9.5+
    override protected def computeCapabilities: Set[Capability] =
      super.computeCapabilities + JdbcCapabilities.insertOrUpdate
  }

  object CustomPostgresProfile extends CustomPostgresProfile

  /**
    * Upserts baking rights to the database
    * @param bakingRightsMap mapping of hash to bakingRights list
    */
  def upsertBakingRights(bakingRightsMap: Map[BlockHash, List[BakingRights]]): DBIO[Option[Int]] = {
    import CustomPostgresProfile.api._
    logger.info("Upserting baking rights to the DB...")
    val conversionResult = for {
      (blockHash, bakingRightsList) <- bakingRightsMap
      bakingRights <- bakingRightsList
    } yield (blockHash, bakingRights).convertTo[Tables.BakingRightsRow]

    Tables.BakingRights.insertOrUpdateAll(conversionResult)
  }

  /**
    * Upserts endorsing rights to the database
    * @param endorsingRightsMap mapping of hash to endorsingRights list
    */
  def upsertEndorsingRights(endorsingRightsMap: Map[BlockHash, List[EndorsingRights]]): DBIO[Option[Int]] = {
    import CustomPostgresProfile.api._
    logger.info("Upserting endorsing rights to the DB...")
    val transformationResult = for {
      (blockHash, endorsingRightsList) <- endorsingRightsMap
      endorsingRights <- endorsingRightsList
    } yield (blockHash, endorsingRights).convertToA[List, Tables.EndorsingRightsRow]

    Tables.EndorsingRights.insertOrUpdateAll(transformationResult.flatten)
  }
  val berLogger = LoggerFactory.getLogger("BAKING-ENDORSING-RIGHTS")
  /**
    * Writes baking rights to the database
    * @param bakingRights mapping of hash to endorsingRights list
    */
  def insertBakingRights(bakingRights: List[BakingRights]): DBIO[Option[Int]] = {
    berLogger.info("Inserting baking rights to the DB...")
    Tables.BakingRights ++= bakingRights.map(_.convertTo[Tables.BakingRightsRow])
  }

  /**
    * Writes endorsing rights to the database
    * @param endorsingRights mapping of hash to endorsingRights list
    */
  def insertEndorsingRights(endorsingRights: List[EndorsingRights]): DBIO[Option[Int]] = {
    berLogger.info("Inserting endorsing rights to the DB...")
    Tables.EndorsingRights ++= endorsingRights.flatMap(_.convertToA[List, Tables.EndorsingRightsRow])
  }

  /**
    * Writes accounts to the database and record the keys (hashes) to later save complete delegates information relative to each block
    * @param accounts the full accounts' data
    * @param delegatesKeyHashes for each block reference a list of pkh of delegates that were involved with the block
    * @return a database action that stores both arguments and return a tuple of the row counts inserted
    */
  def writeAccountsAndCheckpointDelegates(
      accounts: List[BlockTagged[Map[AccountId, Account]]],
      delegatesKeyHashes: List[BlockTagged[List[PublicKeyHash]]]
  )(implicit ec: ExecutionContext): DBIO[(Int, Int, Option[Int])] = {
    import slickeffect.implicits._

    logger.info("Writing accounts and delegate checkpoints to the DB...")

    //we tuple because we want transactionality guarantees and we need both insert-counts to get returned
    Async[DBIO]
      .tuple3(
        writeAccounts(accounts),
        writeAccountsHistory(accounts),
        writeDelegatesCheckpoint(delegatesKeyHashes.map(_.asTuple))
      )
      .transactionally
  }

  /**
    * Writes delegates to the database and gets the delegated accounts' keys to copy the accounts data
    * as delegated contracts on the db, as a secondary copy
    * @param delegates the full delegates' data
    * @return a database action that stores delegates and returns the number of saved rows
    */
  def writeDelegatesAndCopyContracts(
      delegates: List[BlockTagged[Map[PublicKeyHash, Delegate]]]
  )(implicit ec: ExecutionContext): DBIO[Int] = {
    logger.info("Writing delegates to DB and copying contracts to delegates contracts table...")
    val delegatesUpdateAction = DBIO.sequence(
      delegates.flatMap {
        case BlockTagged(blockHash, blockLevel, timestamp, cycle, delegateMap) =>
          delegateMap.map {
            case (pkh, delegate) =>
              Tables.Delegates insertOrUpdate (blockHash, blockLevel, pkh, delegate).convertTo[Tables.DelegatesRow]
          }
      }
    )

    (for {
      updated <- delegatesUpdateAction.map(_.sum)
    } yield updated).transactionally

  }

  /** Writes bakers to the database */
  def writeVotingRolls(bakers: List[(Block, List[Voting.BakerRolls])]): DBIO[Option[Int]] = {
    logger.info(s"""Writing ${bakers.size} bakers to the DB...""")
    Tables.Rolls ++= bakers.flatMap(_.convertToA[List, Tables.RollsRow])
  }

  /** Updates accounts history with bakers */
  def updateAccountsHistoryWithBakers(bakers: List[Voting.BakerRolls], block: Block): DBIO[Int] = {
    logger.info(s"""Writing ${bakers.length} accounts history updates to the DB...""")
    Tables.AccountsHistory
      .filter(
        ahs =>
          ahs.isBaker === false && ahs.blockId === block.data.hash.value && ahs.accountId.inSet(bakers.map(_.pkh.value))
      )
      .map(_.isBaker)
      .update(true)
  }

  /** Updates accounts with bakers */
  def updateAccountsWithBakers(bakers: List[Voting.BakerRolls], block: Block): DBIO[Int] = {
    logger.info(s"""Writing ${bakers.length} accounts history updates to the DB...""")
    Tables.Accounts
      .filter(
        account =>
          account.isBaker === false && account.blockId === block.data.hash.value && account.accountId
              .inSet(bakers.map(_.pkh.value))
      )
      .map(_.isBaker)
      .update(true)
  }

  /**
    * Given the operation kind, return range of fees and timestamp for that operation.
    * @param kind                 Operation kind
    * @param numberOfFeesAveraged How many values to use for statistics computations
    * @return                     The average fees for a given operation kind, if it exists
    */
  def calculateAverageFees(kind: String, numberOfFeesAveraged: Int)(
      implicit ec: ExecutionContext
  ): DBIO[Option[AverageFees]] = {
    def computeAverage(
        ts: java.sql.Timestamp,
        cycle: Option[Int],
        level: Option[Int],
        fees: Seq[(Option[BigDecimal], java.sql.Timestamp, Option[Int], Option[Int])]
    ): AverageFees = {
      val values = fees.map {
        case (fee, _, _, _) => fee.map(_.toDouble).getOrElse(0.0)
      }
      val m: Int = ceil(mean(values)).toInt
      val s: Int = ceil(stdev(values)).toInt

      AverageFees(max(m - s, 0), m, m + s, ts, kind, cycle, level)
    }

    val opQuery =
      Tables.Operations
        .filter(_.kind === kind)
        .map(o => (o.fee, o.timestamp, o.cycle, o.level))
        .distinct
        .sortBy { case (_, ts, _, _) => ts.desc }
        .take(numberOfFeesAveraged)
        .result

    opQuery.map { timestampedFees =>
      timestampedFees.headOption.map {
        case (_, latest, cycle, level) =>
          computeAverage(latest, cycle, level, timestampedFees)
      }
    }
  }

  /**
    * Reads in all operations referring to the group
    * @param groupHash is the group identifier
    * @param ec the `ExecutionContext` needed to compose db operations
    * @return the operations and the collecting group, if there's one for the given hash, else `None`
    */
  def operationsForGroup(
      groupHash: String
  )(implicit ec: ExecutionContext): DBIO[Option[(Tables.OperationGroupsRow, Seq[Tables.OperationsRow])]] =
    (for {
      operation <- operationsByGroupHash(groupHash).extract
      group <- operation.operationGroupsFk
    } yield (group, operation)).result.map { pairs =>
      /*
       * we first collect all de-normalized pairs under the common group and then extract the
       * only key-value from the resulting map
       */
      val keyed = pairs.byKey()
      keyed.keys.headOption
        .map(k => (k, keyed(k)))
    }

  /**
    * Checks if a block for this hash and related operations are stored on db
    * @param hash Identifies the block
    * @param ec   Needed to compose the operations
    * @return     true if block and operations exists
    */
  def blockExists(hash: BlockHash)(implicit ec: ExecutionContext): DBIO[Boolean] =
    for {
      blockThere <- Tables.Blocks.findBy(_.hash).applied(hash.value).exists.result
      opsThere <- Tables.OperationGroups.filter(_.blockId === hash.value).exists.result
    } yield blockThere && opsThere

  /* use as max block level when none exists */
  private[tezos] val defaultBlockLevel: BigDecimal = -1

  /** Precompiled fetch for Operations by Group */
  val operationsByGroupHash =
    Tables.Operations.findBy(_.operationGroupHash)

  /** Computes the max level of blocks or [[defaultBlockLevel]] if no block exists */
  private[tezos] def fetchMaxBlockLevel: DBIO[Int] =
    Tables.Blocks
      .map(_.level)
      .max
      .getOrElse(defaultBlockLevel.toInt)
      .result

  /** is there any block stored? */
  def doBlocksExist(): DBIO[Boolean] =
    Tables.Blocks.exists.result

  /** Returns all levels that have seen a custom event processing, e.g.
    * - auto-refresh of all accounts after the babylon protocol amendment
    *
    * @param eventType the type of event levels to fetch
    * @return a list of values marking specific levels that needs not be processed anymore
    */
  def fetchProcessedEventsLevels(eventType: String): DBIO[Seq[BigDecimal]] =
    Tables.ProcessedChainEvents.filter(_.eventType === eventType).map(_.eventLevel).result

  /** Adds any new level for which a custom event processing has been executed
    *
    * @param eventType the type of event to record
    * @param levels the levels to write to db, currently there must be no collision with existing entries
    * @return the number of entries saved to the checkpoint
    */
  def writeProcessedEventsLevels(eventType: String, levels: List[BigDecimal]): DBIO[Option[Int]] =
    Tables.ProcessedChainEvents ++= levels.map(Tables.ProcessedChainEventsRow(_, eventType))

  /** Prefix for the table queries */
  private val tablePrefix = "tezos"

  /**
    * Counts number of rows in the given table
    * @param table  slick table
    * @return       amount of rows in the table
    */
  def countRows(table: String)(implicit ec: ExecutionContext): DBIO[Int] =
    sql"""SELECT reltuples FROM pg_class WHERE relname = $table""".as[Int].map(_.head)

  /**
    * Counts number of distinct elements by given table and column
    * THIS METHOD IS VULNERABLE TO SQL INJECTION
    * @param table  name of the table
    * @param column name of the column
    * @return       amount of distinct elements in given column
    */
  def countDistinct(table: String, column: String)(implicit ec: ExecutionContext): DBIO[Int] =
    sql"""SELECT COUNT(*) FROM (SELECT DISTINCT #$column FROM #${tablePrefix + "." + table}) AS temp"""
      .as[Int]
      .map(_.head)

  /**
    * Selects distinct elements by given table and column
    * THIS METHOD IS VULNERABLE TO SQL INJECTION
    * @param table  name of the table
    * @param column name of the column
    * @return       distinct elements in given column as a list
    */
  def selectDistinct(table: String, column: String)(implicit ec: ExecutionContext): DBIO[List[String]] =
    sql"""SELECT DISTINCT #$column::VARCHAR FROM #${tablePrefix + "." + table} WHERE #$column IS NOT NULL"""
      .as[String]
      .map(_.toList)

  /**
    * Selects distinct elements by given table and column with filter
    * THIS METHOD IS VULNERABLE TO SQL INJECTION
    * @param table          name of the table
    * @param column         name of the column
    * @param matchingString string which is being matched
    * @return               distinct elements in given column as a list
    */
  def selectDistinctLike(table: String, column: String, matchingString: String)(
      implicit ec: ExecutionContext
  ): DBIO[List[String]] =
    sql"""SELECT DISTINCT #$column::VARCHAR FROM #${tablePrefix + "." + table} WHERE #$column LIKE '%#$matchingString%' AND #$column IS NOT NULL"""
      .as[String]
      .map(_.toList)

  /**
    * Selects elements filtered by the predicates
    * THIS METHOD IS VULNERABLE TO SQL INJECTION
    * @param table          name of the table
    * @param columns        list of column names
    * @param predicates     list of predicates for query to be filtered with
    * @param ordering       list of ordering conditions for the query
    * @param aggregation    optional aggregation
    * @param limit          max number of rows fetched
    * @return               list of map of [string, any], which represents list of rows as a map of column name to value
    */
  def selectWithPredicates(
      table: String,
      columns: List[Field],
      predicates: List[Predicate],
      ordering: List[QueryOrdering],
      aggregation: List[Aggregation],
      temporalPartition: Option[String],
      snapshot: Option[Snapshot],
      outputType: OutputType,
      limit: Int
  )(implicit ec: ExecutionContext): DBIO[List[QueryResponse]] = {
    val tableWithPrefix = tablePrefix + "." + table
    val q = (temporalPartition, snapshot) match {
      case (Some(tempPartition), Some(snap)) =>
        makeTemporalQuery(tableWithPrefix, columns, predicates, aggregation, ordering, tempPartition, snap, limit)
      case _ =>
        makeQuery(tableWithPrefix, columns, aggregation)
          .addPredicates(predicates)
          .addGroupBy(aggregation, columns)
          .addHaving(aggregation)
          .addOrdering(ordering)
          .addLimit(limit)
    }

    if (outputType == OutputType.sql) {
      DBIO.successful(List(Map("sql" -> Some(q.queryParts.mkString("")))))
    } else {
      q.as[QueryResponse].map(_.toList)
    }
  }

}<|MERGE_RESOLUTION|>--- conflicted
+++ resolved
@@ -227,9 +227,6 @@
     * Takes all existing account ids and puts them in the
     * checkpoint to be later reloaded, based on the passed block reference
     */
-<<<<<<< HEAD
-  def refillAccountsCheckpointFromExisting(hash: BlockHash, level: Int, timestamp: Instant, cycle: Option[Int])(
-=======
   def refillAccountsCheckpointFromExisting(
       hash: BlockHash,
       level: Int,
@@ -237,7 +234,6 @@
       cycle: Option[Int],
       selectors: Set[AccountIdPattern] = Set(".*")
   )(
->>>>>>> 6ae3c9e3
       implicit ec: ExecutionContext
   ): DBIO[Option[Int]] = {
 
