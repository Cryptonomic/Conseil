--- conflicted
+++ resolved
@@ -224,16 +224,13 @@
     * Takes all existing account ids and puts them in the
     * checkpoint to be later reloaded, based on the passed block reference
     */
-<<<<<<< HEAD
-  def refillAccountsCheckpointFromExisting(hash: BlockHash, level: Int, timestamp: Instant, cycle: Option[Int])(
-=======
   def refillAccountsCheckpointFromExisting(
       hash: BlockHash,
       level: Int,
       timestamp: Instant,
+      cycle: Option[Int],
       selectors: Set[AccountIdPattern] = Set(".*")
   )(
->>>>>>> 42bf9dc4
       implicit ec: ExecutionContext
   ): DBIO[Option[Int]] = {
 
