package tech.cryptonomic.conseil.tezos

import com.typesafe.config.ConfigFactory
import com.typesafe.scalalogging.LazyLogging
<<<<<<< HEAD
import slick.jdbc.{GetResult, PositionedParameters, SQLActionBuilder, SetParameter}
=======
import slick.jdbc.GetResult
>>>>>>> 49819e30
import slick.jdbc.PostgresProfile.api._
import tech.cryptonomic.conseil.routes.JsonQuery
import tech.cryptonomic.conseil.routes.JsonQuery.Predicates
import tech.cryptonomic.conseil.tezos.FeeOperations._
import tech.cryptonomic.conseil.tezos.Tables.{OperationGroupsRow, OperationsRow}
import tech.cryptonomic.conseil.tezos.TezosTypes.{Account, AccountsWithBlockHashAndLevel, Block, BlockHash}
import tech.cryptonomic.conseil.util.CollectionOps._
import tech.cryptonomic.conseil.util.MathUtil.{mean, stdev}

import scala.annotation.tailrec
import scala.concurrent.ExecutionContext
import scala.math.{ceil, max}

/**
  * Functions for writing Tezos data to a database.
  */
object TezosDatabaseOperations extends LazyLogging {

  private val conf = ConfigFactory.load
  private val numberOfFeesAveraged = conf.getInt("lorre.numberOfFeesAveraged")

  /**
    * Writes computed fees averages to a database.
    *
    * @param fees List of average fees for different operation kinds.
    * @return     Database action possibly containing the number of rows written (if available from the underlying driver)
    */
  def writeFees(fees: List[AverageFees]): DBIO[Option[Int]] =
    Tables.Fees ++= fees.map(RowConversion.convertAverageFees)

  /**
    * Writes accounts from a specific block to a database.
    *
    * @param accountsInfo Accounts with their corresponding block hash.
    * @return          Database action possibly containing the number of rows written (if available from the underlying driver)
    */
  def writeAccounts(accountsInfo: AccountsWithBlockHashAndLevel): DBIO[Option[Int]] =
    Tables.Accounts ++= RowConversion.convertAccounts(accountsInfo)

  /**
    * Writes blocks and related operations to a database.
    * @param blocks   Block with operations.
    * @return         Future on database inserts.
    */
  def writeBlocks(blocks: List[Block]): DBIO[Unit] =
      DBIO.seq(
        Tables.Blocks          ++= blocks.map(RowConversion.convertBlock),
        Tables.OperationGroups ++= blocks.flatMap(RowConversion.convertBlocksOperationGroups),
        Tables.Operations      ++= blocks.flatMap(RowConversion.convertBlockOperations)
      )

  /**
    * Given the operation kind, return range of fees and timestamp for that operation.
    * @param kind  Operation kind
    * @return      The average fees for a given operation kind, if it exists
    */
  def calculateAverageFees(kind: String)(implicit ec: ExecutionContext): DBIO[Option[AverageFees]] = {
    def computeAverage(ts: java.sql.Timestamp, fees: Seq[(Option[String], java.sql.Timestamp)]): AverageFees = {
      val values = fees.map {
        case (fee, _) => fee.map(_.toDouble).getOrElse(0.0)
      }
      val m: Int = ceil(mean(values)).toInt
      val s: Int = ceil(stdev(values)).toInt
      AverageFees(max(m - s, 0), m, m + s, ts, kind)
    }

    val opQuery =
      Tables.Operations
        .filter(_.kind === kind)
        .map(o => (o.fee, o.timestamp))
        .distinct
        .sortBy { case (_, ts) => ts.desc }
        .take(numberOfFeesAveraged)
        .result

    opQuery.map {
      timestampedFees =>
        timestampedFees.headOption.map {
          case (_, latest) =>
            computeAverage(latest, timestampedFees)
        }
    }
  }

  /**
    * Delete all accounts in database not associated with block at maxLevel.
    * @return the number of rows removed
    */
  def purgeOldAccounts()(implicit ex: ExecutionContext): DBIO[Int] =
    fetchAccountsMaxBlockLevel.flatMap( maxLevel =>
      Tables.Accounts.filter(_.blockLevel =!= maxLevel).delete
    ).transactionally

  /**
    * Reads in all operations referring to the group
    * @param groupHash is the group identifier
    * @param ec the [[ExecutionContext]] needed to compose db operations
    * @return the operations and the collecting group, if there's one for the given hash, else [[None]]
    */
  def operationsForGroup(groupHash: String)(implicit ec: ExecutionContext): DBIO[Option[(OperationGroupsRow, Seq[OperationsRow])]] =
    (for {
      operation <- operationsByGroupHash(groupHash).extract
      group <- operation.operationGroupsFk
    } yield (group, operation)
    ).result
    .map {
      pairs =>
        /*
         * we first collect all de-normalized pairs under the common group and then extract the
         * only key-value from the resulting map
         */
        val keyed = pairs.byKey()
        keyed.keys
          .headOption
          .map( k => (k, keyed(k)))
    }

  /**
    * Checks if a block for this hash and related operations are stored on db
    * @param hash Identifies the block
    * @param ec   Needed to compose the operations
    * @return     true if block and operations exists
    */
  def blockExists(hash: BlockHash)(implicit ec: ExecutionContext): DBIO[Boolean] =
    for {
      blockThere <- Tables.Blocks.findBy(_.hash).applied(hash.value).exists.result
      opsThere <- Tables.OperationGroups.filter(_.blockId === hash.value).exists.result
    } yield blockThere && opsThere

  /** conversions from domain objects to database row format */
  private object RowConversion {

    private[TezosDatabaseOperations] def convertAverageFees(in: AverageFees) =
      Tables.FeesRow(
        low = in.low,
        medium = in.medium,
        high = in.high,
        timestamp = in.timestamp,
        kind = in.kind
    )

    private[TezosDatabaseOperations] def convertAccounts(blockAccounts: AccountsWithBlockHashAndLevel) = {
      val AccountsWithBlockHashAndLevel(hash, level, accounts) = blockAccounts
      accounts.map {
        case (id, Account(manager, balance, spendable, delegate, script, counter)) =>
          Tables.AccountsRow(
            accountId = id.id,
            blockId = hash.value,
            manager = manager,
            spendable = spendable,
            delegateSetable = delegate.setable,
            delegateValue = delegate.value,
            counter = counter,
            script = script.map(_.toString),
            balance = balance,
            blockLevel = level
          )
      }.toList
    }

    private[TezosDatabaseOperations] def convertBlock(block: Block) = {
      val header = block.metadata.header
      Tables.BlocksRow(
        level = header.level,
        proto = header.proto,
        predecessor = header.predecessor.value,
        timestamp = header.timestamp,
        validationPass = header.validationPass,
        fitness = header.fitness.mkString(","),
        context = Some(header.context), //put in later
        signature = header.signature,
        protocol = block.metadata.protocol,
        chainId = block.metadata.chain_id,
        hash = block.metadata.hash.value,
        operationsHash = header.operations_hash
      )
    }

    private[TezosDatabaseOperations] def convertBlocksOperationGroups(block: Block): List[Tables.OperationGroupsRow] =
      block.operationGroups.map{ og =>
        Tables.OperationGroupsRow(
          protocol = og.protocol,
          chainId = og.chain_id,
          hash = og.hash.value,
          branch = og.branch,
          signature = og.signature,
          blockId = block.metadata.hash.value
        )
      }

    private[TezosDatabaseOperations] def convertBlockOperations(block: Block): List[Tables.OperationsRow] =
      block.operationGroups.flatMap{ og =>
        og.contents.fold(List.empty[Tables.OperationsRow]){
          operations =>
            operations.map { operation =>
              Tables.OperationsRow(
                kind = operation.kind,
                source = operation.source,
                fee = operation.fee,
                gasLimit = operation.gasLimit,
                storageLimit = operation.storageLimit,
                amount = operation.amount,
                destination = operation.destination,
                operationGroupHash = og.hash.value,
                operationId = 0,
                balance = operation.balance,
                delegate = operation.delegate,
                blockHash = block.metadata.hash.value,
                blockLevel = block.metadata.header.level,
                timestamp = block.metadata.header.timestamp,
                pkh = operation.pkh
              )
            }
        }
      }

  }

  /* use as max block level when none exists */
  private[tezos] val defaultBlockLevel: BigDecimal = -1

  /** Precompiled fetch for Operations by Group */
  val operationsByGroupHash =
    Tables.Operations.findBy(_.operationGroupHash)

  /** Precompiled fetch for groups of operations */
  val operationGroupsByHash =
    Tables.OperationGroups.findBy(_.hash).map(_.andThen(_.take(1)))

  /**
    * Computes the level of the most recent block in the accounts table or [[defaultBlockLevel]] if none is found.
    */
  private[tezos] def fetchAccountsMaxBlockLevel: DBIO[BigDecimal] =
    Tables.Accounts
      .map(_.blockLevel)
      .max
      .getOrElse(defaultBlockLevel)
      .result

  /** Computes the max level of blocks or [[defaultBlockLevel]] if no block exists */
  private[tezos] def fetchMaxBlockLevel: DBIO[Int] =
    Tables.Blocks
      .map(_.level)
      .max
      .getOrElse(defaultBlockLevel.toInt)
      .result

  /** is there any block stored? */
  def doBlocksExist(): DBIO[Boolean] =
    Tables.Blocks.exists.result

  /**
    * Counts number of rows in the given table
    * @param table  slick table
    * @return       amount of rows in the table
    */
  def countRows(table: TableQuery[_]): DBIO[Int] =
    table.length.result

  // Slick does not allow count operations on arbitrary column names
  /**
    * Counts number of distinct elements by given table and column
    * THIS METHOD IS VULNERABLE TO SQL INJECTION
    * @param table  name of the table
    * @param column name of the column
    * @return       amount of distinct elements in given column
    */
  def countDistinct(table: String, column: String)(implicit ec: ExecutionContext): DBIO[Int] =
    sql"""SELECT COUNT(DISTINCT #$column) FROM #$table""".as[Int].map(_.head)

<<<<<<< HEAD

  private implicit val getMap = GetResult[Map[String, Any]](positionedResult => {
    val metadata = positionedResult.rs.getMetaData
    (1 to positionedResult.numColumns).flatMap(i => {
      val columnName = metadata.getColumnName(i).toLowerCase
      val columnValue = positionedResult.nextObjectOption
      columnValue.map(columnName -> _)
    }).toMap
  })

  def selectWithPredicates(table: String, columns: List[String], predicates: List[Predicates])(implicit ec: ExecutionContext): DBIO[List[Map[String, Any]]] = {
    val pred = predicates.map { p =>
      concat(sql""" AND #${p.field} #${JsonQuery.mapOperationToSQL(p.operation, p.inverse)} """, List(values(p.set.map(_.toString))))
    }
    val query = sql"""SELECT #${columns.mkString(",")} FROM #$table WHERE true """
    concat(query, pred).as[Map[String, Any]].map(_.toList)
  }

  //some adjusted hacks from https://github.com/slick/slick/issues/1161 as Slick does not allow concatenating actions
  /** concatenates SQLActionsBuilders */
  @tailrec
  private def concat(acc: SQLActionBuilder, actions: List[SQLActionBuilder]): SQLActionBuilder = {
    actions match {
      case Nil => acc
      case x :: xs => concat(SQLActionBuilder(acc.queryParts ++ x.queryParts, (p: Unit, pp: PositionedParameters) => {
        acc.unitPConv.apply(p, pp)
        x.unitPConv.apply(p, pp)
      }), xs)
    }
  }

  /** inserts values into query */
  private def values[T](xs: TraversableOnce[T]): SQLActionBuilder = {
    var b = sql"("
    var first = true
    xs.foreach { x =>
      if(first) first = false
      else b = concat(b, List(sql","))
      b = concat(b, List(sql"'#$x'"))
    }
    concat(b, List(sql")"))
  }
}
=======
  /**
    * Selects distinct elements by given table and column
    * THIS METHOD IS VULNERABLE TO SQL INJECTION
    * @param table  name of the table
    * @param column name of the column
    * @return       distinct elements in given column as a list
    */
  def selectDistinct(table: String, column: String)(implicit ec: ExecutionContext): DBIO[List[String]] = {
    sql"""SELECT DISTINCT #$column FROM #$table""".as[String].map(_.toList)
  }

  /**
    * Selects distinct elements by given table and column with filter
    * THIS METHOD IS VULNERABLE TO SQL INJECTION
    * @param table          name of the table
    * @param column         name of the column
    * @param matchingString string which is being matched
    * @return               distinct elements in given column as a list
    */
  def selectDistinctLike(table: String, column: String, matchingString: String)(implicit ec: ExecutionContext): DBIO[List[String]] = {
    sql"""SELECT DISTINCT #$column FROM #$table WHERE #$column LIKE '%#$matchingString%'""".as[String].map(_.toList)
  }
}
>>>>>>> 49819e30
<|MERGE_RESOLUTION|>--- conflicted
+++ resolved
@@ -2,11 +2,7 @@
 
 import com.typesafe.config.ConfigFactory
 import com.typesafe.scalalogging.LazyLogging
-<<<<<<< HEAD
 import slick.jdbc.{GetResult, PositionedParameters, SQLActionBuilder, SetParameter}
-=======
-import slick.jdbc.GetResult
->>>>>>> 49819e30
 import slick.jdbc.PostgresProfile.api._
 import tech.cryptonomic.conseil.routes.JsonQuery
 import tech.cryptonomic.conseil.routes.JsonQuery.Predicates
@@ -277,7 +273,29 @@
   def countDistinct(table: String, column: String)(implicit ec: ExecutionContext): DBIO[Int] =
     sql"""SELECT COUNT(DISTINCT #$column) FROM #$table""".as[Int].map(_.head)
 
-<<<<<<< HEAD
+  /**
+    * Selects distinct elements by given table and column
+    * THIS METHOD IS VULNERABLE TO SQL INJECTION
+    * @param table  name of the table
+    * @param column name of the column
+    * @return       distinct elements in given column as a list
+    */
+  def selectDistinct(table: String, column: String)(implicit ec: ExecutionContext): DBIO[List[String]] = {
+    sql"""SELECT DISTINCT #$column FROM #$table""".as[String].map(_.toList)
+  }
+
+  /**
+    * Selects distinct elements by given table and column with filter
+    * THIS METHOD IS VULNERABLE TO SQL INJECTION
+    * @param table          name of the table
+    * @param column         name of the column
+    * @param matchingString string which is being matched
+    * @return               distinct elements in given column as a list
+    */
+  def selectDistinctLike(table: String, column: String, matchingString: String)(implicit ec: ExecutionContext): DBIO[List[String]] = {
+    sql"""SELECT DISTINCT #$column FROM #$table WHERE #$column LIKE '%#$matchingString%'""".as[String].map(_.toList)
+  }
+
 
   private implicit val getMap = GetResult[Map[String, Any]](positionedResult => {
     val metadata = positionedResult.rs.getMetaData
@@ -321,28 +339,3 @@
     concat(b, List(sql")"))
   }
 }
-=======
-  /**
-    * Selects distinct elements by given table and column
-    * THIS METHOD IS VULNERABLE TO SQL INJECTION
-    * @param table  name of the table
-    * @param column name of the column
-    * @return       distinct elements in given column as a list
-    */
-  def selectDistinct(table: String, column: String)(implicit ec: ExecutionContext): DBIO[List[String]] = {
-    sql"""SELECT DISTINCT #$column FROM #$table""".as[String].map(_.toList)
-  }
-
-  /**
-    * Selects distinct elements by given table and column with filter
-    * THIS METHOD IS VULNERABLE TO SQL INJECTION
-    * @param table          name of the table
-    * @param column         name of the column
-    * @param matchingString string which is being matched
-    * @return               distinct elements in given column as a list
-    */
-  def selectDistinctLike(table: String, column: String, matchingString: String)(implicit ec: ExecutionContext): DBIO[List[String]] = {
-    sql"""SELECT DISTINCT #$column FROM #$table WHERE #$column LIKE '%#$matchingString%'""".as[String].map(_.toList)
-  }
-}
->>>>>>> 49819e30
