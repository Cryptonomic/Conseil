package tech.cryptonomic.conseil.tezos

import com.typesafe.scalalogging.LazyLogging
import slick.jdbc.PostgresProfile.api._
import tech.cryptonomic.conseil.generic.chain.DataTypes.{Query => _, _}
import tech.cryptonomic.conseil.tezos.FeeOperations._
import tech.cryptonomic.conseil.tezos.TezosTypes._
import tech.cryptonomic.conseil.util.CollectionOps._
import tech.cryptonomic.conseil.util.Conversion.Syntax._
import tech.cryptonomic.conseil.util.DatabaseUtil.QueryBuilder._
import tech.cryptonomic.conseil.util.MathUtil.{mean, stdev}

import scala.concurrent.ExecutionContext
import scala.math.{ceil, max}
import cats.effect.Async
import tech.cryptonomic.conseil.generic.chain.DataTypes.OutputType.OutputType

/**
  * Functions for writing Tezos data to a database.
  */
object TezosDatabaseOperations extends LazyLogging {

  import DatabaseConversions._

  /**
    * Writes computed fees averages to a database.
    *
    * @param fees List of average fees for different operation kinds.
    * @return     Database action possibly containing the number of rows written (if available from the underlying driver)
    */
  def writeFees(fees: List[AverageFees]): DBIO[Option[Int]] = {
    logger.info("Writing fees to DB..")
    Tables.Fees ++= fees.map(_.convertTo[Tables.FeesRow])
  }

  /**
    * Writes accounts with block data to a database.
    *
    * @param accountsInfo List data on the accounts and the corresponding blocks that operated on those
    * @return     Database action possibly containing the number of rows written (if available from the underlying driver)
    */
  def writeAccounts(
      accountsInfo: List[BlockTagged[Map[AccountId, Account]]]
  )(implicit ec: ExecutionContext): DBIO[Int] = {
    logger.info(s"""Writing ${accountsInfo.length} accounts to DB..""")
    DBIO
      .sequence(accountsInfo.flatMap { info =>
        info.convertToA[List, Tables.AccountsRow].map(Tables.Accounts.insertOrUpdate)
      })
      .map(_.sum)
  }

  /**
    * Writes blocks and related operations to a database.
    * @param blocks   Block with operations.
    * @return         Database action to execute.
    */
  def writeBlocks(blocks: List[Block])(implicit ec: ExecutionContext): DBIO[Unit] = {
    // Kleisli is a Function with effects, Kleisli[F, A, B] ~= A => F[B]
    import cats.data.Kleisli
    import cats.instances.list._
    import slickeffect.implicits._
    import DatabaseConversions.OperationTablesData
    import SymbolSourceLabels.Show._
    import tech.cryptonomic.conseil.tezos.BlockBalances._
    import Tables.{BalanceUpdatesRow, BlocksRow, OperationGroupsRow, OperationsRow}

    logger.info(s"""Writing ${blocks.length} block records to DB..""")

    //straightforward Database IO Actions waiting to be just run
    val saveBlocksAction = Tables.Blocks ++= blocks.map(_.convertTo[BlocksRow])
    val saveBlocksBalanceUpdatesAction = Tables.BalanceUpdates ++= blocks.flatMap { block =>
            block.data.convertToA[List, BalanceUpdatesRow]
          }

    val saveGroupsAction = Tables.OperationGroups ++= blocks.flatMap(_.convertToA[List, OperationGroupsRow])

    //a function that takes a row to save and creates an action to do that, returning the new id
    val saveOperationGetNewId = Kleisli[DBIO, OperationsRow, Int] {
      Tables.Operations returning Tables.Operations.map(_.operationId) += _
    }
    //a function that takes rows to save with an operation id, and creates an action to do that
    val saveBalanceUpdatesForOperationId = Kleisli[DBIO, (Int, List[BalanceUpdatesRow]), Option[Int]] {
      case (operationRowId, balanceRows) =>
        Tables.BalanceUpdates ++= balanceRows.map(_.copy(sourceId = Some(operationRowId)))
    }

    /* Compose the kleisli functions to get a single "action function"
     * Calling `.first` will make the kleisli take a tuple and only apply the function to the first element
     * leaving the second untouched.
     * We do this to align the output with the input of the second step
     */
    val saveOperationsAndBalances: Kleisli[DBIO, (OperationsRow, List[BalanceUpdatesRow]), Option[Int]] =
      saveOperationGetNewId.first andThen saveBalanceUpdatesForOperationId

    //Sequence the save actions, the third being applied to a whole collection of operations and balances
    DBIO.seq(
      saveBlocksAction,
      saveBlocksBalanceUpdatesAction,
      saveGroupsAction,
      saveOperationsAndBalances.traverse(blocks.flatMap(_.convertToA[List, OperationTablesData]))
    )

  }

  /**
    * Writes association of account ids and block data to define accounts that needs update
    * @param accountIds will have block information, paired with corresponding account ids to store
    * @return Database action possibly returning the rows written (if available form the underlying driver)
    */
  def writeAccountsCheckpoint(accountIds: List[(BlockHash, Int, List[AccountId])]): DBIO[Option[Int]] = {
    logger.info(s"""Writing ${accountIds.map(_._3).map(_.length).sum} account checkpoints to DB..""")
    Tables.AccountsCheckpoint ++= accountIds.flatMap(_.convertToA[List, Tables.AccountsCheckpointRow])
  }

  /**
    * Writes association of delegate key-hashes and block data to define delegates that needs to be written
    * @param delegatesKeyHashes will have block information, paired with corresponding hashes to store
    * @return Database action possibly returning the rows written (if available form the underlying driver)
    */
  def writeDelegatesCheckpoint(delegatesKeyHashes: List[(BlockHash, Int, List[PublicKeyHash])]): DBIO[Option[Int]] = {
    logger.info(s"""Writing ${delegatesKeyHashes.map(_._3).map(_.length).sum} delegate checkpoints to DB..""")
    Tables.DelegatesCheckpoint ++= delegatesKeyHashes.flatMap(_.convertToA[List, Tables.DelegatesCheckpointRow])
  }

  /** Removes data from a accounts checkpoint table */
  def cleanAccountsCheckpoint(
      ids: Option[Set[AccountId]] = None
  )(implicit ec: ExecutionContext): DBIO[Int] = {
    logger.info("""Cleaning the accounts checkpoint table..""")
    cleanCheckpoint[
      AccountId,
      Tables.AccountsCheckpointRow,
      Tables.AccountsCheckpoint,
      TableQuery[Tables.AccountsCheckpoint]
      ](
      selection = ids,
      tableQuery = Tables.AccountsCheckpoint,
      tableTotal = getAccountsCheckpointSize(),
      applySelection = (checkpoint, keySet) => checkpoint.filter(_.accountId inSet keySet.map(_.id))
    )
  }

  /** Removes data from a delegates checkpoint table */
  def cleanDelegatesCheckpoint(
      pkhs: Option[Set[PublicKeyHash]] = None
  )(implicit ec: ExecutionContext): DBIO[Int] = {
    logger.info("""Cleaning the delegate checkpoints table..""")
    cleanCheckpoint[
      PublicKeyHash,
      Tables.DelegatesCheckpointRow,
      Tables.DelegatesCheckpoint,
      TableQuery[Tables.DelegatesCheckpoint]
      ](
      selection = pkhs,
      tableQuery = Tables.DelegatesCheckpoint,
      tableTotal = getDelegatesCheckpointSize(),
      applySelection = (checkpoint, keySet) => checkpoint.filter(_.delegatePkh inSet keySet.map(_.value))
    )
  }

  /**
    * Removes  data from a generic checkpoint table
    * @param selection limits the removed rows to those
    *                  concerning the selected elements, by default no selection is made.
    *                  We strictly assume those keys were previously loaded from the checkpoint table itself
    * @param tableQuery the slick table query to identify which is the table to clean up
    * @param tableTotal an action needed to compute the number of max keys in the checkpoint
    * @param applySelection used to filter the results to clean-up, using the available `selection`
    * @return the database action to run
    */
  def cleanCheckpoint[PK, Row, T <: Table[Row], CheckpointTable <: TableQuery[T]](
      selection: Option[Set[PK]] = None,
      tableQuery: CheckpointTable,
      tableTotal: DBIO[Int],
      applySelection: (CheckpointTable, Set[PK]) => Query[T, Row, Seq]
  )(implicit ec: ExecutionContext): DBIO[Int] =
    selection match {
      case Some(pks) =>
        for {
          total <- tableTotal
          marked = if (total > pks.size) applySelection(tableQuery, pks)
          else tableQuery
          deleted <- marked.delete
        } yield deleted
      case None =>
        tableQuery.delete
    }

  /**
    * @return the number of distinct accounts present in the checkpoint table
    */
  def getAccountsCheckpointSize(): DBIO[Int] =
    Tables.AccountsCheckpoint.distinctOn(_.accountId).length.result

  /**
    * @return the number of distinct accounts present in the checkpoint table
    */
  def getDelegatesCheckpointSize(): DBIO[Int] =
    Tables.DelegatesCheckpoint.distinctOn(_.delegatePkh).length.result

  /**
    * Reads the account ids in the checkpoint table,
    * sorted by decreasing block-level
    * @return a database action that loads the list of relevant rows
    */
<<<<<<< HEAD
  def getLatestAccountsFromCheckpoint(implicit ec: ExecutionContext): DBIO[Map[AccountId, BlockReference]] =
    Tables.AccountsCheckpoint
      .sortBy(_.blockLevel.desc)
      .result
      .map(keepLatestAccountIds)

  /* Given a sorted sequence of checkpoint rows whose reference level is decreasing,
   * collects them in a map, skipping keys already added
   * This prevents duplicate entry keys and keeps the highest level referenced, using an in-memory algorithm
   * We can think of optimizing this later, we're now optimizing on db queries
   */
  private def keepLatestAccountIds(checkpoints: Seq[Tables.AccountsCheckpointRow]): Map[AccountId, BlockReference] =
    checkpoints.foldLeft(Map.empty[AccountId, BlockReference]) { (collected, row) =>
      val key = AccountId(row.accountId)
      if (collected.contains(key)) collected else collected + (key -> (BlockHash(row.blockId), row.blockLevel))
    }
=======
  def getLatestAccountsFromCheckpoint(implicit ec: ExecutionContext): DBIO[Map[AccountId, BlockReference]] = {
    logger.info("Getting the latest accounts from checkpoints in the DB..")
    for {
      ids <- Tables.AccountsCheckpoint.map(_.accountId).distinct.result
      rows <- DBIO.sequence(ids.map { id =>
        Tables.AccountsCheckpoint.filter(_.accountId === id).sortBy(_.blockLevel.desc).take(1).result.head
      })
    } yield
      rows.map {
        case Tables.AccountsCheckpointRow(id, blockId, level) => AccountId(id) -> (BlockHash(blockId), level)
      }.toMap
  }
>>>>>>> 3d2415c0

  /**
    * Reads the delegate key hashes in the checkpoint table,
    * sorted by decreasing block-level
    * @return a database action that loads the list of relevant rows
    */
<<<<<<< HEAD
  def getLatestDelegatesFromCheckpoint(implicit ex: ExecutionContext): DBIO[Map[PublicKeyHash, BlockReference]] =
    Tables.DelegatesCheckpoint
      .sortBy(_.blockLevel.desc)
      .result
      .map(keepLatestDelegatesKeys)

  /* Given a sorted sequence of checkpoint rows whose reference level is decreasing,
   * collects them in a map, skipping keys already added
   * This prevents duplicate entry keys and keeps the highest level referenced, using an in-memory algorithm
   * We can think of optimizing this later, we're now optimizing on db queries
   */
  private def keepLatestDelegatesKeys(
      checkpoints: Seq[Tables.DelegatesCheckpointRow]
  ): Map[PublicKeyHash, BlockReference] =
    checkpoints.foldLeft(Map.empty[PublicKeyHash, BlockReference]) { (collected, row) =>
      val key = PublicKeyHash(row.delegatePkh)
      if (collected.contains(key)) collected else collected + (key -> (BlockHash(row.blockId), row.blockLevel))
    }
=======
  def getLatestDelegatesFromCheckpoint(implicit ex: ExecutionContext): DBIO[Map[PublicKeyHash, BlockReference]] = {
    logger.info("Getting the latest delegates from checkpoints in the DB..")
    for {
      keys <- Tables.DelegatesCheckpoint.map(_.delegatePkh).distinct.result
      rows <- DBIO.sequence(keys.map { pkh =>
        Tables.DelegatesCheckpoint.filter(_.delegatePkh === pkh).sortBy(_.blockLevel.desc).take(1).result.head
      })
    } yield
      rows.map {
        case Tables.DelegatesCheckpointRow(pkh, blockId, level) => PublicKeyHash(pkh) -> (BlockHash(blockId), level)
      }.toMap
  }
>>>>>>> 3d2415c0

  /**
    * Writes the blocks data to the database
    * at the same time saving enough information about updated accounts to later fetch those accounts
    * @param blocksWithAccounts a map with new blocks as keys, and updated account ids as the values
    */
  def writeBlocksAndCheckpointAccounts(
      blocksWithAccounts: Map[Block, List[AccountId]]
  )(implicit ec: ExecutionContext): DBIO[Option[Int]] = {
    logger.info("Writing blocks and account checkpoints to the DB..")
    //ignore the account ids for storage, and prepare the checkpoint account data
    //we do this on a single sweep over the list, pairing the results and then unzipping the outcome
    val (blocks, accountUpdates) =
      blocksWithAccounts.map {
        case (block, accountIds) =>
          block -> (block.data.hash, block.data.header.level, accountIds)
      }.toList.unzip

    //sequence both operations in a single transaction
    (writeBlocks(blocks) andThen writeAccountsCheckpoint(accountUpdates)).transactionally
  }

  /**
    * Writes accounts to the database and record the keys (hashes) to later save complete delegates information relative to each block
    * @param accounts the full accounts' data
    * @param delegatesKeyHashes for each block reference a list of pkh of delegates that were involved with the block
    * @return a database action that stores both arguments and return a tuple of the row counts inserted
    */
  def writeAccountsAndCheckpointDelegates(
      accounts: List[BlockTagged[Map[AccountId, Account]]],
      delegatesKeyHashes: List[BlockTagged[List[PublicKeyHash]]]
  )(implicit ec: ExecutionContext): DBIO[(Int, Option[Int])] = {
    import slickeffect.implicits._

    logger.info("Writing accounts and delegate checkpoints to the DB..")

    //we tuple because we want transactionality guarantees and we need both insert-counts to get returned
    Async[DBIO]
      .tuple2(writeAccounts(accounts), writeDelegatesCheckpoint(delegatesKeyHashes.map(_.asTuple)))
      .transactionally
  }

  /**
    * Writes delegates to the database and gets the delegated accounts' keys to copy the accounts data
    * as delegated contracts on the db, as a secondary copy
    * @param delegates the full delegates' data
    * @return a database action that stores delegates and returns the number of saved rows
    */
  def writeDelegatesAndCopyContracts(
      delegates: List[BlockTagged[Map[PublicKeyHash, Delegate]]]
  )(implicit ec: ExecutionContext): DBIO[Int] = {
    logger.info("Writing delegates to DB and copying contracts to delegates contracts table..")
    val delegatesUpdateAction = DBIO.sequence(
      delegates.flatMap {
        case BlockTagged(blockHash, blockLevel, delegateMap) =>
          delegateMap.map {
            case (pkh, delegate) =>
              Tables.Delegates insertOrUpdate (blockHash, blockLevel, pkh, delegate).convertTo[Tables.DelegatesRow]
          }
      }
    )
    val contractsUpdateAction =
      copyAccountsToDelegateContracts(
        delegates.flatMap(_.content.values.flatMap(_.delegated_contracts)).toSet
      )

    (for {
      updated <- delegatesUpdateAction.map(_.sum)
      _ <- contractsUpdateAction
    } yield updated).transactionally

  }

  /* Selects accounts corresponding to the given ids and copy the rows
   * into the delegated contracts tables, whose schema should match exactly
   */
  private def copyAccountsToDelegateContracts(
      contractIds: Set[ContractId]
  )(implicit ec: ExecutionContext): DBIO[Option[Int]] = {
    logger.info("Copying select accounts to delegates contracts table in DB..")
    val ids = contractIds.map(_.id)
    val inputAccounts = Tables.Accounts
      .filter(_.accountId inSet ids)
      .result
      .map(_.map(_.convertTo[Tables.DelegatedContractsRow]))

    //we read the accounts data, then remove matching ids from contracts and re-insert the updated rows
    (for {
      accounts <- inputAccounts
      _ <- Tables.DelegatedContracts.filter(_.accountId inSet ids).delete
      updated <- Tables.DelegatedContracts.forceInsertAll(accounts)
    } yield updated).transactionally
  }

  /** Writes proposals to the database */
  def writeVotingProposals(proposals: List[Voting.Proposal]): DBIO[Option[Int]] = {
    logger.info(s"""Writing ${proposals.length} voting proposals to the DB..""")
    Tables.Proposals ++= proposals.flatMap(_.convertToA[List, Tables.ProposalsRow])
  }

  /** Writes bakers to the database */
  def writeVotingRolls(bakers: List[Voting.BakerRolls], block: Block): DBIO[Option[Int]] = {
    logger.info(s"""Writing ${bakers.length} bakers to the DB..""")
    Tables.Rolls ++= (block, bakers).convertToA[List, Tables.RollsRow]
  }

  /** Writes ballots to the database */
  def writeVotingBallots(ballots: List[Voting.Ballot], block: Block): DBIO[Option[Int]] = {
    logger.info(s"""Writing ${ballots.length} ballots for block ${block.data.hash.value} at level ${block.data.header.level} to the DB..""")
    Tables.Ballots ++= (block, ballots).convertToA[List, Tables.BallotsRow]
  }

  /**
    * Given the operation kind, return range of fees and timestamp for that operation.
    * @param kind                 Operation kind
    * @param numberOfFeesAveraged How many values to use for statistics computations
    * @return                     The average fees for a given operation kind, if it exists
    */
  def calculateAverageFees(kind: String, numberOfFeesAveraged: Int)(
      implicit ec: ExecutionContext
  ): DBIO[Option[AverageFees]] = {
    def computeAverage(ts: java.sql.Timestamp, fees: Seq[(Option[BigDecimal], java.sql.Timestamp)]): AverageFees = {
      val values = fees.map {
        case (fee, _) => fee.map(_.toDouble).getOrElse(0.0)
      }
      val m: Int = ceil(mean(values)).toInt
      val s: Int = ceil(stdev(values)).toInt
      AverageFees(max(m - s, 0), m, m + s, ts, kind)
    }

    val opQuery =
      Tables.Operations
        .filter(_.kind === kind)
        .map(o => (o.fee, o.timestamp))
        .distinct
        .sortBy { case (_, ts) => ts.desc }
        .take(numberOfFeesAveraged)
        .result

    opQuery.map { timestampedFees =>
      timestampedFees.headOption.map {
        case (_, latest) =>
          computeAverage(latest, timestampedFees)
      }
    }
  }

  /**
    * Reads in all operations referring to the group
    * @param groupHash is the group identifier
    * @param ec the `ExecutionContext` needed to compose db operations
    * @return the operations and the collecting group, if there's one for the given hash, else `None`
    */
  def operationsForGroup(
      groupHash: String
  )(implicit ec: ExecutionContext): DBIO[Option[(Tables.OperationGroupsRow, Seq[Tables.OperationsRow])]] =
    (for {
      operation <- operationsByGroupHash(groupHash).extract
      group <- operation.operationGroupsFk
    } yield (group, operation)).result.map { pairs =>
      /*
       * we first collect all de-normalized pairs under the common group and then extract the
       * only key-value from the resulting map
       */
      val keyed = pairs.byKey()
      keyed.keys.headOption
        .map(k => (k, keyed(k)))
    }

  /**
    * Checks if a block for this hash and related operations are stored on db
    * @param hash Identifies the block
    * @param ec   Needed to compose the operations
    * @return     true if block and operations exists
    */
  def blockExists(hash: BlockHash)(implicit ec: ExecutionContext): DBIO[Boolean] =
    for {
      blockThere <- Tables.Blocks.findBy(_.hash).applied(hash.value).exists.result
      opsThere <- Tables.OperationGroups.filter(_.blockId === hash.value).exists.result
    } yield blockThere && opsThere

  /* use as max block level when none exists */
  private[tezos] val defaultBlockLevel: BigDecimal = -1

  /** Precompiled fetch for Operations by Group */
  val operationsByGroupHash =
    Tables.Operations.findBy(_.operationGroupHash)

  /** Computes the max level of blocks or [[defaultBlockLevel]] if no block exists */
  private[tezos] def fetchMaxBlockLevel: DBIO[Int] =
    Tables.Blocks
      .map(_.level)
      .max
      .getOrElse(defaultBlockLevel.toInt)
      .result

  /** is there any block stored? */
  def doBlocksExist(): DBIO[Boolean] =
    Tables.Blocks.exists.result

  /**
    * Counts number of rows in the given table
    * @param table  slick table
    * @return       amount of rows in the table
    */
  def countRows(table: String)(implicit ec: ExecutionContext): DBIO[Int] =
    sql"""SELECT reltuples FROM pg_class WHERE relname = $table""".as[Int].map(_.head)

  /**
    * Counts number of distinct elements by given table and column
    * THIS METHOD IS VULNERABLE TO SQL INJECTION
    * @param table  name of the table
    * @param column name of the column
    * @return       amount of distinct elements in given column
    */
  def countDistinct(table: String, column: String)(implicit ec: ExecutionContext): DBIO[Int] =
    sql"""SELECT COUNT(*) FROM (SELECT DISTINCT #$column FROM #$table) AS temp""".as[Int].map(_.head)

  /**
    * Selects distinct elements by given table and column
    * THIS METHOD IS VULNERABLE TO SQL INJECTION
    * @param table  name of the table
    * @param column name of the column
    * @return       distinct elements in given column as a list
    */
  def selectDistinct(table: String, column: String)(implicit ec: ExecutionContext): DBIO[List[String]] =
    sql"""SELECT DISTINCT #$column FROM #$table WHERE #$column IS NOT NULL""".as[String].map(_.toList)

  /**
    * Selects distinct elements by given table and column with filter
    * THIS METHOD IS VULNERABLE TO SQL INJECTION
    * @param table          name of the table
    * @param column         name of the column
    * @param matchingString string which is being matched
    * @return               distinct elements in given column as a list
    */
  def selectDistinctLike(table: String, column: String, matchingString: String)(
      implicit ec: ExecutionContext
  ): DBIO[List[String]] =
    sql"""SELECT DISTINCT #$column FROM #$table WHERE #$column LIKE '%#$matchingString%' AND #$column IS NOT NULL"""
      .as[String]
      .map(_.toList)

  /**
    * Selects elements filtered by the predicates
    * THIS METHOD IS VULNERABLE TO SQL INJECTION
    * @param table          name of the table
    * @param columns        list of column names
    * @param predicates     list of predicates for query to be filtered with
    * @param ordering       list of ordering conditions for the query
    * @param aggregation    optional aggregation
    * @param limit          max number of rows fetched
    * @return               list of map of [string, any], which represents list of rows as a map of column name to value
    */
  def selectWithPredicates(
      table: String,
      columns: List[String],
      predicates: List[Predicate],
      ordering: List[QueryOrdering],
      aggregation: List[Aggregation],
      outputType: OutputType,
      limit: Int
  )(implicit ec: ExecutionContext): DBIO[List[QueryResponse]] = {

    val q = makeQuery(table, columns, aggregation)
      .addPredicates(aggregation.flatMap(_.getPredicate) ::: predicates)
      .addGroupBy(aggregation, columns)
      .addOrdering(ordering)
      .addLimit(limit)
    if (outputType == OutputType.sql) {
      DBIO.successful(List(Map("sql" -> Some(q.queryParts.mkString("")))))
    } else {
      q.as[QueryResponse].map(_.toList)
    }
  }

}<|MERGE_RESOLUTION|>--- conflicted
+++ resolved
@@ -204,12 +204,13 @@
     * sorted by decreasing block-level
     * @return a database action that loads the list of relevant rows
     */
-<<<<<<< HEAD
-  def getLatestAccountsFromCheckpoint(implicit ec: ExecutionContext): DBIO[Map[AccountId, BlockReference]] =
+  def getLatestAccountsFromCheckpoint(implicit ec: ExecutionContext): DBIO[Map[AccountId, BlockReference]] = {
+    logger.info("Getting the latest accounts from checkpoints in the DB...")
     Tables.AccountsCheckpoint
       .sortBy(_.blockLevel.desc)
       .result
       .map(keepLatestAccountIds)
+  }
 
   /* Given a sorted sequence of checkpoint rows whose reference level is decreasing,
    * collects them in a map, skipping keys already added
@@ -221,32 +222,19 @@
       val key = AccountId(row.accountId)
       if (collected.contains(key)) collected else collected + (key -> (BlockHash(row.blockId), row.blockLevel))
     }
-=======
-  def getLatestAccountsFromCheckpoint(implicit ec: ExecutionContext): DBIO[Map[AccountId, BlockReference]] = {
-    logger.info("Getting the latest accounts from checkpoints in the DB..")
-    for {
-      ids <- Tables.AccountsCheckpoint.map(_.accountId).distinct.result
-      rows <- DBIO.sequence(ids.map { id =>
-        Tables.AccountsCheckpoint.filter(_.accountId === id).sortBy(_.blockLevel.desc).take(1).result.head
-      })
-    } yield
-      rows.map {
-        case Tables.AccountsCheckpointRow(id, blockId, level) => AccountId(id) -> (BlockHash(blockId), level)
-      }.toMap
-  }
->>>>>>> 3d2415c0
 
   /**
     * Reads the delegate key hashes in the checkpoint table,
     * sorted by decreasing block-level
     * @return a database action that loads the list of relevant rows
     */
-<<<<<<< HEAD
-  def getLatestDelegatesFromCheckpoint(implicit ex: ExecutionContext): DBIO[Map[PublicKeyHash, BlockReference]] =
+  def getLatestDelegatesFromCheckpoint(implicit ex: ExecutionContext): DBIO[Map[PublicKeyHash, BlockReference]] = {
+    logger.info("Getting the latest delegates from checkpoints in the DB..")
     Tables.DelegatesCheckpoint
       .sortBy(_.blockLevel.desc)
       .result
       .map(keepLatestDelegatesKeys)
+  }
 
   /* Given a sorted sequence of checkpoint rows whose reference level is decreasing,
    * collects them in a map, skipping keys already added
@@ -260,20 +248,6 @@
       val key = PublicKeyHash(row.delegatePkh)
       if (collected.contains(key)) collected else collected + (key -> (BlockHash(row.blockId), row.blockLevel))
     }
-=======
-  def getLatestDelegatesFromCheckpoint(implicit ex: ExecutionContext): DBIO[Map[PublicKeyHash, BlockReference]] = {
-    logger.info("Getting the latest delegates from checkpoints in the DB..")
-    for {
-      keys <- Tables.DelegatesCheckpoint.map(_.delegatePkh).distinct.result
-      rows <- DBIO.sequence(keys.map { pkh =>
-        Tables.DelegatesCheckpoint.filter(_.delegatePkh === pkh).sortBy(_.blockLevel.desc).take(1).result.head
-      })
-    } yield
-      rows.map {
-        case Tables.DelegatesCheckpointRow(pkh, blockId, level) => PublicKeyHash(pkh) -> (BlockHash(blockId), level)
-      }.toMap
-  }
->>>>>>> 3d2415c0
 
   /**
     * Writes the blocks data to the database
