package tech.cryptonomic.conseil.tezos

import com.typesafe.config.ConfigFactory
import com.typesafe.scalalogging.LazyLogging
import slick.jdbc.PostgresProfile.api._
<<<<<<< HEAD
import slick.jdbc.{GetResult, SQLActionBuilder}
=======
import slick.jdbc.SQLActionBuilder
>>>>>>> 945d229d
import tech.cryptonomic.conseil.tezos.FeeOperations._
import tech.cryptonomic.conseil.generic.chain.QueryProtocolTypes.OperationType.OperationType
import tech.cryptonomic.conseil.generic.chain.QueryProtocolTypes.{OperationType, Predicate}
import tech.cryptonomic.conseil.tezos.Tables.{OperationGroupsRow, OperationsRow}
import tech.cryptonomic.conseil.tezos.TezosTypes.{Account, AccountsWithBlockHashAndLevel, Block, BlockHash}
import tech.cryptonomic.conseil.util.CollectionOps._
import tech.cryptonomic.conseil.util.DatabaseUtil.{concat, values}
import tech.cryptonomic.conseil.util.MathUtil.{mean, stdev}

import scala.concurrent.ExecutionContext
import scala.math.{ceil, max}

/**
  * Functions for writing Tezos data to a database.
  */
object TezosDatabaseOperations extends LazyLogging {

  private val conf = ConfigFactory.load
  private val numberOfFeesAveraged = conf.getInt("lorre.numberOfFeesAveraged")

  /**
    * Writes computed fees averages to a database.
    *
    * @param fees List of average fees for different operation kinds.
    * @return     Database action possibly containing the number of rows written (if available from the underlying driver)
    */
  def writeFees(fees: List[AverageFees]): DBIO[Option[Int]] =
    Tables.Fees ++= fees.map(RowConversion.convertAverageFees)

  /**
    * Writes accounts from a specific block to a database.
    *
    * @param accountsInfo Accounts with their corresponding block hash.
    * @return          Database action possibly containing the number of rows written (if available from the underlying driver)
    */
  def writeAccounts(accountsInfo: AccountsWithBlockHashAndLevel): DBIO[Option[Int]] =
    Tables.Accounts ++= RowConversion.convertAccounts(accountsInfo)

  /**
    * Writes blocks and related operations to a database.
    * @param blocks   Block with operations.
    * @return         Future on database inserts.
    */
  def writeBlocks(blocks: List[Block]): DBIO[Unit] =
      DBIO.seq(
        Tables.Blocks          ++= blocks.map(RowConversion.convertBlock),
        Tables.OperationGroups ++= blocks.flatMap(RowConversion.convertBlocksOperationGroups),
        Tables.Operations      ++= blocks.flatMap(RowConversion.convertBlockOperations)
      )

  /**
    * Given the operation kind, return range of fees and timestamp for that operation.
    * @param kind  Operation kind
    * @return      The average fees for a given operation kind, if it exists
    */
  def calculateAverageFees(kind: String)(implicit ec: ExecutionContext): DBIO[Option[AverageFees]] = {
    def computeAverage(ts: java.sql.Timestamp, fees: Seq[(Option[String], java.sql.Timestamp)]): AverageFees = {
      val values = fees.map {
        case (fee, _) => fee.map(_.toDouble).getOrElse(0.0)
      }
      val m: Int = ceil(mean(values)).toInt
      val s: Int = ceil(stdev(values)).toInt
      AverageFees(max(m - s, 0), m, m + s, ts, kind)
    }

    val opQuery =
      Tables.Operations
        .filter(_.kind === kind)
        .map(o => (o.fee, o.timestamp))
        .distinct
        .sortBy { case (_, ts) => ts.desc }
        .take(numberOfFeesAveraged)
        .result

    opQuery.map {
      timestampedFees =>
        timestampedFees.headOption.map {
          case (_, latest) =>
            computeAverage(latest, timestampedFees)
        }
    }
  }

  /**
    * Delete all accounts in database not associated with block at maxLevel.
    * @return the number of rows removed
    */
  def purgeOldAccounts()(implicit ex: ExecutionContext): DBIO[Int] =
    fetchAccountsMaxBlockLevel.flatMap( maxLevel =>
      Tables.Accounts.filter(_.blockLevel =!= maxLevel).delete
    ).transactionally

  /**
    * Reads in all operations referring to the group
    * @param groupHash is the group identifier
    * @param ec the [[ExecutionContext]] needed to compose db operations
    * @return the operations and the collecting group, if there's one for the given hash, else [[None]]
    */
  def operationsForGroup(groupHash: String)(implicit ec: ExecutionContext): DBIO[Option[(OperationGroupsRow, Seq[OperationsRow])]] =
    (for {
      operation <- operationsByGroupHash(groupHash).extract
      group <- operation.operationGroupsFk
    } yield (group, operation)
    ).result
    .map {
      pairs =>
        /*
         * we first collect all de-normalized pairs under the common group and then extract the
         * only key-value from the resulting map
         */
        val keyed = pairs.byKey()
        keyed.keys
          .headOption
          .map( k => (k, keyed(k)))
    }

  /**
    * Checks if a block for this hash and related operations are stored on db
    * @param hash Identifies the block
    * @param ec   Needed to compose the operations
    * @return     true if block and operations exists
    */
  def blockExists(hash: BlockHash)(implicit ec: ExecutionContext): DBIO[Boolean] =
    for {
      blockThere <- Tables.Blocks.findBy(_.hash).applied(hash.value).exists.result
      opsThere <- Tables.OperationGroups.filter(_.blockId === hash.value).exists.result
    } yield blockThere && opsThere

  /** conversions from domain objects to database row format */
  private object RowConversion {

    private[TezosDatabaseOperations] def convertAverageFees(in: AverageFees) =
      Tables.FeesRow(
        low = in.low,
        medium = in.medium,
        high = in.high,
        timestamp = in.timestamp,
        kind = in.kind
    )

    private[TezosDatabaseOperations] def convertAccounts(blockAccounts: AccountsWithBlockHashAndLevel) = {
      val AccountsWithBlockHashAndLevel(hash, level, accounts) = blockAccounts
      accounts.map {
        case (id, Account(manager, balance, spendable, delegate, script, counter)) =>
          Tables.AccountsRow(
            accountId = id.id,
            blockId = hash.value,
            manager = manager,
            spendable = spendable,
            delegateSetable = delegate.setable,
            delegateValue = delegate.value,
            counter = counter,
            script = script.map(_.toString),
            balance = balance,
            blockLevel = level
          )
      }.toList
    }

    private[TezosDatabaseOperations] def convertBlock(block: Block) = {
      val header = block.metadata.header
      Tables.BlocksRow(
        level = header.level,
        proto = header.proto,
        predecessor = header.predecessor.value,
        timestamp = header.timestamp,
        validationPass = header.validationPass,
        fitness = header.fitness.mkString(","),
        context = Some(header.context), //put in later
        signature = header.signature,
        protocol = block.metadata.protocol,
        chainId = block.metadata.chain_id,
        hash = block.metadata.hash.value,
        operationsHash = header.operations_hash
      )
    }

    private[TezosDatabaseOperations] def convertBlocksOperationGroups(block: Block): List[Tables.OperationGroupsRow] =
      block.operationGroups.map{ og =>
        Tables.OperationGroupsRow(
          protocol = og.protocol,
          chainId = og.chain_id,
          hash = og.hash.value,
          branch = og.branch,
          signature = og.signature,
          blockId = block.metadata.hash.value
        )
      }

    private[TezosDatabaseOperations] def convertBlockOperations(block: Block): List[Tables.OperationsRow] =
      block.operationGroups.flatMap{ og =>
        og.contents.fold(List.empty[Tables.OperationsRow]){
          operations =>
            operations.map { operation =>
              Tables.OperationsRow(
                kind = operation.kind,
                source = operation.source,
                fee = operation.fee,
                gasLimit = operation.gasLimit,
                storageLimit = operation.storageLimit,
                amount = operation.amount,
                destination = operation.destination,
                operationGroupHash = og.hash.value,
                operationId = 0,
                balance = operation.balance,
                delegate = operation.delegate,
                blockHash = block.metadata.hash.value,
                blockLevel = block.metadata.header.level,
                timestamp = block.metadata.header.timestamp,
                pkh = operation.pkh
              )
            }
        }
      }

  }

  /* use as max block level when none exists */
  private[tezos] val defaultBlockLevel: BigDecimal = -1

  /** Precompiled fetch for Operations by Group */
  val operationsByGroupHash =
    Tables.Operations.findBy(_.operationGroupHash)

  /** Precompiled fetch for groups of operations */
  val operationGroupsByHash =
    Tables.OperationGroups.findBy(_.hash).map(_.andThen(_.take(1)))

  /**
    * Computes the level of the most recent block in the accounts table or [[defaultBlockLevel]] if none is found.
    */
  private[tezos] def fetchAccountsMaxBlockLevel: DBIO[BigDecimal] =
    Tables.Accounts
      .map(_.blockLevel)
      .max
      .getOrElse(defaultBlockLevel)
      .result

  /** Computes the max level of blocks or [[defaultBlockLevel]] if no block exists */
  private[tezos] def fetchMaxBlockLevel: DBIO[Int] =
    Tables.Blocks
      .map(_.level)
      .max
      .getOrElse(defaultBlockLevel.toInt)
      .result

  /** is there any block stored? */
  def doBlocksExist(): DBIO[Boolean] =
    Tables.Blocks.exists.result

  /**
    * Counts number of rows in the given table
    * @param table  slick table
    * @return       amount of rows in the table
    */
  def countRows(table: TableQuery[_]): DBIO[Int] =
    table.length.result

  // Slick does not allow count operations on arbitrary column names
  /**
    * Counts number of distinct elements by given table and column
    * THIS METHOD IS VULNERABLE TO SQL INJECTION
    * @param table  name of the table
    * @param column name of the column
    * @return       amount of distinct elements in given column
    */
  def countDistinct(table: String, column: String)(implicit ec: ExecutionContext): DBIO[Int] =
    sql"""SELECT COUNT(DISTINCT #$column) FROM #$table""".as[Int].map(_.head)

  /**
    * Selects distinct elements by given table and column
    * THIS METHOD IS VULNERABLE TO SQL INJECTION
    * @param table  name of the table
    * @param column name of the column
    * @return       distinct elements in given column as a list
    */
  def selectDistinct(table: String, column: String)(implicit ec: ExecutionContext): DBIO[List[String]] = {
    sql"""SELECT DISTINCT #$column FROM #$table""".as[String].map(_.toList)
  }

  /**
    * Selects distinct elements by given table and column with filter
    * THIS METHOD IS VULNERABLE TO SQL INJECTION
    * @param table          name of the table
    * @param column         name of the column
    * @param matchingString string which is being matched
    * @return               distinct elements in given column as a list
    */
  def selectDistinctLike(table: String, column: String, matchingString: String)(implicit ec: ExecutionContext): DBIO[List[String]] = {
    sql"""SELECT DISTINCT #$column FROM #$table WHERE #$column LIKE '%#$matchingString%'""".as[String].map(_.toList)
  }

  /**
    * Selects elements filtered by the predicates
    * THIS METHOD IS VULNERABLE TO SQL INJECTION
    * @param table          name of the table
    * @param columns        list of column names
    * @param predicates     list of predicates for query to be filtered with
    * @return               list of map of [string, any], which represents list of rows as a map of column name to value
    */
  def selectWithPredicates(table: String, columns: List[String], predicates: List[Predicate])(implicit ec: ExecutionContext):
  DBIO[List[Map[String, Any]]] = {
    import tech.cryptonomic.conseil.util.DatabaseUtil._
<<<<<<< HEAD
    val pred = predicates.map { p =>
      val fieldQuery = p.precision.map{
        prec => sql""" AND ROUND(#${p.field}, $prec) """
      }.getOrElse(sql""" AND #${p.field} """)
=======
    val pred = makePredicates(predicates)
    val query = makeQuery(table, columns)
    concat(query, pred).as[Map[String, Any]].map(_.toList)
  }

  /** Prepares predicates */
  def makePredicates(predicates: List[Predicate]): List[SQLActionBuilder] =
    predicates.map { p =>
>>>>>>> 945d229d
      concat(
        fieldQuery,
        List(mapOperationToSQL(p.operation, p.inverse, p.set.map(_.toString)))
      )
    }
<<<<<<< HEAD
    val query = sql"""SELECT #${columns.mkString(",")} FROM #$table WHERE true """
    concat(query, pred).as[Map[String, Any]].map(_.toList)
  }
=======

  /** Prepares query */
  def makeQuery(table: String, columns: List[String]): SQLActionBuilder =
    sql"""SELECT #${columns.mkString(",")} FROM #$table WHERE true """
>>>>>>> 945d229d

  /** maps operation type to SQL operation */
  private def mapOperationToSQL(operation: OperationType, inverse: Boolean, vals: List[String]): SQLActionBuilder = {
    import tech.cryptonomic.conseil.util.DatabaseUtil._
    val op = operation match {
      case OperationType.between => sql"BETWEEN #${vals.head} AND #${vals(1)}"
      case OperationType.in => concat(sql"IN ", List(values(vals)))
      case OperationType.like => sql"LIKE '%#${vals.head}%'"
      case OperationType.lt | OperationType.before => sql"< '#${vals.head}'"
      case OperationType.gt | OperationType.after => sql"> '#${vals.head}'"
      case OperationType.eq => sql"= '#${vals.head}'"
      case OperationType.startsWith => sql"LIKE '#${vals.head}%'"
      case OperationType.endsWith => sql"LIKE '%#${vals.head}'"
    }
    concat(op, List(sql" IS #${!inverse}"))
  }
}
<|MERGE_RESOLUTION|>--- conflicted
+++ resolved
@@ -3,11 +3,7 @@
 import com.typesafe.config.ConfigFactory
 import com.typesafe.scalalogging.LazyLogging
 import slick.jdbc.PostgresProfile.api._
-<<<<<<< HEAD
-import slick.jdbc.{GetResult, SQLActionBuilder}
-=======
 import slick.jdbc.SQLActionBuilder
->>>>>>> 945d229d
 import tech.cryptonomic.conseil.tezos.FeeOperations._
 import tech.cryptonomic.conseil.generic.chain.QueryProtocolTypes.OperationType.OperationType
 import tech.cryptonomic.conseil.generic.chain.QueryProtocolTypes.{OperationType, Predicate}
@@ -311,12 +307,6 @@
   def selectWithPredicates(table: String, columns: List[String], predicates: List[Predicate])(implicit ec: ExecutionContext):
   DBIO[List[Map[String, Any]]] = {
     import tech.cryptonomic.conseil.util.DatabaseUtil._
-<<<<<<< HEAD
-    val pred = predicates.map { p =>
-      val fieldQuery = p.precision.map{
-        prec => sql""" AND ROUND(#${p.field}, $prec) """
-      }.getOrElse(sql""" AND #${p.field} """)
-=======
     val pred = makePredicates(predicates)
     val query = makeQuery(table, columns)
     concat(query, pred).as[Map[String, Any]].map(_.toList)
@@ -325,22 +315,18 @@
   /** Prepares predicates */
   def makePredicates(predicates: List[Predicate]): List[SQLActionBuilder] =
     predicates.map { p =>
->>>>>>> 945d229d
+      val fieldQuery = p.precision.map {
+        prec => sql""" AND ROUND(#${p.field}, $prec) """
+      }.getOrElse(sql""" AND #${p.field} """)
       concat(
         fieldQuery,
         List(mapOperationToSQL(p.operation, p.inverse, p.set.map(_.toString)))
       )
     }
-<<<<<<< HEAD
-    val query = sql"""SELECT #${columns.mkString(",")} FROM #$table WHERE true """
-    concat(query, pred).as[Map[String, Any]].map(_.toList)
-  }
-=======
 
   /** Prepares query */
   def makeQuery(table: String, columns: List[String]): SQLActionBuilder =
     sql"""SELECT #${columns.mkString(",")} FROM #$table WHERE true """
->>>>>>> 945d229d
 
   /** maps operation type to SQL operation */
   private def mapOperationToSQL(operation: OperationType, inverse: Boolean, vals: List[String]): SQLActionBuilder = {
