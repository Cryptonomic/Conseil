--- conflicted
+++ resolved
@@ -42,20 +42,6 @@
     */
   def writeAccountsToDatabase(accountsInfo: AccountsWithBlockHashAndLevel, dbHandle: Database): Future[Option[Int]] =
     dbHandle.run(Tables.Accounts ++= accountsToDatabaseRows(accountsInfo))
-<<<<<<< HEAD
-
-=======
-
-
-  /**
-    *
-    * @param fees      List of possible average fees for different operation kinds.
-    * @param dbHandle  Handle to a database
-    * @return          Future on database inserts.
-    */
-  def writeFeesToDatabase(fees: List[Option[AverageFees]], dbHandle: Database): Future[Option[Int]] =
-    dbHandle.run(Tables.Fees ++= feesToDatabaseRows(fees))
->>>>>>> 6f16aff0
 
   /**
     * Generates database rows for accounts.
