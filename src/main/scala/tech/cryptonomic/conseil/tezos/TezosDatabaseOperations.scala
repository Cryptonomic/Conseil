package tech.cryptonomic.conseil.tezos

import com.typesafe.scalalogging.LazyLogging
import slick.jdbc.PostgresProfile.api._
import tech.cryptonomic.conseil.generic.chain.DataTypes.{Predicate, QueryOrdering}
import tech.cryptonomic.conseil.tezos.FeeOperations._
import tech.cryptonomic.conseil.tezos.TezosTypes._
import tech.cryptonomic.conseil.util.CollectionOps._
<<<<<<< HEAD
import tech.cryptonomic.conseil.util.ConversionSyntax._
import tech.cryptonomic.conseil.util.DatabaseUtil.{SqlActionHelper, concatenateSqlActions, getMap, insertValuesIntoSqlAction}
=======
import tech.cryptonomic.conseil.util.DatabaseUtil.QueryBuilder._
>>>>>>> cda4e17c
import tech.cryptonomic.conseil.util.MathUtil.{mean, stdev}

import scala.concurrent.ExecutionContext
import scala.math.{ceil, max}

/**
  * Functions for writing Tezos data to a database.
  */
object TezosDatabaseOperations extends LazyLogging {

  import DatabaseConversions._

  /**
    * Writes computed fees averages to a database.
    *
    * @param fees List of average fees for different operation kinds.
    * @return     Database action possibly containing the number of rows written (if available from the underlying driver)
    */
  def writeFees(fees: List[AverageFees]): DBIO[Option[Int]] =
    Tables.Fees ++= fees.map(_.convertTo[Tables.FeesRow])

  /**
    * Writes accounts with block data to a database.
    *
    * @param accountsInfo List data on the accounts and the corresponding blocks that operated on those
    * @return     Database action possibly containing the number of rows written (if available from the underlying driver)
    */
  def writeAccounts(accountsInfo: List[BlockAccounts])(implicit ec: ExecutionContext): DBIO[Int] =
    DBIO.sequence(accountsInfo.flatMap {
      info =>
        info.convertToA[List, Tables.AccountsRow].map(Tables.Accounts.insertOrUpdate)
    }).map(_.sum)
      .transactionally

  /**
    * Writes blocks and related operations to a database.
    * @param blocks   Block with operations.
    * @return         Future on database inserts.
    */
  def writeBlocks(blocks: List[Block]): DBIO[Unit] =
    DBIO.seq(
      Tables.Blocks          ++= blocks.map(_.convertTo[Tables.BlocksRow]),
      Tables.OperationGroups ++= blocks.flatMap(_.convertToA[List, Tables.OperationGroupsRow]),
      Tables.Operations      ++= blocks.flatMap(_.convertToA[List, Tables.OperationsRow])
    )

  /**
    * Writes association of account ids and block data to define accounts that needs update
    * @param accountIds will have blocks, paired with corresponding account ids to store
    * @return Database action possibly returning the rows written (if available form the underlying driver)
    */
  def writeAccountsCheckpoint(accountIds: List[(BlockHash, Int, List[AccountId])]): DBIO[Option[Int]] =
    Tables.AccountsCheckpoint ++= accountIds.flatMap((convertBlockAccountsAssociation _).tupled)

  /**
    * Removes  data on the accounts checkpoint table
    * @param selection limits the removed rows to those
    *                  concerning the selected elements, by default no selection is made.
    *                  We strictly assume those Ids were previously loaded from the checkpoint table itself
    * @return the database action to run
    */
  def cleanAccountsCheckpoint(selection: Option[Set[AccountId]] = None)(implicit ec: ExecutionContext): DBIO[Int] =
    selection match {
      case Some(ids) =>
        for {
          total <- getAccountsCheckpointSize()
          marked =
            if (total > ids.size) Tables.AccountsCheckpoint.filter(_.accountId inSet ids.map(_.id))
            else Tables.AccountsCheckpoint
          deleted <- marked.delete
        } yield deleted
      case None =>
        Tables.AccountsCheckpoint.delete
    }

  /**
    * @return the number of distinct accounts present in the checkpoint table
    */
  def getAccountsCheckpointSize(): DBIO[Int] =
    Tables.AccountsCheckpoint.distinctOn(_.accountId).length.result

  /**
    * Reads the account ids in the checkpoint table, considering
    * only those that at the latest block level (highest value)
    * @return a database action that loads the list of relevant rows
    */
  def getLatestAccountsFromCheckpoint(implicit ec: ExecutionContext): DBIO[Map[AccountId, BlockReference]] =
    Tables.AccountsCheckpoint.result.map(
      _.groupBy(_.accountId) //rows by accounts
        .values //only use the collection of values, ignoring the group key
        .map {
          idRows =>
            //keep only the latest and group by block reference, and rewrap it as map entries
            val Tables.AccountsCheckpointRow(id, latestBlockId, latestLevel) = idRows.maxBy(_.blockLevel)
            AccountId(id) -> (BlockHash(latestBlockId), latestLevel)
        }.toMap
    )

  /**
    * Writes the blocks data to the database
    * at the same time saving enough information about updated accounts to later fetch those accounts
    * @param blocksWithAccounts a map with new blocks as keys, and updated account ids as the values
    */
  def writeBlocksAndCheckpointAccounts(blocksWithAccounts: Map[Block, List[AccountId]]): DBIO[Option[Int]] = {
    //ignore the account ids for storage, and prepare the checkpoint account data
    //we do this on a single sweep over the list, pairing the results and then unzipping the outcome
    val (blocks, accountUpdates) =
      blocksWithAccounts.map {
        case (block, accountIds) =>
          block -> (block.metadata.hash, block.metadata.header.level, accountIds)
      }.toList.unzip

    //sequence both operations in a single transaction
    (writeBlocks(blocks) andThen writeAccountsCheckpoint(accountUpdates)).transactionally
  }

  /**
    * Given the operation kind, return range of fees and timestamp for that operation.
    * @param kind                 Operation kind
    * @param numberOfFeesAveraged How many values to use for statistics computations
    * @return                     The average fees for a given operation kind, if it exists
    */
  def calculateAverageFees(kind: String, numberOfFeesAveraged: Int)(implicit ec: ExecutionContext): DBIO[Option[AverageFees]] = {
<<<<<<< HEAD
    def computeAverage(ts: java.sql.Timestamp, fees: Seq[(Option[BigDecimal], java.sql.Timestamp)]): AverageFees = {
=======
    def parseFee(fee: String): Option[Double] =
      Try(fee.toDouble).fold(
        _ => {
          logger.error("I encountered an invalid fee value during average computation: '{}'", fee)
          None
        },
        Some(_)
      )

    def computeAverage(ts: java.sql.Timestamp, fees: Seq[(Option[String], java.sql.Timestamp)]): AverageFees = {
>>>>>>> cda4e17c
      val values = fees.map {
        case (fee, _) => fee.map(_.toDouble).getOrElse(0.0)
      }
      val m: Int = ceil(mean(values)).toInt
      val s: Int = ceil(stdev(values)).toInt
      AverageFees(max(m - s, 0), m, m + s, ts, kind)
    }

    val opQuery =
      Tables.Operations
        .filter(_.kind === kind)
        .map(o => (o.fee, o.timestamp))
        .distinct
        .sortBy { case (_, ts) => ts.desc }
        .take(numberOfFeesAveraged)
        .result

    opQuery.map {
      timestampedFees =>
        timestampedFees.headOption.map {
          case (_, latest) =>
            computeAverage(latest, timestampedFees)
        }
    }
  }

  /**
    * Reads in all operations referring to the group
    * @param groupHash is the group identifier
    * @param ec the `ExecutionContext` needed to compose db operations
    * @return the operations and the collecting group, if there's one for the given hash, else `None`
    */
  def operationsForGroup(groupHash: String)(implicit ec: ExecutionContext): DBIO[Option[(Tables.OperationGroupsRow, Seq[Tables.OperationsRow])]] =
    (for {
      operation <- operationsByGroupHash(groupHash).extract
      group <- operation.operationGroupsFk
    } yield (group, operation)
    ).result
    .map {
      pairs =>
        /*
         * we first collect all de-normalized pairs under the common group and then extract the
         * only key-value from the resulting map
         */
        val keyed = pairs.byKey()
        keyed.keys
          .headOption
          .map( k => (k, keyed(k)))
    }

  /**
    * Checks if a block for this hash and related operations are stored on db
    * @param hash Identifies the block
    * @param ec   Needed to compose the operations
    * @return     true if block and operations exists
    */
  def blockExists(hash: BlockHash)(implicit ec: ExecutionContext): DBIO[Boolean] =
    for {
      blockThere <- Tables.Blocks.findBy(_.hash).applied(hash.value).exists.result
      opsThere <- Tables.OperationGroups.filter(_.blockId === hash.value).exists.result
    } yield blockThere && opsThere

  /* use as max block level when none exists */
  private[tezos] val defaultBlockLevel: BigDecimal = -1

  /** Precompiled fetch for Operations by Group */
  val operationsByGroupHash =
    Tables.Operations.findBy(_.operationGroupHash)

  /** Precompiled fetch for groups of operations */
  val operationGroupsByHash =
    Tables.OperationGroups.findBy(_.hash).map(_.andThen(_.take(1)))

  /** Computes the max level of blocks or [[defaultBlockLevel]] if no block exists */
  private[tezos] def fetchMaxBlockLevel: DBIO[Int] =
    Tables.Blocks
      .map(_.level)
      .max
      .getOrElse(defaultBlockLevel.toInt)
      .result

  /** is there any block stored? */
  def doBlocksExist(): DBIO[Boolean] =
    Tables.Blocks.exists.result

  /**
    * Counts number of rows in the given table
    * @param table  slick table
    * @return       amount of rows in the table
    */
  def countRows(table: TableQuery[_]): DBIO[Int] =
    table.length.result

  // Slick does not allow count operations on arbitrary column names
  /**
    * Counts number of distinct elements by given table and column
    * THIS METHOD IS VULNERABLE TO SQL INJECTION
    * @param table  name of the table
    * @param column name of the column
    * @return       amount of distinct elements in given column
    */
  def countDistinct(table: String, column: String)(implicit ec: ExecutionContext): DBIO[Int] =
    sql"""SELECT COUNT(DISTINCT #$column) FROM #$table""".as[Int].map(_.head)

  /**
    * Selects distinct elements by given table and column
    * THIS METHOD IS VULNERABLE TO SQL INJECTION
    * @param table  name of the table
    * @param column name of the column
    * @return       distinct elements in given column as a list
    */
  def selectDistinct(table: String, column: String)(implicit ec: ExecutionContext): DBIO[List[String]] = {
    sql"""SELECT DISTINCT #$column FROM #$table""".as[String].map(_.toList)
  }

  /**
    * Selects distinct elements by given table and column with filter
    * THIS METHOD IS VULNERABLE TO SQL INJECTION
    * @param table          name of the table
    * @param column         name of the column
    * @param matchingString string which is being matched
    * @return               distinct elements in given column as a list
    */
  def selectDistinctLike(table: String, column: String, matchingString: String)(implicit ec: ExecutionContext): DBIO[List[String]] = {
    sql"""SELECT DISTINCT #$column FROM #$table WHERE #$column LIKE '%#$matchingString%'""".as[String].map(_.toList)
  }

  /**
    * Selects elements filtered by the predicates
    * THIS METHOD IS VULNERABLE TO SQL INJECTION
    * @param table          name of the table
    * @param columns        list of column names
    * @param predicates     list of predicates for query to be filtered with
    * @param ordering       list of ordering conditions for the query
    * @param limit          max number of rows fetched
    * @return               list of map of [string, any], which represents list of rows as a map of column name to value
    */
  def selectWithPredicates(
    table: String,
    columns: List[String],
    predicates: List[Predicate],
    ordering: List[QueryOrdering],
    limit: Int)
    (implicit ec: ExecutionContext): DBIO[List[Map[String, Any]]] = {
     makeQuery(table, columns)
       .addPredicates(predicates)
       .addOrdering(ordering)
       .addLimit(limit)
       .as[Map[String, Any]]
       .map(_.toList)
  }

}
<|MERGE_RESOLUTION|>--- conflicted
+++ resolved
@@ -6,12 +6,8 @@
 import tech.cryptonomic.conseil.tezos.FeeOperations._
 import tech.cryptonomic.conseil.tezos.TezosTypes._
 import tech.cryptonomic.conseil.util.CollectionOps._
-<<<<<<< HEAD
 import tech.cryptonomic.conseil.util.ConversionSyntax._
-import tech.cryptonomic.conseil.util.DatabaseUtil.{SqlActionHelper, concatenateSqlActions, getMap, insertValuesIntoSqlAction}
-=======
 import tech.cryptonomic.conseil.util.DatabaseUtil.QueryBuilder._
->>>>>>> cda4e17c
 import tech.cryptonomic.conseil.util.MathUtil.{mean, stdev}
 
 import scala.concurrent.ExecutionContext
@@ -135,20 +131,7 @@
     * @return                     The average fees for a given operation kind, if it exists
     */
   def calculateAverageFees(kind: String, numberOfFeesAveraged: Int)(implicit ec: ExecutionContext): DBIO[Option[AverageFees]] = {
-<<<<<<< HEAD
     def computeAverage(ts: java.sql.Timestamp, fees: Seq[(Option[BigDecimal], java.sql.Timestamp)]): AverageFees = {
-=======
-    def parseFee(fee: String): Option[Double] =
-      Try(fee.toDouble).fold(
-        _ => {
-          logger.error("I encountered an invalid fee value during average computation: '{}'", fee)
-          None
-        },
-        Some(_)
-      )
-
-    def computeAverage(ts: java.sql.Timestamp, fees: Seq[(Option[String], java.sql.Timestamp)]): AverageFees = {
->>>>>>> cda4e17c
       val values = fees.map {
         case (fee, _) => fee.map(_.toDouble).getOrElse(0.0)
       }
