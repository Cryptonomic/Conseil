package tech.cryptonomic.conseil.tezos

import tech.cryptonomic.conseil.tezos.TezosTypes._
import tech.cryptonomic.conseil.tezos.FeeOperations._
import tech.cryptonomic.conseil.util.Conversion
import cats.{Id, Show}
import java.sql.Timestamp
import java.time.Instant

import monocle.Getter
import io.scalaland.chimney.dsl._
import tech.cryptonomic.conseil.tezos
import tech.cryptonomic.conseil.tezos.TezosNodeOperator.FetchRights
import tech.cryptonomic.conseil.tezos.TezosTypes.{BakingRights, EndorsingRights}

object DatabaseConversions {

  //adapts from the java timestamp to sql
  private def toSql(datetime: java.time.ZonedDateTime): Timestamp = Timestamp.from(datetime.toInstant)

  //single field conversions
  def concatenateToString[A, T[_] <: scala.collection.GenTraversableOnce[_]](traversable: T[A]): String =
    traversable.mkString("[", ",", "]")

  def toCommaSeparated[A, T[_] <: scala.collection.GenTraversableOnce[_]](traversable: T[A]): String =
    traversable.mkString(",")

  def extractBigDecimal(number: PositiveBigNumber): Option[BigDecimal] = number match {
    case PositiveDecimal(value) => Some(value)
    case _ => None
  }

  def extractBigDecimal(number: BigNumber): Option[BigDecimal] = number match {
    case Decimal(value) => Some(value)
    case _ => None
  }

  //Note, cycle 0 starts at the level 2 block
  def extractCycle(block: Block): Option[Int] =
    discardGenesis
      .lift(block.data.metadata) //this returns an Option[BlockHeaderMetadata]
      .map(_.level.cycle) //this is Option[Int]

  //Note, cycle 0 starts at the level 2 block
  def extractCyclePosition(block: BlockMetadata): Option[Int] =
    discardGenesis
      .lift(block) //this returns an Option[BlockHeaderMetadata]
      .map(_.level.cycle_position) //this is Option[Int]

  //implicit conversions to database row types

  implicit val averageFeesToFeeRow = new Conversion[Id, AverageFees, Tables.FeesRow] {
    override def convert(from: AverageFees) =
      from.into[Tables.FeesRow].transform
  }

  implicit val blockAccountsToAccountRows =
    new Conversion[List, BlockTagged[Map[AccountId, Account]], Tables.AccountsRow] {
      val toDelegateSetable: Option[AccountDelegate] => Option[Boolean] = delegate =>
        PartialFunction.condOpt(delegate) {
          case Some(Left(Protocol4Delegate(setable, _))) => setable
        }

      val toDelegateValue: Option[AccountDelegate] => Option[String] = delegate =>
        PartialFunction.condOpt(delegate) {
          case Some(Left(Protocol4Delegate(_, Some(pkh)))) => pkh.value
          case Some(Right(pkh)) => pkh.value
        }

      override def convert(from: BlockTagged[Map[AccountId, Account]]) = {
        val BlockTagged(hash, level, timestamp, cycle, accounts) = from
        accounts.map {
          case (id, Account(balance, delegate, script, counter, manager, spendable)) =>
            Tables.AccountsRow(
              accountId = id.id,
              blockId = hash.value,
              counter = counter,
              script = script.map(_.code.expression),
              storage = script.map(_.storage.expression),
              balance = balance,
              blockLevel = level,
              manager = manager.map(_.value),
              spendable = spendable,
              delegateSetable = toDelegateSetable(delegate),
              delegateValue = toDelegateValue(delegate)
            )
        }.toList
      }
    }

  implicit val blockAccountsToAccountHistoryRows =
    new Conversion[List, BlockTagged[Map[AccountId, Account]], Tables.AccountsHistoryRow] {
      override def convert(from: BlockTagged[Map[AccountId, Account]]): List[Tables.AccountsHistoryRow] =
        blockAccountsToAccountRows.convert(from).map {
          _.into[Tables.AccountsHistoryRow]
            .withFieldConst(_.asof, Timestamp.from(from.timestamp.getOrElse(Instant.ofEpochMilli(0))))
            .withFieldConst(_.cycle, from.cycle)
            .transform
        }
    }

  implicit val blockToBlocksRow = new Conversion[Id, Block, Tables.BlocksRow] {
    override def convert(from: Block) = {
      val header = from.data.header
      val metadata = discardGenesis.lift(from.data.metadata)
      val CurrentVotes(expectedQuorum, proposal) = from.votes
      Tables.BlocksRow(
        level = header.level,
        proto = header.proto,
        predecessor = header.predecessor.value,
        timestamp = toSql(header.timestamp),
        validationPass = header.validation_pass,
        fitness = header.fitness.mkString(","),
        context = Some(header.context), //put in later
        signature = header.signature,
        protocol = from.data.protocol,
        chainId = from.data.chain_id,
        hash = from.data.hash.value,
        operationsHash = header.operations_hash,
        periodKind = metadata.map(_.voting_period_kind.toString),
        currentExpectedQuorum = expectedQuorum,
        activeProposal = proposal.map(_.id),
        baker = metadata.map(_.baker.value),
        nonceHash = metadata.flatMap(_.nonce_hash.map(_.value)),
        consumedGas = metadata.flatMap(md => extractBigDecimal(md.consumed_gas)),
        metaLevel = metadata.map(_.level.level),
        metaLevelPosition = metadata.map(_.level.level_position),
        metaCycle = metadata.map(_.level.cycle),
        metaCyclePosition = metadata.map(_.level.cycle_position),
        metaVotingPeriod = metadata.map(_.level.voting_period),
        metaVotingPeriodPosition = metadata.map(_.level.voting_period_position),
        expectedCommitment = metadata.map(_.level.expected_commitment),
        priority = header.priority
      )
    }
  }

  implicit val blockToOperationGroupsRow = new Conversion[List, Block, Tables.OperationGroupsRow] {
    override def convert(from: Block) =
      from.operationGroups.map { og =>
        Tables.OperationGroupsRow(
          protocol = og.protocol,
          chainId = og.chain_id.map(_.id),
          hash = og.hash.value,
          branch = og.branch.value,
          signature = og.signature.map(_.value),
          blockId = from.data.hash.value,
          blockLevel = from.data.header.level
        )
      }
  }

  //Cannot directly convert a single operation to a row, because we need the block and operation-group info to build the database row
  implicit val operationToOperationsRow = new Conversion[Id, (Block, OperationHash, Operation), Tables.OperationsRow] {
    override def convert(from: (Block, OperationHash, Operation)) =
      (convertEndorsement orElse
          convertNonceRevelation orElse
          convertActivateAccount orElse
          convertReveal orElse
          convertTransaction orElse
          convertOrigination orElse
          convertDelegation orElse
          convertBallot orElse
          convertProposals orElse
          convertUnhandledOperations)(from)
  }

  private val convertEndorsement: PartialFunction[(Block, OperationHash, Operation), Tables.OperationsRow] = {
    case (block, groupHash, Endorsement(level, metadata)) =>
      Tables.OperationsRow(
        operationId = 0,
        operationGroupHash = groupHash.value,
        kind = "endorsement",
        level = Some(level),
        delegate = Some(metadata.delegate.value),
        slots = Some(metadata.slots).map(concatenateToString),
        blockHash = block.data.hash.value,
        blockLevel = block.data.header.level,
        timestamp = toSql(block.data.header.timestamp),
        internal = false,
        cycle = extractCycle(block),
        branch = block.operationGroups.find(h => h.hash == groupHash).map(_.branch.value),
        numberOfSlots = Some(metadata.slots.length)
      )
  }

  private val convertNonceRevelation: PartialFunction[(Block, OperationHash, Operation), Tables.OperationsRow] = {
    case (block, groupHash, SeedNonceRevelation(level, nonce, metadata)) =>
      Tables.OperationsRow(
        operationId = 0,
        operationGroupHash = groupHash.value,
        kind = "seed_nonce_revelation",
        level = Some(level),
        nonce = Some(nonce.value),
        blockHash = block.data.hash.value,
        blockLevel = block.data.header.level,
        timestamp = toSql(block.data.header.timestamp),
        internal = false,
        cycle = extractCycle(block)
      )
  }

  private val convertActivateAccount: PartialFunction[(Block, OperationHash, Operation), Tables.OperationsRow] = {
    case (block, groupHash, ActivateAccount(pkh, secret, metadata)) =>
      Tables.OperationsRow(
        operationId = 0,
        operationGroupHash = groupHash.value,
        kind = "activate_account",
        pkh = Some(pkh.value),
        secret = Some(secret.value),
        blockHash = block.data.hash.value,
        blockLevel = block.data.header.level,
        timestamp = toSql(block.data.header.timestamp),
        internal = false,
        cycle = extractCycle(block)
      )
  }

  private val convertReveal: PartialFunction[(Block, OperationHash, Operation), Tables.OperationsRow] = {
    case (block, groupHash, Reveal(counter, fee, gas_limit, storage_limit, pk, source, metadata)) =>
      Tables.OperationsRow(
        operationId = 0,
        operationGroupHash = groupHash.value,
        kind = "reveal",
        source = Some(source.value),
        fee = extractBigDecimal(fee),
        counter = extractBigDecimal(counter),
        gasLimit = extractBigDecimal(gas_limit),
        storageLimit = extractBigDecimal(storage_limit),
        publicKey = Some(pk.value),
        status = Some(metadata.operation_result.status),
        consumedGas = metadata.operation_result.consumed_gas.flatMap(extractBigDecimal),
        blockHash = block.data.hash.value,
        blockLevel = block.data.header.level,
        timestamp = toSql(block.data.header.timestamp),
        internal = false,
        cycle = extractCycle(block)
      )
  }

  private val convertTransaction: PartialFunction[(Block, OperationHash, Operation), Tables.OperationsRow] = {
    case (
        block,
        groupHash,
        Transaction(counter, amount, fee, gas_limit, storage_limit, source, destination, parameters, metadata)
        ) =>
      Tables.OperationsRow(
        operationId = 0,
        operationGroupHash = groupHash.value,
        kind = "transaction",
        source = Some(source.value),
        fee = extractBigDecimal(fee),
        counter = extractBigDecimal(counter),
        gasLimit = extractBigDecimal(gas_limit),
        storageLimit = extractBigDecimal(storage_limit),
        amount = extractBigDecimal(amount),
        destination = Some(destination.id),
        parameters = parameters.map(_.value.expression),
        status = Some(metadata.operation_result.status),
        consumedGas = metadata.operation_result.consumed_gas.flatMap(extractBigDecimal),
        storageSize = metadata.operation_result.storage_size.flatMap(extractBigDecimal),
        paidStorageSizeDiff = metadata.operation_result.paid_storage_size_diff.flatMap(extractBigDecimal),
        blockHash = block.data.hash.value,
        blockLevel = block.data.header.level,
        timestamp = toSql(block.data.header.timestamp),
        internal = false,
        cycle = extractCycle(block)
      )
  }

  private val convertOrigination: PartialFunction[(Block, OperationHash, Operation), Tables.OperationsRow] = {
    case (
        block,
        groupHash,
        Origination(
          counter,
          fee,
          source,
          balance,
          gas_limit,
          storage_limit,
          mpk,
          delegatable,
          delegate,
          spendable,
          script,
          metadata
        )
        ) =>
      Tables.OperationsRow(
        operationId = 0,
        operationGroupHash = groupHash.value,
        kind = "origination",
        delegate = delegate.map(_.value),
        source = Some(source.value),
        fee = extractBigDecimal(fee),
        counter = extractBigDecimal(counter),
        gasLimit = extractBigDecimal(gas_limit),
        storageLimit = extractBigDecimal(storage_limit),
        managerPubkey = mpk.map(_.value),
        balance = extractBigDecimal(balance),
        spendable = spendable,
        delegatable = delegatable,
        script = script.map(_.code.expression),
        storage = script.map(_.storage.expression),
        status = Some(metadata.operation_result.status),
        consumedGas = metadata.operation_result.consumed_gas.flatMap(extractBigDecimal),
        storageSize = metadata.operation_result.storage_size.flatMap(extractBigDecimal),
        paidStorageSizeDiff = metadata.operation_result.paid_storage_size_diff.flatMap(extractBigDecimal),
        originatedContracts = metadata.operation_result.originated_contracts.map(_.map(_.id)).map(toCommaSeparated),
        blockHash = block.data.hash.value,
        blockLevel = block.data.header.level,
        timestamp = toSql(block.data.header.timestamp),
        internal = false,
        cycle = extractCycle(block)
      )
  }

  private val convertDelegation: PartialFunction[(Block, OperationHash, Operation), Tables.OperationsRow] = {
    case (block, groupHash, Delegation(counter, source, fee, gas_limit, storage_limit, delegate, metadata)) =>
      Tables.OperationsRow(
        operationId = 0,
        operationGroupHash = groupHash.value,
        kind = "delegation",
        delegate = delegate.map(_.value),
        source = Some(source.value),
        fee = extractBigDecimal(fee),
        counter = extractBigDecimal(counter),
        gasLimit = extractBigDecimal(gas_limit),
        storageLimit = extractBigDecimal(storage_limit),
        status = Some(metadata.operation_result.status),
        consumedGas = metadata.operation_result.consumed_gas.flatMap(extractBigDecimal),
        blockHash = block.data.hash.value,
        blockLevel = block.data.header.level,
        timestamp = toSql(block.data.header.timestamp),
        internal = false,
        cycle = extractCycle(block)
      )
  }

  private val convertBallot: PartialFunction[(Block, OperationHash, Operation), Tables.OperationsRow] = {
    case (block, groupHash, Ballot(ballot, proposal, source, period)) =>
      Tables.OperationsRow(
        operationId = 0,
        operationGroupHash = groupHash.value,
        kind = "ballot",
        blockHash = block.data.hash.value,
        blockLevel = block.data.header.level,
        timestamp = toSql(block.data.header.timestamp),
        ballot = Some(ballot.value),
        internal = false,
        proposal = proposal,
        source = source.map(_.id),
        cycle = extractCycle(block),
        period = period
      )
  }

  private val convertProposals: PartialFunction[(Block, OperationHash, Operation), Tables.OperationsRow] = {
    case (block, groupHash, Proposals(source, period, proposals)) =>
      Tables.OperationsRow(
        operationId = 0,
        operationGroupHash = groupHash.value,
        kind = "proposals",
        blockHash = block.data.hash.value,
        blockLevel = block.data.header.level,
        timestamp = toSql(block.data.header.timestamp),
        internal = false,
        proposal = proposals.map(x => concatenateToString(x)),
        source = source.map(_.id),
        cycle = extractCycle(block),
        period = period
      )

  }

  private val convertUnhandledOperations: PartialFunction[(Block, OperationHash, Operation), Tables.OperationsRow] = {
    case (block, groupHash, op) =>
      val kind = op match {
        case DoubleEndorsementEvidence => "double_endorsement_evidence"
        case DoubleBakingEvidence => "double_baking_evidence"
        case _ => ""
      }
      Tables.OperationsRow(
        operationId = 0,
        operationGroupHash = groupHash.value,
        kind = kind,
        blockHash = block.data.hash.value,
        blockLevel = block.data.header.level,
        timestamp = toSql(block.data.header.timestamp),
        internal = false,
        cycle = extractCycle(block)
      )
  }

  /** Not all operations have some form of balance updates... we're ignoring some type, like ballots,
    * thus we can't extract from those anyway.
    * We get back an empty List, where not applicable
    * We define a typeclass/trait that encodes the availability of balance updates, to reuse it for operations as well as blocks
    * @tparam T the source type that contains the balance updates values
    * @tparam Label the source Label type, which has a `Show` contraint, to be representable as a string
    * @param balances an optic instance that lets extract the Map of tagged updates from the source
    * @param hashing an optic instance to extract an optional reference hash value
    */
  implicit def anyToBalanceUpdates[T, Label](
      implicit
      balances: Getter[T, Map[Label, List[OperationMetadata.BalanceUpdate]]],
      hashing: Getter[T, Option[String]],
      showing: Show[Label]
  ) = new Conversion[List, T, Tables.BalanceUpdatesRow] {
    import cats.syntax.show._

    override def convert(from: T) =
      balances
        .get(from)
        .flatMap {
          case (tag, updates) =>
            updates.map {
              case OperationMetadata.BalanceUpdate(
                  kind,
                  change,
                  category,
                  contract,
                  delegate,
                  level
                  ) =>
                Tables.BalanceUpdatesRow(
                  id = 0,
                  source = tag.show,
                  sourceHash = hashing.get(from),
                  kind = kind,
                  contract = contract.map(_.id),
                  change = BigDecimal(change),
                  level = level.map(BigDecimal(_)),
                  delegate = delegate.map(_.value),
                  category = category
                )
            }
        }
        .toList
  }

  /** Utility alias when we need to keep related data paired together */
  type OperationTablesData = (Tables.OperationsRow, List[Tables.BalanceUpdatesRow])

  /** */
  implicit val internalOperationResultToOperation =
    new Conversion[Id, InternalOperationResults.InternalOperationResult, Operation] {
      override def convert(from: InternalOperationResults.InternalOperationResult): Id[Operation] =
        // counter/fee/gas_limit/storage_limit are not in internal operations results,
        // so values below are going to be discarded during transformation Operation -> OperationRow
        from match {
          case reveal: InternalOperationResults.Reveal =>
            reveal
              .into[Reveal]
              .withFieldConst(_.counter, InvalidPositiveDecimal("Discarded"))
              .withFieldConst(_.fee, InvalidPositiveDecimal("Discarded"))
              .withFieldConst(_.gas_limit, InvalidPositiveDecimal("Discarded"))
              .withFieldConst(_.storage_limit, InvalidPositiveDecimal("Discarded"))
              .withFieldConst(_.metadata, ResultMetadata[OperationResult.Reveal](reveal.result, List.empty, None))
              .transform
          case transaction: InternalOperationResults.Transaction =>
            transaction
              .into[Transaction]
              .withFieldConst(_.counter, InvalidPositiveDecimal("Discarded"))
              .withFieldConst(_.fee, InvalidPositiveDecimal("Discarded"))
              .withFieldConst(_.gas_limit, InvalidPositiveDecimal("Discarded"))
              .withFieldConst(_.storage_limit, InvalidPositiveDecimal("Discarded"))
              .withFieldConst(
                _.metadata,
                ResultMetadata[OperationResult.Transaction](
                  transaction.result,
                  transaction.result.balance_updates.getOrElse(List.empty),
                  None
                )
              )
              .transform

          case origination: InternalOperationResults.Origination =>
            origination
              .into[Origination]
              .withFieldConst(_.counter, InvalidPositiveDecimal("Discarded"))
              .withFieldConst(_.fee, InvalidPositiveDecimal("Discarded"))
              .withFieldConst(_.gas_limit, InvalidPositiveDecimal("Discarded"))
              .withFieldConst(_.storage_limit, InvalidPositiveDecimal("Discarded"))
              .withFieldConst(
                _.metadata,
                ResultMetadata[OperationResult.Origination](
                  origination.result,
                  origination.result.balance_updates.getOrElse(List.empty),
                  None
                )
              )
              .transform

          case delegation: InternalOperationResults.Delegation =>
            delegation
              .into[Delegation]
              .withFieldConst(_.counter, InvalidPositiveDecimal("Discarded"))
              .withFieldConst(_.fee, InvalidPositiveDecimal("Discarded"))
              .withFieldConst(_.gas_limit, InvalidPositiveDecimal("Discarded"))
              .withFieldConst(_.storage_limit, InvalidPositiveDecimal("Discarded"))
              .withFieldConst(
                _.metadata,
                ResultMetadata[OperationResult.Delegation](delegation.result, List.empty, None)
              )
              .transform
        }
    }

  /** Will convert to paired list of operations with related balance updates
    * with one HUGE CAVEAT: both have only temporary, meaningless, `sourceId`s
    *
    * To correctly create the relation on the db, we must first store the operations, get
    * each generated id, and pass it to the associated balance-updates
    */
  implicit val blockToOperationTablesData = new Conversion[List, Block, OperationTablesData] {
    import tech.cryptonomic.conseil.util.Conversion.Syntax._
    import tech.cryptonomic.conseil.tezos.SymbolSourceLabels.Show._
    import tech.cryptonomic.conseil.tezos.OperationBalances._

    override def convert(from: Block) =
      from.operationGroups.flatMap { group =>
        group.contents.flatMap { op =>
          val internalOperationResults = op match {
            case r: Reveal => r.metadata.internal_operation_results.toList.flatten
            case t: Transaction => t.metadata.internal_operation_results.toList.flatten
            case o: Origination => o.metadata.internal_operation_results.toList.flatten
            case d: Delegation => d.metadata.internal_operation_results.toList.flatten
            case _ => List.empty
          }

          val internalRows = internalOperationResults.map { oop =>
            val op = oop.convertTo[Operation]
            (from, group.hash, op)
              .convertTo[Tables.OperationsRow]
              .copy(internal = true, nonce = Some(oop.nonce.toString)) -> op.convertToA[List, Tables.BalanceUpdatesRow]
          }
          val operationRow = (from, group.hash, op).convertTo[Tables.OperationsRow]
          val balanceUpdateRows = op.convertToA[List, Tables.BalanceUpdatesRow]
          (operationRow, balanceUpdateRows) :: internalRows
        }
      }

  }

  implicit val blockAccountsAssociationToCheckpointRow =
    new Conversion[List, (BlockHash, Int, Option[Instant], Option[Int], List[AccountId]), Tables.AccountsCheckpointRow] {
      override def convert(from: (BlockHash, Int, Option[Instant], Option[Int], List[AccountId])) = {
        val (blockHash, blockLevel, timestamp, cycle, ids) = from
        ids.map(
          accountId =>
            Tables.AccountsCheckpointRow(
              accountId = accountId.id,
              blockId = blockHash.value,
              blockLevel = blockLevel,
              asof = Timestamp.from(timestamp.getOrElse(Instant.ofEpochMilli(0))),
              cycle = cycle
            )
        )
      }

    }

  implicit val blockDelegatesAssociationToCheckpointRow =
    new Conversion[
      List,
      (BlockHash, Int, Option[Instant], Option[Int], List[PublicKeyHash]),
      Tables.DelegatesCheckpointRow
    ] {
      override def convert(from: (BlockHash, Int, Option[Instant], Option[Int], List[PublicKeyHash])) = {
        val (blockHash, blockLevel, _, _, pkhs) = from
        pkhs.map(
          keyHash =>
            Tables.DelegatesCheckpointRow(
              delegatePkh = keyHash.value,
              blockId = blockHash.value,
              blockLevel = blockLevel
            )
        )
      }

    }

  implicit val delegateToRow = new Conversion[Id, (BlockHash, Int, PublicKeyHash, Delegate), Tables.DelegatesRow] {
    override def convert(from: (BlockHash, Int, PublicKeyHash, Delegate)) = {
      val (blockHash, blockLevel, keyHash, delegate) = from
      Tables.DelegatesRow(
        pkh = keyHash.value,
        blockId = blockHash.value,
        balance = extractBigDecimal(delegate.balance),
        frozenBalance = extractBigDecimal(delegate.frozen_balance),
        stakingBalance = extractBigDecimal(delegate.staking_balance),
        delegatedBalance = extractBigDecimal(delegate.delegated_balance),
        deactivated = delegate.deactivated,
        gracePeriod = delegate.grace_period,
        blockLevel = blockLevel
      )
    }
  }

  implicit val rollsToRows = new Conversion[List, (Block, List[Voting.BakerRolls]), Tables.RollsRow] {
    override def convert(from: (Block, List[Voting.BakerRolls])) = {
      val (block, bakers) = from
      val blockHash = block.data.hash.value
      val blockLevel = block.data.header.level
      bakers.map {
        case Voting.BakerRolls(PublicKeyHash(hash), rolls) =>
          Tables.RollsRow(
            pkh = hash,
            rolls = rolls,
            blockId = blockHash,
            blockLevel = blockLevel
          )
      }
    }
  }

<<<<<<< HEAD
  implicit val bakingRightsToRows = new Conversion[Id, (BlockHash, BakingRights), Tables.BakingRightsRow] {
    override def convert(from: (BlockHash, BakingRights)): tezos.Tables.BakingRightsRow = {
      val (blockHash, bakingRights) = from
      bakingRights
        .into[Tables.BakingRightsRow]
        .withFieldConst(_.blockHash, Some(blockHash.value))
        .withFieldConst(_.estimatedTime, toSql(bakingRights.estimated_time))
        .transform
=======
  implicit val bakingRightsToRows =
    new Conversion[Id, (FetchRights, BakingRights), Tables.BakingRightsRow] {
      override def convert(
          from: (FetchRights, BakingRights)
      ): tezos.Tables.BakingRightsRow = {
        val (fetchRights, bakingRights) = from
        bakingRights
          .into[Tables.BakingRightsRow]
          .withFieldConst(_.blockHash, fetchRights.blockHash.value)
          .withFieldConst(_.estimatedTime, toSql(bakingRights.estimated_time))
          .withFieldConst(_.cycle, fetchRights.cycle)
          .withFieldConst(_.governancePeriod, fetchRights.governancePeriod)
          .transform
      }
>>>>>>> d4a3c108
    }

<<<<<<< HEAD
  implicit val endorsingRightsToRows = new Conversion[List, (BlockHash, EndorsingRights), Tables.EndorsingRightsRow] {
    override def convert(from: (BlockHash, EndorsingRights)): List[Tables.EndorsingRightsRow] = {
      val (blockHash, endorsingRights) = from
      endorsingRights.slots.map { slot =>
        endorsingRights
          .into[Tables.EndorsingRightsRow]
          .withFieldConst(_.estimatedTime, toSql(endorsingRights.estimated_time))
          .withFieldConst(_.slot, slot)
          .withFieldConst(_.blockHash, Some(blockHash.value))
          .transform
=======
  implicit val endorsingRightsToRows =
    new Conversion[List, (FetchRights, EndorsingRights), Tables.EndorsingRightsRow] {
      override def convert(
          from: (FetchRights, EndorsingRights)
      ): List[Tables.EndorsingRightsRow] = {
        val (fetchRights, endorsingRights) = from
        endorsingRights.slots.map { slot =>
          endorsingRights
            .into[Tables.EndorsingRightsRow]
            .withFieldConst(_.estimatedTime, toSql(endorsingRights.estimated_time))
            .withFieldConst(_.slot, slot)
            .withFieldConst(_.blockHash, fetchRights.blockHash.value)
            .withFieldConst(_.cycle, fetchRights.cycle)
            .withFieldConst(_.governancePeriod, fetchRights.governancePeriod)
            .transform
        }
>>>>>>> d4a3c108
      }
    }

  implicit val bakingRightsToRowsWithoutBlockHash = new Conversion[Id, BakingRights, Tables.BakingRightsRow] {
    override def convert(from: BakingRights): tezos.Tables.BakingRightsRow = {
      val bakingRights = from
      bakingRights
        .into[Tables.BakingRightsRow]
        .withFieldConst(_.blockHash, None)
        .withFieldConst(_.estimatedTime, toSql(bakingRights.estimated_time))
        .transform
    }
  }

  implicit val endorsingRightsToRowsWithoutBlockHash =
    new Conversion[List, EndorsingRights, Tables.EndorsingRightsRow] {
      override def convert(from: EndorsingRights): List[Tables.EndorsingRightsRow] = {
        val endorsingRights = from
        endorsingRights.slots.map { slot =>
          endorsingRights
            .into[Tables.EndorsingRightsRow]
            .withFieldConst(_.estimatedTime, toSql(endorsingRights.estimated_time))
            .withFieldConst(_.slot, slot)
            .withFieldConst(_.blockHash, None)
            .transform
        }
      }
    }

}<|MERGE_RESOLUTION|>--- conflicted
+++ resolved
@@ -616,16 +616,6 @@
     }
   }
 
-<<<<<<< HEAD
-  implicit val bakingRightsToRows = new Conversion[Id, (BlockHash, BakingRights), Tables.BakingRightsRow] {
-    override def convert(from: (BlockHash, BakingRights)): tezos.Tables.BakingRightsRow = {
-      val (blockHash, bakingRights) = from
-      bakingRights
-        .into[Tables.BakingRightsRow]
-        .withFieldConst(_.blockHash, Some(blockHash.value))
-        .withFieldConst(_.estimatedTime, toSql(bakingRights.estimated_time))
-        .transform
-=======
   implicit val bakingRightsToRows =
     new Conversion[Id, (FetchRights, BakingRights), Tables.BakingRightsRow] {
       override def convert(
@@ -640,21 +630,8 @@
           .withFieldConst(_.governancePeriod, fetchRights.governancePeriod)
           .transform
       }
->>>>>>> d4a3c108
-    }
-
-<<<<<<< HEAD
-  implicit val endorsingRightsToRows = new Conversion[List, (BlockHash, EndorsingRights), Tables.EndorsingRightsRow] {
-    override def convert(from: (BlockHash, EndorsingRights)): List[Tables.EndorsingRightsRow] = {
-      val (blockHash, endorsingRights) = from
-      endorsingRights.slots.map { slot =>
-        endorsingRights
-          .into[Tables.EndorsingRightsRow]
-          .withFieldConst(_.estimatedTime, toSql(endorsingRights.estimated_time))
-          .withFieldConst(_.slot, slot)
-          .withFieldConst(_.blockHash, Some(blockHash.value))
-          .transform
-=======
+    }
+
   implicit val endorsingRightsToRows =
     new Conversion[List, (FetchRights, EndorsingRights), Tables.EndorsingRightsRow] {
       override def convert(
@@ -671,7 +648,6 @@
             .withFieldConst(_.governancePeriod, fetchRights.governancePeriod)
             .transform
         }
->>>>>>> d4a3c108
       }
     }
 
