package tech.cryptonomic.conseil.tezos
// AUTO-GENERATED Slick data model
/** Stand-alone Slick data model for immediate use */
object Tables extends {
  val profile = slick.jdbc.PostgresProfile
} with Tables

/** Slick data model trait for extension, choice of backend or usage in the cake pattern. (Make sure to initialize this late.) */
trait Tables {
  val profile: slick.jdbc.JdbcProfile
  import profile.api._
  import slick.model.ForeignKeyAction
  import slick.collection.heterogeneous._
  import slick.collection.heterogeneous.syntax._
  // NOTE: GetResult mappers for plain SQL are only generated for tables where Slick knows how to map the types of all columns.
  import slick.jdbc.{GetResult => GR}

  /** DDL for all tables. Call .create to execute. */
  lazy val schema: profile.SchemaDescription = Array(
    Accounts.schema,
    AccountsCheckpoint.schema,
    BalanceUpdates.schema,
    Ballots.schema,
    Blocks.schema,
    DelegatedContracts.schema,
    Delegates.schema,
    DelegatesCheckpoint.schema,
    Fees.schema,
    OperationGroups.schema,
    Operations.schema,
    Proposals.schema,
    Rolls.schema
  ).reduceLeft(_ ++ _)
  @deprecated("Use .schema instead of .ddl", "3.0")
  def ddl = schema

  /** Entity class storing rows of table Accounts
    *  @param accountId Database column account_id SqlType(varchar), PrimaryKey
    *  @param blockId Database column block_id SqlType(varchar)
    *  @param manager Database column manager SqlType(varchar)
    *  @param spendable Database column spendable SqlType(bool)
    *  @param delegateSetable Database column delegate_setable SqlType(bool)
    *  @param delegateValue Database column delegate_value SqlType(varchar), Default(None)
    *  @param counter Database column counter SqlType(int4)
    *  @param script Database column script SqlType(varchar), Default(None)
    *  @param storage Database column storage SqlType(varchar), Default(None)
    *  @param balance Database column balance SqlType(numeric)
    *  @param blockLevel Database column block_level SqlType(numeric), Default(-1) */
  case class AccountsRow(
      accountId: String,
      blockId: String,
      manager: String,
      spendable: Boolean,
      delegateSetable: Boolean,
      delegateValue: Option[String] = None,
      counter: Int,
      script: Option[String] = None,
      storage: Option[String] = None,
      balance: scala.math.BigDecimal,
      blockLevel: scala.math.BigDecimal = scala.math.BigDecimal("-1")
  )

  /** GetResult implicit for fetching AccountsRow objects using plain SQL queries */
  implicit def GetResultAccountsRow(
      implicit e0: GR[String],
      e1: GR[Boolean],
      e2: GR[Option[String]],
      e3: GR[Int],
      e4: GR[scala.math.BigDecimal]
  ): GR[AccountsRow] = GR { prs =>
    import prs._
    AccountsRow.tupled(
      (
        <<[String],
        <<[String],
        <<[String],
        <<[Boolean],
        <<[Boolean],
        <<?[String],
        <<[Int],
        <<?[String],
        <<?[String],
        <<[scala.math.BigDecimal],
        <<[scala.math.BigDecimal]
      )
    )
  }

  /** Table description of table accounts. Objects of this class serve as prototypes for rows in queries. */
  class Accounts(_tableTag: Tag) extends profile.api.Table[AccountsRow](_tableTag, "accounts") {
    def * =
      (
        accountId,
        blockId,
        manager,
        spendable,
        delegateSetable,
        delegateValue,
        counter,
        script,
        storage,
        balance,
        blockLevel
      ) <> (AccountsRow.tupled, AccountsRow.unapply)

    /** Maps whole row to an option. Useful for outer joins. */
    def ? =
      (
        (
          Rep.Some(accountId),
          Rep.Some(blockId),
          Rep.Some(manager),
          Rep.Some(spendable),
          Rep.Some(delegateSetable),
          delegateValue,
          Rep.Some(counter),
          script,
          storage,
          Rep.Some(balance),
          Rep.Some(blockLevel)
        )
      ).shaped.<>(
        { r =>
          import r._;
          _1.map(
            _ => AccountsRow.tupled((_1.get, _2.get, _3.get, _4.get, _5.get, _6, _7.get, _8, _9, _10.get, _11.get))
          )
        },
        (_: Any) => throw new Exception("Inserting into ? projection not supported.")
      )

    /** Database column account_id SqlType(varchar), PrimaryKey */
    val accountId: Rep[String] = column[String]("account_id", O.PrimaryKey)

    /** Database column block_id SqlType(varchar) */
    val blockId: Rep[String] = column[String]("block_id")

    /** Database column manager SqlType(varchar) */
    val manager: Rep[String] = column[String]("manager")

    /** Database column spendable SqlType(bool) */
    val spendable: Rep[Boolean] = column[Boolean]("spendable")

    /** Database column delegate_setable SqlType(bool) */
    val delegateSetable: Rep[Boolean] = column[Boolean]("delegate_setable")

    /** Database column delegate_value SqlType(varchar), Default(None) */
    val delegateValue: Rep[Option[String]] = column[Option[String]]("delegate_value", O.Default(None))

    /** Database column counter SqlType(int4) */
    val counter: Rep[Int] = column[Int]("counter")

    /** Database column script SqlType(varchar), Default(None) */
    val script: Rep[Option[String]] = column[Option[String]]("script", O.Default(None))

    /** Database column storage SqlType(varchar), Default(None) */
    val storage: Rep[Option[String]] = column[Option[String]]("storage", O.Default(None))

    /** Database column balance SqlType(numeric) */
    val balance: Rep[scala.math.BigDecimal] = column[scala.math.BigDecimal]("balance")

    /** Database column block_level SqlType(numeric), Default(-1) */
    val blockLevel: Rep[scala.math.BigDecimal] =
      column[scala.math.BigDecimal]("block_level", O.Default(scala.math.BigDecimal("-1")))

    /** Foreign key referencing Blocks (database name accounts_block_id_fkey) */
    lazy val blocksFk = foreignKey("accounts_block_id_fkey", blockId, Blocks)(
      r => r.hash,
      onUpdate = ForeignKeyAction.NoAction,
      onDelete = ForeignKeyAction.NoAction
    )

    /** Index over (blockLevel) (database name ix_accounts_block_level) */
    val index1 = index("ix_accounts_block_level", blockLevel)

    /** Index over (manager) (database name ix_accounts_manager) */
    val index2 = index("ix_accounts_manager", manager)
  }

  /** Collection-like TableQuery object for table Accounts */
  lazy val Accounts = new TableQuery(tag => new Accounts(tag))

  /** Entity class storing rows of table AccountsCheckpoint
    *  @param accountId Database column account_id SqlType(varchar)
    *  @param blockId Database column block_id SqlType(varchar)
    *  @param blockLevel Database column block_level SqlType(int4), Default(-1) */
  case class AccountsCheckpointRow(accountId: String, blockId: String, blockLevel: Int = -1)

  /** GetResult implicit for fetching AccountsCheckpointRow objects using plain SQL queries */
  implicit def GetResultAccountsCheckpointRow(implicit e0: GR[String], e1: GR[Int]): GR[AccountsCheckpointRow] = GR {
    prs =>
      import prs._
      AccountsCheckpointRow.tupled((<<[String], <<[String], <<[Int]))
  }

  /** Table description of table accounts_checkpoint. Objects of this class serve as prototypes for rows in queries. */
  class AccountsCheckpoint(_tableTag: Tag)
      extends profile.api.Table[AccountsCheckpointRow](_tableTag, "accounts_checkpoint") {
    def * = (accountId, blockId, blockLevel) <> (AccountsCheckpointRow.tupled, AccountsCheckpointRow.unapply)

    /** Maps whole row to an option. Useful for outer joins. */
    def ? =
      ((Rep.Some(accountId), Rep.Some(blockId), Rep.Some(blockLevel))).shaped.<>(
        { r =>
          import r._; _1.map(_ => AccountsCheckpointRow.tupled((_1.get, _2.get, _3.get)))
        },
        (_: Any) => throw new Exception("Inserting into ? projection not supported.")
      )

    /** Database column account_id SqlType(varchar) */
    val accountId: Rep[String] = column[String]("account_id")

    /** Database column block_id SqlType(varchar) */
    val blockId: Rep[String] = column[String]("block_id")

    /** Database column block_level SqlType(int4), Default(-1) */
    val blockLevel: Rep[Int] = column[Int]("block_level", O.Default(-1))

    /** Foreign key referencing Blocks (database name checkpoint_block_id_fkey) */
    lazy val blocksFk = foreignKey("checkpoint_block_id_fkey", blockId, Blocks)(
      r => r.hash,
      onUpdate = ForeignKeyAction.NoAction,
      onDelete = ForeignKeyAction.NoAction
    )

    /** Index over (accountId) (database name ix_accounts_checkpoint_account_id) */
    val index1 = index("ix_accounts_checkpoint_account_id", accountId)

    /** Index over (blockLevel) (database name ix_accounts_checkpoint_block_level) */
    val index2 = index("ix_accounts_checkpoint_block_level", blockLevel)
  }

  /** Collection-like TableQuery object for table AccountsCheckpoint */
  lazy val AccountsCheckpoint = new TableQuery(tag => new AccountsCheckpoint(tag))

  /** Entity class storing rows of table BalanceUpdates
    *  @param id Database column id SqlType(serial), AutoInc, PrimaryKey
    *  @param source Database column source SqlType(varchar)
    *  @param sourceId Database column source_id SqlType(int4), Default(None)
    *  @param sourceHash Database column source_hash SqlType(varchar), Default(None)
    *  @param kind Database column kind SqlType(varchar)
    *  @param contract Database column contract SqlType(varchar), Default(None)
    *  @param change Database column change SqlType(numeric)
    *  @param level Database column level SqlType(numeric), Default(None)
    *  @param delegate Database column delegate SqlType(varchar), Default(None)
    *  @param category Database column category SqlType(varchar), Default(None) */
  case class BalanceUpdatesRow(
      id: Int,
      source: String,
      sourceId: Option[Int] = None,
      sourceHash: Option[String] = None,
      kind: String,
      contract: Option[String] = None,
      change: scala.math.BigDecimal,
      level: Option[scala.math.BigDecimal] = None,
      delegate: Option[String] = None,
      category: Option[String] = None
  )

  /** GetResult implicit for fetching BalanceUpdatesRow objects using plain SQL queries */
  implicit def GetResultBalanceUpdatesRow(
      implicit e0: GR[Int],
      e1: GR[String],
      e2: GR[Option[Int]],
      e3: GR[Option[String]],
      e4: GR[scala.math.BigDecimal],
      e5: GR[Option[scala.math.BigDecimal]]
  ): GR[BalanceUpdatesRow] = GR { prs =>
    import prs._
    BalanceUpdatesRow.tupled(
      (
        <<[Int],
        <<[String],
        <<?[Int],
        <<?[String],
        <<[String],
        <<?[String],
        <<[scala.math.BigDecimal],
        <<?[scala.math.BigDecimal],
        <<?[String],
        <<?[String]
      )
    )
  }

  /** Table description of table balance_updates. Objects of this class serve as prototypes for rows in queries. */
  class BalanceUpdates(_tableTag: Tag) extends profile.api.Table[BalanceUpdatesRow](_tableTag, "balance_updates") {
    def * =
      (id, source, sourceId, sourceHash, kind, contract, change, level, delegate, category) <> (BalanceUpdatesRow.tupled, BalanceUpdatesRow.unapply)

    /** Maps whole row to an option. Useful for outer joins. */
    def ? =
      (
        (
          Rep.Some(id),
          Rep.Some(source),
          sourceId,
          sourceHash,
          Rep.Some(kind),
          contract,
          Rep.Some(change),
          level,
          delegate,
          category
        )
      ).shaped.<>(
        { r =>
          import r._; _1.map(_ => BalanceUpdatesRow.tupled((_1.get, _2.get, _3, _4, _5.get, _6, _7.get, _8, _9, _10)))
        },
        (_: Any) => throw new Exception("Inserting into ? projection not supported.")
      )

    /** Database column id SqlType(serial), AutoInc, PrimaryKey */
    val id: Rep[Int] = column[Int]("id", O.AutoInc, O.PrimaryKey)

    /** Database column source SqlType(varchar) */
    val source: Rep[String] = column[String]("source")

    /** Database column source_id SqlType(int4), Default(None) */
    val sourceId: Rep[Option[Int]] = column[Option[Int]]("source_id", O.Default(None))

    /** Database column source_hash SqlType(varchar), Default(None) */
    val sourceHash: Rep[Option[String]] = column[Option[String]]("source_hash", O.Default(None))

    /** Database column kind SqlType(varchar) */
    val kind: Rep[String] = column[String]("kind")

    /** Database column contract SqlType(varchar), Default(None) */
    val contract: Rep[Option[String]] = column[Option[String]]("contract", O.Default(None))

    /** Database column change SqlType(numeric) */
    val change: Rep[scala.math.BigDecimal] = column[scala.math.BigDecimal]("change")

    /** Database column level SqlType(numeric), Default(None) */
    val level: Rep[Option[scala.math.BigDecimal]] = column[Option[scala.math.BigDecimal]]("level", O.Default(None))

    /** Database column delegate SqlType(varchar), Default(None) */
    val delegate: Rep[Option[String]] = column[Option[String]]("delegate", O.Default(None))

    /** Database column category SqlType(varchar), Default(None) */
    val category: Rep[Option[String]] = column[Option[String]]("category", O.Default(None))
  }

  /** Collection-like TableQuery object for table BalanceUpdates */
  lazy val BalanceUpdates = new TableQuery(tag => new BalanceUpdates(tag))

  /** Entity class storing rows of table Ballots
    *  @param pkh Database column pkh SqlType(varchar)
    *  @param ballot Database column ballot SqlType(varchar)
    *  @param blockId Database column block_id SqlType(varchar)
    *  @param blockLevel Database column block_level SqlType(int4) */
  case class BallotsRow(pkh: String, ballot: String, blockId: String, blockLevel: Int)

  /** GetResult implicit for fetching BallotsRow objects using plain SQL queries */
  implicit def GetResultBallotsRow(implicit e0: GR[String], e1: GR[Int]): GR[BallotsRow] = GR { prs =>
    import prs._
    BallotsRow.tupled((<<[String], <<[String], <<[String], <<[Int]))
  }

  /** Table description of table ballots. Objects of this class serve as prototypes for rows in queries. */
  class Ballots(_tableTag: Tag) extends profile.api.Table[BallotsRow](_tableTag, "ballots") {
    def * = (pkh, ballot, blockId, blockLevel) <> (BallotsRow.tupled, BallotsRow.unapply)

    /** Maps whole row to an option. Useful for outer joins. */
    def ? =
      ((Rep.Some(pkh), Rep.Some(ballot), Rep.Some(blockId), Rep.Some(blockLevel))).shaped.<>({ r =>
        import r._; _1.map(_ => BallotsRow.tupled((_1.get, _2.get, _3.get, _4.get)))
      }, (_: Any) => throw new Exception("Inserting into ? projection not supported."))

    /** Database column pkh SqlType(varchar) */
    val pkh: Rep[String] = column[String]("pkh")

    /** Database column ballot SqlType(varchar) */
    val ballot: Rep[String] = column[String]("ballot")

    /** Database column block_id SqlType(varchar) */
    val blockId: Rep[String] = column[String]("block_id")

    /** Database column block_level SqlType(int4) */
    val blockLevel: Rep[Int] = column[Int]("block_level")

    /** Foreign key referencing Blocks (database name ballot_block_id_fkey) */
    lazy val blocksFk = foreignKey("ballot_block_id_fkey", blockId, Blocks)(
      r => r.hash,
      onUpdate = ForeignKeyAction.NoAction,
      onDelete = ForeignKeyAction.NoAction
    )
  }

  /** Collection-like TableQuery object for table Ballots */
  lazy val Ballots = new TableQuery(tag => new Ballots(tag))

  /** Entity class storing rows of table Blocks
    *  @param level Database column level SqlType(int4)
    *  @param proto Database column proto SqlType(int4)
    *  @param predecessor Database column predecessor SqlType(varchar)
    *  @param timestamp Database column timestamp SqlType(timestamp)
    *  @param validationPass Database column validation_pass SqlType(int4)
    *  @param fitness Database column fitness SqlType(varchar)
    *  @param context Database column context SqlType(varchar), Default(None)
    *  @param signature Database column signature SqlType(varchar), Default(None)
    *  @param protocol Database column protocol SqlType(varchar)
    *  @param chainId Database column chain_id SqlType(varchar), Default(None)
    *  @param hash Database column hash SqlType(varchar)
    *  @param operationsHash Database column operations_hash SqlType(varchar), Default(None)
    *  @param periodKind Database column period_kind SqlType(varchar), Default(None)
    *  @param currentExpectedQuorum Database column current_expected_quorum SqlType(int4), Default(None)
    *  @param activeProposal Database column active_proposal SqlType(varchar), Default(None)
    *  @param baker Database column baker SqlType(varchar), Default(None)
    *  @param nonceHash Database column nonce_hash SqlType(varchar), Default(None)
    *  @param consumedGas Database column consumed_gas SqlType(numeric), Default(None)
    *  @param metaLevel Database column meta_level SqlType(int4), Default(None)
    *  @param metaLevelPosition Database column meta_level_position SqlType(int4), Default(None)
    *  @param metaCycle Database column meta_cycle SqlType(int4), Default(None)
    *  @param metaCyclePosition Database column meta_cycle_position SqlType(int4), Default(None)
    *  @param metaVotingPeriod Database column meta_voting_period SqlType(int4), Default(None)
    *  @param metaVotingPeriodPosition Database column meta_voting_period_position SqlType(int4), Default(None)
    *  @param expectedCommitment Database column expected_commitment SqlType(bool), Default(None)
    *  @param priority Database column priority SqlType(int4), Default(None) */
  case class BlocksRow(
      level: Int,
      proto: Int,
      predecessor: String,
      timestamp: java.sql.Timestamp,
      validationPass: Int,
      fitness: String,
      context: Option[String] = None,
      signature: Option[String] = None,
      protocol: String,
      chainId: Option[String] = None,
      hash: String,
      operationsHash: Option[String] = None,
      periodKind: Option[String] = None,
      currentExpectedQuorum: Option[Int] = None,
      activeProposal: Option[String] = None,
      baker: Option[String] = None,
      nonceHash: Option[String] = None,
      consumedGas: Option[scala.math.BigDecimal] = None,
      metaLevel: Option[Int] = None,
      metaLevelPosition: Option[Int] = None,
      metaCycle: Option[Int] = None,
      metaCyclePosition: Option[Int] = None,
      metaVotingPeriod: Option[Int] = None,
      metaVotingPeriodPosition: Option[Int] = None,
      expectedCommitment: Option[Boolean] = None,
      priority: Option[Int] = None
  )

  /** GetResult implicit for fetching BlocksRow objects using plain SQL queries */
  implicit def GetResultBlocksRow(
      implicit e0: GR[Int],
      e1: GR[String],
      e2: GR[java.sql.Timestamp],
      e3: GR[Option[String]],
      e4: GR[Option[Int]],
      e5: GR[Option[scala.math.BigDecimal]],
      e6: GR[Option[Boolean]]
  ): GR[BlocksRow] = GR { prs =>
    import prs._
    BlocksRow(
      <<[Int],
      <<[Int],
      <<[String],
      <<[java.sql.Timestamp],
      <<[Int],
      <<[String],
      <<?[String],
      <<?[String],
      <<[String],
      <<?[String],
      <<[String],
      <<?[String],
      <<?[String],
      <<?[Int],
      <<?[String],
      <<?[String],
      <<?[String],
      <<?[scala.math.BigDecimal],
      <<?[Int],
      <<?[Int],
      <<?[Int],
      <<?[Int],
      <<?[Int],
      <<?[Int],
      <<?[Boolean],
      <<?[Int]
    )
  }

  /** Table description of table blocks. Objects of this class serve as prototypes for rows in queries. */
  class Blocks(_tableTag: Tag) extends profile.api.Table[BlocksRow](_tableTag, "blocks") {
    def * =
      (level :: proto :: predecessor :: timestamp :: validationPass :: fitness :: context :: signature :: protocol :: chainId :: hash :: operationsHash :: periodKind :: currentExpectedQuorum :: activeProposal :: baker :: nonceHash :: consumedGas :: metaLevel :: metaLevelPosition :: metaCycle :: metaCyclePosition :: metaVotingPeriod :: metaVotingPeriodPosition :: expectedCommitment :: priority :: HNil)
        .mapTo[BlocksRow]

    /** Maps whole row to an option. Useful for outer joins. */
    def ? =
      (Rep.Some(level) :: Rep.Some(proto) :: Rep.Some(predecessor) :: Rep.Some(timestamp) :: Rep.Some(validationPass) :: Rep
            .Some(fitness) :: context :: signature :: Rep.Some(protocol) :: chainId :: Rep.Some(hash) :: operationsHash :: periodKind :: currentExpectedQuorum :: activeProposal :: baker :: nonceHash :: consumedGas :: metaLevel :: metaLevelPosition :: metaCycle :: metaCyclePosition :: metaVotingPeriod :: metaVotingPeriodPosition :: expectedCommitment :: priority :: HNil).shaped
        .<>(
          r =>
            BlocksRow(
              r(0).asInstanceOf[Option[Int]].get,
              r(1).asInstanceOf[Option[Int]].get,
              r(2).asInstanceOf[Option[String]].get,
              r(3).asInstanceOf[Option[java.sql.Timestamp]].get,
              r(4).asInstanceOf[Option[Int]].get,
              r(5).asInstanceOf[Option[String]].get,
              r(6).asInstanceOf[Option[String]],
              r(7).asInstanceOf[Option[String]],
              r(8).asInstanceOf[Option[String]].get,
              r(9).asInstanceOf[Option[String]],
              r(10).asInstanceOf[Option[String]].get,
              r(11).asInstanceOf[Option[String]],
              r(12).asInstanceOf[Option[String]],
              r(13).asInstanceOf[Option[Int]],
              r(14).asInstanceOf[Option[String]],
              r(15).asInstanceOf[Option[String]],
              r(16).asInstanceOf[Option[String]],
              r(17).asInstanceOf[Option[scala.math.BigDecimal]],
              r(18).asInstanceOf[Option[Int]],
              r(19).asInstanceOf[Option[Int]],
              r(20).asInstanceOf[Option[Int]],
              r(21).asInstanceOf[Option[Int]],
              r(22).asInstanceOf[Option[Int]],
              r(23).asInstanceOf[Option[Int]],
              r(24).asInstanceOf[Option[Boolean]],
              r(25).asInstanceOf[Option[Int]]
            ),
          (_: Any) => throw new Exception("Inserting into ? projection not supported.")
        )

    /** Database column level SqlType(int4) */
    val level: Rep[Int] = column[Int]("level")

    /** Database column proto SqlType(int4) */
    val proto: Rep[Int] = column[Int]("proto")

    /** Database column predecessor SqlType(varchar) */
    val predecessor: Rep[String] = column[String]("predecessor")

    /** Database column timestamp SqlType(timestamp) */
    val timestamp: Rep[java.sql.Timestamp] = column[java.sql.Timestamp]("timestamp")

    /** Database column validation_pass SqlType(int4) */
    val validationPass: Rep[Int] = column[Int]("validation_pass")

    /** Database column fitness SqlType(varchar) */
    val fitness: Rep[String] = column[String]("fitness")

    /** Database column context SqlType(varchar), Default(None) */
    val context: Rep[Option[String]] = column[Option[String]]("context", O.Default(None))

    /** Database column signature SqlType(varchar), Default(None) */
    val signature: Rep[Option[String]] = column[Option[String]]("signature", O.Default(None))

    /** Database column protocol SqlType(varchar) */
    val protocol: Rep[String] = column[String]("protocol")

    /** Database column chain_id SqlType(varchar), Default(None) */
    val chainId: Rep[Option[String]] = column[Option[String]]("chain_id", O.Default(None))

    /** Database column hash SqlType(varchar) */
    val hash: Rep[String] = column[String]("hash")

    /** Database column operations_hash SqlType(varchar), Default(None) */
    val operationsHash: Rep[Option[String]] = column[Option[String]]("operations_hash", O.Default(None))

    /** Database column period_kind SqlType(varchar), Default(None) */
    val periodKind: Rep[Option[String]] = column[Option[String]]("period_kind", O.Default(None))

    /** Database column current_expected_quorum SqlType(int4), Default(None) */
    val currentExpectedQuorum: Rep[Option[Int]] = column[Option[Int]]("current_expected_quorum", O.Default(None))

    /** Database column active_proposal SqlType(varchar), Default(None) */
    val activeProposal: Rep[Option[String]] = column[Option[String]]("active_proposal", O.Default(None))

    /** Database column baker SqlType(varchar), Default(None) */
    val baker: Rep[Option[String]] = column[Option[String]]("baker", O.Default(None))

    /** Database column nonce_hash SqlType(varchar), Default(None) */
    val nonceHash: Rep[Option[String]] = column[Option[String]]("nonce_hash", O.Default(None))

    /** Database column consumed_gas SqlType(numeric), Default(None) */
    val consumedGas: Rep[Option[scala.math.BigDecimal]] =
      column[Option[scala.math.BigDecimal]]("consumed_gas", O.Default(None))

    /** Database column meta_level SqlType(int4), Default(None) */
    val metaLevel: Rep[Option[Int]] = column[Option[Int]]("meta_level", O.Default(None))

    /** Database column meta_level_position SqlType(int4), Default(None) */
    val metaLevelPosition: Rep[Option[Int]] = column[Option[Int]]("meta_level_position", O.Default(None))

    /** Database column meta_cycle SqlType(int4), Default(None) */
    val metaCycle: Rep[Option[Int]] = column[Option[Int]]("meta_cycle", O.Default(None))

    /** Database column meta_cycle_position SqlType(int4), Default(None) */
    val metaCyclePosition: Rep[Option[Int]] = column[Option[Int]]("meta_cycle_position", O.Default(None))

    /** Database column meta_voting_period SqlType(int4), Default(None) */
    val metaVotingPeriod: Rep[Option[Int]] = column[Option[Int]]("meta_voting_period", O.Default(None))

    /** Database column meta_voting_period_position SqlType(int4), Default(None) */
    val metaVotingPeriodPosition: Rep[Option[Int]] = column[Option[Int]]("meta_voting_period_position", O.Default(None))

    /** Database column expected_commitment SqlType(bool), Default(None) */
    val expectedCommitment: Rep[Option[Boolean]] = column[Option[Boolean]]("expected_commitment", O.Default(None))

    /** Database column priority SqlType(int4), Default(None) */
    val priority: Rep[Option[Int]] = column[Option[Int]]("priority", O.Default(None))

    /** Uniqueness Index over (hash) (database name blocks_hash_key) */
    val index1 = index("blocks_hash_key", hash :: HNil, unique = true)

    /** Index over (level) (database name ix_blocks_level) */
    val index2 = index("ix_blocks_level", level :: HNil)
  }

  /** Collection-like TableQuery object for table Blocks */
  lazy val Blocks = new TableQuery(tag => new Blocks(tag))

  /** Entity class storing rows of table DelegatedContracts
    *  @param accountId Database column account_id SqlType(varchar)
    *  @param delegateValue Database column delegate_value SqlType(varchar), Default(None) */
  case class DelegatedContractsRow(accountId: String, delegateValue: Option[String] = None)

  /** GetResult implicit for fetching DelegatedContractsRow objects using plain SQL queries */
  implicit def GetResultDelegatedContractsRow(
      implicit e0: GR[String],
      e1: GR[Option[String]]
  ): GR[DelegatedContractsRow] = GR { prs =>
    import prs._
    DelegatedContractsRow.tupled((<<[String], <<?[String]))
  }

  /** Table description of table delegated_contracts. Objects of this class serve as prototypes for rows in queries. */
  class DelegatedContracts(_tableTag: Tag)
      extends profile.api.Table[DelegatedContractsRow](_tableTag, "delegated_contracts") {
    def * = (accountId, delegateValue) <> (DelegatedContractsRow.tupled, DelegatedContractsRow.unapply)

    /** Maps whole row to an option. Useful for outer joins. */
    def ? =
      ((Rep.Some(accountId), delegateValue)).shaped.<>({ r =>
        import r._; _1.map(_ => DelegatedContractsRow.tupled((_1.get, _2)))
      }, (_: Any) => throw new Exception("Inserting into ? projection not supported."))

    /** Database column account_id SqlType(varchar) */
    val accountId: Rep[String] = column[String]("account_id")

    /** Database column delegate_value SqlType(varchar), Default(None) */
    val delegateValue: Rep[Option[String]] = column[Option[String]]("delegate_value", O.Default(None))

    /** Foreign key referencing Accounts (database name contracts_account_id_fkey) */
    lazy val accountsFk = foreignKey("contracts_account_id_fkey", accountId, Accounts)(
      r => r.accountId,
      onUpdate = ForeignKeyAction.NoAction,
      onDelete = ForeignKeyAction.NoAction
    )

    /** Foreign key referencing Delegates (database name contracts_delegate_pkh_fkey) */
    lazy val delegatesFk = foreignKey("contracts_delegate_pkh_fkey", delegateValue, Delegates)(
      r => Rep.Some(r.pkh),
      onUpdate = ForeignKeyAction.NoAction,
      onDelete = ForeignKeyAction.NoAction
    )
  }

  /** Collection-like TableQuery object for table DelegatedContracts */
  lazy val DelegatedContracts = new TableQuery(tag => new DelegatedContracts(tag))

  /** Entity class storing rows of table Delegates
    *  @param pkh Database column pkh SqlType(varchar), PrimaryKey
    *  @param blockId Database column block_id SqlType(varchar)
    *  @param balance Database column balance SqlType(numeric), Default(None)
    *  @param frozenBalance Database column frozen_balance SqlType(numeric), Default(None)
    *  @param stakingBalance Database column staking_balance SqlType(numeric), Default(None)
    *  @param delegatedBalance Database column delegated_balance SqlType(numeric), Default(None)
    *  @param deactivated Database column deactivated SqlType(bool)
    *  @param gracePeriod Database column grace_period SqlType(int4)
    *  @param blockLevel Database column block_level SqlType(int4), Default(-1) */
  case class DelegatesRow(
      pkh: String,
      blockId: String,
      balance: Option[scala.math.BigDecimal] = None,
      frozenBalance: Option[scala.math.BigDecimal] = None,
      stakingBalance: Option[scala.math.BigDecimal] = None,
      delegatedBalance: Option[scala.math.BigDecimal] = None,
      deactivated: Boolean,
      gracePeriod: Int,
      blockLevel: Int = -1
  )

  /** GetResult implicit for fetching DelegatesRow objects using plain SQL queries */
  implicit def GetResultDelegatesRow(
      implicit e0: GR[String],
      e1: GR[Option[scala.math.BigDecimal]],
      e2: GR[Boolean],
      e3: GR[Int]
  ): GR[DelegatesRow] = GR { prs =>
    import prs._
    DelegatesRow.tupled(
      (
        <<[String],
        <<[String],
        <<?[scala.math.BigDecimal],
        <<?[scala.math.BigDecimal],
        <<?[scala.math.BigDecimal],
        <<?[scala.math.BigDecimal],
        <<[Boolean],
        <<[Int],
        <<[Int]
      )
    )
  }

  /** Table description of table delegates. Objects of this class serve as prototypes for rows in queries. */
  class Delegates(_tableTag: Tag) extends profile.api.Table[DelegatesRow](_tableTag, "delegates") {
    def * =
      (pkh, blockId, balance, frozenBalance, stakingBalance, delegatedBalance, deactivated, gracePeriod, blockLevel) <> (DelegatesRow.tupled, DelegatesRow.unapply)

    /** Maps whole row to an option. Useful for outer joins. */
    def ? =
      (
        (
          Rep.Some(pkh),
          Rep.Some(blockId),
          balance,
          frozenBalance,
          stakingBalance,
          delegatedBalance,
          Rep.Some(deactivated),
          Rep.Some(gracePeriod),
          Rep.Some(blockLevel)
        )
      ).shaped.<>(
        { r =>
          import r._; _1.map(_ => DelegatesRow.tupled((_1.get, _2.get, _3, _4, _5, _6, _7.get, _8.get, _9.get)))
        },
        (_: Any) => throw new Exception("Inserting into ? projection not supported.")
      )

    /** Database column pkh SqlType(varchar), PrimaryKey */
    val pkh: Rep[String] = column[String]("pkh", O.PrimaryKey)

    /** Database column block_id SqlType(varchar) */
    val blockId: Rep[String] = column[String]("block_id")

    /** Database column balance SqlType(numeric), Default(None) */
    val balance: Rep[Option[scala.math.BigDecimal]] = column[Option[scala.math.BigDecimal]]("balance", O.Default(None))

    /** Database column frozen_balance SqlType(numeric), Default(None) */
    val frozenBalance: Rep[Option[scala.math.BigDecimal]] =
      column[Option[scala.math.BigDecimal]]("frozen_balance", O.Default(None))

    /** Database column staking_balance SqlType(numeric), Default(None) */
    val stakingBalance: Rep[Option[scala.math.BigDecimal]] =
      column[Option[scala.math.BigDecimal]]("staking_balance", O.Default(None))

    /** Database column delegated_balance SqlType(numeric), Default(None) */
    val delegatedBalance: Rep[Option[scala.math.BigDecimal]] =
      column[Option[scala.math.BigDecimal]]("delegated_balance", O.Default(None))

    /** Database column deactivated SqlType(bool) */
    val deactivated: Rep[Boolean] = column[Boolean]("deactivated")

    /** Database column grace_period SqlType(int4) */
    val gracePeriod: Rep[Int] = column[Int]("grace_period")

    /** Database column block_level SqlType(int4), Default(-1) */
    val blockLevel: Rep[Int] = column[Int]("block_level", O.Default(-1))

    /** Foreign key referencing Blocks (database name delegates_block_id_fkey) */
    lazy val blocksFk = foreignKey("delegates_block_id_fkey", blockId, Blocks)(
      r => r.hash,
      onUpdate = ForeignKeyAction.NoAction,
      onDelete = ForeignKeyAction.NoAction
    )
  }

  /** Collection-like TableQuery object for table Delegates */
  lazy val Delegates = new TableQuery(tag => new Delegates(tag))

  /** Entity class storing rows of table DelegatesCheckpoint
    *  @param delegatePkh Database column delegate_pkh SqlType(varchar)
    *  @param blockId Database column block_id SqlType(varchar)
    *  @param blockLevel Database column block_level SqlType(int4), Default(-1) */
  case class DelegatesCheckpointRow(delegatePkh: String, blockId: String, blockLevel: Int = -1)

  /** GetResult implicit for fetching DelegatesCheckpointRow objects using plain SQL queries */
  implicit def GetResultDelegatesCheckpointRow(implicit e0: GR[String], e1: GR[Int]): GR[DelegatesCheckpointRow] = GR {
    prs =>
      import prs._
      DelegatesCheckpointRow.tupled((<<[String], <<[String], <<[Int]))
  }

  /** Table description of table delegates_checkpoint. Objects of this class serve as prototypes for rows in queries. */
  class DelegatesCheckpoint(_tableTag: Tag)
      extends profile.api.Table[DelegatesCheckpointRow](_tableTag, "delegates_checkpoint") {
    def * = (delegatePkh, blockId, blockLevel) <> (DelegatesCheckpointRow.tupled, DelegatesCheckpointRow.unapply)

    /** Maps whole row to an option. Useful for outer joins. */
    def ? =
      ((Rep.Some(delegatePkh), Rep.Some(blockId), Rep.Some(blockLevel))).shaped.<>(
        { r =>
          import r._; _1.map(_ => DelegatesCheckpointRow.tupled((_1.get, _2.get, _3.get)))
        },
        (_: Any) => throw new Exception("Inserting into ? projection not supported.")
      )

    /** Database column delegate_pkh SqlType(varchar) */
    val delegatePkh: Rep[String] = column[String]("delegate_pkh")

    /** Database column block_id SqlType(varchar) */
    val blockId: Rep[String] = column[String]("block_id")

    /** Database column block_level SqlType(int4), Default(-1) */
    val blockLevel: Rep[Int] = column[Int]("block_level", O.Default(-1))

    /** Foreign key referencing Blocks (database name delegate_checkpoint_block_id_fkey) */
    lazy val blocksFk = foreignKey("delegate_checkpoint_block_id_fkey", blockId, Blocks)(
      r => r.hash,
      onUpdate = ForeignKeyAction.NoAction,
      onDelete = ForeignKeyAction.NoAction
    )

    /** Index over (blockLevel) (database name ix_delegates_checkpoint_block_level) */
    val index1 = index("ix_delegates_checkpoint_block_level", blockLevel)
  }

  /** Collection-like TableQuery object for table DelegatesCheckpoint */
  lazy val DelegatesCheckpoint = new TableQuery(tag => new DelegatesCheckpoint(tag))

  /** Entity class storing rows of table Fees
    *  @param low Database column low SqlType(int4)
    *  @param medium Database column medium SqlType(int4)
    *  @param high Database column high SqlType(int4)
    *  @param timestamp Database column timestamp SqlType(timestamp)
    *  @param kind Database column kind SqlType(varchar) */
  case class FeesRow(low: Int, medium: Int, high: Int, timestamp: java.sql.Timestamp, kind: String)

  /** GetResult implicit for fetching FeesRow objects using plain SQL queries */
  implicit def GetResultFeesRow(implicit e0: GR[Int], e1: GR[java.sql.Timestamp], e2: GR[String]): GR[FeesRow] = GR {
    prs =>
      import prs._
      FeesRow.tupled((<<[Int], <<[Int], <<[Int], <<[java.sql.Timestamp], <<[String]))
  }

  /** Table description of table fees. Objects of this class serve as prototypes for rows in queries. */
  class Fees(_tableTag: Tag) extends profile.api.Table[FeesRow](_tableTag, "fees") {
    def * = (low, medium, high, timestamp, kind) <> (FeesRow.tupled, FeesRow.unapply)

    /** Maps whole row to an option. Useful for outer joins. */
    def ? =
      ((Rep.Some(low), Rep.Some(medium), Rep.Some(high), Rep.Some(timestamp), Rep.Some(kind))).shaped.<>(
        { r =>
          import r._; _1.map(_ => FeesRow.tupled((_1.get, _2.get, _3.get, _4.get, _5.get)))
        },
        (_: Any) => throw new Exception("Inserting into ? projection not supported.")
      )

    /** Database column low SqlType(int4) */
    val low: Rep[Int] = column[Int]("low")

    /** Database column medium SqlType(int4) */
    val medium: Rep[Int] = column[Int]("medium")

    /** Database column high SqlType(int4) */
    val high: Rep[Int] = column[Int]("high")

    /** Database column timestamp SqlType(timestamp) */
    val timestamp: Rep[java.sql.Timestamp] = column[java.sql.Timestamp]("timestamp")

    /** Database column kind SqlType(varchar) */
    val kind: Rep[String] = column[String]("kind")
  }

  /** Collection-like TableQuery object for table Fees */
  lazy val Fees = new TableQuery(tag => new Fees(tag))

  /** Entity class storing rows of table OperationGroups
    *  @param protocol Database column protocol SqlType(varchar)
    *  @param chainId Database column chain_id SqlType(varchar), Default(None)
    *  @param hash Database column hash SqlType(varchar), PrimaryKey
    *  @param branch Database column branch SqlType(varchar)
    *  @param signature Database column signature SqlType(varchar), Default(None)
    *  @param blockId Database column block_id SqlType(varchar)
    *  @param blockLevel Database column block_level SqlType(int4) */
  case class OperationGroupsRow(
      protocol: String,
      chainId: Option[String] = None,
      hash: String,
      branch: String,
      signature: Option[String] = None,
      blockId: String,
      blockLevel: Int
  )

  /** GetResult implicit for fetching OperationGroupsRow objects using plain SQL queries */
  implicit def GetResultOperationGroupsRow(
      implicit e0: GR[String],
      e1: GR[Option[String]],
      e2: GR[Int]
  ): GR[OperationGroupsRow] = GR { prs =>
    import prs._
    OperationGroupsRow.tupled((<<[String], <<?[String], <<[String], <<[String], <<?[String], <<[String], <<[Int]))
  }

  /** Table description of table operation_groups. Objects of this class serve as prototypes for rows in queries. */
  class OperationGroups(_tableTag: Tag) extends profile.api.Table[OperationGroupsRow](_tableTag, "operation_groups") {
    def * =
      (protocol, chainId, hash, branch, signature, blockId, blockLevel) <> (OperationGroupsRow.tupled, OperationGroupsRow.unapply)

    /** Maps whole row to an option. Useful for outer joins. */
    def ? =
      (
        (
          Rep.Some(protocol),
          chainId,
          Rep.Some(hash),
          Rep.Some(branch),
          signature,
          Rep.Some(blockId),
          Rep.Some(blockLevel)
        )
      ).shaped.<>(
        { r =>
          import r._; _1.map(_ => OperationGroupsRow.tupled((_1.get, _2, _3.get, _4.get, _5, _6.get, _7.get)))
        },
        (_: Any) => throw new Exception("Inserting into ? projection not supported.")
      )

    /** Database column protocol SqlType(varchar) */
    val protocol: Rep[String] = column[String]("protocol")

    /** Database column chain_id SqlType(varchar), Default(None) */
    val chainId: Rep[Option[String]] = column[Option[String]]("chain_id", O.Default(None))

    /** Database column hash SqlType(varchar), PrimaryKey */
    val hash: Rep[String] = column[String]("hash", O.PrimaryKey)

    /** Database column branch SqlType(varchar) */
    val branch: Rep[String] = column[String]("branch")

    /** Database column signature SqlType(varchar), Default(None) */
    val signature: Rep[Option[String]] = column[Option[String]]("signature", O.Default(None))

    /** Database column block_id SqlType(varchar) */
    val blockId: Rep[String] = column[String]("block_id")

    /** Database column block_level SqlType(int4) */
    val blockLevel: Rep[Int] = column[Int]("block_level")

    /** Foreign key referencing Blocks (database name block) */
    lazy val blocksFk = foreignKey("block", blockId, Blocks)(
      r => r.hash,
      onUpdate = ForeignKeyAction.NoAction,
      onDelete = ForeignKeyAction.NoAction
    )

    /** Index over (blockLevel) (database name ix_operation_groups_block_level) */
    val index1 = index("ix_operation_groups_block_level", blockLevel)
  }

  /** Collection-like TableQuery object for table OperationGroups */
  lazy val OperationGroups = new TableQuery(tag => new OperationGroups(tag))

  /** Entity class storing rows of table Operations
    *  @param operationId Database column operation_id SqlType(serial), AutoInc, PrimaryKey
    *  @param operationGroupHash Database column operation_group_hash SqlType(varchar)
    *  @param kind Database column kind SqlType(varchar)
    *  @param level Database column level SqlType(int4), Default(None)
    *  @param delegate Database column delegate SqlType(varchar), Default(None)
    *  @param slots Database column slots SqlType(varchar), Default(None)
    *  @param nonce Database column nonce SqlType(varchar), Default(None)
    *  @param pkh Database column pkh SqlType(varchar), Default(None)
    *  @param secret Database column secret SqlType(varchar), Default(None)
    *  @param source Database column source SqlType(varchar), Default(None)
    *  @param fee Database column fee SqlType(numeric), Default(None)
    *  @param counter Database column counter SqlType(numeric), Default(None)
    *  @param gasLimit Database column gas_limit SqlType(numeric), Default(None)
    *  @param storageLimit Database column storage_limit SqlType(numeric), Default(None)
    *  @param publicKey Database column public_key SqlType(varchar), Default(None)
    *  @param amount Database column amount SqlType(numeric), Default(None)
    *  @param destination Database column destination SqlType(varchar), Default(None)
    *  @param parameters Database column parameters SqlType(varchar), Default(None)
    *  @param managerPubkey Database column manager_pubkey SqlType(varchar), Default(None)
    *  @param balance Database column balance SqlType(numeric), Default(None)
    *  @param spendable Database column spendable SqlType(bool), Default(None)
    *  @param delegatable Database column delegatable SqlType(bool), Default(None)
    *  @param script Database column script SqlType(varchar), Default(None)
    *  @param storage Database column storage SqlType(varchar), Default(None)
    *  @param status Database column status SqlType(varchar), Default(None)
    *  @param consumedGas Database column consumed_gas SqlType(numeric), Default(None)
    *  @param storageSize Database column storage_size SqlType(numeric), Default(None)
    *  @param paidStorageSizeDiff Database column paid_storage_size_diff SqlType(numeric), Default(None)
    *  @param originatedContracts Database column originated_contracts SqlType(varchar), Default(None)
    *  @param blockHash Database column block_hash SqlType(varchar)
    *  @param blockLevel Database column block_level SqlType(int4)
    *  @param timestamp Database column timestamp SqlType(timestamp)
    *  @param internal Database column internal SqlType(bool) */
  case class OperationsRow(
      operationId: Int,
      operationGroupHash: String,
      kind: String,
      level: Option[Int] = None,
      delegate: Option[String] = None,
      slots: Option[String] = None,
      nonce: Option[String] = None,
      pkh: Option[String] = None,
      secret: Option[String] = None,
      source: Option[String] = None,
      fee: Option[scala.math.BigDecimal] = None,
      counter: Option[scala.math.BigDecimal] = None,
      gasLimit: Option[scala.math.BigDecimal] = None,
      storageLimit: Option[scala.math.BigDecimal] = None,
      publicKey: Option[String] = None,
      amount: Option[scala.math.BigDecimal] = None,
      destination: Option[String] = None,
      parameters: Option[String] = None,
      managerPubkey: Option[String] = None,
      balance: Option[scala.math.BigDecimal] = None,
      spendable: Option[Boolean] = None,
      delegatable: Option[Boolean] = None,
      script: Option[String] = None,
      storage: Option[String] = None,
      status: Option[String] = None,
      consumedGas: Option[scala.math.BigDecimal] = None,
      storageSize: Option[scala.math.BigDecimal] = None,
      paidStorageSizeDiff: Option[scala.math.BigDecimal] = None,
      originatedContracts: Option[String] = None,
      blockHash: String,
      blockLevel: Int,
      timestamp: java.sql.Timestamp,
      internal: Boolean
  )

  /** GetResult implicit for fetching OperationsRow objects using plain SQL queries */
  implicit def GetResultOperationsRow(
      implicit e0: GR[Int],
      e1: GR[String],
      e2: GR[Option[Int]],
      e3: GR[Option[String]],
      e4: GR[Option[scala.math.BigDecimal]],
      e5: GR[Option[Boolean]],
      e6: GR[java.sql.Timestamp],
      e7: GR[Boolean]
  ): GR[OperationsRow] = GR { prs =>
    import prs._
    OperationsRow(
      <<[Int],
      <<[String],
      <<[String],
      <<?[Int],
      <<?[String],
      <<?[String],
      <<?[String],
      <<?[String],
      <<?[String],
      <<?[String],
      <<?[scala.math.BigDecimal],
      <<?[scala.math.BigDecimal],
      <<?[scala.math.BigDecimal],
      <<?[scala.math.BigDecimal],
      <<?[String],
      <<?[scala.math.BigDecimal],
      <<?[String],
      <<?[String],
      <<?[String],
      <<?[scala.math.BigDecimal],
      <<?[Boolean],
      <<?[Boolean],
      <<?[String],
      <<?[String],
      <<?[String],
      <<?[scala.math.BigDecimal],
      <<?[scala.math.BigDecimal],
      <<?[scala.math.BigDecimal],
      <<?[String],
      <<[String],
      <<[Int],
      <<[java.sql.Timestamp],
      <<[Boolean]
    )
  }

  /** Table description of table operations. Objects of this class serve as prototypes for rows in queries. */
  class Operations(_tableTag: Tag) extends profile.api.Table[OperationsRow](_tableTag, "operations") {
    def * =
<<<<<<< HEAD
      (operationId :: operationGroupHash :: kind :: level :: delegate :: slots :: nonce :: pkh :: secret :: source :: fee :: counter :: gasLimit :: storageLimit :: publicKey :: amount :: destination :: parameters :: managerPubkey :: balance :: spendable :: delegatable :: script :: storage :: status :: consumedGas :: storageSize :: paidStorageSizeDiff :: blockHash :: blockLevel :: timestamp :: internal :: HNil)
=======
      (operationId :: operationGroupHash :: kind :: level :: delegate :: slots :: nonce :: pkh :: secret :: source :: fee :: counter :: gasLimit :: storageLimit :: publicKey :: amount :: destination :: parameters :: managerPubkey :: balance :: spendable :: delegatable :: script :: storage :: status :: consumedGas :: storageSize :: paidStorageSizeDiff :: originatedContracts :: blockHash :: blockLevel :: timestamp :: HNil)
>>>>>>> 7a3a876d
        .mapTo[OperationsRow]

    /** Maps whole row to an option. Useful for outer joins. */
    def ? =
<<<<<<< HEAD
      (Rep.Some(operationId) :: Rep.Some(operationGroupHash) :: Rep.Some(kind) :: level :: delegate :: slots :: nonce :: pkh :: secret :: source :: fee :: counter :: gasLimit :: storageLimit :: publicKey :: amount :: destination :: parameters :: managerPubkey :: balance :: spendable :: delegatable :: script :: storage :: status :: consumedGas :: storageSize :: paidStorageSizeDiff :: Rep
            .Some(blockHash) :: Rep.Some(blockLevel) :: Rep.Some(timestamp) :: Rep.Some(internal) :: HNil).shaped.<>(
=======
      (Rep.Some(operationId) :: Rep.Some(operationGroupHash) :: Rep.Some(kind) :: level :: delegate :: slots :: nonce :: pkh :: secret :: source :: fee :: counter :: gasLimit :: storageLimit :: publicKey :: amount :: destination :: parameters :: managerPubkey :: balance :: spendable :: delegatable :: script :: storage :: status :: consumedGas :: storageSize :: paidStorageSizeDiff :: originatedContracts :: Rep
            .Some(blockHash) :: Rep.Some(blockLevel) :: Rep.Some(timestamp) :: HNil).shaped.<>(
>>>>>>> 7a3a876d
        r =>
          OperationsRow(
            r(0).asInstanceOf[Option[Int]].get,
            r(1).asInstanceOf[Option[String]].get,
            r(2).asInstanceOf[Option[String]].get,
            r(3).asInstanceOf[Option[Int]],
            r(4).asInstanceOf[Option[String]],
            r(5).asInstanceOf[Option[String]],
            r(6).asInstanceOf[Option[String]],
            r(7).asInstanceOf[Option[String]],
            r(8).asInstanceOf[Option[String]],
            r(9).asInstanceOf[Option[String]],
            r(10).asInstanceOf[Option[scala.math.BigDecimal]],
            r(11).asInstanceOf[Option[scala.math.BigDecimal]],
            r(12).asInstanceOf[Option[scala.math.BigDecimal]],
            r(13).asInstanceOf[Option[scala.math.BigDecimal]],
            r(14).asInstanceOf[Option[String]],
            r(15).asInstanceOf[Option[scala.math.BigDecimal]],
            r(16).asInstanceOf[Option[String]],
            r(17).asInstanceOf[Option[String]],
            r(18).asInstanceOf[Option[String]],
            r(19).asInstanceOf[Option[scala.math.BigDecimal]],
            r(20).asInstanceOf[Option[Boolean]],
            r(21).asInstanceOf[Option[Boolean]],
            r(22).asInstanceOf[Option[String]],
            r(23).asInstanceOf[Option[String]],
            r(24).asInstanceOf[Option[String]],
            r(25).asInstanceOf[Option[scala.math.BigDecimal]],
            r(26).asInstanceOf[Option[scala.math.BigDecimal]],
            r(27).asInstanceOf[Option[scala.math.BigDecimal]],
<<<<<<< HEAD
            r(28).asInstanceOf[Option[String]].get,
            r(29).asInstanceOf[Option[Int]].get,
            r(30).asInstanceOf[Option[java.sql.Timestamp]].get,
            r(31).asInstanceOf[Option[Boolean]].get
=======
            r(28).asInstanceOf[Option[String]],
            r(29).asInstanceOf[Option[String]].get,
            r(30).asInstanceOf[Option[Int]].get,
            r(31).asInstanceOf[Option[java.sql.Timestamp]].get
>>>>>>> 7a3a876d
          ),
        (_: Any) => throw new Exception("Inserting into ? projection not supported.")
      )

    /** Database column operation_id SqlType(serial), AutoInc, PrimaryKey */
    val operationId: Rep[Int] = column[Int]("operation_id", O.AutoInc, O.PrimaryKey)

    /** Database column operation_group_hash SqlType(varchar) */
    val operationGroupHash: Rep[String] = column[String]("operation_group_hash")

    /** Database column kind SqlType(varchar) */
    val kind: Rep[String] = column[String]("kind")

    /** Database column level SqlType(int4), Default(None) */
    val level: Rep[Option[Int]] = column[Option[Int]]("level", O.Default(None))

    /** Database column delegate SqlType(varchar), Default(None) */
    val delegate: Rep[Option[String]] = column[Option[String]]("delegate", O.Default(None))

    /** Database column slots SqlType(varchar), Default(None) */
    val slots: Rep[Option[String]] = column[Option[String]]("slots", O.Default(None))

    /** Database column nonce SqlType(varchar), Default(None) */
    val nonce: Rep[Option[String]] = column[Option[String]]("nonce", O.Default(None))

    /** Database column pkh SqlType(varchar), Default(None) */
    val pkh: Rep[Option[String]] = column[Option[String]]("pkh", O.Default(None))

    /** Database column secret SqlType(varchar), Default(None) */
    val secret: Rep[Option[String]] = column[Option[String]]("secret", O.Default(None))

    /** Database column source SqlType(varchar), Default(None) */
    val source: Rep[Option[String]] = column[Option[String]]("source", O.Default(None))

    /** Database column fee SqlType(numeric), Default(None) */
    val fee: Rep[Option[scala.math.BigDecimal]] = column[Option[scala.math.BigDecimal]]("fee", O.Default(None))

    /** Database column counter SqlType(numeric), Default(None) */
    val counter: Rep[Option[scala.math.BigDecimal]] = column[Option[scala.math.BigDecimal]]("counter", O.Default(None))

    /** Database column gas_limit SqlType(numeric), Default(None) */
    val gasLimit: Rep[Option[scala.math.BigDecimal]] =
      column[Option[scala.math.BigDecimal]]("gas_limit", O.Default(None))

    /** Database column storage_limit SqlType(numeric), Default(None) */
    val storageLimit: Rep[Option[scala.math.BigDecimal]] =
      column[Option[scala.math.BigDecimal]]("storage_limit", O.Default(None))

    /** Database column public_key SqlType(varchar), Default(None) */
    val publicKey: Rep[Option[String]] = column[Option[String]]("public_key", O.Default(None))

    /** Database column amount SqlType(numeric), Default(None) */
    val amount: Rep[Option[scala.math.BigDecimal]] = column[Option[scala.math.BigDecimal]]("amount", O.Default(None))

    /** Database column destination SqlType(varchar), Default(None) */
    val destination: Rep[Option[String]] = column[Option[String]]("destination", O.Default(None))

    /** Database column parameters SqlType(varchar), Default(None) */
    val parameters: Rep[Option[String]] = column[Option[String]]("parameters", O.Default(None))

    /** Database column manager_pubkey SqlType(varchar), Default(None) */
    val managerPubkey: Rep[Option[String]] = column[Option[String]]("manager_pubkey", O.Default(None))

    /** Database column balance SqlType(numeric), Default(None) */
    val balance: Rep[Option[scala.math.BigDecimal]] = column[Option[scala.math.BigDecimal]]("balance", O.Default(None))

    /** Database column spendable SqlType(bool), Default(None) */
    val spendable: Rep[Option[Boolean]] = column[Option[Boolean]]("spendable", O.Default(None))

    /** Database column delegatable SqlType(bool), Default(None) */
    val delegatable: Rep[Option[Boolean]] = column[Option[Boolean]]("delegatable", O.Default(None))

    /** Database column script SqlType(varchar), Default(None) */
    val script: Rep[Option[String]] = column[Option[String]]("script", O.Default(None))

    /** Database column storage SqlType(varchar), Default(None) */
    val storage: Rep[Option[String]] = column[Option[String]]("storage", O.Default(None))

    /** Database column status SqlType(varchar), Default(None) */
    val status: Rep[Option[String]] = column[Option[String]]("status", O.Default(None))

    /** Database column consumed_gas SqlType(numeric), Default(None) */
    val consumedGas: Rep[Option[scala.math.BigDecimal]] =
      column[Option[scala.math.BigDecimal]]("consumed_gas", O.Default(None))

    /** Database column storage_size SqlType(numeric), Default(None) */
    val storageSize: Rep[Option[scala.math.BigDecimal]] =
      column[Option[scala.math.BigDecimal]]("storage_size", O.Default(None))

    /** Database column paid_storage_size_diff SqlType(numeric), Default(None) */
    val paidStorageSizeDiff: Rep[Option[scala.math.BigDecimal]] =
      column[Option[scala.math.BigDecimal]]("paid_storage_size_diff", O.Default(None))

    /** Database column originated_contracts SqlType(varchar), Default(None) */
    val originatedContracts: Rep[Option[String]] = column[Option[String]]("originated_contracts", O.Default(None))

    /** Database column block_hash SqlType(varchar) */
    val blockHash: Rep[String] = column[String]("block_hash")

    /** Database column block_level SqlType(int4) */
    val blockLevel: Rep[Int] = column[Int]("block_level")

    /** Database column timestamp SqlType(timestamp) */
    val timestamp: Rep[java.sql.Timestamp] = column[java.sql.Timestamp]("timestamp")

    /** Database column internal SqlType(bool) */
    val internal: Rep[Boolean] = column[Boolean]("internal")

    /** Foreign key referencing Blocks (database name fk_blockhashes) */
    lazy val blocksFk = foreignKey("fk_blockhashes", blockHash :: HNil, Blocks)(
      r => r.hash :: HNil,
      onUpdate = ForeignKeyAction.NoAction,
      onDelete = ForeignKeyAction.NoAction
    )

    /** Foreign key referencing OperationGroups (database name fk_opgroups) */
    lazy val operationGroupsFk = foreignKey("fk_opgroups", operationGroupHash :: HNil, OperationGroups)(
      r => r.hash :: HNil,
      onUpdate = ForeignKeyAction.NoAction,
      onDelete = ForeignKeyAction.NoAction
    )

    /** Index over (blockLevel) (database name ix_operations_block_level) */
    val index1 = index("ix_operations_block_level", blockLevel :: HNil)

    /** Index over (destination) (database name ix_operations_destination) */
    val index2 = index("ix_operations_destination", destination :: HNil)

    /** Index over (source) (database name ix_operations_source) */
    val index3 = index("ix_operations_source", source :: HNil)

    /** Index over (timestamp) (database name ix_operations_timestamp) */
    val index4 = index("ix_operations_timestamp", timestamp :: HNil)
  }

  /** Collection-like TableQuery object for table Operations */
  lazy val Operations = new TableQuery(tag => new Operations(tag))

  /** Entity class storing rows of table Proposals
    *  @param protocolHash Database column protocol_hash SqlType(varchar)
    *  @param blockId Database column block_id SqlType(varchar)
    *  @param blockLevel Database column block_level SqlType(int4)
    *  @param supporters Database column supporters SqlType(int4), Default(None) */
  case class ProposalsRow(protocolHash: String, blockId: String, blockLevel: Int, supporters: Option[Int] = None)

  /** GetResult implicit for fetching ProposalsRow objects using plain SQL queries */
  implicit def GetResultProposalsRow(implicit e0: GR[String], e1: GR[Int], e2: GR[Option[Int]]): GR[ProposalsRow] = GR {
    prs =>
      import prs._
      ProposalsRow.tupled((<<[String], <<[String], <<[Int], <<?[Int]))
  }

  /** Table description of table proposals. Objects of this class serve as prototypes for rows in queries. */
  class Proposals(_tableTag: Tag) extends profile.api.Table[ProposalsRow](_tableTag, "proposals") {
    def * = (protocolHash, blockId, blockLevel, supporters) <> (ProposalsRow.tupled, ProposalsRow.unapply)

    /** Maps whole row to an option. Useful for outer joins. */
    def ? =
      ((Rep.Some(protocolHash), Rep.Some(blockId), Rep.Some(blockLevel), supporters)).shaped.<>({ r =>
        import r._; _1.map(_ => ProposalsRow.tupled((_1.get, _2.get, _3.get, _4)))
      }, (_: Any) => throw new Exception("Inserting into ? projection not supported."))

    /** Database column protocol_hash SqlType(varchar) */
    val protocolHash: Rep[String] = column[String]("protocol_hash")

    /** Database column block_id SqlType(varchar) */
    val blockId: Rep[String] = column[String]("block_id")

    /** Database column block_level SqlType(int4) */
    val blockLevel: Rep[Int] = column[Int]("block_level")

    /** Database column supporters SqlType(int4), Default(None) */
    val supporters: Rep[Option[Int]] = column[Option[Int]]("supporters", O.Default(None))

    /** Foreign key referencing Blocks (database name proposal_block_id_fkey) */
    lazy val blocksFk = foreignKey("proposal_block_id_fkey", blockId, Blocks)(
      r => r.hash,
      onUpdate = ForeignKeyAction.NoAction,
      onDelete = ForeignKeyAction.NoAction
    )

    /** Index over (protocolHash) (database name ix_proposals_protocol) */
    val index1 = index("ix_proposals_protocol", protocolHash)
  }

  /** Collection-like TableQuery object for table Proposals */
  lazy val Proposals = new TableQuery(tag => new Proposals(tag))

  /** Entity class storing rows of table Rolls
    *  @param pkh Database column pkh SqlType(varchar)
    *  @param rolls Database column rolls SqlType(int4)
    *  @param blockId Database column block_id SqlType(varchar)
    *  @param blockLevel Database column block_level SqlType(int4) */
  case class RollsRow(pkh: String, rolls: Int, blockId: String, blockLevel: Int)

  /** GetResult implicit for fetching RollsRow objects using plain SQL queries */
  implicit def GetResultRollsRow(implicit e0: GR[String], e1: GR[Int]): GR[RollsRow] = GR { prs =>
    import prs._
    RollsRow.tupled((<<[String], <<[Int], <<[String], <<[Int]))
  }

  /** Table description of table rolls. Objects of this class serve as prototypes for rows in queries. */
  class Rolls(_tableTag: Tag) extends profile.api.Table[RollsRow](_tableTag, "rolls") {
    def * = (pkh, rolls, blockId, blockLevel) <> (RollsRow.tupled, RollsRow.unapply)

    /** Maps whole row to an option. Useful for outer joins. */
    def ? =
      ((Rep.Some(pkh), Rep.Some(rolls), Rep.Some(blockId), Rep.Some(blockLevel))).shaped.<>({ r =>
        import r._; _1.map(_ => RollsRow.tupled((_1.get, _2.get, _3.get, _4.get)))
      }, (_: Any) => throw new Exception("Inserting into ? projection not supported."))

    /** Database column pkh SqlType(varchar) */
    val pkh: Rep[String] = column[String]("pkh")

    /** Database column rolls SqlType(int4) */
    val rolls: Rep[Int] = column[Int]("rolls")

    /** Database column block_id SqlType(varchar) */
    val blockId: Rep[String] = column[String]("block_id")

    /** Database column block_level SqlType(int4) */
    val blockLevel: Rep[Int] = column[Int]("block_level")

    /** Foreign key referencing Blocks (database name rolls_block_id_fkey) */
    lazy val blocksFk = foreignKey("rolls_block_id_fkey", blockId, Blocks)(
      r => r.hash,
      onUpdate = ForeignKeyAction.NoAction,
      onDelete = ForeignKeyAction.NoAction
    )
  }

  /** Collection-like TableQuery object for table Rolls */
  lazy val Rolls = new TableQuery(tag => new Rolls(tag))
}<|MERGE_RESOLUTION|>--- conflicted
+++ resolved
@@ -996,8 +996,7 @@
     *  @param originatedContracts Database column originated_contracts SqlType(varchar), Default(None)
     *  @param blockHash Database column block_hash SqlType(varchar)
     *  @param blockLevel Database column block_level SqlType(int4)
-    *  @param timestamp Database column timestamp SqlType(timestamp)
-    *  @param internal Database column internal SqlType(bool) */
+    *  @param timestamp Database column timestamp SqlType(timestamp) */
   case class OperationsRow(
       operationId: Int,
       operationGroupHash: String,
@@ -1030,8 +1029,7 @@
       originatedContracts: Option[String] = None,
       blockHash: String,
       blockLevel: Int,
-      timestamp: java.sql.Timestamp,
-      internal: Boolean
+      timestamp: java.sql.Timestamp
   )
 
   /** GetResult implicit for fetching OperationsRow objects using plain SQL queries */
@@ -1042,8 +1040,7 @@
       e3: GR[Option[String]],
       e4: GR[Option[scala.math.BigDecimal]],
       e5: GR[Option[Boolean]],
-      e6: GR[java.sql.Timestamp],
-      e7: GR[Boolean]
+      e6: GR[java.sql.Timestamp]
   ): GR[OperationsRow] = GR { prs =>
     import prs._
     OperationsRow(
@@ -1078,30 +1075,20 @@
       <<?[String],
       <<[String],
       <<[Int],
-      <<[java.sql.Timestamp],
-      <<[Boolean]
+      <<[java.sql.Timestamp]
     )
   }
 
   /** Table description of table operations. Objects of this class serve as prototypes for rows in queries. */
   class Operations(_tableTag: Tag) extends profile.api.Table[OperationsRow](_tableTag, "operations") {
     def * =
-<<<<<<< HEAD
-      (operationId :: operationGroupHash :: kind :: level :: delegate :: slots :: nonce :: pkh :: secret :: source :: fee :: counter :: gasLimit :: storageLimit :: publicKey :: amount :: destination :: parameters :: managerPubkey :: balance :: spendable :: delegatable :: script :: storage :: status :: consumedGas :: storageSize :: paidStorageSizeDiff :: blockHash :: blockLevel :: timestamp :: internal :: HNil)
-=======
       (operationId :: operationGroupHash :: kind :: level :: delegate :: slots :: nonce :: pkh :: secret :: source :: fee :: counter :: gasLimit :: storageLimit :: publicKey :: amount :: destination :: parameters :: managerPubkey :: balance :: spendable :: delegatable :: script :: storage :: status :: consumedGas :: storageSize :: paidStorageSizeDiff :: originatedContracts :: blockHash :: blockLevel :: timestamp :: HNil)
->>>>>>> 7a3a876d
         .mapTo[OperationsRow]
 
     /** Maps whole row to an option. Useful for outer joins. */
     def ? =
-<<<<<<< HEAD
-      (Rep.Some(operationId) :: Rep.Some(operationGroupHash) :: Rep.Some(kind) :: level :: delegate :: slots :: nonce :: pkh :: secret :: source :: fee :: counter :: gasLimit :: storageLimit :: publicKey :: amount :: destination :: parameters :: managerPubkey :: balance :: spendable :: delegatable :: script :: storage :: status :: consumedGas :: storageSize :: paidStorageSizeDiff :: Rep
-            .Some(blockHash) :: Rep.Some(blockLevel) :: Rep.Some(timestamp) :: Rep.Some(internal) :: HNil).shaped.<>(
-=======
       (Rep.Some(operationId) :: Rep.Some(operationGroupHash) :: Rep.Some(kind) :: level :: delegate :: slots :: nonce :: pkh :: secret :: source :: fee :: counter :: gasLimit :: storageLimit :: publicKey :: amount :: destination :: parameters :: managerPubkey :: balance :: spendable :: delegatable :: script :: storage :: status :: consumedGas :: storageSize :: paidStorageSizeDiff :: originatedContracts :: Rep
             .Some(blockHash) :: Rep.Some(blockLevel) :: Rep.Some(timestamp) :: HNil).shaped.<>(
->>>>>>> 7a3a876d
         r =>
           OperationsRow(
             r(0).asInstanceOf[Option[Int]].get,
@@ -1132,17 +1119,10 @@
             r(25).asInstanceOf[Option[scala.math.BigDecimal]],
             r(26).asInstanceOf[Option[scala.math.BigDecimal]],
             r(27).asInstanceOf[Option[scala.math.BigDecimal]],
-<<<<<<< HEAD
-            r(28).asInstanceOf[Option[String]].get,
-            r(29).asInstanceOf[Option[Int]].get,
-            r(30).asInstanceOf[Option[java.sql.Timestamp]].get,
-            r(31).asInstanceOf[Option[Boolean]].get
-=======
             r(28).asInstanceOf[Option[String]],
             r(29).asInstanceOf[Option[String]].get,
             r(30).asInstanceOf[Option[Int]].get,
             r(31).asInstanceOf[Option[java.sql.Timestamp]].get
->>>>>>> 7a3a876d
           ),
         (_: Any) => throw new Exception("Inserting into ? projection not supported.")
       )
@@ -1247,9 +1227,6 @@
 
     /** Database column timestamp SqlType(timestamp) */
     val timestamp: Rep[java.sql.Timestamp] = column[java.sql.Timestamp]("timestamp")
-
-    /** Database column internal SqlType(bool) */
-    val internal: Rep[Boolean] = column[Boolean]("internal")
 
     /** Foreign key referencing Blocks (database name fk_blockhashes) */
     lazy val blocksFk = foreignKey("fk_blockhashes", blockHash :: HNil, Blocks)(
