package tech.cryptonomic.conseil.tezos
// AUTO-GENERATED Slick data model
/** Stand-alone Slick data model for immediate use */
object Tables extends {
  val profile = slick.jdbc.PostgresProfile
} with Tables

/** Slick data model trait for extension, choice of backend or usage in the cake pattern. (Make sure to initialize this late.) */
trait Tables {
  val profile: slick.jdbc.JdbcProfile
  import profile.api._
  import slick.model.ForeignKeyAction
  import slick.collection.heterogeneous._
  import slick.collection.heterogeneous.syntax._
  // NOTE: GetResult mappers for plain SQL are only generated for tables where Slick knows how to map the types of all columns.
  import slick.jdbc.{GetResult => GR}

  /** DDL for all tables. Call .create to execute. */
  lazy val schema: profile.SchemaDescription = Array(
    Accounts.schema,
    AccountsCheckpoint.schema,
    BalanceUpdates.schema,
    Ballots.schema,
    Blocks.schema,
    DelegatedContracts.schema,
    Delegates.schema,
    DelegatesCheckpoint.schema,
    Fees.schema,
    OperationGroups.schema,
    Operations.schema,
    Proposals.schema,
    Rolls.schema
  ).reduceLeft(_ ++ _)
  @deprecated("Use .schema instead of .ddl", "3.0")
  def ddl = schema

  /** Entity class storing rows of table Accounts
    *  @param accountId Database column account_id SqlType(varchar), PrimaryKey
    *  @param blockId Database column block_id SqlType(varchar)
    *  @param manager Database column manager SqlType(varchar)
    *  @param spendable Database column spendable SqlType(bool)
    *  @param delegateSetable Database column delegate_setable SqlType(bool)
    *  @param delegateValue Database column delegate_value SqlType(varchar), Default(None)
    *  @param counter Database column counter SqlType(int4)
    *  @param script Database column script SqlType(varchar), Default(None)
    *  @param storage Database column storage SqlType(varchar), Default(None)
    *  @param balance Database column balance SqlType(numeric)
    *  @param blockLevel Database column block_level SqlType(numeric), Default(-1) */
  case class AccountsRow(
      accountId: String,
      blockId: String,
      manager: String,
      spendable: Boolean,
      delegateSetable: Boolean,
      delegateValue: Option[String] = None,
      counter: Int,
      script: Option[String] = None,
      storage: Option[String] = None,
      balance: scala.math.BigDecimal,
      blockLevel: scala.math.BigDecimal = scala.math.BigDecimal("-1")
  )

  /** GetResult implicit for fetching AccountsRow objects using plain SQL queries */
  implicit def GetResultAccountsRow(
      implicit e0: GR[String],
      e1: GR[Boolean],
      e2: GR[Option[String]],
      e3: GR[Int],
      e4: GR[scala.math.BigDecimal]
  ): GR[AccountsRow] = GR { prs =>
    import prs._
    AccountsRow.tupled(
      (
        <<[String],
        <<[String],
        <<[String],
        <<[Boolean],
        <<[Boolean],
        <<?[String],
        <<[Int],
        <<?[String],
        <<?[String],
        <<[scala.math.BigDecimal],
        <<[scala.math.BigDecimal]
      )
    )
  }

  /** Table description of table accounts. Objects of this class serve as prototypes for rows in queries. */
  class Accounts(_tableTag: Tag) extends profile.api.Table[AccountsRow](_tableTag, "accounts") {
    def * =
      (
        accountId,
        blockId,
        manager,
        spendable,
        delegateSetable,
        delegateValue,
        counter,
        script,
        storage,
        balance,
        blockLevel
      ) <> (AccountsRow.tupled, AccountsRow.unapply)

    /** Maps whole row to an option. Useful for outer joins. */
    def ? =
      (
        (
          Rep.Some(accountId),
          Rep.Some(blockId),
          Rep.Some(manager),
          Rep.Some(spendable),
          Rep.Some(delegateSetable),
          delegateValue,
          Rep.Some(counter),
          script,
          storage,
          Rep.Some(balance),
          Rep.Some(blockLevel)
        )
      ).shaped.<>(
        { r =>
          import r._;
          _1.map(
            _ => AccountsRow.tupled((_1.get, _2.get, _3.get, _4.get, _5.get, _6, _7.get, _8, _9, _10.get, _11.get))
          )
        },
        (_: Any) => throw new Exception("Inserting into ? projection not supported.")
      )

    /** Database column account_id SqlType(varchar), PrimaryKey */
    val accountId: Rep[String] = column[String]("account_id", O.PrimaryKey)

    /** Database column block_id SqlType(varchar) */
    val blockId: Rep[String] = column[String]("block_id")

    /** Database column manager SqlType(varchar) */
    val manager: Rep[String] = column[String]("manager")

    /** Database column spendable SqlType(bool) */
    val spendable: Rep[Boolean] = column[Boolean]("spendable")

    /** Database column delegate_setable SqlType(bool) */
    val delegateSetable: Rep[Boolean] = column[Boolean]("delegate_setable")

    /** Database column delegate_value SqlType(varchar), Default(None) */
    val delegateValue: Rep[Option[String]] = column[Option[String]]("delegate_value", O.Default(None))

    /** Database column counter SqlType(int4) */
    val counter: Rep[Int] = column[Int]("counter")

    /** Database column script SqlType(varchar), Default(None) */
    val script: Rep[Option[String]] = column[Option[String]]("script", O.Default(None))

    /** Database column storage SqlType(varchar), Default(None) */
    val storage: Rep[Option[String]] = column[Option[String]]("storage", O.Default(None))

    /** Database column balance SqlType(numeric) */
    val balance: Rep[scala.math.BigDecimal] = column[scala.math.BigDecimal]("balance")

    /** Database column block_level SqlType(numeric), Default(-1) */
    val blockLevel: Rep[scala.math.BigDecimal] =
      column[scala.math.BigDecimal]("block_level", O.Default(scala.math.BigDecimal("-1")))

    /** Foreign key referencing Blocks (database name accounts_block_id_fkey) */
    lazy val blocksFk = foreignKey("accounts_block_id_fkey", blockId, Blocks)(
      r => r.hash,
      onUpdate = ForeignKeyAction.NoAction,
      onDelete = ForeignKeyAction.NoAction
    )

    /** Index over (blockLevel) (database name ix_accounts_block_level) */
    val index1 = index("ix_accounts_block_level", blockLevel)

    /** Index over (manager) (database name ix_accounts_manager) */
    val index2 = index("ix_accounts_manager", manager)
  }

  /** Collection-like TableQuery object for table Accounts */
  lazy val Accounts = new TableQuery(tag => new Accounts(tag))

  /** Entity class storing rows of table AccountsCheckpoint
    *  @param accountId Database column account_id SqlType(varchar)
    *  @param blockId Database column block_id SqlType(varchar)
    *  @param blockLevel Database column block_level SqlType(int4), Default(-1) */
  case class AccountsCheckpointRow(accountId: String, blockId: String, blockLevel: Int = -1)

  /** GetResult implicit for fetching AccountsCheckpointRow objects using plain SQL queries */
  implicit def GetResultAccountsCheckpointRow(implicit e0: GR[String], e1: GR[Int]): GR[AccountsCheckpointRow] = GR {
    prs =>
      import prs._
      AccountsCheckpointRow.tupled((<<[String], <<[String], <<[Int]))
  }

  /** Table description of table accounts_checkpoint. Objects of this class serve as prototypes for rows in queries. */
  class AccountsCheckpoint(_tableTag: Tag)
      extends profile.api.Table[AccountsCheckpointRow](_tableTag, "accounts_checkpoint") {
    def * = (accountId, blockId, blockLevel) <> (AccountsCheckpointRow.tupled, AccountsCheckpointRow.unapply)

    /** Maps whole row to an option. Useful for outer joins. */
    def ? =
      ((Rep.Some(accountId), Rep.Some(blockId), Rep.Some(blockLevel))).shaped.<>(
        { r =>
          import r._; _1.map(_ => AccountsCheckpointRow.tupled((_1.get, _2.get, _3.get)))
        },
        (_: Any) => throw new Exception("Inserting into ? projection not supported.")
      )

    /** Database column account_id SqlType(varchar) */
    val accountId: Rep[String] = column[String]("account_id")

    /** Database column block_id SqlType(varchar) */
    val blockId: Rep[String] = column[String]("block_id")

    /** Database column block_level SqlType(int4), Default(-1) */
    val blockLevel: Rep[Int] = column[Int]("block_level", O.Default(-1))

    /** Foreign key referencing Blocks (database name checkpoint_block_id_fkey) */
    lazy val blocksFk = foreignKey("checkpoint_block_id_fkey", blockId, Blocks)(
      r => r.hash,
      onUpdate = ForeignKeyAction.NoAction,
      onDelete = ForeignKeyAction.NoAction
    )

    /** Index over (accountId) (database name ix_accounts_checkpoint_account_id) */
    val index1 = index("ix_accounts_checkpoint_account_id", accountId)

    /** Index over (blockLevel) (database name ix_accounts_checkpoint_block_level) */
    val index2 = index("ix_accounts_checkpoint_block_level", blockLevel)
  }

  /** Collection-like TableQuery object for table AccountsCheckpoint */
  lazy val AccountsCheckpoint = new TableQuery(tag => new AccountsCheckpoint(tag))

  /** Entity class storing rows of table BalanceUpdates
    *  @param id Database column id SqlType(serial), AutoInc, PrimaryKey
    *  @param source Database column source SqlType(varchar)
    *  @param sourceId Database column source_id SqlType(int4), Default(None)
    *  @param sourceHash Database column source_hash SqlType(varchar), Default(None)
    *  @param kind Database column kind SqlType(varchar)
    *  @param contract Database column contract SqlType(varchar), Default(None)
    *  @param change Database column change SqlType(numeric)
    *  @param level Database column level SqlType(numeric), Default(None)
    *  @param delegate Database column delegate SqlType(varchar), Default(None)
    *  @param category Database column category SqlType(varchar), Default(None) */
  case class BalanceUpdatesRow(
      id: Int,
      source: String,
      sourceId: Option[Int] = None,
      sourceHash: Option[String] = None,
      kind: String,
      contract: Option[String] = None,
      change: scala.math.BigDecimal,
      level: Option[scala.math.BigDecimal] = None,
      delegate: Option[String] = None,
      category: Option[String] = None
  )

  /** GetResult implicit for fetching BalanceUpdatesRow objects using plain SQL queries */
  implicit def GetResultBalanceUpdatesRow(
      implicit e0: GR[Int],
      e1: GR[String],
      e2: GR[Option[Int]],
      e3: GR[Option[String]],
      e4: GR[scala.math.BigDecimal],
      e5: GR[Option[scala.math.BigDecimal]]
  ): GR[BalanceUpdatesRow] = GR { prs =>
    import prs._
    BalanceUpdatesRow.tupled(
      (
        <<[Int],
        <<[String],
        <<?[Int],
        <<?[String],
        <<[String],
        <<?[String],
        <<[scala.math.BigDecimal],
        <<?[scala.math.BigDecimal],
        <<?[String],
        <<?[String]
      )
    )
  }

  /** Table description of table balance_updates. Objects of this class serve as prototypes for rows in queries. */
  class BalanceUpdates(_tableTag: Tag) extends profile.api.Table[BalanceUpdatesRow](_tableTag, "balance_updates") {
    def * =
      (id, source, sourceId, sourceHash, kind, contract, change, level, delegate, category) <> (BalanceUpdatesRow.tupled, BalanceUpdatesRow.unapply)

    /** Maps whole row to an option. Useful for outer joins. */
    def ? =
      (
        (
          Rep.Some(id),
          Rep.Some(source),
          sourceId,
          sourceHash,
          Rep.Some(kind),
          contract,
          Rep.Some(change),
          level,
          delegate,
          category
        )
      ).shaped.<>(
        { r =>
          import r._; _1.map(_ => BalanceUpdatesRow.tupled((_1.get, _2.get, _3, _4, _5.get, _6, _7.get, _8, _9, _10)))
        },
        (_: Any) => throw new Exception("Inserting into ? projection not supported.")
      )

    /** Database column id SqlType(serial), AutoInc, PrimaryKey */
    val id: Rep[Int] = column[Int]("id", O.AutoInc, O.PrimaryKey)

    /** Database column source SqlType(varchar) */
    val source: Rep[String] = column[String]("source")

    /** Database column source_id SqlType(int4), Default(None) */
    val sourceId: Rep[Option[Int]] = column[Option[Int]]("source_id", O.Default(None))

    /** Database column source_hash SqlType(varchar), Default(None) */
    val sourceHash: Rep[Option[String]] = column[Option[String]]("source_hash", O.Default(None))

    /** Database column kind SqlType(varchar) */
    val kind: Rep[String] = column[String]("kind")

    /** Database column contract SqlType(varchar), Default(None) */
    val contract: Rep[Option[String]] = column[Option[String]]("contract", O.Default(None))

    /** Database column change SqlType(numeric) */
    val change: Rep[scala.math.BigDecimal] = column[scala.math.BigDecimal]("change")

    /** Database column level SqlType(numeric), Default(None) */
    val level: Rep[Option[scala.math.BigDecimal]] = column[Option[scala.math.BigDecimal]]("level", O.Default(None))

    /** Database column delegate SqlType(varchar), Default(None) */
    val delegate: Rep[Option[String]] = column[Option[String]]("delegate", O.Default(None))

    /** Database column category SqlType(varchar), Default(None) */
    val category: Rep[Option[String]] = column[Option[String]]("category", O.Default(None))
  }

  /** Collection-like TableQuery object for table BalanceUpdates */
  lazy val BalanceUpdates = new TableQuery(tag => new BalanceUpdates(tag))

  /** Entity class storing rows of table Ballots
    *  @param pkh Database column pkh SqlType(varchar)
    *  @param ballot Database column ballot SqlType(varchar)
    *  @param blockId Database column block_id SqlType(varchar)
    *  @param blockLevel Database column block_level SqlType(int4) */
  case class BallotsRow(pkh: String, ballot: String, blockId: String, blockLevel: Int)

  /** GetResult implicit for fetching BallotsRow objects using plain SQL queries */
  implicit def GetResultBallotsRow(implicit e0: GR[String], e1: GR[Int]): GR[BallotsRow] = GR { prs =>
    import prs._
    BallotsRow.tupled((<<[String], <<[String], <<[String], <<[Int]))
  }

  /** Table description of table ballots. Objects of this class serve as prototypes for rows in queries. */
  class Ballots(_tableTag: Tag) extends profile.api.Table[BallotsRow](_tableTag, "ballots") {
    def * = (pkh, ballot, blockId, blockLevel) <> (BallotsRow.tupled, BallotsRow.unapply)

    /** Maps whole row to an option. Useful for outer joins. */
    def ? =
      ((Rep.Some(pkh), Rep.Some(ballot), Rep.Some(blockId), Rep.Some(blockLevel))).shaped.<>({ r =>
        import r._; _1.map(_ => BallotsRow.tupled((_1.get, _2.get, _3.get, _4.get)))
      }, (_: Any) => throw new Exception("Inserting into ? projection not supported."))

    /** Database column pkh SqlType(varchar) */
    val pkh: Rep[String] = column[String]("pkh")

    /** Database column ballot SqlType(varchar) */
    val ballot: Rep[String] = column[String]("ballot")

    /** Database column block_id SqlType(varchar) */
    val blockId: Rep[String] = column[String]("block_id")

    /** Database column block_level SqlType(int4) */
    val blockLevel: Rep[Int] = column[Int]("block_level")

    /** Foreign key referencing Blocks (database name ballot_block_id_fkey) */
    lazy val blocksFk = foreignKey("ballot_block_id_fkey", blockId, Blocks)(
      r => r.hash,
      onUpdate = ForeignKeyAction.NoAction,
      onDelete = ForeignKeyAction.NoAction
    )
  }

  /** Collection-like TableQuery object for table Ballots */
  lazy val Ballots = new TableQuery(tag => new Ballots(tag))

  /** Entity class storing rows of table Blocks
    *  @param level Database column level SqlType(int4)
    *  @param proto Database column proto SqlType(int4)
    *  @param predecessor Database column predecessor SqlType(varchar)
    *  @param timestamp Database column timestamp SqlType(timestamp)
    *  @param validationPass Database column validation_pass SqlType(int4)
    *  @param fitness Database column fitness SqlType(varchar)
    *  @param context Database column context SqlType(varchar), Default(None)
    *  @param signature Database column signature SqlType(varchar), Default(None)
    *  @param protocol Database column protocol SqlType(varchar)
    *  @param chainId Database column chain_id SqlType(varchar), Default(None)
    *  @param hash Database column hash SqlType(varchar)
    *  @param operationsHash Database column operations_hash SqlType(varchar), Default(None)
    *  @param periodKind Database column period_kind SqlType(varchar), Default(None)
    *  @param currentExpectedQuorum Database column current_expected_quorum SqlType(int4), Default(None)
    *  @param activeProposal Database column active_proposal SqlType(varchar), Default(None)
    *  @param baker Database column baker SqlType(varchar), Default(None)
    *  @param nonceHash Database column nonce_hash SqlType(varchar), Default(None)
    *  @param consumedGas Database column consumed_gas SqlType(numeric), Default(None)
    *  @param metaLevel Database column meta_level SqlType(int4), Default(None)
    *  @param metaLevelPosition Database column meta_level_position SqlType(int4), Default(None)
    *  @param metaCycle Database column meta_cycle SqlType(int4), Default(None)
    *  @param metaCyclePosition Database column meta_cycle_position SqlType(int4), Default(None)
    *  @param metaVotingPeriod Database column meta_voting_period SqlType(int4), Default(None)
    *  @param metaVotingPeriodPosition Database column meta_voting_period_position SqlType(int4), Default(None)
    *  @param expectedCommitment Database column expected_commitment SqlType(bool), Default(None)
    *  @param priority Database column priority SqlType(int4), Default(None) */
  case class BlocksRow(
      level: Int,
      proto: Int,
      predecessor: String,
      timestamp: java.sql.Timestamp,
      validationPass: Int,
      fitness: String,
      context: Option[String] = None,
      signature: Option[String] = None,
      protocol: String,
      chainId: Option[String] = None,
      hash: String,
      operationsHash: Option[String] = None,
      periodKind: Option[String] = None,
      currentExpectedQuorum: Option[Int] = None,
      activeProposal: Option[String] = None,
      baker: Option[String] = None,
      nonceHash: Option[String] = None,
      consumedGas: Option[scala.math.BigDecimal] = None,
      metaLevel: Option[Int] = None,
      metaLevelPosition: Option[Int] = None,
      metaCycle: Option[Int] = None,
      metaCyclePosition: Option[Int] = None,
      metaVotingPeriod: Option[Int] = None,
      metaVotingPeriodPosition: Option[Int] = None,
      expectedCommitment: Option[Boolean] = None,
      priority: Option[Int] = None
  )

  /** GetResult implicit for fetching BlocksRow objects using plain SQL queries */
  implicit def GetResultBlocksRow(
      implicit e0: GR[Int],
      e1: GR[String],
      e2: GR[java.sql.Timestamp],
      e3: GR[Option[String]],
      e4: GR[Option[Int]],
      e5: GR[Option[scala.math.BigDecimal]],
      e6: GR[Option[Boolean]]
  ): GR[BlocksRow] = GR { prs =>
    import prs._
    BlocksRow(
      <<[Int],
      <<[Int],
      <<[String],
      <<[java.sql.Timestamp],
      <<[Int],
      <<[String],
      <<?[String],
      <<?[String],
      <<[String],
      <<?[String],
      <<[String],
      <<?[String],
      <<?[String],
      <<?[Int],
      <<?[String],
      <<?[String],
      <<?[String],
      <<?[scala.math.BigDecimal],
      <<?[Int],
      <<?[Int],
      <<?[Int],
      <<?[Int],
      <<?[Int],
      <<?[Int],
      <<?[Boolean],
      <<?[Int]
    )
  }

  /** Table description of table blocks. Objects of this class serve as prototypes for rows in queries. */
  class Blocks(_tableTag: Tag) extends profile.api.Table[BlocksRow](_tableTag, "blocks") {
    def * =
      (level :: proto :: predecessor :: timestamp :: validationPass :: fitness :: context :: signature :: protocol :: chainId :: hash :: operationsHash :: periodKind :: currentExpectedQuorum :: activeProposal :: baker :: nonceHash :: consumedGas :: metaLevel :: metaLevelPosition :: metaCycle :: metaCyclePosition :: metaVotingPeriod :: metaVotingPeriodPosition :: expectedCommitment :: priority :: HNil)
        .mapTo[BlocksRow]

    /** Maps whole row to an option. Useful for outer joins. */
    def ? =
      (Rep.Some(level) :: Rep.Some(proto) :: Rep.Some(predecessor) :: Rep.Some(timestamp) :: Rep.Some(validationPass) :: Rep
            .Some(fitness) :: context :: signature :: Rep.Some(protocol) :: chainId :: Rep.Some(hash) :: operationsHash :: periodKind :: currentExpectedQuorum :: activeProposal :: baker :: nonceHash :: consumedGas :: metaLevel :: metaLevelPosition :: metaCycle :: metaCyclePosition :: metaVotingPeriod :: metaVotingPeriodPosition :: expectedCommitment :: priority :: HNil).shaped
        .<>(
          r =>
            BlocksRow(
              r(0).asInstanceOf[Option[Int]].get,
              r(1).asInstanceOf[Option[Int]].get,
              r(2).asInstanceOf[Option[String]].get,
              r(3).asInstanceOf[Option[java.sql.Timestamp]].get,
              r(4).asInstanceOf[Option[Int]].get,
              r(5).asInstanceOf[Option[String]].get,
              r(6).asInstanceOf[Option[String]],
              r(7).asInstanceOf[Option[String]],
              r(8).asInstanceOf[Option[String]].get,
              r(9).asInstanceOf[Option[String]],
              r(10).asInstanceOf[Option[String]].get,
              r(11).asInstanceOf[Option[String]],
              r(12).asInstanceOf[Option[String]],
              r(13).asInstanceOf[Option[Int]],
              r(14).asInstanceOf[Option[String]],
              r(15).asInstanceOf[Option[String]],
              r(16).asInstanceOf[Option[String]],
              r(17).asInstanceOf[Option[scala.math.BigDecimal]],
              r(18).asInstanceOf[Option[Int]],
              r(19).asInstanceOf[Option[Int]],
              r(20).asInstanceOf[Option[Int]],
              r(21).asInstanceOf[Option[Int]],
              r(22).asInstanceOf[Option[Int]],
              r(23).asInstanceOf[Option[Int]],
              r(24).asInstanceOf[Option[Boolean]],
              r(25).asInstanceOf[Option[Int]]
            ),
          (_: Any) => throw new Exception("Inserting into ? projection not supported.")
        )

    /** Database column level SqlType(int4) */
    val level: Rep[Int] = column[Int]("level")

    /** Database column proto SqlType(int4) */
    val proto: Rep[Int] = column[Int]("proto")

    /** Database column predecessor SqlType(varchar) */
    val predecessor: Rep[String] = column[String]("predecessor")

    /** Database column timestamp SqlType(timestamp) */
    val timestamp: Rep[java.sql.Timestamp] = column[java.sql.Timestamp]("timestamp")

    /** Database column validation_pass SqlType(int4) */
    val validationPass: Rep[Int] = column[Int]("validation_pass")

    /** Database column fitness SqlType(varchar) */
    val fitness: Rep[String] = column[String]("fitness")

    /** Database column context SqlType(varchar), Default(None) */
    val context: Rep[Option[String]] = column[Option[String]]("context", O.Default(None))

    /** Database column signature SqlType(varchar), Default(None) */
    val signature: Rep[Option[String]] = column[Option[String]]("signature", O.Default(None))

    /** Database column protocol SqlType(varchar) */
    val protocol: Rep[String] = column[String]("protocol")

    /** Database column chain_id SqlType(varchar), Default(None) */
    val chainId: Rep[Option[String]] = column[Option[String]]("chain_id", O.Default(None))

    /** Database column hash SqlType(varchar) */
    val hash: Rep[String] = column[String]("hash")

    /** Database column operations_hash SqlType(varchar), Default(None) */
    val operationsHash: Rep[Option[String]] = column[Option[String]]("operations_hash", O.Default(None))

    /** Database column period_kind SqlType(varchar), Default(None) */
    val periodKind: Rep[Option[String]] = column[Option[String]]("period_kind", O.Default(None))

    /** Database column current_expected_quorum SqlType(int4), Default(None) */
    val currentExpectedQuorum: Rep[Option[Int]] = column[Option[Int]]("current_expected_quorum", O.Default(None))

    /** Database column active_proposal SqlType(varchar), Default(None) */
    val activeProposal: Rep[Option[String]] = column[Option[String]]("active_proposal", O.Default(None))

    /** Database column baker SqlType(varchar), Default(None) */
    val baker: Rep[Option[String]] = column[Option[String]]("baker", O.Default(None))

    /** Database column nonce_hash SqlType(varchar), Default(None) */
    val nonceHash: Rep[Option[String]] = column[Option[String]]("nonce_hash", O.Default(None))

    /** Database column consumed_gas SqlType(numeric), Default(None) */
    val consumedGas: Rep[Option[scala.math.BigDecimal]] =
      column[Option[scala.math.BigDecimal]]("consumed_gas", O.Default(None))

    /** Database column meta_level SqlType(int4), Default(None) */
    val metaLevel: Rep[Option[Int]] = column[Option[Int]]("meta_level", O.Default(None))

    /** Database column meta_level_position SqlType(int4), Default(None) */
    val metaLevelPosition: Rep[Option[Int]] = column[Option[Int]]("meta_level_position", O.Default(None))

    /** Database column meta_cycle SqlType(int4), Default(None) */
    val metaCycle: Rep[Option[Int]] = column[Option[Int]]("meta_cycle", O.Default(None))

    /** Database column meta_cycle_position SqlType(int4), Default(None) */
    val metaCyclePosition: Rep[Option[Int]] = column[Option[Int]]("meta_cycle_position", O.Default(None))

    /** Database column meta_voting_period SqlType(int4), Default(None) */
    val metaVotingPeriod: Rep[Option[Int]] = column[Option[Int]]("meta_voting_period", O.Default(None))

    /** Database column meta_voting_period_position SqlType(int4), Default(None) */
    val metaVotingPeriodPosition: Rep[Option[Int]] = column[Option[Int]]("meta_voting_period_position", O.Default(None))

    /** Database column expected_commitment SqlType(bool), Default(None) */
    val expectedCommitment: Rep[Option[Boolean]] = column[Option[Boolean]]("expected_commitment", O.Default(None))

    /** Database column priority SqlType(int4), Default(None) */
    val priority: Rep[Option[Int]] = column[Option[Int]]("priority", O.Default(None))

    /** Uniqueness Index over (hash) (database name blocks_hash_key) */
    val index1 = index("blocks_hash_key", hash :: HNil, unique = true)

    /** Index over (level) (database name ix_blocks_level) */
    val index2 = index("ix_blocks_level", level :: HNil)
  }

  /** Collection-like TableQuery object for table Blocks */
  lazy val Blocks = new TableQuery(tag => new Blocks(tag))

  /** Entity class storing rows of table DelegatedContracts
    *  @param accountId Database column account_id SqlType(varchar)
    *  @param delegateValue Database column delegate_value SqlType(varchar), Default(None) */
  case class DelegatedContractsRow(accountId: String, delegateValue: Option[String] = None)

  /** GetResult implicit for fetching DelegatedContractsRow objects using plain SQL queries */
  implicit def GetResultDelegatedContractsRow(
      implicit e0: GR[String],
      e1: GR[Option[String]]
  ): GR[DelegatedContractsRow] = GR { prs =>
    import prs._
    DelegatedContractsRow.tupled((<<[String], <<?[String]))
  }

  /** Table description of table delegated_contracts. Objects of this class serve as prototypes for rows in queries. */
  class DelegatedContracts(_tableTag: Tag)
      extends profile.api.Table[DelegatedContractsRow](_tableTag, "delegated_contracts") {
    def * = (accountId, delegateValue) <> (DelegatedContractsRow.tupled, DelegatedContractsRow.unapply)

    /** Maps whole row to an option. Useful for outer joins. */
    def ? =
      ((Rep.Some(accountId), delegateValue)).shaped.<>({ r =>
        import r._; _1.map(_ => DelegatedContractsRow.tupled((_1.get, _2)))
      }, (_: Any) => throw new Exception("Inserting into ? projection not supported."))

    /** Database column account_id SqlType(varchar) */
    val accountId: Rep[String] = column[String]("account_id")

    /** Database column delegate_value SqlType(varchar), Default(None) */
    val delegateValue: Rep[Option[String]] = column[Option[String]]("delegate_value", O.Default(None))

    /** Foreign key referencing Accounts (database name contracts_account_id_fkey) */
    lazy val accountsFk = foreignKey("contracts_account_id_fkey", accountId, Accounts)(
      r => r.accountId,
      onUpdate = ForeignKeyAction.NoAction,
      onDelete = ForeignKeyAction.NoAction
    )

    /** Foreign key referencing Delegates (database name contracts_delegate_pkh_fkey) */
    lazy val delegatesFk = foreignKey("contracts_delegate_pkh_fkey", delegateValue, Delegates)(
      r => Rep.Some(r.pkh),
      onUpdate = ForeignKeyAction.NoAction,
      onDelete = ForeignKeyAction.NoAction
    )
  }

  /** Collection-like TableQuery object for table DelegatedContracts */
  lazy val DelegatedContracts = new TableQuery(tag => new DelegatedContracts(tag))

  /** Entity class storing rows of table Delegates
    *  @param pkh Database column pkh SqlType(varchar), PrimaryKey
    *  @param blockId Database column block_id SqlType(varchar)
    *  @param balance Database column balance SqlType(numeric), Default(None)
    *  @param frozenBalance Database column frozen_balance SqlType(numeric), Default(None)
    *  @param stakingBalance Database column staking_balance SqlType(numeric), Default(None)
    *  @param delegatedBalance Database column delegated_balance SqlType(numeric), Default(None)
    *  @param deactivated Database column deactivated SqlType(bool)
    *  @param gracePeriod Database column grace_period SqlType(int4)
    *  @param blockLevel Database column block_level SqlType(int4), Default(-1) */
  case class DelegatesRow(
      pkh: String,
      blockId: String,
      balance: Option[scala.math.BigDecimal] = None,
      frozenBalance: Option[scala.math.BigDecimal] = None,
      stakingBalance: Option[scala.math.BigDecimal] = None,
      delegatedBalance: Option[scala.math.BigDecimal] = None,
      deactivated: Boolean,
      gracePeriod: Int,
      blockLevel: Int = -1
  )

  /** GetResult implicit for fetching DelegatesRow objects using plain SQL queries */
  implicit def GetResultDelegatesRow(
      implicit e0: GR[String],
      e1: GR[Option[scala.math.BigDecimal]],
      e2: GR[Boolean],
      e3: GR[Int]
  ): GR[DelegatesRow] = GR { prs =>
    import prs._
    DelegatesRow.tupled(
      (
        <<[String],
        <<[String],
        <<?[scala.math.BigDecimal],
        <<?[scala.math.BigDecimal],
        <<?[scala.math.BigDecimal],
        <<?[scala.math.BigDecimal],
        <<[Boolean],
        <<[Int],
        <<[Int]
      )
    )
  }

  /** Table description of table delegates. Objects of this class serve as prototypes for rows in queries. */
  class Delegates(_tableTag: Tag) extends profile.api.Table[DelegatesRow](_tableTag, "delegates") {
    def * =
      (pkh, blockId, balance, frozenBalance, stakingBalance, delegatedBalance, deactivated, gracePeriod, blockLevel) <> (DelegatesRow.tupled, DelegatesRow.unapply)

    /** Maps whole row to an option. Useful for outer joins. */
    def ? =
      (
        (
          Rep.Some(pkh),
          Rep.Some(blockId),
          balance,
          frozenBalance,
          stakingBalance,
          delegatedBalance,
          Rep.Some(deactivated),
          Rep.Some(gracePeriod),
          Rep.Some(blockLevel)
        )
      ).shaped.<>(
        { r =>
          import r._; _1.map(_ => DelegatesRow.tupled((_1.get, _2.get, _3, _4, _5, _6, _7.get, _8.get, _9.get)))
        },
        (_: Any) => throw new Exception("Inserting into ? projection not supported.")
      )

    /** Database column pkh SqlType(varchar), PrimaryKey */
    val pkh: Rep[String] = column[String]("pkh", O.PrimaryKey)

    /** Database column block_id SqlType(varchar) */
    val blockId: Rep[String] = column[String]("block_id")

    /** Database column balance SqlType(numeric), Default(None) */
    val balance: Rep[Option[scala.math.BigDecimal]] = column[Option[scala.math.BigDecimal]]("balance", O.Default(None))

    /** Database column frozen_balance SqlType(numeric), Default(None) */
    val frozenBalance: Rep[Option[scala.math.BigDecimal]] =
      column[Option[scala.math.BigDecimal]]("frozen_balance", O.Default(None))

    /** Database column staking_balance SqlType(numeric), Default(None) */
    val stakingBalance: Rep[Option[scala.math.BigDecimal]] =
      column[Option[scala.math.BigDecimal]]("staking_balance", O.Default(None))

    /** Database column delegated_balance SqlType(numeric), Default(None) */
    val delegatedBalance: Rep[Option[scala.math.BigDecimal]] =
      column[Option[scala.math.BigDecimal]]("delegated_balance", O.Default(None))

    /** Database column deactivated SqlType(bool) */
    val deactivated: Rep[Boolean] = column[Boolean]("deactivated")

    /** Database column grace_period SqlType(int4) */
    val gracePeriod: Rep[Int] = column[Int]("grace_period")

    /** Database column block_level SqlType(int4), Default(-1) */
    val blockLevel: Rep[Int] = column[Int]("block_level", O.Default(-1))

    /** Foreign key referencing Blocks (database name delegates_block_id_fkey) */
    lazy val blocksFk = foreignKey("delegates_block_id_fkey", blockId, Blocks)(
      r => r.hash,
      onUpdate = ForeignKeyAction.NoAction,
      onDelete = ForeignKeyAction.NoAction
    )
  }

  /** Collection-like TableQuery object for table Delegates */
  lazy val Delegates = new TableQuery(tag => new Delegates(tag))

  /** Entity class storing rows of table DelegatesCheckpoint
    *  @param delegatePkh Database column delegate_pkh SqlType(varchar)
    *  @param blockId Database column block_id SqlType(varchar)
    *  @param blockLevel Database column block_level SqlType(int4), Default(-1) */
  case class DelegatesCheckpointRow(delegatePkh: String, blockId: String, blockLevel: Int = -1)

  /** GetResult implicit for fetching DelegatesCheckpointRow objects using plain SQL queries */
  implicit def GetResultDelegatesCheckpointRow(implicit e0: GR[String], e1: GR[Int]): GR[DelegatesCheckpointRow] = GR {
    prs =>
      import prs._
      DelegatesCheckpointRow.tupled((<<[String], <<[String], <<[Int]))
  }

  /** Table description of table delegates_checkpoint. Objects of this class serve as prototypes for rows in queries. */
  class DelegatesCheckpoint(_tableTag: Tag)
      extends profile.api.Table[DelegatesCheckpointRow](_tableTag, "delegates_checkpoint") {
    def * = (delegatePkh, blockId, blockLevel) <> (DelegatesCheckpointRow.tupled, DelegatesCheckpointRow.unapply)

    /** Maps whole row to an option. Useful for outer joins. */
    def ? =
      ((Rep.Some(delegatePkh), Rep.Some(blockId), Rep.Some(blockLevel))).shaped.<>(
        { r =>
          import r._; _1.map(_ => DelegatesCheckpointRow.tupled((_1.get, _2.get, _3.get)))
        },
        (_: Any) => throw new Exception("Inserting into ? projection not supported.")
      )

    /** Database column delegate_pkh SqlType(varchar) */
    val delegatePkh: Rep[String] = column[String]("delegate_pkh")

    /** Database column block_id SqlType(varchar) */
    val blockId: Rep[String] = column[String]("block_id")

    /** Database column block_level SqlType(int4), Default(-1) */
    val blockLevel: Rep[Int] = column[Int]("block_level", O.Default(-1))

    /** Foreign key referencing Blocks (database name delegate_checkpoint_block_id_fkey) */
    lazy val blocksFk = foreignKey("delegate_checkpoint_block_id_fkey", blockId, Blocks)(
      r => r.hash,
      onUpdate = ForeignKeyAction.NoAction,
      onDelete = ForeignKeyAction.NoAction
    )

    /** Index over (blockLevel) (database name ix_delegates_checkpoint_block_level) */
    val index1 = index("ix_delegates_checkpoint_block_level", blockLevel)
  }

  /** Collection-like TableQuery object for table DelegatesCheckpoint */
  lazy val DelegatesCheckpoint = new TableQuery(tag => new DelegatesCheckpoint(tag))

  /** Entity class storing rows of table Fees
    *  @param low Database column low SqlType(int4)
    *  @param medium Database column medium SqlType(int4)
    *  @param high Database column high SqlType(int4)
    *  @param timestamp Database column timestamp SqlType(timestamp)
<<<<<<< HEAD
    *  @param kind Database column kind SqlType(varchar)
    *  @param cycle Database column cycle SqlType(int4), Default(None)
    *  @param level Database column level SqlType(int4), Default(None) */
  case class FeesRow(low: Int, medium: Int, high: Int, timestamp: java.sql.Timestamp, kind: String, cycle: Option[Int] = None, level: Option[Int] = None)
  /** GetResult implicit for fetching FeesRow objects using plain SQL queries */
  implicit def GetResultFeesRow(implicit e0: GR[Int], e1: GR[java.sql.Timestamp], e2: GR[String], e3: GR[Option[Int]]): GR[FeesRow] = GR{
    prs => import prs._
      FeesRow.tupled((<<[Int], <<[Int], <<[Int], <<[java.sql.Timestamp], <<[String], <<?[Int], <<?[Int]))
=======
    *  @param kind Database column kind SqlType(varchar) */
  case class FeesRow(low: Int, medium: Int, high: Int, timestamp: java.sql.Timestamp, kind: String)

  /** GetResult implicit for fetching FeesRow objects using plain SQL queries */
  implicit def GetResultFeesRow(implicit e0: GR[Int], e1: GR[java.sql.Timestamp], e2: GR[String]): GR[FeesRow] = GR {
    prs =>
      import prs._
      FeesRow.tupled((<<[Int], <<[Int], <<[Int], <<[java.sql.Timestamp], <<[String]))
>>>>>>> 94292e01
  }

  /** Table description of table fees. Objects of this class serve as prototypes for rows in queries. */
  class Fees(_tableTag: Tag) extends profile.api.Table[FeesRow](_tableTag, "fees") {
<<<<<<< HEAD
    def * = (low, medium, high, timestamp, kind, cycle, level) <> (FeesRow.tupled, FeesRow.unapply)
    /** Maps whole row to an option. Useful for outer joins. */
    def ? = ((Rep.Some(low), Rep.Some(medium), Rep.Some(high), Rep.Some(timestamp), Rep.Some(kind), cycle, level)).shaped.<>({r=>import r._; _1.map(_=> FeesRow.tupled((_1.get, _2.get, _3.get, _4.get, _5.get, _6, _7)))}, (_:Any) =>  throw new Exception("Inserting into ? projection not supported."))
=======
    def * = (low, medium, high, timestamp, kind) <> (FeesRow.tupled, FeesRow.unapply)

    /** Maps whole row to an option. Useful for outer joins. */
    def ? =
      ((Rep.Some(low), Rep.Some(medium), Rep.Some(high), Rep.Some(timestamp), Rep.Some(kind))).shaped.<>(
        { r =>
          import r._; _1.map(_ => FeesRow.tupled((_1.get, _2.get, _3.get, _4.get, _5.get)))
        },
        (_: Any) => throw new Exception("Inserting into ? projection not supported.")
      )
>>>>>>> 94292e01

    /** Database column low SqlType(int4) */
    val low: Rep[Int] = column[Int]("low")

    /** Database column medium SqlType(int4) */
    val medium: Rep[Int] = column[Int]("medium")

    /** Database column high SqlType(int4) */
    val high: Rep[Int] = column[Int]("high")

    /** Database column timestamp SqlType(timestamp) */
    val timestamp: Rep[java.sql.Timestamp] = column[java.sql.Timestamp]("timestamp")

    /** Database column kind SqlType(varchar) */
    val kind: Rep[String] = column[String]("kind")
    /** Database column cycle SqlType(int4), Default(None) */
    val cycle: Rep[Option[Int]] = column[Option[Int]]("cycle", O.Default(None))
    /** Database column level SqlType(int4), Default(None) */
    val level: Rep[Option[Int]] = column[Option[Int]]("level", O.Default(None))
  }

  /** Collection-like TableQuery object for table Fees */
  lazy val Fees = new TableQuery(tag => new Fees(tag))

  /** Entity class storing rows of table OperationGroups
    *  @param protocol Database column protocol SqlType(varchar)
    *  @param chainId Database column chain_id SqlType(varchar), Default(None)
    *  @param hash Database column hash SqlType(varchar)
    *  @param branch Database column branch SqlType(varchar)
    *  @param signature Database column signature SqlType(varchar), Default(None)
    *  @param blockId Database column block_id SqlType(varchar)
    *  @param blockLevel Database column block_level SqlType(int4) */
  case class OperationGroupsRow(
      protocol: String,
      chainId: Option[String] = None,
      hash: String,
      branch: String,
      signature: Option[String] = None,
      blockId: String,
      blockLevel: Int
  )

  /** GetResult implicit for fetching OperationGroupsRow objects using plain SQL queries */
  implicit def GetResultOperationGroupsRow(
      implicit e0: GR[String],
      e1: GR[Option[String]],
      e2: GR[Int]
  ): GR[OperationGroupsRow] = GR { prs =>
    import prs._
    OperationGroupsRow.tupled((<<[String], <<?[String], <<[String], <<[String], <<?[String], <<[String], <<[Int]))
  }

  /** Table description of table operation_groups. Objects of this class serve as prototypes for rows in queries. */
  class OperationGroups(_tableTag: Tag) extends profile.api.Table[OperationGroupsRow](_tableTag, "operation_groups") {
    def * =
      (protocol, chainId, hash, branch, signature, blockId, blockLevel) <> (OperationGroupsRow.tupled, OperationGroupsRow.unapply)

    /** Maps whole row to an option. Useful for outer joins. */
    def ? =
      (
        (
          Rep.Some(protocol),
          chainId,
          Rep.Some(hash),
          Rep.Some(branch),
          signature,
          Rep.Some(blockId),
          Rep.Some(blockLevel)
        )
      ).shaped.<>(
        { r =>
          import r._; _1.map(_ => OperationGroupsRow.tupled((_1.get, _2, _3.get, _4.get, _5, _6.get, _7.get)))
        },
        (_: Any) => throw new Exception("Inserting into ? projection not supported.")
      )

    /** Database column protocol SqlType(varchar) */
    val protocol: Rep[String] = column[String]("protocol")

    /** Database column chain_id SqlType(varchar), Default(None) */
    val chainId: Rep[Option[String]] = column[Option[String]]("chain_id", O.Default(None))

    /** Database column hash SqlType(varchar) */
    val hash: Rep[String] = column[String]("hash")

    /** Database column branch SqlType(varchar) */
    val branch: Rep[String] = column[String]("branch")

    /** Database column signature SqlType(varchar), Default(None) */
    val signature: Rep[Option[String]] = column[Option[String]]("signature", O.Default(None))

    /** Database column block_id SqlType(varchar) */
    val blockId: Rep[String] = column[String]("block_id")

    /** Database column block_level SqlType(int4) */
    val blockLevel: Rep[Int] = column[Int]("block_level")

    /** Primary key of OperationGroups (database name OperationGroups_pkey) */
    val pk = primaryKey("OperationGroups_pkey", (blockId, hash))

    /** Foreign key referencing Blocks (database name block) */
    lazy val blocksFk = foreignKey("block", blockId, Blocks)(
      r => r.hash,
      onUpdate = ForeignKeyAction.NoAction,
      onDelete = ForeignKeyAction.NoAction
    )

    /** Index over (blockLevel) (database name ix_operation_groups_block_level) */
    val index1 = index("ix_operation_groups_block_level", blockLevel)
  }

  /** Collection-like TableQuery object for table OperationGroups */
  lazy val OperationGroups = new TableQuery(tag => new OperationGroups(tag))

  /** Entity class storing rows of table Operations
    *  @param branch Database column branch SqlType(varchar), Default(None)
    *  @param numberOfSlots Database column number_of_slots SqlType(int4), Default(None)
    *  @param cycle Database column cycle SqlType(int4), Default(None)
    *  @param operationId Database column operation_id SqlType(serial), AutoInc, PrimaryKey
    *  @param operationGroupHash Database column operation_group_hash SqlType(varchar)
    *  @param kind Database column kind SqlType(varchar)
    *  @param level Database column level SqlType(int4), Default(None)
    *  @param delegate Database column delegate SqlType(varchar), Default(None)
    *  @param slots Database column slots SqlType(varchar), Default(None)
    *  @param nonce Database column nonce SqlType(varchar), Default(None)
    *  @param pkh Database column pkh SqlType(varchar), Default(None)
    *  @param secret Database column secret SqlType(varchar), Default(None)
    *  @param source Database column source SqlType(varchar), Default(None)
    *  @param fee Database column fee SqlType(numeric), Default(None)
    *  @param counter Database column counter SqlType(numeric), Default(None)
    *  @param gasLimit Database column gas_limit SqlType(numeric), Default(None)
    *  @param storageLimit Database column storage_limit SqlType(numeric), Default(None)
    *  @param publicKey Database column public_key SqlType(varchar), Default(None)
    *  @param amount Database column amount SqlType(numeric), Default(None)
    *  @param destination Database column destination SqlType(varchar), Default(None)
    *  @param parameters Database column parameters SqlType(varchar), Default(None)
    *  @param managerPubkey Database column manager_pubkey SqlType(varchar), Default(None)
    *  @param balance Database column balance SqlType(numeric), Default(None)
    *  @param proposal Database column proposal SqlType(varchar), Default(None)
    *  @param spendable Database column spendable SqlType(bool), Default(None)
    *  @param delegatable Database column delegatable SqlType(bool), Default(None)
    *  @param script Database column script SqlType(varchar), Default(None)
    *  @param storage Database column storage SqlType(varchar), Default(None)
    *  @param status Database column status SqlType(varchar), Default(None)
    *  @param consumedGas Database column consumed_gas SqlType(numeric), Default(None)
    *  @param storageSize Database column storage_size SqlType(numeric), Default(None)
    *  @param paidStorageSizeDiff Database column paid_storage_size_diff SqlType(numeric), Default(None)
    *  @param originatedContracts Database column originated_contracts SqlType(varchar), Default(None)
    *  @param blockHash Database column block_hash SqlType(varchar)
    *  @param blockLevel Database column block_level SqlType(int4)
    *  @param ballot Database column ballot SqlType(varchar), Default(None)
    *  @param internal Database column internal SqlType(bool)
    *  @param timestamp Database column timestamp SqlType(timestamp) */
  case class OperationsRow(
      branch: Option[String] = None,
      numberOfSlots: Option[Int] = None,
      cycle: Option[Int] = None,
      operationId: Int,
      operationGroupHash: String,
      kind: String,
      level: Option[Int] = None,
      delegate: Option[String] = None,
      slots: Option[String] = None,
      nonce: Option[String] = None,
      pkh: Option[String] = None,
      secret: Option[String] = None,
      source: Option[String] = None,
      fee: Option[scala.math.BigDecimal] = None,
      counter: Option[scala.math.BigDecimal] = None,
      gasLimit: Option[scala.math.BigDecimal] = None,
      storageLimit: Option[scala.math.BigDecimal] = None,
      publicKey: Option[String] = None,
      amount: Option[scala.math.BigDecimal] = None,
      destination: Option[String] = None,
      parameters: Option[String] = None,
      managerPubkey: Option[String] = None,
      balance: Option[scala.math.BigDecimal] = None,
      proposal: Option[String] = None,
      spendable: Option[Boolean] = None,
      delegatable: Option[Boolean] = None,
      script: Option[String] = None,
      storage: Option[String] = None,
      status: Option[String] = None,
      consumedGas: Option[scala.math.BigDecimal] = None,
      storageSize: Option[scala.math.BigDecimal] = None,
      paidStorageSizeDiff: Option[scala.math.BigDecimal] = None,
      originatedContracts: Option[String] = None,
      blockHash: String,
      blockLevel: Int,
      ballot: Option[String] = None,
      internal: Boolean,
      timestamp: java.sql.Timestamp
  )

  /** GetResult implicit for fetching OperationsRow objects using plain SQL queries */
  implicit def GetResultOperationsRow(
      implicit e0: GR[Option[String]],
      e1: GR[Option[Int]],
      e2: GR[Int],
      e3: GR[String],
      e4: GR[Option[scala.math.BigDecimal]],
      e5: GR[Option[Boolean]],
      e6: GR[Boolean],
      e7: GR[java.sql.Timestamp]
  ): GR[OperationsRow] = GR { prs =>
    import prs._
    OperationsRow(
      <<?[String],
      <<?[Int],
      <<?[Int],
      <<[Int],
      <<[String],
      <<[String],
      <<?[Int],
      <<?[String],
      <<?[String],
      <<?[String],
      <<?[String],
      <<?[String],
      <<?[String],
      <<?[scala.math.BigDecimal],
      <<?[scala.math.BigDecimal],
      <<?[scala.math.BigDecimal],
      <<?[scala.math.BigDecimal],
      <<?[String],
      <<?[scala.math.BigDecimal],
      <<?[String],
      <<?[String],
      <<?[String],
      <<?[scala.math.BigDecimal],
      <<?[String],
      <<?[Boolean],
      <<?[Boolean],
      <<?[String],
      <<?[String],
      <<?[String],
      <<?[scala.math.BigDecimal],
      <<?[scala.math.BigDecimal],
      <<?[scala.math.BigDecimal],
      <<?[String],
      <<[String],
      <<[Int],
      <<?[String],
      <<[Boolean],
      <<[java.sql.Timestamp]
    )
  }

  /** Table description of table operations. Objects of this class serve as prototypes for rows in queries. */
  class Operations(_tableTag: Tag) extends profile.api.Table[OperationsRow](_tableTag, "operations") {
    def * =
      (branch :: numberOfSlots :: cycle :: operationId :: operationGroupHash :: kind :: level :: delegate :: slots :: nonce :: pkh :: secret :: source :: fee :: counter :: gasLimit :: storageLimit :: publicKey :: amount :: destination :: parameters :: managerPubkey :: balance :: proposal :: spendable :: delegatable :: script :: storage :: status :: consumedGas :: storageSize :: paidStorageSizeDiff :: originatedContracts :: blockHash :: blockLevel :: ballot :: internal :: timestamp :: HNil)
        .mapTo[OperationsRow]

    /** Maps whole row to an option. Useful for outer joins. */
    def ? =
      (branch :: numberOfSlots :: cycle :: Rep.Some(operationId) :: Rep.Some(operationGroupHash) :: Rep.Some(kind) :: level :: delegate :: slots :: nonce :: pkh :: secret :: source :: fee :: counter :: gasLimit :: storageLimit :: publicKey :: amount :: destination :: parameters :: managerPubkey :: balance :: proposal :: spendable :: delegatable :: script :: storage :: status :: consumedGas :: storageSize :: paidStorageSizeDiff :: originatedContracts :: Rep
            .Some(blockHash) :: Rep.Some(blockLevel) :: ballot :: Rep.Some(internal) :: Rep.Some(timestamp) :: HNil).shaped
        .<>(
          r =>
            OperationsRow(
              r(0).asInstanceOf[Option[String]],
              r(1).asInstanceOf[Option[Int]],
              r(2).asInstanceOf[Option[Int]],
              r(3).asInstanceOf[Option[Int]].get,
              r(4).asInstanceOf[Option[String]].get,
              r(5).asInstanceOf[Option[String]].get,
              r(6).asInstanceOf[Option[Int]],
              r(7).asInstanceOf[Option[String]],
              r(8).asInstanceOf[Option[String]],
              r(9).asInstanceOf[Option[String]],
              r(10).asInstanceOf[Option[String]],
              r(11).asInstanceOf[Option[String]],
              r(12).asInstanceOf[Option[String]],
              r(13).asInstanceOf[Option[scala.math.BigDecimal]],
              r(14).asInstanceOf[Option[scala.math.BigDecimal]],
              r(15).asInstanceOf[Option[scala.math.BigDecimal]],
              r(16).asInstanceOf[Option[scala.math.BigDecimal]],
              r(17).asInstanceOf[Option[String]],
              r(18).asInstanceOf[Option[scala.math.BigDecimal]],
              r(19).asInstanceOf[Option[String]],
              r(20).asInstanceOf[Option[String]],
              r(21).asInstanceOf[Option[String]],
              r(22).asInstanceOf[Option[scala.math.BigDecimal]],
              r(23).asInstanceOf[Option[String]],
              r(24).asInstanceOf[Option[Boolean]],
              r(25).asInstanceOf[Option[Boolean]],
              r(26).asInstanceOf[Option[String]],
              r(27).asInstanceOf[Option[String]],
              r(28).asInstanceOf[Option[String]],
              r(29).asInstanceOf[Option[scala.math.BigDecimal]],
              r(30).asInstanceOf[Option[scala.math.BigDecimal]],
              r(31).asInstanceOf[Option[scala.math.BigDecimal]],
              r(32).asInstanceOf[Option[String]],
              r(33).asInstanceOf[Option[String]].get,
              r(34).asInstanceOf[Option[Int]].get,
              r(35).asInstanceOf[Option[String]],
              r(36).asInstanceOf[Option[Boolean]].get,
              r(37).asInstanceOf[Option[java.sql.Timestamp]].get
            ),
          (_: Any) => throw new Exception("Inserting into ? projection not supported.")
        )

    /** Database column branch SqlType(varchar), Default(None) */
    val branch: Rep[Option[String]] = column[Option[String]]("branch", O.Default(None))

    /** Database column number_of_slots SqlType(int4), Default(None) */
    val numberOfSlots: Rep[Option[Int]] = column[Option[Int]]("number_of_slots", O.Default(None))

    /** Database column cycle SqlType(int4), Default(None) */
    val cycle: Rep[Option[Int]] = column[Option[Int]]("cycle", O.Default(None))

    /** Database column operation_id SqlType(serial), AutoInc, PrimaryKey */
    val operationId: Rep[Int] = column[Int]("operation_id", O.AutoInc, O.PrimaryKey)

    /** Database column operation_group_hash SqlType(varchar) */
    val operationGroupHash: Rep[String] = column[String]("operation_group_hash")

    /** Database column kind SqlType(varchar) */
    val kind: Rep[String] = column[String]("kind")

    /** Database column level SqlType(int4), Default(None) */
    val level: Rep[Option[Int]] = column[Option[Int]]("level", O.Default(None))

    /** Database column delegate SqlType(varchar), Default(None) */
    val delegate: Rep[Option[String]] = column[Option[String]]("delegate", O.Default(None))

    /** Database column slots SqlType(varchar), Default(None) */
    val slots: Rep[Option[String]] = column[Option[String]]("slots", O.Default(None))

    /** Database column nonce SqlType(varchar), Default(None) */
    val nonce: Rep[Option[String]] = column[Option[String]]("nonce", O.Default(None))

    /** Database column pkh SqlType(varchar), Default(None) */
    val pkh: Rep[Option[String]] = column[Option[String]]("pkh", O.Default(None))

    /** Database column secret SqlType(varchar), Default(None) */
    val secret: Rep[Option[String]] = column[Option[String]]("secret", O.Default(None))

    /** Database column source SqlType(varchar), Default(None) */
    val source: Rep[Option[String]] = column[Option[String]]("source", O.Default(None))

    /** Database column fee SqlType(numeric), Default(None) */
    val fee: Rep[Option[scala.math.BigDecimal]] = column[Option[scala.math.BigDecimal]]("fee", O.Default(None))

    /** Database column counter SqlType(numeric), Default(None) */
    val counter: Rep[Option[scala.math.BigDecimal]] = column[Option[scala.math.BigDecimal]]("counter", O.Default(None))

    /** Database column gas_limit SqlType(numeric), Default(None) */
    val gasLimit: Rep[Option[scala.math.BigDecimal]] =
      column[Option[scala.math.BigDecimal]]("gas_limit", O.Default(None))

    /** Database column storage_limit SqlType(numeric), Default(None) */
    val storageLimit: Rep[Option[scala.math.BigDecimal]] =
      column[Option[scala.math.BigDecimal]]("storage_limit", O.Default(None))

    /** Database column public_key SqlType(varchar), Default(None) */
    val publicKey: Rep[Option[String]] = column[Option[String]]("public_key", O.Default(None))

    /** Database column amount SqlType(numeric), Default(None) */
    val amount: Rep[Option[scala.math.BigDecimal]] = column[Option[scala.math.BigDecimal]]("amount", O.Default(None))

    /** Database column destination SqlType(varchar), Default(None) */
    val destination: Rep[Option[String]] = column[Option[String]]("destination", O.Default(None))

    /** Database column parameters SqlType(varchar), Default(None) */
    val parameters: Rep[Option[String]] = column[Option[String]]("parameters", O.Default(None))

    /** Database column manager_pubkey SqlType(varchar), Default(None) */
    val managerPubkey: Rep[Option[String]] = column[Option[String]]("manager_pubkey", O.Default(None))

    /** Database column balance SqlType(numeric), Default(None) */
    val balance: Rep[Option[scala.math.BigDecimal]] = column[Option[scala.math.BigDecimal]]("balance", O.Default(None))

    /** Database column proposal SqlType(varchar), Default(None) */
    val proposal: Rep[Option[String]] = column[Option[String]]("proposal", O.Default(None))

    /** Database column spendable SqlType(bool), Default(None) */
    val spendable: Rep[Option[Boolean]] = column[Option[Boolean]]("spendable", O.Default(None))

    /** Database column delegatable SqlType(bool), Default(None) */
    val delegatable: Rep[Option[Boolean]] = column[Option[Boolean]]("delegatable", O.Default(None))

    /** Database column script SqlType(varchar), Default(None) */
    val script: Rep[Option[String]] = column[Option[String]]("script", O.Default(None))

    /** Database column storage SqlType(varchar), Default(None) */
    val storage: Rep[Option[String]] = column[Option[String]]("storage", O.Default(None))

    /** Database column status SqlType(varchar), Default(None) */
    val status: Rep[Option[String]] = column[Option[String]]("status", O.Default(None))

    /** Database column consumed_gas SqlType(numeric), Default(None) */
    val consumedGas: Rep[Option[scala.math.BigDecimal]] =
      column[Option[scala.math.BigDecimal]]("consumed_gas", O.Default(None))

    /** Database column storage_size SqlType(numeric), Default(None) */
    val storageSize: Rep[Option[scala.math.BigDecimal]] =
      column[Option[scala.math.BigDecimal]]("storage_size", O.Default(None))

    /** Database column paid_storage_size_diff SqlType(numeric), Default(None) */
    val paidStorageSizeDiff: Rep[Option[scala.math.BigDecimal]] =
      column[Option[scala.math.BigDecimal]]("paid_storage_size_diff", O.Default(None))

    /** Database column originated_contracts SqlType(varchar), Default(None) */
    val originatedContracts: Rep[Option[String]] = column[Option[String]]("originated_contracts", O.Default(None))

    /** Database column block_hash SqlType(varchar) */
    val blockHash: Rep[String] = column[String]("block_hash")

    /** Database column block_level SqlType(int4) */
    val blockLevel: Rep[Int] = column[Int]("block_level")

    /** Database column ballot SqlType(varchar), Default(None) */
    val ballot: Rep[Option[String]] = column[Option[String]]("ballot", O.Default(None))

    /** Database column internal SqlType(bool) */
    val internal: Rep[Boolean] = column[Boolean]("internal")

    /** Database column timestamp SqlType(timestamp) */
    val timestamp: Rep[java.sql.Timestamp] = column[java.sql.Timestamp]("timestamp")

    /** Foreign key referencing Blocks (database name fk_blockhashes) */
    lazy val blocksFk = foreignKey("fk_blockhashes", blockHash :: HNil, Blocks)(
      r => r.hash :: HNil,
      onUpdate = ForeignKeyAction.NoAction,
      onDelete = ForeignKeyAction.NoAction
    )

    /** Foreign key referencing OperationGroups (database name fk_opgroups) */
    lazy val operationGroupsFk = foreignKey("fk_opgroups", operationGroupHash :: blockHash :: HNil, OperationGroups)(
      r => r.hash :: r.blockId :: HNil,
      onUpdate = ForeignKeyAction.NoAction,
      onDelete = ForeignKeyAction.NoAction
    )

    /** Index over (blockLevel) (database name ix_operations_block_level) */
    val index1 = index("ix_operations_block_level", blockLevel :: HNil)

    /** Index over (destination) (database name ix_operations_destination) */
    val index2 = index("ix_operations_destination", destination :: HNil)

    /** Index over (source) (database name ix_operations_source) */
    val index3 = index("ix_operations_source", source :: HNil)

    /** Index over (timestamp) (database name ix_operations_timestamp) */
    val index4 = index("ix_operations_timestamp", timestamp :: HNil)
  }

  /** Collection-like TableQuery object for table Operations */
  lazy val Operations = new TableQuery(tag => new Operations(tag))

  /** Entity class storing rows of table Proposals
    *  @param protocolHash Database column protocol_hash SqlType(varchar)
    *  @param blockId Database column block_id SqlType(varchar)
    *  @param blockLevel Database column block_level SqlType(int4)
    *  @param supporters Database column supporters SqlType(int4), Default(None) */
  case class ProposalsRow(protocolHash: String, blockId: String, blockLevel: Int, supporters: Option[Int] = None)

  /** GetResult implicit for fetching ProposalsRow objects using plain SQL queries */
  implicit def GetResultProposalsRow(implicit e0: GR[String], e1: GR[Int], e2: GR[Option[Int]]): GR[ProposalsRow] = GR {
    prs =>
      import prs._
      ProposalsRow.tupled((<<[String], <<[String], <<[Int], <<?[Int]))
  }

  /** Table description of table proposals. Objects of this class serve as prototypes for rows in queries. */
  class Proposals(_tableTag: Tag) extends profile.api.Table[ProposalsRow](_tableTag, "proposals") {
    def * = (protocolHash, blockId, blockLevel, supporters) <> (ProposalsRow.tupled, ProposalsRow.unapply)

    /** Maps whole row to an option. Useful for outer joins. */
    def ? =
      ((Rep.Some(protocolHash), Rep.Some(blockId), Rep.Some(blockLevel), supporters)).shaped.<>({ r =>
        import r._; _1.map(_ => ProposalsRow.tupled((_1.get, _2.get, _3.get, _4)))
      }, (_: Any) => throw new Exception("Inserting into ? projection not supported."))

    /** Database column protocol_hash SqlType(varchar) */
    val protocolHash: Rep[String] = column[String]("protocol_hash")

    /** Database column block_id SqlType(varchar) */
    val blockId: Rep[String] = column[String]("block_id")

    /** Database column block_level SqlType(int4) */
    val blockLevel: Rep[Int] = column[Int]("block_level")

    /** Database column supporters SqlType(int4), Default(None) */
    val supporters: Rep[Option[Int]] = column[Option[Int]]("supporters", O.Default(None))

    /** Foreign key referencing Blocks (database name proposal_block_id_fkey) */
    lazy val blocksFk = foreignKey("proposal_block_id_fkey", blockId, Blocks)(
      r => r.hash,
      onUpdate = ForeignKeyAction.NoAction,
      onDelete = ForeignKeyAction.NoAction
    )

    /** Index over (protocolHash) (database name ix_proposals_protocol) */
    val index1 = index("ix_proposals_protocol", protocolHash)
  }

  /** Collection-like TableQuery object for table Proposals */
  lazy val Proposals = new TableQuery(tag => new Proposals(tag))

  /** Entity class storing rows of table Rolls
    *  @param pkh Database column pkh SqlType(varchar)
    *  @param rolls Database column rolls SqlType(int4)
    *  @param blockId Database column block_id SqlType(varchar)
    *  @param blockLevel Database column block_level SqlType(int4) */
  case class RollsRow(pkh: String, rolls: Int, blockId: String, blockLevel: Int)

  /** GetResult implicit for fetching RollsRow objects using plain SQL queries */
  implicit def GetResultRollsRow(implicit e0: GR[String], e1: GR[Int]): GR[RollsRow] = GR { prs =>
    import prs._
    RollsRow.tupled((<<[String], <<[Int], <<[String], <<[Int]))
  }

  /** Table description of table rolls. Objects of this class serve as prototypes for rows in queries. */
  class Rolls(_tableTag: Tag) extends profile.api.Table[RollsRow](_tableTag, "rolls") {
    def * = (pkh, rolls, blockId, blockLevel) <> (RollsRow.tupled, RollsRow.unapply)

    /** Maps whole row to an option. Useful for outer joins. */
    def ? =
      ((Rep.Some(pkh), Rep.Some(rolls), Rep.Some(blockId), Rep.Some(blockLevel))).shaped.<>({ r =>
        import r._; _1.map(_ => RollsRow.tupled((_1.get, _2.get, _3.get, _4.get)))
      }, (_: Any) => throw new Exception("Inserting into ? projection not supported."))

    /** Database column pkh SqlType(varchar) */
    val pkh: Rep[String] = column[String]("pkh")

    /** Database column rolls SqlType(int4) */
    val rolls: Rep[Int] = column[Int]("rolls")

    /** Database column block_id SqlType(varchar) */
    val blockId: Rep[String] = column[String]("block_id")

    /** Database column block_level SqlType(int4) */
    val blockLevel: Rep[Int] = column[Int]("block_level")

    /** Foreign key referencing Blocks (database name rolls_block_id_fkey) */
    lazy val blocksFk = foreignKey("rolls_block_id_fkey", blockId, Blocks)(
      r => r.hash,
      onUpdate = ForeignKeyAction.NoAction,
      onDelete = ForeignKeyAction.NoAction
    )
  }

  /** Collection-like TableQuery object for table Rolls */
  lazy val Rolls = new TableQuery(tag => new Rolls(tag))
}<|MERGE_RESOLUTION|>--- conflicted
+++ resolved
@@ -835,7 +835,6 @@
     *  @param medium Database column medium SqlType(int4)
     *  @param high Database column high SqlType(int4)
     *  @param timestamp Database column timestamp SqlType(timestamp)
-<<<<<<< HEAD
     *  @param kind Database column kind SqlType(varchar)
     *  @param cycle Database column cycle SqlType(int4), Default(None)
     *  @param level Database column level SqlType(int4), Default(None) */
@@ -844,36 +843,13 @@
   implicit def GetResultFeesRow(implicit e0: GR[Int], e1: GR[java.sql.Timestamp], e2: GR[String], e3: GR[Option[Int]]): GR[FeesRow] = GR{
     prs => import prs._
       FeesRow.tupled((<<[Int], <<[Int], <<[Int], <<[java.sql.Timestamp], <<[String], <<?[Int], <<?[Int]))
-=======
-    *  @param kind Database column kind SqlType(varchar) */
-  case class FeesRow(low: Int, medium: Int, high: Int, timestamp: java.sql.Timestamp, kind: String)
-
-  /** GetResult implicit for fetching FeesRow objects using plain SQL queries */
-  implicit def GetResultFeesRow(implicit e0: GR[Int], e1: GR[java.sql.Timestamp], e2: GR[String]): GR[FeesRow] = GR {
-    prs =>
-      import prs._
-      FeesRow.tupled((<<[Int], <<[Int], <<[Int], <<[java.sql.Timestamp], <<[String]))
->>>>>>> 94292e01
   }
 
   /** Table description of table fees. Objects of this class serve as prototypes for rows in queries. */
   class Fees(_tableTag: Tag) extends profile.api.Table[FeesRow](_tableTag, "fees") {
-<<<<<<< HEAD
     def * = (low, medium, high, timestamp, kind, cycle, level) <> (FeesRow.tupled, FeesRow.unapply)
     /** Maps whole row to an option. Useful for outer joins. */
     def ? = ((Rep.Some(low), Rep.Some(medium), Rep.Some(high), Rep.Some(timestamp), Rep.Some(kind), cycle, level)).shaped.<>({r=>import r._; _1.map(_=> FeesRow.tupled((_1.get, _2.get, _3.get, _4.get, _5.get, _6, _7)))}, (_:Any) =>  throw new Exception("Inserting into ? projection not supported."))
-=======
-    def * = (low, medium, high, timestamp, kind) <> (FeesRow.tupled, FeesRow.unapply)
-
-    /** Maps whole row to an option. Useful for outer joins. */
-    def ? =
-      ((Rep.Some(low), Rep.Some(medium), Rep.Some(high), Rep.Some(timestamp), Rep.Some(kind))).shaped.<>(
-        { r =>
-          import r._; _1.map(_ => FeesRow.tupled((_1.get, _2.get, _3.get, _4.get, _5.get)))
-        },
-        (_: Any) => throw new Exception("Inserting into ? projection not supported.")
-      )
->>>>>>> 94292e01
 
     /** Database column low SqlType(int4) */
     val low: Rep[Int] = column[Int]("low")
