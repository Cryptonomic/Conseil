--- conflicted
+++ resolved
@@ -263,11 +263,8 @@
     *  @param delegateValue Database column delegate_value SqlType(varchar), Default(None)
     *  @param asof Database column asof SqlType(timestamp)
     *  @param isBaker Database column is_baker SqlType(bool), Default(false)
-<<<<<<< HEAD
+    *  @param cycle Database column cycle SqlType(int4), Default(None) */
     *  @param isBakerDeactivated Database column is_baker_deactivated SqlType(bool), Default(None) */
-=======
-    *  @param cycle Database column cycle SqlType(int4), Default(None) */
->>>>>>> 01a3cc3a
   case class AccountsHistoryRow(
       accountId: String,
       blockId: String,
@@ -278,11 +275,8 @@
       delegateValue: Option[String] = None,
       asof: java.sql.Timestamp,
       isBaker: Boolean = false,
-<<<<<<< HEAD
+      cycle: Option[Int] = None,
       isBakerDeactivated: Option[Boolean] = None
-=======
-      cycle: Option[Int] = None
->>>>>>> 01a3cc3a
   )
 
   /** GetResult implicit for fetching AccountsHistoryRow objects using plain SQL queries */
@@ -306,11 +300,8 @@
         <<?[String],
         <<[java.sql.Timestamp],
         <<[Boolean],
-<<<<<<< HEAD
+        <<?[Int],
         <<?[Boolean]
-=======
-        <<?[Int]
->>>>>>> 01a3cc3a
       )
     )
   }
@@ -319,7 +310,6 @@
   class AccountsHistory(_tableTag: Tag)
       extends profile.api.Table[AccountsHistoryRow](_tableTag, Some("tezos"), "accounts_history") {
     def * =
-<<<<<<< HEAD
       (
         accountId,
         blockId,
@@ -334,11 +324,9 @@
         delegateValue,
         asof,
         isBaker,
+        cycle,
         isBakerDeactivated
       ) <> (AccountsHistoryRow.tupled, AccountsHistoryRow.unapply)
-=======
-      (accountId, blockId, counter, storage, balance, blockLevel, delegateValue, asof, isBaker, cycle) <> (AccountsHistoryRow.tupled, AccountsHistoryRow.unapply)
->>>>>>> 01a3cc3a
 
     /** Maps whole row to an option. Useful for outer joins. */
     def ? =
@@ -353,24 +341,17 @@
           delegateValue,
           Rep.Some(asof),
           Rep.Some(isBaker),
-<<<<<<< HEAD
+          cycle
           isBakerDeactivated
-=======
-          cycle
->>>>>>> 01a3cc3a
         )
       ).shaped.<>(
         { r =>
           import r._;
-<<<<<<< HEAD
           _1.map(
             _ =>
               AccountsHistoryRow
                 .tupled((_1.get, _2.get, _3, _4, _5, _6.get, _7.get, _8, _9, _10, _11, _12.get, _13.get, _14))
           )
-=======
-          _1.map(_ => AccountsHistoryRow.tupled((_1.get, _2.get, _3, _4, _5.get, _6.get, _7, _8.get, _9.get, _10)))
->>>>>>> 01a3cc3a
         },
         (_: Any) => throw new Exception("Inserting into ? projection not supported.")
       )
@@ -403,13 +384,11 @@
     /** Database column is_baker SqlType(bool), Default(false) */
     val isBaker: Rep[Boolean] = column[Boolean]("is_baker", O.Default(false))
 
-<<<<<<< HEAD
+    /** Database column cycle SqlType(int4), Default(None) */
+    val cycle: Rep[Option[Int]] = column[Option[Int]]("cycle", O.Default(None))
+
     /** Database column is_baker_deactivated SqlType(bool), Default(None) */
     val isBakerDeactivated: Rep[Option[Boolean]] = column[Option[Boolean]]("is_baker_deactivated", O.Default(None))
-=======
-    /** Database column cycle SqlType(int4), Default(None) */
-    val cycle: Rep[Option[Int]] = column[Option[Int]]("cycle", O.Default(None))
->>>>>>> 01a3cc3a
   }
 
   /** Collection-like TableQuery object for table AccountsHistory */
