--- conflicted
+++ resolved
@@ -382,13 +382,11 @@
     /** Database column cycle SqlType(int4), Default(None) */
     val cycle: Rep[Option[Int]] = column[Option[Int]]("cycle", O.Default(None))
 
-<<<<<<< HEAD
     /** Database column is_activated SqlType(bool), Default(false) */
     val isActivated: Rep[Boolean] = column[Boolean]("is_activated", O.Default(false))
-=======
+
     /** Index over (blockId) (database name ix_accounts_history_block_id) */
     val index1 = index("ix_accounts_history_block_id", blockId)
->>>>>>> cf880eba
   }
 
   /** Collection-like TableQuery object for table AccountsHistory */
