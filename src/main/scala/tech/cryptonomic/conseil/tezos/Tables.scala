--- conflicted
+++ resolved
@@ -261,13 +261,9 @@
     *  @param balance Database column balance SqlType(numeric)
     *  @param blockLevel Database column block_level SqlType(numeric), Default(-1)
     *  @param delegateValue Database column delegate_value SqlType(varchar), Default(None)
-<<<<<<< HEAD
-    *  @param asof Database column asof SqlType(timestamp) */
-=======
     *  @param asof Database column asof SqlType(timestamp)
     *  @param isBaker Database column is_baker SqlType(bool), Default(false)
     *  @param cycle Database column cycle SqlType(int4), Default(None) */
->>>>>>> a1554b49
   case class AccountsHistoryRow(
       accountId: String,
       blockId: String,
