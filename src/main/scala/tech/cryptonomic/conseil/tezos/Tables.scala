--- conflicted
+++ resolved
@@ -1375,13 +1375,9 @@
     *  @param ballot Database column ballot SqlType(varchar), Default(None)
     *  @param internal Database column internal SqlType(bool)
     *  @param period Database column period SqlType(int4), Default(None)
-<<<<<<< HEAD
     *  @param ballotPeriod Database column ballot_period SqlType(int4), Default(None)
-    *  @param timestamp Database column timestamp SqlType(timestamp) */
-=======
     *  @param timestamp Database column timestamp SqlType(timestamp)
     *  @param errors Database column errors SqlType(varchar), Default(None) */
->>>>>>> 01ffbfaf
   case class OperationsRow(
       branch: Option[String] = None,
       numberOfSlots: Option[Int] = None,
@@ -1421,13 +1417,9 @@
       ballot: Option[String] = None,
       internal: Boolean,
       period: Option[Int] = None,
-<<<<<<< HEAD
       ballotPeriod: Option[Int] = None,
-      timestamp: java.sql.Timestamp
-=======
       timestamp: java.sql.Timestamp,
       errors: Option[String] = None
->>>>>>> 01ffbfaf
   )
 
   /** GetResult implicit for fetching OperationsRow objects using plain SQL queries */
@@ -1481,78 +1473,21 @@
       <<?[String],
       <<[Boolean],
       <<?[Int],
-<<<<<<< HEAD
       <<?[Int],
-      <<[java.sql.Timestamp]
-=======
       <<[java.sql.Timestamp],
       <<?[String]
->>>>>>> 01ffbfaf
     )
   }
 
   /** Table description of table operations. Objects of this class serve as prototypes for rows in queries. */
   class Operations(_tableTag: Tag) extends profile.api.Table[OperationsRow](_tableTag, Some("tezos"), "operations") {
     def * =
-<<<<<<< HEAD
-      (branch :: numberOfSlots :: cycle :: operationId :: operationGroupHash :: kind :: level :: delegate :: slots :: nonce :: pkh :: secret :: source :: fee :: counter :: gasLimit :: storageLimit :: publicKey :: amount :: destination :: parameters :: managerPubkey :: balance :: proposal :: spendable :: delegatable :: script :: storage :: status :: consumedGas :: storageSize :: paidStorageSizeDiff :: originatedContracts :: blockHash :: blockLevel :: ballot :: internal :: period :: ballotPeriod :: timestamp :: HNil)
-=======
-      (branch :: numberOfSlots :: cycle :: operationId :: operationGroupHash :: kind :: level :: delegate :: slots :: nonce :: pkh :: secret :: source :: fee :: counter :: gasLimit :: storageLimit :: publicKey :: amount :: destination :: parameters :: managerPubkey :: balance :: proposal :: spendable :: delegatable :: script :: storage :: status :: consumedGas :: storageSize :: paidStorageSizeDiff :: originatedContracts :: blockHash :: blockLevel :: ballot :: internal :: period :: timestamp :: errors :: HNil)
->>>>>>> 01ffbfaf
+      (branch :: numberOfSlots :: cycle :: operationId :: operationGroupHash :: kind :: level :: delegate :: slots :: nonce :: pkh :: secret :: source :: fee :: counter :: gasLimit :: storageLimit :: publicKey :: amount :: destination :: parameters :: managerPubkey :: balance :: proposal :: spendable :: delegatable :: script :: storage :: status :: consumedGas :: storageSize :: paidStorageSizeDiff :: originatedContracts :: blockHash :: blockLevel :: ballot :: internal :: period :: ballotPeriod :: timestamp :: errors :: HNil)
         .mapTo[OperationsRow]
 
     /** Maps whole row to an option. Useful for outer joins. */
     def ? =
       (branch :: numberOfSlots :: cycle :: Rep.Some(operationId) :: Rep.Some(operationGroupHash) :: Rep.Some(kind) :: level :: delegate :: slots :: nonce :: pkh :: secret :: source :: fee :: counter :: gasLimit :: storageLimit :: publicKey :: amount :: destination :: parameters :: managerPubkey :: balance :: proposal :: spendable :: delegatable :: script :: storage :: status :: consumedGas :: storageSize :: paidStorageSizeDiff :: originatedContracts :: Rep
-<<<<<<< HEAD
-            .Some(blockHash) :: Rep.Some(blockLevel) :: ballot :: Rep.Some(internal) :: period :: ballotPeriod :: Rep
-            .Some(timestamp) :: HNil).shaped.<>(
-        r =>
-          OperationsRow(
-            r(0).asInstanceOf[Option[String]],
-            r(1).asInstanceOf[Option[Int]],
-            r(2).asInstanceOf[Option[Int]],
-            r(3).asInstanceOf[Option[Int]].get,
-            r(4).asInstanceOf[Option[String]].get,
-            r(5).asInstanceOf[Option[String]].get,
-            r(6).asInstanceOf[Option[Int]],
-            r(7).asInstanceOf[Option[String]],
-            r(8).asInstanceOf[Option[String]],
-            r(9).asInstanceOf[Option[String]],
-            r(10).asInstanceOf[Option[String]],
-            r(11).asInstanceOf[Option[String]],
-            r(12).asInstanceOf[Option[String]],
-            r(13).asInstanceOf[Option[scala.math.BigDecimal]],
-            r(14).asInstanceOf[Option[scala.math.BigDecimal]],
-            r(15).asInstanceOf[Option[scala.math.BigDecimal]],
-            r(16).asInstanceOf[Option[scala.math.BigDecimal]],
-            r(17).asInstanceOf[Option[String]],
-            r(18).asInstanceOf[Option[scala.math.BigDecimal]],
-            r(19).asInstanceOf[Option[String]],
-            r(20).asInstanceOf[Option[String]],
-            r(21).asInstanceOf[Option[String]],
-            r(22).asInstanceOf[Option[scala.math.BigDecimal]],
-            r(23).asInstanceOf[Option[String]],
-            r(24).asInstanceOf[Option[Boolean]],
-            r(25).asInstanceOf[Option[Boolean]],
-            r(26).asInstanceOf[Option[String]],
-            r(27).asInstanceOf[Option[String]],
-            r(28).asInstanceOf[Option[String]],
-            r(29).asInstanceOf[Option[scala.math.BigDecimal]],
-            r(30).asInstanceOf[Option[scala.math.BigDecimal]],
-            r(31).asInstanceOf[Option[scala.math.BigDecimal]],
-            r(32).asInstanceOf[Option[String]],
-            r(33).asInstanceOf[Option[String]].get,
-            r(34).asInstanceOf[Option[Int]].get,
-            r(35).asInstanceOf[Option[String]],
-            r(36).asInstanceOf[Option[Boolean]].get,
-            r(37).asInstanceOf[Option[Int]],
-            r(38).asInstanceOf[Option[Int]],
-            r(39).asInstanceOf[Option[java.sql.Timestamp]].get
-          ),
-        (_: Any) => throw new Exception("Inserting into ? projection not supported.")
-      )
-=======
             .Some(
               blockHash
             ) :: Rep.Some(blockLevel) :: ballot :: Rep.Some(internal) :: period :: Rep.Some(timestamp) :: errors :: HNil).shaped
@@ -1602,7 +1537,6 @@
             ),
           (_: Any) => throw new Exception("Inserting into ? projection not supported.")
         )
->>>>>>> 01ffbfaf
 
     /** Database column branch SqlType(varchar), Default(None) */
     val branch: Rep[Option[String]] = column[Option[String]]("branch", O.Default(None))
