--- conflicted
+++ resolved
@@ -16,11 +16,7 @@
   import slick.jdbc.{GetResult => GR}
 
   /** DDL for all tables. Call .create to execute. */
-<<<<<<< HEAD
-  lazy val schema: profile.SchemaDescription = Array(Accounts.schema, Blocks.schema, Fees.schema, InvalidatedBlocks.schema, OperationGroups.schema, Operations.schema).reduceLeft(_ ++ _)
-=======
   lazy val schema: profile.SchemaDescription = Array(Accounts.schema, AccountsCheckpoint.schema, Bakers.schema, BalanceUpdates.schema, Ballots.schema, Blocks.schema, Fees.schema, OperationGroups.schema, Operations.schema, Proposals.schema).reduceLeft(_ ++ _)
->>>>>>> 7ccc36df
   @deprecated("Use .schema instead of .ddl", "3.0")
   def ddl = schema
 
@@ -307,13 +303,9 @@
     val expectedCommitment: Rep[Option[Boolean]] = column[Option[Boolean]]("expected_commitment", O.Default(None))
 
     /** Uniqueness Index over (hash) (database name blocks_hash_key) */
-<<<<<<< HEAD
-    val index1 = index("blocks_hash_key", hash, unique=true)
-=======
     val index1 = index("blocks_hash_key", hash :: HNil, unique=true)
     /** Index over (level) (database name ix_blocks_level) */
     val index2 = index("ix_blocks_level", level :: HNil)
->>>>>>> 7ccc36df
   }
   /** Collection-like TableQuery object for table Blocks */
   lazy val Blocks = new TableQuery(tag => new Blocks(tag))
@@ -524,16 +516,12 @@
     /** Foreign key referencing Blocks (database name fk_blockhashes) */
     lazy val blocksFk = foreignKey("fk_blockhashes", blockHash :: HNil, Blocks)(r => r.hash :: HNil, onUpdate=ForeignKeyAction.NoAction, onDelete=ForeignKeyAction.NoAction)
     /** Foreign key referencing OperationGroups (database name fk_opgroups) */
-<<<<<<< HEAD
-    lazy val operationGroupsFk = foreignKey("fk_opgroups", operationGroupHash, OperationGroups)(r => r.hash, onUpdate=ForeignKeyAction.NoAction, onDelete=ForeignKeyAction.NoAction)
-=======
     lazy val operationGroupsFk = foreignKey("fk_opgroups", operationGroupHash :: HNil, OperationGroups)(r => r.hash :: HNil, onUpdate=ForeignKeyAction.NoAction, onDelete=ForeignKeyAction.NoAction)
 
     /** Index over (destination) (database name ix_operations_destination) */
     val index1 = index("ix_operations_destination", destination :: HNil)
     /** Index over (source) (database name ix_operations_source) */
     val index2 = index("ix_operations_source", source :: HNil)
->>>>>>> 7ccc36df
   }
   /** Collection-like TableQuery object for table Operations */
   lazy val Operations = new TableQuery(tag => new Operations(tag))
