package tech.cryptonomic.conseil.tezos
// AUTO-GENERATED Slick data model
/** Stand-alone Slick data model for immediate use */
object Tables extends {
  val profile = slick.jdbc.PostgresProfile
} with Tables

/** Slick data model trait for extension, choice of backend or usage in the cake pattern. (Make sure to initialize this late.) */
trait Tables {
  val profile: slick.jdbc.JdbcProfile
  import profile.api._
  import slick.model.ForeignKeyAction
  import slick.collection.heterogeneous._
  import slick.collection.heterogeneous.syntax._
  // NOTE: GetResult mappers for plain SQL are only generated for tables where Slick knows how to map the types of all columns.
  import slick.jdbc.{GetResult => GR}

  /** DDL for all tables. Call .create to execute. */
  lazy val schema: profile.SchemaDescription = Array(
    Accounts.schema,
    AccountsCheckpoint.schema,
    AccountsHistory.schema,
    BakingRights.schema,
    BalanceUpdates.schema,
    BigMapContents.schema,
    BigMaps.schema,
    Blocks.schema,
    Delegates.schema,
    DelegatesCheckpoint.schema,
    EndorsingRights.schema,
    Fees.schema,
    OperationGroups.schema,
    Operations.schema,
    OriginatedAccountMaps.schema,
    ProcessedChainEvents.schema,
    Rolls.schema
  ).reduceLeft(_ ++ _)
  @deprecated("Use .schema instead of .ddl", "3.0")
  def ddl = schema

  /** Entity class storing rows of table Accounts
    *  @param accountId Database column account_id SqlType(varchar), PrimaryKey
    *  @param blockId Database column block_id SqlType(varchar)
    *  @param counter Database column counter SqlType(int4), Default(None)
    *  @param script Database column script SqlType(varchar), Default(None)
    *  @param storage Database column storage SqlType(varchar), Default(None)
    *  @param balance Database column balance SqlType(numeric)
    *  @param blockLevel Database column block_level SqlType(numeric), Default(-1)
    *  @param manager Database column manager SqlType(varchar), Default(None)
    *  @param spendable Database column spendable SqlType(bool), Default(None)
    *  @param delegateSetable Database column delegate_setable SqlType(bool), Default(None)
    *  @param delegateValue Database column delegate_value SqlType(varchar), Default(None)
    *  @param isBaker Database column is_baker SqlType(bool), Default(false)
    *  @param isActivated Database column is_activated SqlType(bool), Default(false) */
  case class AccountsRow(
      accountId: String,
      blockId: String,
      counter: Option[Int] = None,
      script: Option[String] = None,
      storage: Option[String] = None,
      balance: scala.math.BigDecimal,
      blockLevel: scala.math.BigDecimal = scala.math.BigDecimal("-1"),
      manager: Option[String] = None,
      spendable: Option[Boolean] = None,
      delegateSetable: Option[Boolean] = None,
      delegateValue: Option[String] = None,
      isBaker: Boolean = false,
      isActivated: Boolean = false
  )

  /** GetResult implicit for fetching AccountsRow objects using plain SQL queries */
  implicit def GetResultAccountsRow(
      implicit e0: GR[String],
      e1: GR[Option[Int]],
      e2: GR[Option[String]],
      e3: GR[scala.math.BigDecimal],
      e4: GR[Option[Boolean]],
      e5: GR[Boolean]
  ): GR[AccountsRow] = GR { prs =>
    import prs._
    AccountsRow.tupled(
      (
        <<[String],
        <<[String],
        <<?[Int],
        <<?[String],
        <<?[String],
        <<[scala.math.BigDecimal],
        <<[scala.math.BigDecimal],
        <<?[String],
        <<?[Boolean],
        <<?[Boolean],
        <<?[String],
        <<[Boolean],
        <<[Boolean]
      )
    )
  }

  /** Table description of table accounts. Objects of this class serve as prototypes for rows in queries. */
  class Accounts(_tableTag: Tag) extends profile.api.Table[AccountsRow](_tableTag, Some("tezos"), "accounts") {
    def * =
      (
        accountId,
        blockId,
        counter,
        script,
        storage,
        balance,
        blockLevel,
        manager,
        spendable,
        delegateSetable,
        delegateValue,
        isBaker,
        isActivated
      ) <> (AccountsRow.tupled, AccountsRow.unapply)

    /** Maps whole row to an option. Useful for outer joins. */
    def ? =
      (
        (
          Rep.Some(accountId),
          Rep.Some(blockId),
          counter,
          script,
          storage,
          Rep.Some(balance),
          Rep.Some(blockLevel),
          manager,
          spendable,
          delegateSetable,
          delegateValue,
          Rep.Some(isBaker),
          Rep.Some(isActivated)
        )
      ).shaped.<>(
        { r =>
          import r._;
          _1.map(
            _ => AccountsRow.tupled((_1.get, _2.get, _3, _4, _5, _6.get, _7.get, _8, _9, _10, _11, _12.get, _13.get))
          )
        },
        (_: Any) => throw new Exception("Inserting into ? projection not supported.")
      )

    /** Database column account_id SqlType(varchar), PrimaryKey */
    val accountId: Rep[String] = column[String]("account_id", O.PrimaryKey)

    /** Database column block_id SqlType(varchar) */
    val blockId: Rep[String] = column[String]("block_id")

    /** Database column counter SqlType(int4), Default(None) */
    val counter: Rep[Option[Int]] = column[Option[Int]]("counter", O.Default(None))

    /** Database column script SqlType(varchar), Default(None) */
    val script: Rep[Option[String]] = column[Option[String]]("script", O.Default(None))

    /** Database column storage SqlType(varchar), Default(None) */
    val storage: Rep[Option[String]] = column[Option[String]]("storage", O.Default(None))

    /** Database column balance SqlType(numeric) */
    val balance: Rep[scala.math.BigDecimal] = column[scala.math.BigDecimal]("balance")

    /** Database column block_level SqlType(numeric), Default(-1) */
    val blockLevel: Rep[scala.math.BigDecimal] =
      column[scala.math.BigDecimal]("block_level", O.Default(scala.math.BigDecimal("-1")))

    /** Database column manager SqlType(varchar), Default(None) */
    val manager: Rep[Option[String]] = column[Option[String]]("manager", O.Default(None))

    /** Database column spendable SqlType(bool), Default(None) */
    val spendable: Rep[Option[Boolean]] = column[Option[Boolean]]("spendable", O.Default(None))

    /** Database column delegate_setable SqlType(bool), Default(None) */
    val delegateSetable: Rep[Option[Boolean]] = column[Option[Boolean]]("delegate_setable", O.Default(None))

    /** Database column delegate_value SqlType(varchar), Default(None) */
    val delegateValue: Rep[Option[String]] = column[Option[String]]("delegate_value", O.Default(None))

    /** Database column is_baker SqlType(bool), Default(false) */
    val isBaker: Rep[Boolean] = column[Boolean]("is_baker", O.Default(false))

    /** Database column is_activated SqlType(bool), Default(false) */
    val isActivated: Rep[Boolean] = column[Boolean]("is_activated", O.Default(false))

    /** Foreign key referencing Blocks (database name accounts_block_id_fkey) */
    lazy val blocksFk = foreignKey("accounts_block_id_fkey", blockId, Blocks)(
      r => r.hash,
      onUpdate = ForeignKeyAction.NoAction,
      onDelete = ForeignKeyAction.NoAction
    )

    /** Index over (blockLevel) (database name ix_accounts_block_level) */
    val index1 = index("ix_accounts_block_level", blockLevel)

    /** Index over (isActivated) (database name ix_accounts_is_activated) */
    val index2 = index("ix_accounts_is_activated", isActivated)

    /** Index over (manager) (database name ix_accounts_manager) */
    val index3 = index("ix_accounts_manager", manager)
  }

  /** Collection-like TableQuery object for table Accounts */
  lazy val Accounts = new TableQuery(tag => new Accounts(tag))

  /** Entity class storing rows of table AccountsCheckpoint
    *  @param accountId Database column account_id SqlType(varchar)
    *  @param blockId Database column block_id SqlType(varchar)
    *  @param blockLevel Database column block_level SqlType(int4), Default(-1)
    *  @param asof Database column asof SqlType(timestamptz)
    *  @param cycle Database column cycle SqlType(int4), Default(None) */
  case class AccountsCheckpointRow(
      accountId: String,
      blockId: String,
      blockLevel: Int = -1,
      asof: java.sql.Timestamp,
      cycle: Option[Int] = None
  )

  /** GetResult implicit for fetching AccountsCheckpointRow objects using plain SQL queries */
  implicit def GetResultAccountsCheckpointRow(
      implicit e0: GR[String],
      e1: GR[Int],
      e2: GR[java.sql.Timestamp],
      e3: GR[Option[Int]]
  ): GR[AccountsCheckpointRow] = GR { prs =>
    import prs._
    AccountsCheckpointRow.tupled((<<[String], <<[String], <<[Int], <<[java.sql.Timestamp], <<?[Int]))
  }

  /** Table description of table accounts_checkpoint. Objects of this class serve as prototypes for rows in queries. */
  class AccountsCheckpoint(_tableTag: Tag)
      extends profile.api.Table[AccountsCheckpointRow](_tableTag, Some("tezos"), "accounts_checkpoint") {
    def * =
      (accountId, blockId, blockLevel, asof, cycle) <> (AccountsCheckpointRow.tupled, AccountsCheckpointRow.unapply)

    /** Maps whole row to an option. Useful for outer joins. */
    def ? =
      ((Rep.Some(accountId), Rep.Some(blockId), Rep.Some(blockLevel), Rep.Some(asof), cycle)).shaped.<>(
        { r =>
          import r._; _1.map(_ => AccountsCheckpointRow.tupled((_1.get, _2.get, _3.get, _4.get, _5)))
        },
        (_: Any) => throw new Exception("Inserting into ? projection not supported.")
      )

    /** Database column account_id SqlType(varchar) */
    val accountId: Rep[String] = column[String]("account_id")

    /** Database column block_id SqlType(varchar) */
    val blockId: Rep[String] = column[String]("block_id")

    /** Database column block_level SqlType(int4), Default(-1) */
    val blockLevel: Rep[Int] = column[Int]("block_level", O.Default(-1))

    /** Database column asof SqlType(timestamptz) */
    val asof: Rep[java.sql.Timestamp] = column[java.sql.Timestamp]("asof")

    /** Database column cycle SqlType(int4), Default(None) */
    val cycle: Rep[Option[Int]] = column[Option[Int]]("cycle", O.Default(None))

    /** Index over (accountId) (database name ix_accounts_checkpoint_account_id) */
    val index1 = index("ix_accounts_checkpoint_account_id", accountId)

    /** Index over (blockLevel) (database name ix_accounts_checkpoint_block_level) */
    val index2 = index("ix_accounts_checkpoint_block_level", blockLevel)
  }

  /** Collection-like TableQuery object for table AccountsCheckpoint */
  lazy val AccountsCheckpoint = new TableQuery(tag => new AccountsCheckpoint(tag))

  /** Entity class storing rows of table AccountsHistory
    *  @param accountId Database column account_id SqlType(varchar)
    *  @param blockId Database column block_id SqlType(varchar)
    *  @param counter Database column counter SqlType(int4), Default(None)
    *  @param storage Database column storage SqlType(varchar), Default(None)
    *  @param balance Database column balance SqlType(numeric)
    *  @param blockLevel Database column block_level SqlType(numeric), Default(-1)
    *  @param delegateValue Database column delegate_value SqlType(varchar), Default(None)
    *  @param asof Database column asof SqlType(timestamp)
    *  @param isBaker Database column is_baker SqlType(bool), Default(false)
    *  @param cycle Database column cycle SqlType(int4), Default(None)
    *  @param isActivated Database column is_activated SqlType(bool), Default(false) */
  case class AccountsHistoryRow(
      accountId: String,
      blockId: String,
      counter: Option[Int] = None,
      storage: Option[String] = None,
      balance: scala.math.BigDecimal,
      blockLevel: scala.math.BigDecimal = scala.math.BigDecimal("-1"),
      delegateValue: Option[String] = None,
      asof: java.sql.Timestamp,
      isBaker: Boolean = false,
      cycle: Option[Int] = None,
      isActivated: Boolean = false
  )

  /** GetResult implicit for fetching AccountsHistoryRow objects using plain SQL queries */
  implicit def GetResultAccountsHistoryRow(
      implicit e0: GR[String],
      e1: GR[Option[Int]],
      e2: GR[Option[String]],
      e3: GR[scala.math.BigDecimal],
      e4: GR[java.sql.Timestamp],
      e5: GR[Boolean]
  ): GR[AccountsHistoryRow] = GR { prs =>
    import prs._
    AccountsHistoryRow.tupled(
      (
        <<[String],
        <<[String],
        <<?[Int],
        <<?[String],
        <<[scala.math.BigDecimal],
        <<[scala.math.BigDecimal],
        <<?[String],
        <<[java.sql.Timestamp],
        <<[Boolean],
        <<?[Int],
        <<[Boolean]
      )
    )
  }

  /** Table description of table accounts_history. Objects of this class serve as prototypes for rows in queries. */
  class AccountsHistory(_tableTag: Tag)
      extends profile.api.Table[AccountsHistoryRow](_tableTag, Some("tezos"), "accounts_history") {
    def * =
      (accountId, blockId, counter, storage, balance, blockLevel, delegateValue, asof, isBaker, cycle, isActivated) <> (AccountsHistoryRow.tupled, AccountsHistoryRow.unapply)

    /** Maps whole row to an option. Useful for outer joins. */
    def ? =
      (
        (
          Rep.Some(accountId),
          Rep.Some(blockId),
          counter,
          storage,
          Rep.Some(balance),
          Rep.Some(blockLevel),
          delegateValue,
          Rep.Some(asof),
          Rep.Some(isBaker),
          cycle,
          Rep.Some(isActivated)
        )
      ).shaped.<>(
        { r =>
          import r._;
          _1.map(
            _ => AccountsHistoryRow.tupled((_1.get, _2.get, _3, _4, _5.get, _6.get, _7, _8.get, _9.get, _10, _11.get))
          )
        },
        (_: Any) => throw new Exception("Inserting into ? projection not supported.")
      )

    /** Database column account_id SqlType(varchar) */
    val accountId: Rep[String] = column[String]("account_id")

    /** Database column block_id SqlType(varchar) */
    val blockId: Rep[String] = column[String]("block_id")

    /** Database column counter SqlType(int4), Default(None) */
    val counter: Rep[Option[Int]] = column[Option[Int]]("counter", O.Default(None))

    /** Database column storage SqlType(varchar), Default(None) */
    val storage: Rep[Option[String]] = column[Option[String]]("storage", O.Default(None))

    /** Database column balance SqlType(numeric) */
    val balance: Rep[scala.math.BigDecimal] = column[scala.math.BigDecimal]("balance")

    /** Database column block_level SqlType(numeric), Default(-1) */
    val blockLevel: Rep[scala.math.BigDecimal] =
      column[scala.math.BigDecimal]("block_level", O.Default(scala.math.BigDecimal("-1")))

    /** Database column delegate_value SqlType(varchar), Default(None) */
    val delegateValue: Rep[Option[String]] = column[Option[String]]("delegate_value", O.Default(None))

    /** Database column asof SqlType(timestamp) */
    val asof: Rep[java.sql.Timestamp] = column[java.sql.Timestamp]("asof")

    /** Database column is_baker SqlType(bool), Default(false) */
    val isBaker: Rep[Boolean] = column[Boolean]("is_baker", O.Default(false))

    /** Database column cycle SqlType(int4), Default(None) */
    val cycle: Rep[Option[Int]] = column[Option[Int]]("cycle", O.Default(None))

    /** Database column is_activated SqlType(bool), Default(false) */
    val isActivated: Rep[Boolean] = column[Boolean]("is_activated", O.Default(false))

    /** Index over (blockId) (database name ix_accounts_history_block_id) */
    val index1 = index("ix_accounts_history_block_id", blockId)
  }

  /** Collection-like TableQuery object for table AccountsHistory */
  lazy val AccountsHistory = new TableQuery(tag => new AccountsHistory(tag))

  /** Entity class storing rows of table BakingRights
    *  @param blockHash Database column block_hash SqlType(varchar), Default(None)
    *  @param level Database column level SqlType(int4)
    *  @param delegate Database column delegate SqlType(varchar)
    *  @param priority Database column priority SqlType(int4)
    *  @param estimatedTime Database column estimated_time SqlType(timestamp), Default(None)
    *  @param cycle Database column cycle SqlType(int4), Default(None)
    *  @param governancePeriod Database column governance_period SqlType(int4), Default(None) */
  case class BakingRightsRow(
      blockHash: Option[String] = None,
      level: Int,
      delegate: String,
      priority: Int,
      estimatedTime: Option[java.sql.Timestamp] = None,
      cycle: Option[Int] = None,
      governancePeriod: Option[Int] = None
  )

  /** GetResult implicit for fetching BakingRightsRow objects using plain SQL queries */
  implicit def GetResultBakingRightsRow(
      implicit e0: GR[Option[String]],
      e1: GR[Int],
      e2: GR[String],
      e3: GR[Option[java.sql.Timestamp]],
      e4: GR[Option[Int]]
  ): GR[BakingRightsRow] = GR { prs =>
    import prs._
    BakingRightsRow.tupled((<<?[String], <<[Int], <<[String], <<[Int], <<?[java.sql.Timestamp], <<?[Int], <<?[Int]))
  }

  /** Table description of table baking_rights. Objects of this class serve as prototypes for rows in queries. */
  class BakingRights(_tableTag: Tag)
      extends profile.api.Table[BakingRightsRow](_tableTag, Some("tezos"), "baking_rights") {
    def * =
      (blockHash, level, delegate, priority, estimatedTime, cycle, governancePeriod) <> (BakingRightsRow.tupled, BakingRightsRow.unapply)

    /** Maps whole row to an option. Useful for outer joins. */
    def ? =
      ((blockHash, Rep.Some(level), Rep.Some(delegate), Rep.Some(priority), estimatedTime, cycle, governancePeriod)).shaped
        .<>(
          { r =>
            import r._; _2.map(_ => BakingRightsRow.tupled((_1, _2.get, _3.get, _4.get, _5, _6, _7)))
          },
          (_: Any) => throw new Exception("Inserting into ? projection not supported.")
        )

    /** Database column block_hash SqlType(varchar), Default(None) */
    val blockHash: Rep[Option[String]] = column[Option[String]]("block_hash", O.Default(None))

    /** Database column level SqlType(int4) */
    val level: Rep[Int] = column[Int]("level")

    /** Database column delegate SqlType(varchar) */
    val delegate: Rep[String] = column[String]("delegate")

    /** Database column priority SqlType(int4) */
    val priority: Rep[Int] = column[Int]("priority")

    /** Database column estimated_time SqlType(timestamp), Default(None) */
    val estimatedTime: Rep[Option[java.sql.Timestamp]] =
      column[Option[java.sql.Timestamp]]("estimated_time", O.Default(None))

    /** Database column cycle SqlType(int4), Default(None) */
    val cycle: Rep[Option[Int]] = column[Option[Int]]("cycle", O.Default(None))

    /** Database column governance_period SqlType(int4), Default(None) */
    val governancePeriod: Rep[Option[Int]] = column[Option[Int]]("governance_period", O.Default(None))

    /** Primary key of BakingRights (database name baking_rights_pkey) */
    val pk = primaryKey("baking_rights_pkey", (level, delegate))

    /** Foreign key referencing Blocks (database name fk_block_hash) */
    lazy val blocksFk = foreignKey("fk_block_hash", blockHash, Blocks)(
      r => Rep.Some(r.hash),
      onUpdate = ForeignKeyAction.NoAction,
      onDelete = ForeignKeyAction.NoAction
    )

    /** Index over (level) (database name baking_rights_level_idx) */
    val index1 = index("baking_rights_level_idx", level)
  }

  /** Collection-like TableQuery object for table BakingRights */
  lazy val BakingRights = new TableQuery(tag => new BakingRights(tag))

  /** Entity class storing rows of table BalanceUpdates
    *  @param id Database column id SqlType(serial), AutoInc, PrimaryKey
    *  @param source Database column source SqlType(varchar)
    *  @param sourceId Database column source_id SqlType(int4), Default(None)
    *  @param sourceHash Database column source_hash SqlType(varchar), Default(None)
    *  @param kind Database column kind SqlType(varchar)
    *  @param contract Database column contract SqlType(varchar), Default(None)
    *  @param change Database column change SqlType(numeric)
    *  @param level Database column level SqlType(numeric), Default(None)
    *  @param delegate Database column delegate SqlType(varchar), Default(None)
    *  @param category Database column category SqlType(varchar), Default(None)
    *  @param operationGroupHash Database column operation_group_hash SqlType(varchar), Default(None) */
  case class BalanceUpdatesRow(
      id: Int,
      source: String,
      sourceId: Option[Int] = None,
      sourceHash: Option[String] = None,
      kind: String,
      contract: Option[String] = None,
      change: scala.math.BigDecimal,
      level: Option[scala.math.BigDecimal] = None,
      delegate: Option[String] = None,
      category: Option[String] = None,
      operationGroupHash: Option[String] = None
  )

  /** GetResult implicit for fetching BalanceUpdatesRow objects using plain SQL queries */
  implicit def GetResultBalanceUpdatesRow(
      implicit e0: GR[Int],
      e1: GR[String],
      e2: GR[Option[Int]],
      e3: GR[Option[String]],
      e4: GR[scala.math.BigDecimal],
      e5: GR[Option[scala.math.BigDecimal]]
  ): GR[BalanceUpdatesRow] = GR { prs =>
    import prs._
    BalanceUpdatesRow.tupled(
      (
        <<[Int],
        <<[String],
        <<?[Int],
        <<?[String],
        <<[String],
        <<?[String],
        <<[scala.math.BigDecimal],
        <<?[scala.math.BigDecimal],
        <<?[String],
        <<?[String],
        <<?[String]
      )
    )
  }

  /** Table description of table balance_updates. Objects of this class serve as prototypes for rows in queries. */
  class BalanceUpdates(_tableTag: Tag)
      extends profile.api.Table[BalanceUpdatesRow](_tableTag, Some("tezos"), "balance_updates") {
    def * =
      (id, source, sourceId, sourceHash, kind, contract, change, level, delegate, category, operationGroupHash) <> (BalanceUpdatesRow.tupled, BalanceUpdatesRow.unapply)

    /** Maps whole row to an option. Useful for outer joins. */
    def ? =
      (
        (
          Rep.Some(id),
          Rep.Some(source),
          sourceId,
          sourceHash,
          Rep.Some(kind),
          contract,
          Rep.Some(change),
          level,
          delegate,
          category,
          operationGroupHash
        )
      ).shaped.<>(
        { r =>
          import r._;
          _1.map(_ => BalanceUpdatesRow.tupled((_1.get, _2.get, _3, _4, _5.get, _6, _7.get, _8, _9, _10, _11)))
        },
        (_: Any) => throw new Exception("Inserting into ? projection not supported.")
      )

    /** Database column id SqlType(serial), AutoInc, PrimaryKey */
    val id: Rep[Int] = column[Int]("id", O.AutoInc, O.PrimaryKey)

    /** Database column source SqlType(varchar) */
    val source: Rep[String] = column[String]("source")

    /** Database column source_id SqlType(int4), Default(None) */
    val sourceId: Rep[Option[Int]] = column[Option[Int]]("source_id", O.Default(None))

    /** Database column source_hash SqlType(varchar), Default(None) */
    val sourceHash: Rep[Option[String]] = column[Option[String]]("source_hash", O.Default(None))

    /** Database column kind SqlType(varchar) */
    val kind: Rep[String] = column[String]("kind")

    /** Database column contract SqlType(varchar), Default(None) */
    val contract: Rep[Option[String]] = column[Option[String]]("contract", O.Default(None))

    /** Database column change SqlType(numeric) */
    val change: Rep[scala.math.BigDecimal] = column[scala.math.BigDecimal]("change")

    /** Database column level SqlType(numeric), Default(None) */
    val level: Rep[Option[scala.math.BigDecimal]] = column[Option[scala.math.BigDecimal]]("level", O.Default(None))

    /** Database column delegate SqlType(varchar), Default(None) */
    val delegate: Rep[Option[String]] = column[Option[String]]("delegate", O.Default(None))

    /** Database column category SqlType(varchar), Default(None) */
    val category: Rep[Option[String]] = column[Option[String]]("category", O.Default(None))

    /** Database column operation_group_hash SqlType(varchar), Default(None) */
    val operationGroupHash: Rep[Option[String]] = column[Option[String]]("operation_group_hash", O.Default(None))

    /** Index over (operationGroupHash) (database name ix_balance_updates_op_group_hash) */
    val index1 = index("ix_balance_updates_op_group_hash", operationGroupHash)
  }

  /** Collection-like TableQuery object for table BalanceUpdates */
  lazy val BalanceUpdates = new TableQuery(tag => new BalanceUpdates(tag))

  /** Entity class storing rows of table BigMapContents
    *  @param bigMapId Database column big_map_id SqlType(numeric)
    *  @param key Database column key SqlType(varchar)
    *  @param keyHash Database column key_hash SqlType(varchar), Default(None)
    *  @param value Database column value SqlType(varchar), Default(None) */
  case class BigMapContentsRow(
      bigMapId: scala.math.BigDecimal,
      key: String,
      keyHash: Option[String] = None,
      value: Option[String] = None
  )

  /** GetResult implicit for fetching BigMapContentsRow objects using plain SQL queries */
  implicit def GetResultBigMapContentsRow(
      implicit e0: GR[scala.math.BigDecimal],
      e1: GR[String],
      e2: GR[Option[String]]
  ): GR[BigMapContentsRow] = GR { prs =>
    import prs._
    BigMapContentsRow.tupled((<<[scala.math.BigDecimal], <<[String], <<?[String], <<?[String]))
  }

  /** Table description of table big_map_contents. Objects of this class serve as prototypes for rows in queries. */
  class BigMapContents(_tableTag: Tag)
      extends profile.api.Table[BigMapContentsRow](_tableTag, Some("tezos"), "big_map_contents") {
    def * = (bigMapId, key, keyHash, value) <> (BigMapContentsRow.tupled, BigMapContentsRow.unapply)

    /** Maps whole row to an option. Useful for outer joins. */
    def ? =
      ((Rep.Some(bigMapId), Rep.Some(key), keyHash, value)).shaped.<>({ r =>
        import r._; _1.map(_ => BigMapContentsRow.tupled((_1.get, _2.get, _3, _4)))
      }, (_: Any) => throw new Exception("Inserting into ? projection not supported."))

    /** Database column big_map_id SqlType(numeric) */
    val bigMapId: Rep[scala.math.BigDecimal] = column[scala.math.BigDecimal]("big_map_id")

    /** Database column key SqlType(varchar) */
    val key: Rep[String] = column[String]("key")

    /** Database column key_hash SqlType(varchar), Default(None) */
    val keyHash: Rep[Option[String]] = column[Option[String]]("key_hash", O.Default(None))

    /** Database column value SqlType(varchar), Default(None) */
    val value: Rep[Option[String]] = column[Option[String]]("value", O.Default(None))

    /** Primary key of BigMapContents (database name big_map_contents_pkey) */
    val pk = primaryKey("big_map_contents_pkey", (bigMapId, key))

    /** Foreign key referencing BigMaps (database name big_map_contents_id_fkey) */
    lazy val bigMapsFk = foreignKey("big_map_contents_id_fkey", bigMapId, BigMaps)(
      r => r.bigMapId,
      onUpdate = ForeignKeyAction.NoAction,
      onDelete = ForeignKeyAction.NoAction
    )
  }

  /** Collection-like TableQuery object for table BigMapContents */
  lazy val BigMapContents = new TableQuery(tag => new BigMapContents(tag))

  /** Entity class storing rows of table BigMaps
    *  @param bigMapId Database column big_map_id SqlType(numeric), PrimaryKey
    *  @param keyType Database column key_type SqlType(varchar), Default(None)
    *  @param valueType Database column value_type SqlType(varchar), Default(None) */
  case class BigMapsRow(
      bigMapId: scala.math.BigDecimal,
      keyType: Option[String] = None,
      valueType: Option[String] = None
  )

  /** GetResult implicit for fetching BigMapsRow objects using plain SQL queries */
  implicit def GetResultBigMapsRow(implicit e0: GR[scala.math.BigDecimal], e1: GR[Option[String]]): GR[BigMapsRow] =
    GR { prs =>
      import prs._
      BigMapsRow.tupled((<<[scala.math.BigDecimal], <<?[String], <<?[String]))
    }

  /** Table description of table big_maps. Objects of this class serve as prototypes for rows in queries. */
  class BigMaps(_tableTag: Tag) extends profile.api.Table[BigMapsRow](_tableTag, Some("tezos"), "big_maps") {
    def * = (bigMapId, keyType, valueType) <> (BigMapsRow.tupled, BigMapsRow.unapply)

    /** Maps whole row to an option. Useful for outer joins. */
    def ? =
      ((Rep.Some(bigMapId), keyType, valueType)).shaped.<>({ r =>
        import r._; _1.map(_ => BigMapsRow.tupled((_1.get, _2, _3)))
      }, (_: Any) => throw new Exception("Inserting into ? projection not supported."))

    /** Database column big_map_id SqlType(numeric), PrimaryKey */
    val bigMapId: Rep[scala.math.BigDecimal] = column[scala.math.BigDecimal]("big_map_id", O.PrimaryKey)

    /** Database column key_type SqlType(varchar), Default(None) */
    val keyType: Rep[Option[String]] = column[Option[String]]("key_type", O.Default(None))

    /** Database column value_type SqlType(varchar), Default(None) */
    val valueType: Rep[Option[String]] = column[Option[String]]("value_type", O.Default(None))
  }

  /** Collection-like TableQuery object for table BigMaps */
  lazy val BigMaps = new TableQuery(tag => new BigMaps(tag))

  /** Entity class storing rows of table Blocks
    *  @param level Database column level SqlType(int4)
    *  @param proto Database column proto SqlType(int4)
    *  @param predecessor Database column predecessor SqlType(varchar)
    *  @param timestamp Database column timestamp SqlType(timestamp)
    *  @param validationPass Database column validation_pass SqlType(int4)
    *  @param fitness Database column fitness SqlType(varchar)
    *  @param context Database column context SqlType(varchar), Default(None)
    *  @param signature Database column signature SqlType(varchar), Default(None)
    *  @param protocol Database column protocol SqlType(varchar)
    *  @param chainId Database column chain_id SqlType(varchar), Default(None)
    *  @param hash Database column hash SqlType(varchar)
    *  @param operationsHash Database column operations_hash SqlType(varchar), Default(None)
    *  @param periodKind Database column period_kind SqlType(varchar), Default(None)
    *  @param currentExpectedQuorum Database column current_expected_quorum SqlType(int4), Default(None)
    *  @param activeProposal Database column active_proposal SqlType(varchar), Default(None)
    *  @param baker Database column baker SqlType(varchar), Default(None)
    *  @param nonceHash Database column nonce_hash SqlType(varchar), Default(None)
    *  @param consumedGas Database column consumed_gas SqlType(numeric), Default(None)
    *  @param metaLevel Database column meta_level SqlType(int4), Default(None)
    *  @param metaLevelPosition Database column meta_level_position SqlType(int4), Default(None)
    *  @param metaCycle Database column meta_cycle SqlType(int4), Default(None)
    *  @param metaCyclePosition Database column meta_cycle_position SqlType(int4), Default(None)
    *  @param metaVotingPeriod Database column meta_voting_period SqlType(int4), Default(None)
    *  @param metaVotingPeriodPosition Database column meta_voting_period_position SqlType(int4), Default(None)
    *  @param expectedCommitment Database column expected_commitment SqlType(bool), Default(None)
    *  @param priority Database column priority SqlType(int4), Default(None) */
  case class BlocksRow(
      level: Int,
      proto: Int,
      predecessor: String,
      timestamp: java.sql.Timestamp,
      validationPass: Int,
      fitness: String,
      context: Option[String] = None,
      signature: Option[String] = None,
      protocol: String,
      chainId: Option[String] = None,
      hash: String,
      operationsHash: Option[String] = None,
      periodKind: Option[String] = None,
      currentExpectedQuorum: Option[Int] = None,
      activeProposal: Option[String] = None,
      baker: Option[String] = None,
      nonceHash: Option[String] = None,
      consumedGas: Option[scala.math.BigDecimal] = None,
      metaLevel: Option[Int] = None,
      metaLevelPosition: Option[Int] = None,
      metaCycle: Option[Int] = None,
      metaCyclePosition: Option[Int] = None,
      metaVotingPeriod: Option[Int] = None,
      metaVotingPeriodPosition: Option[Int] = None,
      expectedCommitment: Option[Boolean] = None,
      priority: Option[Int] = None
  )

  /** GetResult implicit for fetching BlocksRow objects using plain SQL queries */
  implicit def GetResultBlocksRow(
      implicit e0: GR[Int],
      e1: GR[String],
      e2: GR[java.sql.Timestamp],
      e3: GR[Option[String]],
      e4: GR[Option[Int]],
      e5: GR[Option[scala.math.BigDecimal]],
      e6: GR[Option[Boolean]]
  ): GR[BlocksRow] = GR { prs =>
    import prs._
    BlocksRow(
      <<[Int],
      <<[Int],
      <<[String],
      <<[java.sql.Timestamp],
      <<[Int],
      <<[String],
      <<?[String],
      <<?[String],
      <<[String],
      <<?[String],
      <<[String],
      <<?[String],
      <<?[String],
      <<?[Int],
      <<?[String],
      <<?[String],
      <<?[String],
      <<?[scala.math.BigDecimal],
      <<?[Int],
      <<?[Int],
      <<?[Int],
      <<?[Int],
      <<?[Int],
      <<?[Int],
      <<?[Boolean],
      <<?[Int]
    )
  }

  /** Table description of table blocks. Objects of this class serve as prototypes for rows in queries. */
  class Blocks(_tableTag: Tag) extends profile.api.Table[BlocksRow](_tableTag, Some("tezos"), "blocks") {
    def * =
      (level :: proto :: predecessor :: timestamp :: validationPass :: fitness :: context :: signature :: protocol :: chainId :: hash :: operationsHash :: periodKind :: currentExpectedQuorum :: activeProposal :: baker :: nonceHash :: consumedGas :: metaLevel :: metaLevelPosition :: metaCycle :: metaCyclePosition :: metaVotingPeriod :: metaVotingPeriodPosition :: expectedCommitment :: priority :: HNil)
        .mapTo[BlocksRow]

    /** Maps whole row to an option. Useful for outer joins. */
    def ? =
      (Rep.Some(level) :: Rep.Some(proto) :: Rep.Some(predecessor) :: Rep.Some(timestamp) :: Rep.Some(validationPass) :: Rep
            .Some(fitness) :: context :: signature :: Rep.Some(protocol) :: chainId :: Rep.Some(hash) :: operationsHash :: periodKind :: currentExpectedQuorum :: activeProposal :: baker :: nonceHash :: consumedGas :: metaLevel :: metaLevelPosition :: metaCycle :: metaCyclePosition :: metaVotingPeriod :: metaVotingPeriodPosition :: expectedCommitment :: priority :: HNil).shaped
        .<>(
          r =>
            BlocksRow(
              r(0).asInstanceOf[Option[Int]].get,
              r(1).asInstanceOf[Option[Int]].get,
              r(2).asInstanceOf[Option[String]].get,
              r(3).asInstanceOf[Option[java.sql.Timestamp]].get,
              r(4).asInstanceOf[Option[Int]].get,
              r(5).asInstanceOf[Option[String]].get,
              r(6).asInstanceOf[Option[String]],
              r(7).asInstanceOf[Option[String]],
              r(8).asInstanceOf[Option[String]].get,
              r(9).asInstanceOf[Option[String]],
              r(10).asInstanceOf[Option[String]].get,
              r(11).asInstanceOf[Option[String]],
              r(12).asInstanceOf[Option[String]],
              r(13).asInstanceOf[Option[Int]],
              r(14).asInstanceOf[Option[String]],
              r(15).asInstanceOf[Option[String]],
              r(16).asInstanceOf[Option[String]],
              r(17).asInstanceOf[Option[scala.math.BigDecimal]],
              r(18).asInstanceOf[Option[Int]],
              r(19).asInstanceOf[Option[Int]],
              r(20).asInstanceOf[Option[Int]],
              r(21).asInstanceOf[Option[Int]],
              r(22).asInstanceOf[Option[Int]],
              r(23).asInstanceOf[Option[Int]],
              r(24).asInstanceOf[Option[Boolean]],
              r(25).asInstanceOf[Option[Int]]
            ),
          (_: Any) => throw new Exception("Inserting into ? projection not supported.")
        )

    /** Database column level SqlType(int4) */
    val level: Rep[Int] = column[Int]("level")

    /** Database column proto SqlType(int4) */
    val proto: Rep[Int] = column[Int]("proto")

    /** Database column predecessor SqlType(varchar) */
    val predecessor: Rep[String] = column[String]("predecessor")

    /** Database column timestamp SqlType(timestamp) */
    val timestamp: Rep[java.sql.Timestamp] = column[java.sql.Timestamp]("timestamp")

    /** Database column validation_pass SqlType(int4) */
    val validationPass: Rep[Int] = column[Int]("validation_pass")

    /** Database column fitness SqlType(varchar) */
    val fitness: Rep[String] = column[String]("fitness")

    /** Database column context SqlType(varchar), Default(None) */
    val context: Rep[Option[String]] = column[Option[String]]("context", O.Default(None))

    /** Database column signature SqlType(varchar), Default(None) */
    val signature: Rep[Option[String]] = column[Option[String]]("signature", O.Default(None))

    /** Database column protocol SqlType(varchar) */
    val protocol: Rep[String] = column[String]("protocol")

    /** Database column chain_id SqlType(varchar), Default(None) */
    val chainId: Rep[Option[String]] = column[Option[String]]("chain_id", O.Default(None))

    /** Database column hash SqlType(varchar) */
    val hash: Rep[String] = column[String]("hash")

    /** Database column operations_hash SqlType(varchar), Default(None) */
    val operationsHash: Rep[Option[String]] = column[Option[String]]("operations_hash", O.Default(None))

    /** Database column period_kind SqlType(varchar), Default(None) */
    val periodKind: Rep[Option[String]] = column[Option[String]]("period_kind", O.Default(None))

    /** Database column current_expected_quorum SqlType(int4), Default(None) */
    val currentExpectedQuorum: Rep[Option[Int]] = column[Option[Int]]("current_expected_quorum", O.Default(None))

    /** Database column active_proposal SqlType(varchar), Default(None) */
    val activeProposal: Rep[Option[String]] = column[Option[String]]("active_proposal", O.Default(None))

    /** Database column baker SqlType(varchar), Default(None) */
    val baker: Rep[Option[String]] = column[Option[String]]("baker", O.Default(None))

    /** Database column nonce_hash SqlType(varchar), Default(None) */
    val nonceHash: Rep[Option[String]] = column[Option[String]]("nonce_hash", O.Default(None))

    /** Database column consumed_gas SqlType(numeric), Default(None) */
    val consumedGas: Rep[Option[scala.math.BigDecimal]] =
      column[Option[scala.math.BigDecimal]]("consumed_gas", O.Default(None))

    /** Database column meta_level SqlType(int4), Default(None) */
    val metaLevel: Rep[Option[Int]] = column[Option[Int]]("meta_level", O.Default(None))

    /** Database column meta_level_position SqlType(int4), Default(None) */
    val metaLevelPosition: Rep[Option[Int]] = column[Option[Int]]("meta_level_position", O.Default(None))

    /** Database column meta_cycle SqlType(int4), Default(None) */
    val metaCycle: Rep[Option[Int]] = column[Option[Int]]("meta_cycle", O.Default(None))

    /** Database column meta_cycle_position SqlType(int4), Default(None) */
    val metaCyclePosition: Rep[Option[Int]] = column[Option[Int]]("meta_cycle_position", O.Default(None))

    /** Database column meta_voting_period SqlType(int4), Default(None) */
    val metaVotingPeriod: Rep[Option[Int]] = column[Option[Int]]("meta_voting_period", O.Default(None))

    /** Database column meta_voting_period_position SqlType(int4), Default(None) */
    val metaVotingPeriodPosition: Rep[Option[Int]] = column[Option[Int]]("meta_voting_period_position", O.Default(None))

    /** Database column expected_commitment SqlType(bool), Default(None) */
    val expectedCommitment: Rep[Option[Boolean]] = column[Option[Boolean]]("expected_commitment", O.Default(None))

    /** Database column priority SqlType(int4), Default(None) */
    val priority: Rep[Option[Int]] = column[Option[Int]]("priority", O.Default(None))

    /** Uniqueness Index over (hash) (database name blocks_hash_key) */
    val index1 = index("blocks_hash_key", hash :: HNil, unique = true)

    /** Index over (level) (database name ix_blocks_level) */
    val index2 = index("ix_blocks_level", level :: HNil)
  }

  /** Collection-like TableQuery object for table Blocks */
  lazy val Blocks = new TableQuery(tag => new Blocks(tag))

  /** Entity class storing rows of table Delegates
    *  @param pkh Database column pkh SqlType(varchar), PrimaryKey
    *  @param blockId Database column block_id SqlType(varchar)
    *  @param balance Database column balance SqlType(numeric), Default(None)
    *  @param frozenBalance Database column frozen_balance SqlType(numeric), Default(None)
    *  @param stakingBalance Database column staking_balance SqlType(numeric), Default(None)
    *  @param delegatedBalance Database column delegated_balance SqlType(numeric), Default(None)
    *  @param deactivated Database column deactivated SqlType(bool)
    *  @param gracePeriod Database column grace_period SqlType(int4)
    *  @param blockLevel Database column block_level SqlType(int4), Default(-1) */
  case class DelegatesRow(
      pkh: String,
      blockId: String,
      balance: Option[scala.math.BigDecimal] = None,
      frozenBalance: Option[scala.math.BigDecimal] = None,
      stakingBalance: Option[scala.math.BigDecimal] = None,
      delegatedBalance: Option[scala.math.BigDecimal] = None,
      deactivated: Boolean,
      gracePeriod: Int,
      blockLevel: Int = -1
  )

  /** GetResult implicit for fetching DelegatesRow objects using plain SQL queries */
  implicit def GetResultDelegatesRow(
      implicit e0: GR[String],
      e1: GR[Option[scala.math.BigDecimal]],
      e2: GR[Boolean],
      e3: GR[Int]
  ): GR[DelegatesRow] = GR { prs =>
    import prs._
    DelegatesRow.tupled(
      (
        <<[String],
        <<[String],
        <<?[scala.math.BigDecimal],
        <<?[scala.math.BigDecimal],
        <<?[scala.math.BigDecimal],
        <<?[scala.math.BigDecimal],
        <<[Boolean],
        <<[Int],
        <<[Int]
      )
    )
  }

  /** Table description of table delegates. Objects of this class serve as prototypes for rows in queries. */
  class Delegates(_tableTag: Tag) extends profile.api.Table[DelegatesRow](_tableTag, Some("tezos"), "delegates") {
    def * =
      (pkh, blockId, balance, frozenBalance, stakingBalance, delegatedBalance, deactivated, gracePeriod, blockLevel) <> (DelegatesRow.tupled, DelegatesRow.unapply)

    /** Maps whole row to an option. Useful for outer joins. */
    def ? =
      (
        (
          Rep.Some(pkh),
          Rep.Some(blockId),
          balance,
          frozenBalance,
          stakingBalance,
          delegatedBalance,
          Rep.Some(deactivated),
          Rep.Some(gracePeriod),
          Rep.Some(blockLevel)
        )
      ).shaped.<>(
        { r =>
          import r._; _1.map(_ => DelegatesRow.tupled((_1.get, _2.get, _3, _4, _5, _6, _7.get, _8.get, _9.get)))
        },
        (_: Any) => throw new Exception("Inserting into ? projection not supported.")
      )

    /** Database column pkh SqlType(varchar), PrimaryKey */
    val pkh: Rep[String] = column[String]("pkh", O.PrimaryKey)

    /** Database column block_id SqlType(varchar) */
    val blockId: Rep[String] = column[String]("block_id")

    /** Database column balance SqlType(numeric), Default(None) */
    val balance: Rep[Option[scala.math.BigDecimal]] = column[Option[scala.math.BigDecimal]]("balance", O.Default(None))

    /** Database column frozen_balance SqlType(numeric), Default(None) */
    val frozenBalance: Rep[Option[scala.math.BigDecimal]] =
      column[Option[scala.math.BigDecimal]]("frozen_balance", O.Default(None))

    /** Database column staking_balance SqlType(numeric), Default(None) */
    val stakingBalance: Rep[Option[scala.math.BigDecimal]] =
      column[Option[scala.math.BigDecimal]]("staking_balance", O.Default(None))

    /** Database column delegated_balance SqlType(numeric), Default(None) */
    val delegatedBalance: Rep[Option[scala.math.BigDecimal]] =
      column[Option[scala.math.BigDecimal]]("delegated_balance", O.Default(None))

    /** Database column deactivated SqlType(bool) */
    val deactivated: Rep[Boolean] = column[Boolean]("deactivated")

    /** Database column grace_period SqlType(int4) */
    val gracePeriod: Rep[Int] = column[Int]("grace_period")

    /** Database column block_level SqlType(int4), Default(-1) */
    val blockLevel: Rep[Int] = column[Int]("block_level", O.Default(-1))

    /** Foreign key referencing Blocks (database name delegates_block_id_fkey) */
    lazy val blocksFk = foreignKey("delegates_block_id_fkey", blockId, Blocks)(
      r => r.hash,
      onUpdate = ForeignKeyAction.NoAction,
      onDelete = ForeignKeyAction.NoAction
    )
  }

  /** Collection-like TableQuery object for table Delegates */
  lazy val Delegates = new TableQuery(tag => new Delegates(tag))

  /** Entity class storing rows of table DelegatesCheckpoint
    *  @param delegatePkh Database column delegate_pkh SqlType(varchar)
    *  @param blockId Database column block_id SqlType(varchar)
    *  @param blockLevel Database column block_level SqlType(int4), Default(-1) */
  case class DelegatesCheckpointRow(delegatePkh: String, blockId: String, blockLevel: Int = -1)

  /** GetResult implicit for fetching DelegatesCheckpointRow objects using plain SQL queries */
  implicit def GetResultDelegatesCheckpointRow(implicit e0: GR[String], e1: GR[Int]): GR[DelegatesCheckpointRow] = GR {
    prs =>
      import prs._
      DelegatesCheckpointRow.tupled((<<[String], <<[String], <<[Int]))
  }

  /** Table description of table delegates_checkpoint. Objects of this class serve as prototypes for rows in queries. */
  class DelegatesCheckpoint(_tableTag: Tag)
      extends profile.api.Table[DelegatesCheckpointRow](_tableTag, Some("tezos"), "delegates_checkpoint") {
    def * = (delegatePkh, blockId, blockLevel) <> (DelegatesCheckpointRow.tupled, DelegatesCheckpointRow.unapply)

    /** Maps whole row to an option. Useful for outer joins. */
    def ? =
      ((Rep.Some(delegatePkh), Rep.Some(blockId), Rep.Some(blockLevel))).shaped.<>(
        { r =>
          import r._; _1.map(_ => DelegatesCheckpointRow.tupled((_1.get, _2.get, _3.get)))
        },
        (_: Any) => throw new Exception("Inserting into ? projection not supported.")
      )

    /** Database column delegate_pkh SqlType(varchar) */
    val delegatePkh: Rep[String] = column[String]("delegate_pkh")

    /** Database column block_id SqlType(varchar) */
    val blockId: Rep[String] = column[String]("block_id")

    /** Database column block_level SqlType(int4), Default(-1) */
    val blockLevel: Rep[Int] = column[Int]("block_level", O.Default(-1))

    /** Foreign key referencing Blocks (database name delegate_checkpoint_block_id_fkey) */
    lazy val blocksFk = foreignKey("delegate_checkpoint_block_id_fkey", blockId, Blocks)(
      r => r.hash,
      onUpdate = ForeignKeyAction.NoAction,
      onDelete = ForeignKeyAction.NoAction
    )

    /** Index over (blockLevel) (database name ix_delegates_checkpoint_block_level) */
    val index1 = index("ix_delegates_checkpoint_block_level", blockLevel)
  }

  /** Collection-like TableQuery object for table DelegatesCheckpoint */
  lazy val DelegatesCheckpoint = new TableQuery(tag => new DelegatesCheckpoint(tag))

  /** Entity class storing rows of table EndorsingRights
    *  @param blockHash Database column block_hash SqlType(varchar), Default(None)
    *  @param level Database column level SqlType(int4)
    *  @param delegate Database column delegate SqlType(varchar)
    *  @param slot Database column slot SqlType(int4)
    *  @param estimatedTime Database column estimated_time SqlType(timestamp), Default(None)
    *  @param cycle Database column cycle SqlType(int4), Default(None)
    *  @param governancePeriod Database column governance_period SqlType(int4), Default(None) */
  case class EndorsingRightsRow(
      blockHash: Option[String] = None,
      level: Int,
      delegate: String,
      slot: Int,
      estimatedTime: Option[java.sql.Timestamp] = None,
      cycle: Option[Int] = None,
      governancePeriod: Option[Int] = None
  )

  /** GetResult implicit for fetching EndorsingRightsRow objects using plain SQL queries */
  implicit def GetResultEndorsingRightsRow(
      implicit e0: GR[Option[String]],
      e1: GR[Int],
      e2: GR[String],
      e3: GR[Option[java.sql.Timestamp]],
      e4: GR[Option[Int]]
  ): GR[EndorsingRightsRow] = GR { prs =>
    import prs._
    EndorsingRightsRow.tupled((<<?[String], <<[Int], <<[String], <<[Int], <<?[java.sql.Timestamp], <<?[Int], <<?[Int]))
  }

  /** Table description of table endorsing_rights. Objects of this class serve as prototypes for rows in queries. */
  class EndorsingRights(_tableTag: Tag)
      extends profile.api.Table[EndorsingRightsRow](_tableTag, Some("tezos"), "endorsing_rights") {
    def * =
      (blockHash, level, delegate, slot, estimatedTime, cycle, governancePeriod) <> (EndorsingRightsRow.tupled, EndorsingRightsRow.unapply)

    /** Maps whole row to an option. Useful for outer joins. */
    def ? =
      ((blockHash, Rep.Some(level), Rep.Some(delegate), Rep.Some(slot), estimatedTime, cycle, governancePeriod)).shaped
        .<>(
          { r =>
            import r._; _2.map(_ => EndorsingRightsRow.tupled((_1, _2.get, _3.get, _4.get, _5, _6, _7)))
          },
          (_: Any) => throw new Exception("Inserting into ? projection not supported.")
        )

    /** Database column block_hash SqlType(varchar), Default(None) */
    val blockHash: Rep[Option[String]] = column[Option[String]]("block_hash", O.Default(None))

    /** Database column level SqlType(int4) */
    val level: Rep[Int] = column[Int]("level")

    /** Database column delegate SqlType(varchar) */
    val delegate: Rep[String] = column[String]("delegate")

    /** Database column slot SqlType(int4) */
    val slot: Rep[Int] = column[Int]("slot")

    /** Database column estimated_time SqlType(timestamp), Default(None) */
    val estimatedTime: Rep[Option[java.sql.Timestamp]] =
      column[Option[java.sql.Timestamp]]("estimated_time", O.Default(None))

    /** Database column cycle SqlType(int4), Default(None) */
    val cycle: Rep[Option[Int]] = column[Option[Int]]("cycle", O.Default(None))

    /** Database column governance_period SqlType(int4), Default(None) */
    val governancePeriod: Rep[Option[Int]] = column[Option[Int]]("governance_period", O.Default(None))

    /** Primary key of EndorsingRights (database name endorsing_rights_pkey) */
    val pk = primaryKey("endorsing_rights_pkey", (level, delegate, slot))

    /** Foreign key referencing Blocks (database name fk_block_hash) */
    lazy val blocksFk = foreignKey("fk_block_hash", blockHash, Blocks)(
      r => Rep.Some(r.hash),
      onUpdate = ForeignKeyAction.NoAction,
      onDelete = ForeignKeyAction.NoAction
    )

    /** Index over (level) (database name endorsing_rights_level_idx) */
    val index1 = index("endorsing_rights_level_idx", level)
  }

  /** Collection-like TableQuery object for table EndorsingRights */
  lazy val EndorsingRights = new TableQuery(tag => new EndorsingRights(tag))

  /** Entity class storing rows of table Fees
    *  @param low Database column low SqlType(int4)
    *  @param medium Database column medium SqlType(int4)
    *  @param high Database column high SqlType(int4)
    *  @param timestamp Database column timestamp SqlType(timestamp)
    *  @param kind Database column kind SqlType(varchar)
    *  @param cycle Database column cycle SqlType(int4), Default(None)
    *  @param level Database column level SqlType(int4), Default(None) */
  case class FeesRow(
      low: Int,
      medium: Int,
      high: Int,
      timestamp: java.sql.Timestamp,
      kind: String,
      cycle: Option[Int] = None,
      level: Option[Int] = None
  )

  /** GetResult implicit for fetching FeesRow objects using plain SQL queries */
  implicit def GetResultFeesRow(
      implicit e0: GR[Int],
      e1: GR[java.sql.Timestamp],
      e2: GR[String],
      e3: GR[Option[Int]]
  ): GR[FeesRow] = GR { prs =>
    import prs._
    FeesRow.tupled((<<[Int], <<[Int], <<[Int], <<[java.sql.Timestamp], <<[String], <<?[Int], <<?[Int]))
  }

  /** Table description of table fees. Objects of this class serve as prototypes for rows in queries. */
  class Fees(_tableTag: Tag) extends profile.api.Table[FeesRow](_tableTag, Some("tezos"), "fees") {
    def * = (low, medium, high, timestamp, kind, cycle, level) <> (FeesRow.tupled, FeesRow.unapply)

    /** Maps whole row to an option. Useful for outer joins. */
    def ? =
      ((Rep.Some(low), Rep.Some(medium), Rep.Some(high), Rep.Some(timestamp), Rep.Some(kind), cycle, level)).shaped.<>(
        { r =>
          import r._; _1.map(_ => FeesRow.tupled((_1.get, _2.get, _3.get, _4.get, _5.get, _6, _7)))
        },
        (_: Any) => throw new Exception("Inserting into ? projection not supported.")
      )

    /** Database column low SqlType(int4) */
    val low: Rep[Int] = column[Int]("low")

    /** Database column medium SqlType(int4) */
    val medium: Rep[Int] = column[Int]("medium")

    /** Database column high SqlType(int4) */
    val high: Rep[Int] = column[Int]("high")

    /** Database column timestamp SqlType(timestamp) */
    val timestamp: Rep[java.sql.Timestamp] = column[java.sql.Timestamp]("timestamp")

    /** Database column kind SqlType(varchar) */
    val kind: Rep[String] = column[String]("kind")

    /** Database column cycle SqlType(int4), Default(None) */
    val cycle: Rep[Option[Int]] = column[Option[Int]]("cycle", O.Default(None))

    /** Database column level SqlType(int4), Default(None) */
    val level: Rep[Option[Int]] = column[Option[Int]]("level", O.Default(None))
  }

  /** Collection-like TableQuery object for table Fees */
  lazy val Fees = new TableQuery(tag => new Fees(tag))

  /** Entity class storing rows of table OperationGroups
    *  @param protocol Database column protocol SqlType(varchar)
    *  @param chainId Database column chain_id SqlType(varchar), Default(None)
    *  @param hash Database column hash SqlType(varchar)
    *  @param branch Database column branch SqlType(varchar)
    *  @param signature Database column signature SqlType(varchar), Default(None)
    *  @param blockId Database column block_id SqlType(varchar)
    *  @param blockLevel Database column block_level SqlType(int4) */
  case class OperationGroupsRow(
      protocol: String,
      chainId: Option[String] = None,
      hash: String,
      branch: String,
      signature: Option[String] = None,
      blockId: String,
      blockLevel: Int
  )

  /** GetResult implicit for fetching OperationGroupsRow objects using plain SQL queries */
  implicit def GetResultOperationGroupsRow(
      implicit e0: GR[String],
      e1: GR[Option[String]],
      e2: GR[Int]
  ): GR[OperationGroupsRow] = GR { prs =>
    import prs._
    OperationGroupsRow.tupled((<<[String], <<?[String], <<[String], <<[String], <<?[String], <<[String], <<[Int]))
  }

  /** Table description of table operation_groups. Objects of this class serve as prototypes for rows in queries. */
  class OperationGroups(_tableTag: Tag)
      extends profile.api.Table[OperationGroupsRow](_tableTag, Some("tezos"), "operation_groups") {
    def * =
      (protocol, chainId, hash, branch, signature, blockId, blockLevel) <> (OperationGroupsRow.tupled, OperationGroupsRow.unapply)

    /** Maps whole row to an option. Useful for outer joins. */
    def ? =
      (
        (
          Rep.Some(protocol),
          chainId,
          Rep.Some(hash),
          Rep.Some(branch),
          signature,
          Rep.Some(blockId),
          Rep.Some(blockLevel)
        )
      ).shaped.<>(
        { r =>
          import r._; _1.map(_ => OperationGroupsRow.tupled((_1.get, _2, _3.get, _4.get, _5, _6.get, _7.get)))
        },
        (_: Any) => throw new Exception("Inserting into ? projection not supported.")
      )

    /** Database column protocol SqlType(varchar) */
    val protocol: Rep[String] = column[String]("protocol")

    /** Database column chain_id SqlType(varchar), Default(None) */
    val chainId: Rep[Option[String]] = column[Option[String]]("chain_id", O.Default(None))

    /** Database column hash SqlType(varchar) */
    val hash: Rep[String] = column[String]("hash")

    /** Database column branch SqlType(varchar) */
    val branch: Rep[String] = column[String]("branch")

    /** Database column signature SqlType(varchar), Default(None) */
    val signature: Rep[Option[String]] = column[Option[String]]("signature", O.Default(None))

    /** Database column block_id SqlType(varchar) */
    val blockId: Rep[String] = column[String]("block_id")

    /** Database column block_level SqlType(int4) */
    val blockLevel: Rep[Int] = column[Int]("block_level")

    /** Primary key of OperationGroups (database name OperationGroups_pkey) */
    val pk = primaryKey("OperationGroups_pkey", (blockId, hash))

    /** Foreign key referencing Blocks (database name block) */
    lazy val blocksFk = foreignKey("block", blockId, Blocks)(
      r => r.hash,
      onUpdate = ForeignKeyAction.NoAction,
      onDelete = ForeignKeyAction.NoAction
    )

    /** Index over (blockLevel) (database name ix_operation_groups_block_level) */
    val index1 = index("ix_operation_groups_block_level", blockLevel)
  }

  /** Collection-like TableQuery object for table OperationGroups */
  lazy val OperationGroups = new TableQuery(tag => new OperationGroups(tag))

  /** Entity class storing rows of table Operations
    *  @param branch Database column branch SqlType(varchar), Default(None)
    *  @param numberOfSlots Database column number_of_slots SqlType(int4), Default(None)
    *  @param cycle Database column cycle SqlType(int4), Default(None)
    *  @param operationId Database column operation_id SqlType(serial), AutoInc, PrimaryKey
    *  @param operationGroupHash Database column operation_group_hash SqlType(varchar)
    *  @param kind Database column kind SqlType(varchar)
    *  @param level Database column level SqlType(int4), Default(None)
    *  @param delegate Database column delegate SqlType(varchar), Default(None)
    *  @param slots Database column slots SqlType(varchar), Default(None)
    *  @param nonce Database column nonce SqlType(varchar), Default(None)
    *  @param pkh Database column pkh SqlType(varchar), Default(None)
    *  @param secret Database column secret SqlType(varchar), Default(None)
    *  @param source Database column source SqlType(varchar), Default(None)
    *  @param fee Database column fee SqlType(numeric), Default(None)
    *  @param counter Database column counter SqlType(numeric), Default(None)
    *  @param gasLimit Database column gas_limit SqlType(numeric), Default(None)
    *  @param storageLimit Database column storage_limit SqlType(numeric), Default(None)
    *  @param publicKey Database column public_key SqlType(varchar), Default(None)
    *  @param amount Database column amount SqlType(numeric), Default(None)
    *  @param destination Database column destination SqlType(varchar), Default(None)
    *  @param parameters Database column parameters SqlType(varchar), Default(None)
    *  @param parametersEntrypoint Database column parameters_entrypoint SqlType(varchar), Default(None)
    *  @param managerPubkey Database column manager_pubkey SqlType(varchar), Default(None)
    *  @param balance Database column balance SqlType(numeric), Default(None)
    *  @param proposal Database column proposal SqlType(varchar), Default(None)
    *  @param spendable Database column spendable SqlType(bool), Default(None)
    *  @param delegatable Database column delegatable SqlType(bool), Default(None)
    *  @param script Database column script SqlType(varchar), Default(None)
    *  @param storage Database column storage SqlType(varchar), Default(None)
    *  @param status Database column status SqlType(varchar), Default(None)
    *  @param consumedGas Database column consumed_gas SqlType(numeric), Default(None)
    *  @param storageSize Database column storage_size SqlType(numeric), Default(None)
    *  @param paidStorageSizeDiff Database column paid_storage_size_diff SqlType(numeric), Default(None)
    *  @param originatedContracts Database column originated_contracts SqlType(varchar), Default(None)
    *  @param blockHash Database column block_hash SqlType(varchar)
    *  @param blockLevel Database column block_level SqlType(int4)
    *  @param ballot Database column ballot SqlType(varchar), Default(None)
    *  @param internal Database column internal SqlType(bool)
    *  @param period Database column period SqlType(int4), Default(None)
    *  @param timestamp Database column timestamp SqlType(timestamp) */
  case class OperationsRow(
      branch: Option[String] = None,
      numberOfSlots: Option[Int] = None,
      cycle: Option[Int] = None,
      operationId: Int,
      operationGroupHash: String,
      kind: String,
      level: Option[Int] = None,
      delegate: Option[String] = None,
      slots: Option[String] = None,
      nonce: Option[String] = None,
      pkh: Option[String] = None,
      secret: Option[String] = None,
      source: Option[String] = None,
      fee: Option[scala.math.BigDecimal] = None,
      counter: Option[scala.math.BigDecimal] = None,
      gasLimit: Option[scala.math.BigDecimal] = None,
      storageLimit: Option[scala.math.BigDecimal] = None,
      publicKey: Option[String] = None,
      amount: Option[scala.math.BigDecimal] = None,
      destination: Option[String] = None,
      parameters: Option[String] = None,
      parametersEntrypoint: Option[String] = None,
      managerPubkey: Option[String] = None,
      balance: Option[scala.math.BigDecimal] = None,
      proposal: Option[String] = None,
      spendable: Option[Boolean] = None,
      delegatable: Option[Boolean] = None,
      script: Option[String] = None,
      storage: Option[String] = None,
      status: Option[String] = None,
      consumedGas: Option[scala.math.BigDecimal] = None,
      storageSize: Option[scala.math.BigDecimal] = None,
      paidStorageSizeDiff: Option[scala.math.BigDecimal] = None,
      originatedContracts: Option[String] = None,
      blockHash: String,
      blockLevel: Int,
      ballot: Option[String] = None,
      internal: Boolean,
      period: Option[Int] = None,
      timestamp: java.sql.Timestamp
  )

  /** GetResult implicit for fetching OperationsRow objects using plain SQL queries */
  implicit def GetResultOperationsRow(
      implicit e0: GR[Option[String]],
      e1: GR[Option[Int]],
      e2: GR[Int],
      e3: GR[String],
      e4: GR[Option[scala.math.BigDecimal]],
      e5: GR[Option[Boolean]],
      e6: GR[Boolean],
      e7: GR[java.sql.Timestamp]
  ): GR[OperationsRow] = GR { prs =>
    import prs._
    OperationsRow(
      <<?[String],
      <<?[Int],
      <<?[Int],
      <<[Int],
      <<[String],
      <<[String],
      <<?[Int],
      <<?[String],
      <<?[String],
      <<?[String],
      <<?[String],
      <<?[String],
      <<?[String],
      <<?[scala.math.BigDecimal],
      <<?[scala.math.BigDecimal],
      <<?[scala.math.BigDecimal],
      <<?[scala.math.BigDecimal],
      <<?[String],
      <<?[scala.math.BigDecimal],
      <<?[String],
      <<?[String],
      <<?[String],
      <<?[String],
      <<?[scala.math.BigDecimal],
      <<?[String],
      <<?[Boolean],
      <<?[Boolean],
      <<?[String],
      <<?[String],
      <<?[String],
      <<?[scala.math.BigDecimal],
      <<?[scala.math.BigDecimal],
      <<?[scala.math.BigDecimal],
      <<?[String],
      <<[String],
      <<[Int],
      <<?[String],
      <<[Boolean],
      <<?[Int],
      <<[java.sql.Timestamp]
    )
  }

  /** Table description of table operations. Objects of this class serve as prototypes for rows in queries. */
  class Operations(_tableTag: Tag) extends profile.api.Table[OperationsRow](_tableTag, Some("tezos"), "operations") {
    def * =
      (branch :: numberOfSlots :: cycle :: operationId :: operationGroupHash :: kind :: level :: delegate :: slots :: nonce :: pkh :: secret :: source :: fee :: counter :: gasLimit :: storageLimit :: publicKey :: amount :: destination :: parameters :: parametersEntrypoint :: managerPubkey :: balance :: proposal :: spendable :: delegatable :: script :: storage :: status :: consumedGas :: storageSize :: paidStorageSizeDiff :: originatedContracts :: blockHash :: blockLevel :: ballot :: internal :: period :: timestamp :: HNil)
        .mapTo[OperationsRow]

    /** Maps whole row to an option. Useful for outer joins. */
    def ? =
<<<<<<< HEAD
      (branch :: numberOfSlots :: cycle :: Rep.Some(operationId) :: Rep.Some(operationGroupHash) :: Rep.Some(kind) :: level :: delegate :: slots :: nonce :: pkh :: secret :: source :: fee :: counter :: gasLimit :: storageLimit :: publicKey :: amount :: destination :: parameters :: parametersEntrypoint :: managerPubkey :: balance :: proposal :: spendable :: delegatable :: script :: storage :: status :: consumedGas :: storageSize :: paidStorageSizeDiff :: originatedContracts :: Rep.Some(
=======
      (branch :: numberOfSlots :: cycle :: Rep.Some(operationId) :: Rep.Some(operationGroupHash) :: Rep.Some(kind) :: level :: delegate :: slots :: nonce :: pkh :: secret :: source :: fee :: counter :: gasLimit :: storageLimit :: publicKey :: amount :: destination :: parameters :: managerPubkey :: balance :: proposal :: spendable :: delegatable :: script :: storage :: status :: consumedGas :: storageSize :: paidStorageSizeDiff :: originatedContracts :: Rep.Some(
>>>>>>> 135cc08c
            blockHash
          ) :: Rep.Some(blockLevel) :: ballot :: Rep.Some(internal) :: period :: Rep.Some(timestamp) :: HNil).shaped.<>(
        r =>
          OperationsRow(
            r(0).asInstanceOf[Option[String]],
            r(1).asInstanceOf[Option[Int]],
            r(2).asInstanceOf[Option[Int]],
            r(3).asInstanceOf[Option[Int]].get,
            r(4).asInstanceOf[Option[String]].get,
            r(5).asInstanceOf[Option[String]].get,
            r(6).asInstanceOf[Option[Int]],
            r(7).asInstanceOf[Option[String]],
            r(8).asInstanceOf[Option[String]],
            r(9).asInstanceOf[Option[String]],
            r(10).asInstanceOf[Option[String]],
            r(11).asInstanceOf[Option[String]],
            r(12).asInstanceOf[Option[String]],
            r(13).asInstanceOf[Option[scala.math.BigDecimal]],
            r(14).asInstanceOf[Option[scala.math.BigDecimal]],
            r(15).asInstanceOf[Option[scala.math.BigDecimal]],
            r(16).asInstanceOf[Option[scala.math.BigDecimal]],
            r(17).asInstanceOf[Option[String]],
            r(18).asInstanceOf[Option[scala.math.BigDecimal]],
            r(19).asInstanceOf[Option[String]],
            r(20).asInstanceOf[Option[String]],
            r(21).asInstanceOf[Option[String]],
<<<<<<< HEAD
            r(22).asInstanceOf[Option[String]],
            r(23).asInstanceOf[Option[scala.math.BigDecimal]],
            r(24).asInstanceOf[Option[String]],
            r(25).asInstanceOf[Option[Boolean]],
            r(26).asInstanceOf[Option[Boolean]],
            r(27).asInstanceOf[Option[String]],
            r(28).asInstanceOf[Option[String]],
            r(29).asInstanceOf[Option[String]],
            r(30).asInstanceOf[Option[scala.math.BigDecimal]],
            r(31).asInstanceOf[Option[scala.math.BigDecimal]],
            r(32).asInstanceOf[Option[scala.math.BigDecimal]],
            r(33).asInstanceOf[Option[String]],
            r(34).asInstanceOf[Option[String]].get,
            r(35).asInstanceOf[Option[Int]].get,
            r(36).asInstanceOf[Option[String]],
            r(37).asInstanceOf[Option[Boolean]].get,
            r(38).asInstanceOf[Option[Int]],
            r(39).asInstanceOf[Option[java.sql.Timestamp]].get
=======
            r(22).asInstanceOf[Option[scala.math.BigDecimal]],
            r(23).asInstanceOf[Option[String]],
            r(24).asInstanceOf[Option[Boolean]],
            r(25).asInstanceOf[Option[Boolean]],
            r(26).asInstanceOf[Option[String]],
            r(27).asInstanceOf[Option[String]],
            r(28).asInstanceOf[Option[String]],
            r(29).asInstanceOf[Option[scala.math.BigDecimal]],
            r(30).asInstanceOf[Option[scala.math.BigDecimal]],
            r(31).asInstanceOf[Option[scala.math.BigDecimal]],
            r(32).asInstanceOf[Option[String]],
            r(33).asInstanceOf[Option[String]].get,
            r(34).asInstanceOf[Option[Int]].get,
            r(35).asInstanceOf[Option[String]],
            r(36).asInstanceOf[Option[Boolean]].get,
            r(37).asInstanceOf[Option[Int]],
            r(38).asInstanceOf[Option[java.sql.Timestamp]].get
>>>>>>> 135cc08c
          ),
        (_: Any) => throw new Exception("Inserting into ? projection not supported.")
      )

    /** Database column branch SqlType(varchar), Default(None) */
    val branch: Rep[Option[String]] = column[Option[String]]("branch", O.Default(None))

    /** Database column number_of_slots SqlType(int4), Default(None) */
    val numberOfSlots: Rep[Option[Int]] = column[Option[Int]]("number_of_slots", O.Default(None))

    /** Database column cycle SqlType(int4), Default(None) */
    val cycle: Rep[Option[Int]] = column[Option[Int]]("cycle", O.Default(None))

    /** Database column operation_id SqlType(serial), AutoInc, PrimaryKey */
    val operationId: Rep[Int] = column[Int]("operation_id", O.AutoInc, O.PrimaryKey)

    /** Database column operation_group_hash SqlType(varchar) */
    val operationGroupHash: Rep[String] = column[String]("operation_group_hash")

    /** Database column kind SqlType(varchar) */
    val kind: Rep[String] = column[String]("kind")

    /** Database column level SqlType(int4), Default(None) */
    val level: Rep[Option[Int]] = column[Option[Int]]("level", O.Default(None))

    /** Database column delegate SqlType(varchar), Default(None) */
    val delegate: Rep[Option[String]] = column[Option[String]]("delegate", O.Default(None))

    /** Database column slots SqlType(varchar), Default(None) */
    val slots: Rep[Option[String]] = column[Option[String]]("slots", O.Default(None))

    /** Database column nonce SqlType(varchar), Default(None) */
    val nonce: Rep[Option[String]] = column[Option[String]]("nonce", O.Default(None))

    /** Database column pkh SqlType(varchar), Default(None) */
    val pkh: Rep[Option[String]] = column[Option[String]]("pkh", O.Default(None))

    /** Database column secret SqlType(varchar), Default(None) */
    val secret: Rep[Option[String]] = column[Option[String]]("secret", O.Default(None))

    /** Database column source SqlType(varchar), Default(None) */
    val source: Rep[Option[String]] = column[Option[String]]("source", O.Default(None))

    /** Database column fee SqlType(numeric), Default(None) */
    val fee: Rep[Option[scala.math.BigDecimal]] = column[Option[scala.math.BigDecimal]]("fee", O.Default(None))

    /** Database column counter SqlType(numeric), Default(None) */
    val counter: Rep[Option[scala.math.BigDecimal]] = column[Option[scala.math.BigDecimal]]("counter", O.Default(None))

    /** Database column gas_limit SqlType(numeric), Default(None) */
    val gasLimit: Rep[Option[scala.math.BigDecimal]] =
      column[Option[scala.math.BigDecimal]]("gas_limit", O.Default(None))

    /** Database column storage_limit SqlType(numeric), Default(None) */
    val storageLimit: Rep[Option[scala.math.BigDecimal]] =
      column[Option[scala.math.BigDecimal]]("storage_limit", O.Default(None))

    /** Database column public_key SqlType(varchar), Default(None) */
    val publicKey: Rep[Option[String]] = column[Option[String]]("public_key", O.Default(None))

    /** Database column amount SqlType(numeric), Default(None) */
    val amount: Rep[Option[scala.math.BigDecimal]] = column[Option[scala.math.BigDecimal]]("amount", O.Default(None))

    /** Database column destination SqlType(varchar), Default(None) */
    val destination: Rep[Option[String]] = column[Option[String]]("destination", O.Default(None))

    /** Database column parameters SqlType(varchar), Default(None) */
    val parameters: Rep[Option[String]] = column[Option[String]]("parameters", O.Default(None))

    /** Database column parameters_entrypoint SqlType(varchar), Default(None) */
    val parametersEntrypoint: Rep[Option[String]] = column[Option[String]]("parameters_entrypoint", O.Default(None))

    /** Database column manager_pubkey SqlType(varchar), Default(None) */
    val managerPubkey: Rep[Option[String]] = column[Option[String]]("manager_pubkey", O.Default(None))

    /** Database column balance SqlType(numeric), Default(None) */
    val balance: Rep[Option[scala.math.BigDecimal]] = column[Option[scala.math.BigDecimal]]("balance", O.Default(None))

    /** Database column proposal SqlType(varchar), Default(None) */
    val proposal: Rep[Option[String]] = column[Option[String]]("proposal", O.Default(None))

    /** Database column spendable SqlType(bool), Default(None) */
    val spendable: Rep[Option[Boolean]] = column[Option[Boolean]]("spendable", O.Default(None))

    /** Database column delegatable SqlType(bool), Default(None) */
    val delegatable: Rep[Option[Boolean]] = column[Option[Boolean]]("delegatable", O.Default(None))

    /** Database column script SqlType(varchar), Default(None) */
    val script: Rep[Option[String]] = column[Option[String]]("script", O.Default(None))

    /** Database column storage SqlType(varchar), Default(None) */
    val storage: Rep[Option[String]] = column[Option[String]]("storage", O.Default(None))

    /** Database column status SqlType(varchar), Default(None) */
    val status: Rep[Option[String]] = column[Option[String]]("status", O.Default(None))

    /** Database column consumed_gas SqlType(numeric), Default(None) */
    val consumedGas: Rep[Option[scala.math.BigDecimal]] =
      column[Option[scala.math.BigDecimal]]("consumed_gas", O.Default(None))

    /** Database column storage_size SqlType(numeric), Default(None) */
    val storageSize: Rep[Option[scala.math.BigDecimal]] =
      column[Option[scala.math.BigDecimal]]("storage_size", O.Default(None))

    /** Database column paid_storage_size_diff SqlType(numeric), Default(None) */
    val paidStorageSizeDiff: Rep[Option[scala.math.BigDecimal]] =
      column[Option[scala.math.BigDecimal]]("paid_storage_size_diff", O.Default(None))

    /** Database column originated_contracts SqlType(varchar), Default(None) */
    val originatedContracts: Rep[Option[String]] = column[Option[String]]("originated_contracts", O.Default(None))

    /** Database column block_hash SqlType(varchar) */
    val blockHash: Rep[String] = column[String]("block_hash")

    /** Database column block_level SqlType(int4) */
    val blockLevel: Rep[Int] = column[Int]("block_level")

    /** Database column ballot SqlType(varchar), Default(None) */
    val ballot: Rep[Option[String]] = column[Option[String]]("ballot", O.Default(None))

    /** Database column internal SqlType(bool) */
    val internal: Rep[Boolean] = column[Boolean]("internal")

    /** Database column period SqlType(int4), Default(None) */
    val period: Rep[Option[Int]] = column[Option[Int]]("period", O.Default(None))

    /** Database column timestamp SqlType(timestamp) */
    val timestamp: Rep[java.sql.Timestamp] = column[java.sql.Timestamp]("timestamp")

    /** Foreign key referencing Blocks (database name fk_blockhashes) */
    lazy val blocksFk = foreignKey("fk_blockhashes", blockHash :: HNil, Blocks)(
      r => r.hash :: HNil,
      onUpdate = ForeignKeyAction.NoAction,
      onDelete = ForeignKeyAction.NoAction
    )

    /** Foreign key referencing OperationGroups (database name fk_opgroups) */
    lazy val operationGroupsFk = foreignKey("fk_opgroups", operationGroupHash :: blockHash :: HNil, OperationGroups)(
      r => r.hash :: r.blockId :: HNil,
      onUpdate = ForeignKeyAction.NoAction,
      onDelete = ForeignKeyAction.NoAction
    )

    /** Index over (blockLevel) (database name ix_operations_block_level) */
    val index1 = index("ix_operations_block_level", blockLevel :: HNil)

    /** Index over (delegate) (database name ix_operations_delegate) */
    val index2 = index("ix_operations_delegate", delegate :: HNil)

    /** Index over (destination) (database name ix_operations_destination) */
    val index3 = index("ix_operations_destination", destination :: HNil)

    /** Index over (source) (database name ix_operations_source) */
    val index4 = index("ix_operations_source", source :: HNil)

    /** Index over (timestamp) (database name ix_operations_timestamp) */
    val index5 = index("ix_operations_timestamp", timestamp :: HNil)
  }

  /** Collection-like TableQuery object for table Operations */
  lazy val Operations = new TableQuery(tag => new Operations(tag))

  /** Entity class storing rows of table OriginatedAccountMaps
    *  @param bigMapId Database column big_map_id SqlType(numeric)
    *  @param accountId Database column account_id SqlType(varchar) */
  case class OriginatedAccountMapsRow(bigMapId: scala.math.BigDecimal, accountId: String)

  /** GetResult implicit for fetching OriginatedAccountMapsRow objects using plain SQL queries */
  implicit def GetResultOriginatedAccountMapsRow(
      implicit e0: GR[scala.math.BigDecimal],
      e1: GR[String]
  ): GR[OriginatedAccountMapsRow] = GR { prs =>
    import prs._
    OriginatedAccountMapsRow.tupled((<<[scala.math.BigDecimal], <<[String]))
  }

  /** Table description of table originated_account_maps. Objects of this class serve as prototypes for rows in queries. */
  class OriginatedAccountMaps(_tableTag: Tag)
      extends profile.api.Table[OriginatedAccountMapsRow](_tableTag, Some("tezos"), "originated_account_maps") {
    def * = (bigMapId, accountId) <> (OriginatedAccountMapsRow.tupled, OriginatedAccountMapsRow.unapply)

    /** Maps whole row to an option. Useful for outer joins. */
    def ? =
      ((Rep.Some(bigMapId), Rep.Some(accountId))).shaped.<>({ r =>
        import r._; _1.map(_ => OriginatedAccountMapsRow.tupled((_1.get, _2.get)))
      }, (_: Any) => throw new Exception("Inserting into ? projection not supported."))

    /** Database column big_map_id SqlType(numeric) */
    val bigMapId: Rep[scala.math.BigDecimal] = column[scala.math.BigDecimal]("big_map_id")

    /** Database column account_id SqlType(varchar) */
    val accountId: Rep[String] = column[String]("account_id")

    /** Primary key of OriginatedAccountMaps (database name originated_account_maps_pkey) */
    val pk = primaryKey("originated_account_maps_pkey", (bigMapId, accountId))

    /** Index over (accountId) (database name accounts_maps_idx) */
    val index1 = index("accounts_maps_idx", accountId)
  }

  /** Collection-like TableQuery object for table OriginatedAccountMaps */
  lazy val OriginatedAccountMaps = new TableQuery(tag => new OriginatedAccountMaps(tag))

  /** Entity class storing rows of table ProcessedChainEvents
    *  @param eventLevel Database column event_level SqlType(numeric)
    *  @param eventType Database column event_type SqlType(varchar) */
  case class ProcessedChainEventsRow(eventLevel: scala.math.BigDecimal, eventType: String)

  /** GetResult implicit for fetching ProcessedChainEventsRow objects using plain SQL queries */
  implicit def GetResultProcessedChainEventsRow(
      implicit e0: GR[scala.math.BigDecimal],
      e1: GR[String]
  ): GR[ProcessedChainEventsRow] = GR { prs =>
    import prs._
    ProcessedChainEventsRow.tupled((<<[scala.math.BigDecimal], <<[String]))
  }

  /** Table description of table processed_chain_events. Objects of this class serve as prototypes for rows in queries. */
  class ProcessedChainEvents(_tableTag: Tag)
      extends profile.api.Table[ProcessedChainEventsRow](_tableTag, Some("tezos"), "processed_chain_events") {
    def * = (eventLevel, eventType) <> (ProcessedChainEventsRow.tupled, ProcessedChainEventsRow.unapply)

    /** Maps whole row to an option. Useful for outer joins. */
    def ? =
      ((Rep.Some(eventLevel), Rep.Some(eventType))).shaped.<>({ r =>
        import r._; _1.map(_ => ProcessedChainEventsRow.tupled((_1.get, _2.get)))
      }, (_: Any) => throw new Exception("Inserting into ? projection not supported."))

    /** Database column event_level SqlType(numeric) */
    val eventLevel: Rep[scala.math.BigDecimal] = column[scala.math.BigDecimal]("event_level")

    /** Database column event_type SqlType(varchar) */
    val eventType: Rep[String] = column[String]("event_type")

    /** Primary key of ProcessedChainEvents (database name processed_chain_events_pkey) */
    val pk = primaryKey("processed_chain_events_pkey", (eventLevel, eventType))
  }

  /** Collection-like TableQuery object for table ProcessedChainEvents */
  lazy val ProcessedChainEvents = new TableQuery(tag => new ProcessedChainEvents(tag))

  /** Entity class storing rows of table Rolls
    *  @param pkh Database column pkh SqlType(varchar)
    *  @param rolls Database column rolls SqlType(int4)
    *  @param blockId Database column block_id SqlType(varchar)
    *  @param blockLevel Database column block_level SqlType(int4) */
  case class RollsRow(pkh: String, rolls: Int, blockId: String, blockLevel: Int)

  /** GetResult implicit for fetching RollsRow objects using plain SQL queries */
  implicit def GetResultRollsRow(implicit e0: GR[String], e1: GR[Int]): GR[RollsRow] = GR { prs =>
    import prs._
    RollsRow.tupled((<<[String], <<[Int], <<[String], <<[Int]))
  }

  /** Table description of table rolls. Objects of this class serve as prototypes for rows in queries. */
  class Rolls(_tableTag: Tag) extends profile.api.Table[RollsRow](_tableTag, Some("tezos"), "rolls") {
    def * = (pkh, rolls, blockId, blockLevel) <> (RollsRow.tupled, RollsRow.unapply)

    /** Maps whole row to an option. Useful for outer joins. */
    def ? =
      ((Rep.Some(pkh), Rep.Some(rolls), Rep.Some(blockId), Rep.Some(blockLevel))).shaped.<>({ r =>
        import r._; _1.map(_ => RollsRow.tupled((_1.get, _2.get, _3.get, _4.get)))
      }, (_: Any) => throw new Exception("Inserting into ? projection not supported."))

    /** Database column pkh SqlType(varchar) */
    val pkh: Rep[String] = column[String]("pkh")

    /** Database column rolls SqlType(int4) */
    val rolls: Rep[Int] = column[Int]("rolls")

    /** Database column block_id SqlType(varchar) */
    val blockId: Rep[String] = column[String]("block_id")

    /** Database column block_level SqlType(int4) */
    val blockLevel: Rep[Int] = column[Int]("block_level")

    /** Foreign key referencing Blocks (database name rolls_block_id_fkey) */
    lazy val blocksFk = foreignKey("rolls_block_id_fkey", blockId, Blocks)(
      r => r.hash,
      onUpdate = ForeignKeyAction.NoAction,
      onDelete = ForeignKeyAction.NoAction
    )

    /** Index over (blockLevel) (database name ix_rolls_block_level) */
    val index1 = index("ix_rolls_block_level", blockLevel)
  }

  /** Collection-like TableQuery object for table Rolls */
  lazy val Rolls = new TableQuery(tag => new Rolls(tag))
}<|MERGE_RESOLUTION|>--- conflicted
+++ resolved
@@ -1484,11 +1484,7 @@
 
     /** Maps whole row to an option. Useful for outer joins. */
     def ? =
-<<<<<<< HEAD
       (branch :: numberOfSlots :: cycle :: Rep.Some(operationId) :: Rep.Some(operationGroupHash) :: Rep.Some(kind) :: level :: delegate :: slots :: nonce :: pkh :: secret :: source :: fee :: counter :: gasLimit :: storageLimit :: publicKey :: amount :: destination :: parameters :: parametersEntrypoint :: managerPubkey :: balance :: proposal :: spendable :: delegatable :: script :: storage :: status :: consumedGas :: storageSize :: paidStorageSizeDiff :: originatedContracts :: Rep.Some(
-=======
-      (branch :: numberOfSlots :: cycle :: Rep.Some(operationId) :: Rep.Some(operationGroupHash) :: Rep.Some(kind) :: level :: delegate :: slots :: nonce :: pkh :: secret :: source :: fee :: counter :: gasLimit :: storageLimit :: publicKey :: amount :: destination :: parameters :: managerPubkey :: balance :: proposal :: spendable :: delegatable :: script :: storage :: status :: consumedGas :: storageSize :: paidStorageSizeDiff :: originatedContracts :: Rep.Some(
->>>>>>> 135cc08c
             blockHash
           ) :: Rep.Some(blockLevel) :: ballot :: Rep.Some(internal) :: period :: Rep.Some(timestamp) :: HNil).shaped.<>(
         r =>
@@ -1515,7 +1511,6 @@
             r(19).asInstanceOf[Option[String]],
             r(20).asInstanceOf[Option[String]],
             r(21).asInstanceOf[Option[String]],
-<<<<<<< HEAD
             r(22).asInstanceOf[Option[String]],
             r(23).asInstanceOf[Option[scala.math.BigDecimal]],
             r(24).asInstanceOf[Option[String]],
@@ -1534,25 +1529,6 @@
             r(37).asInstanceOf[Option[Boolean]].get,
             r(38).asInstanceOf[Option[Int]],
             r(39).asInstanceOf[Option[java.sql.Timestamp]].get
-=======
-            r(22).asInstanceOf[Option[scala.math.BigDecimal]],
-            r(23).asInstanceOf[Option[String]],
-            r(24).asInstanceOf[Option[Boolean]],
-            r(25).asInstanceOf[Option[Boolean]],
-            r(26).asInstanceOf[Option[String]],
-            r(27).asInstanceOf[Option[String]],
-            r(28).asInstanceOf[Option[String]],
-            r(29).asInstanceOf[Option[scala.math.BigDecimal]],
-            r(30).asInstanceOf[Option[scala.math.BigDecimal]],
-            r(31).asInstanceOf[Option[scala.math.BigDecimal]],
-            r(32).asInstanceOf[Option[String]],
-            r(33).asInstanceOf[Option[String]].get,
-            r(34).asInstanceOf[Option[Int]].get,
-            r(35).asInstanceOf[Option[String]],
-            r(36).asInstanceOf[Option[Boolean]].get,
-            r(37).asInstanceOf[Option[Int]],
-            r(38).asInstanceOf[Option[java.sql.Timestamp]].get
->>>>>>> 135cc08c
           ),
         (_: Any) => throw new Exception("Inserting into ? projection not supported.")
       )
