package tech.cryptonomic.conseil.tezos
// AUTO-GENERATED Slick data model
/** Stand-alone Slick data model for immediate use */
object Tables extends {
  val profile = slick.jdbc.PostgresProfile
} with Tables

/** Slick data model trait for extension, choice of backend or usage in the cake pattern. (Make sure to initialize this late.) */
trait Tables {
  val profile: slick.jdbc.JdbcProfile
  import profile.api._
  import slick.model.ForeignKeyAction
  import slick.collection.heterogeneous._
  import slick.collection.heterogeneous.syntax._
  // NOTE: GetResult mappers for plain SQL are only generated for tables where Slick knows how to map the types of all columns.
  import slick.jdbc.{GetResult => GR}

  /** DDL for all tables. Call .create to execute. */
  lazy val schema: profile.SchemaDescription = Array(
    Accounts.schema,
    AccountsCheckpoint.schema,
    AccountsHistory.schema,
    BakingRights.schema,
    BalanceUpdates.schema,
    BigMapContents.schema,
    BigMaps.schema,
    Blocks.schema,
    Delegates.schema,
    DelegatesCheckpoint.schema,
    EndorsingRights.schema,
    Fees.schema,
    OperationGroups.schema,
    Operations.schema,
    OriginatedAccountMaps.schema,
    ProcessedChainEvents.schema,
    Rolls.schema
  ).reduceLeft(_ ++ _)
  @deprecated("Use .schema instead of .ddl", "3.0")
  def ddl = schema

  /** Entity class storing rows of table Accounts
    *  @param accountId Database column account_id SqlType(varchar), PrimaryKey
    *  @param blockId Database column block_id SqlType(varchar)
    *  @param counter Database column counter SqlType(int4), Default(None)
    *  @param script Database column script SqlType(varchar), Default(None)
    *  @param storage Database column storage SqlType(varchar), Default(None)
    *  @param balance Database column balance SqlType(numeric)
    *  @param blockLevel Database column block_level SqlType(numeric), Default(-1)
    *  @param manager Database column manager SqlType(varchar), Default(None)
    *  @param spendable Database column spendable SqlType(bool), Default(None)
    *  @param delegateSetable Database column delegate_setable SqlType(bool), Default(None)
    *  @param delegateValue Database column delegate_value SqlType(varchar), Default(None)
    *  @param isBaker Database column is_baker SqlType(bool), Default(false)
    *  @param isActivated Database column is_activated SqlType(bool), Default(false) */
  case class AccountsRow(
      accountId: String,
      blockId: String,
      counter: Option[Int] = None,
      script: Option[String] = None,
      storage: Option[String] = None,
      balance: scala.math.BigDecimal,
      blockLevel: scala.math.BigDecimal = scala.math.BigDecimal("-1"),
      manager: Option[String] = None,
      spendable: Option[Boolean] = None,
      delegateSetable: Option[Boolean] = None,
      delegateValue: Option[String] = None,
      isBaker: Boolean = false,
      isActivated: Boolean = false
  )

  /** GetResult implicit for fetching AccountsRow objects using plain SQL queries */
  implicit def GetResultAccountsRow(
      implicit e0: GR[String],
      e1: GR[Option[Int]],
      e2: GR[Option[String]],
      e3: GR[scala.math.BigDecimal],
      e4: GR[Option[Boolean]],
      e5: GR[Boolean]
  ): GR[AccountsRow] = GR { prs =>
    import prs._
    AccountsRow.tupled(
      (
        <<[String],
        <<[String],
        <<?[Int],
        <<?[String],
        <<?[String],
        <<[scala.math.BigDecimal],
        <<[scala.math.BigDecimal],
        <<?[String],
        <<?[Boolean],
        <<?[Boolean],
        <<?[String],
        <<[Boolean],
        <<[Boolean]
      )
    )
  }

  /** Table description of table accounts. Objects of this class serve as prototypes for rows in queries. */
  class Accounts(_tableTag: Tag) extends profile.api.Table[AccountsRow](_tableTag, Some("tezos"), "accounts") {
    def * =
      (
        accountId,
        blockId,
        counter,
        script,
        storage,
        balance,
        blockLevel,
        manager,
        spendable,
        delegateSetable,
        delegateValue,
        isBaker,
        isActivated
      ) <> (AccountsRow.tupled, AccountsRow.unapply)

    /** Maps whole row to an option. Useful for outer joins. */
    def ? =
      (
        (
          Rep.Some(accountId),
          Rep.Some(blockId),
          counter,
          script,
          storage,
          Rep.Some(balance),
          Rep.Some(blockLevel),
          manager,
          spendable,
          delegateSetable,
          delegateValue,
          Rep.Some(isBaker),
          Rep.Some(isActivated)
        )
      ).shaped.<>(
        { r =>
          import r._;
          _1.map(
            _ => AccountsRow.tupled((_1.get, _2.get, _3, _4, _5, _6.get, _7.get, _8, _9, _10, _11, _12.get, _13.get))
          )
        },
        (_: Any) => throw new Exception("Inserting into ? projection not supported.")
      )

    /** Database column account_id SqlType(varchar), PrimaryKey */
    val accountId: Rep[String] = column[String]("account_id", O.PrimaryKey)

    /** Database column block_id SqlType(varchar) */
    val blockId: Rep[String] = column[String]("block_id")

    /** Database column counter SqlType(int4), Default(None) */
    val counter: Rep[Option[Int]] = column[Option[Int]]("counter", O.Default(None))

    /** Database column script SqlType(varchar), Default(None) */
    val script: Rep[Option[String]] = column[Option[String]]("script", O.Default(None))

    /** Database column storage SqlType(varchar), Default(None) */
    val storage: Rep[Option[String]] = column[Option[String]]("storage", O.Default(None))

    /** Database column balance SqlType(numeric) */
    val balance: Rep[scala.math.BigDecimal] = column[scala.math.BigDecimal]("balance")

    /** Database column block_level SqlType(numeric), Default(-1) */
    val blockLevel: Rep[scala.math.BigDecimal] =
      column[scala.math.BigDecimal]("block_level", O.Default(scala.math.BigDecimal("-1")))

    /** Database column manager SqlType(varchar), Default(None) */
    val manager: Rep[Option[String]] = column[Option[String]]("manager", O.Default(None))

    /** Database column spendable SqlType(bool), Default(None) */
    val spendable: Rep[Option[Boolean]] = column[Option[Boolean]]("spendable", O.Default(None))

    /** Database column delegate_setable SqlType(bool), Default(None) */
    val delegateSetable: Rep[Option[Boolean]] = column[Option[Boolean]]("delegate_setable", O.Default(None))

    /** Database column delegate_value SqlType(varchar), Default(None) */
    val delegateValue: Rep[Option[String]] = column[Option[String]]("delegate_value", O.Default(None))

    /** Database column is_baker SqlType(bool), Default(false) */
    val isBaker: Rep[Boolean] = column[Boolean]("is_baker", O.Default(false))

    /** Database column is_activated SqlType(bool), Default(false) */
    val isActivated: Rep[Boolean] = column[Boolean]("is_activated", O.Default(false))

    /** Foreign key referencing Blocks (database name accounts_block_id_fkey) */
    lazy val blocksFk = foreignKey("accounts_block_id_fkey", blockId, Blocks)(
      r => r.hash,
      onUpdate = ForeignKeyAction.NoAction,
      onDelete = ForeignKeyAction.NoAction
    )

    /** Index over (blockLevel) (database name ix_accounts_block_level) */
    val index1 = index("ix_accounts_block_level", blockLevel)

    /** Index over (isActivated) (database name ix_accounts_is_activated) */
    val index2 = index("ix_accounts_is_activated", isActivated)

    /** Index over (manager) (database name ix_accounts_manager) */
    val index3 = index("ix_accounts_manager", manager)
  }

  /** Collection-like TableQuery object for table Accounts */
  lazy val Accounts = new TableQuery(tag => new Accounts(tag))

  /** Entity class storing rows of table AccountsCheckpoint
    *  @param accountId Database column account_id SqlType(varchar)
    *  @param blockId Database column block_id SqlType(varchar)
    *  @param blockLevel Database column block_level SqlType(int4), Default(-1)
    *  @param asof Database column asof SqlType(timestamptz)
    *  @param cycle Database column cycle SqlType(int4), Default(None) */
  case class AccountsCheckpointRow(
      accountId: String,
      blockId: String,
      blockLevel: Int = -1,
      asof: java.sql.Timestamp,
      cycle: Option[Int] = None
  )

  /** GetResult implicit for fetching AccountsCheckpointRow objects using plain SQL queries */
  implicit def GetResultAccountsCheckpointRow(
      implicit e0: GR[String],
      e1: GR[Int],
      e2: GR[java.sql.Timestamp],
      e3: GR[Option[Int]]
  ): GR[AccountsCheckpointRow] = GR { prs =>
    import prs._
    AccountsCheckpointRow.tupled((<<[String], <<[String], <<[Int], <<[java.sql.Timestamp], <<?[Int]))
  }

  /** Table description of table accounts_checkpoint. Objects of this class serve as prototypes for rows in queries. */
  class AccountsCheckpoint(_tableTag: Tag)
      extends profile.api.Table[AccountsCheckpointRow](_tableTag, Some("tezos"), "accounts_checkpoint") {
    def * =
      (accountId, blockId, blockLevel, asof, cycle) <> (AccountsCheckpointRow.tupled, AccountsCheckpointRow.unapply)

    /** Maps whole row to an option. Useful for outer joins. */
    def ? =
      ((Rep.Some(accountId), Rep.Some(blockId), Rep.Some(blockLevel), Rep.Some(asof), cycle)).shaped.<>(
        { r =>
          import r._; _1.map(_ => AccountsCheckpointRow.tupled((_1.get, _2.get, _3.get, _4.get, _5)))
        },
        (_: Any) => throw new Exception("Inserting into ? projection not supported.")
      )

    /** Database column account_id SqlType(varchar) */
    val accountId: Rep[String] = column[String]("account_id")

    /** Database column block_id SqlType(varchar) */
    val blockId: Rep[String] = column[String]("block_id")

    /** Database column block_level SqlType(int4), Default(-1) */
    val blockLevel: Rep[Int] = column[Int]("block_level", O.Default(-1))

    /** Database column asof SqlType(timestamptz) */
    val asof: Rep[java.sql.Timestamp] = column[java.sql.Timestamp]("asof")

    /** Database column cycle SqlType(int4), Default(None) */
    val cycle: Rep[Option[Int]] = column[Option[Int]]("cycle", O.Default(None))

    /** Index over (accountId) (database name ix_accounts_checkpoint_account_id) */
    val index1 = index("ix_accounts_checkpoint_account_id", accountId)

    /** Index over (blockLevel) (database name ix_accounts_checkpoint_block_level) */
    val index2 = index("ix_accounts_checkpoint_block_level", blockLevel)
  }

  /** Collection-like TableQuery object for table AccountsCheckpoint */
  lazy val AccountsCheckpoint = new TableQuery(tag => new AccountsCheckpoint(tag))

  /** Entity class storing rows of table AccountsHistory
    *  @param accountId Database column account_id SqlType(varchar)
    *  @param blockId Database column block_id SqlType(varchar)
    *  @param counter Database column counter SqlType(int4), Default(None)
    *  @param storage Database column storage SqlType(varchar), Default(None)
    *  @param balance Database column balance SqlType(numeric)
    *  @param blockLevel Database column block_level SqlType(numeric), Default(-1)
    *  @param delegateValue Database column delegate_value SqlType(varchar), Default(None)
    *  @param asof Database column asof SqlType(timestamp)
    *  @param isBaker Database column is_baker SqlType(bool), Default(false)
    *  @param cycle Database column cycle SqlType(int4), Default(None)
<<<<<<< HEAD
    *  @param isBakerDeactivated Database column is_baker_deactivated SqlType(bool), Default(None) */
=======
    *  @param isActivated Database column is_activated SqlType(bool), Default(false) */
>>>>>>> 135cc08c
  case class AccountsHistoryRow(
      accountId: String,
      blockId: String,
      counter: Option[Int] = None,
      storage: Option[String] = None,
      balance: scala.math.BigDecimal,
      blockLevel: scala.math.BigDecimal = scala.math.BigDecimal("-1"),
      delegateValue: Option[String] = None,
      asof: java.sql.Timestamp,
      isBaker: Boolean = false,
      cycle: Option[Int] = None,
<<<<<<< HEAD
      isBakerDeactivated: Option[Boolean] = None
=======
      isActivated: Boolean = false
>>>>>>> 135cc08c
  )

  /** GetResult implicit for fetching AccountsHistoryRow objects using plain SQL queries */
  implicit def GetResultAccountsHistoryRow(
      implicit e0: GR[String],
      e1: GR[Option[Int]],
      e2: GR[Option[String]],
      e3: GR[scala.math.BigDecimal],
      e4: GR[java.sql.Timestamp],
      e5: GR[Boolean],
      e6: GR[Option[Boolean]]
  ): GR[AccountsHistoryRow] = GR { prs =>
    import prs._
    AccountsHistoryRow.tupled(
      (
        <<[String],
        <<[String],
        <<?[Int],
        <<?[String],
        <<[scala.math.BigDecimal],
        <<[scala.math.BigDecimal],
        <<?[String],
        <<[java.sql.Timestamp],
        <<[Boolean],
        <<?[Int],
<<<<<<< HEAD
        <<?[Boolean]
=======
        <<[Boolean]
>>>>>>> 135cc08c
      )
    )
  }

  /** Table description of table accounts_history. Objects of this class serve as prototypes for rows in queries. */
  class AccountsHistory(_tableTag: Tag)
      extends profile.api.Table[AccountsHistoryRow](_tableTag, Some("tezos"), "accounts_history") {
    def * =
<<<<<<< HEAD
      (
        accountId,
        blockId,
        counter,
        storage,
        balance,
        blockLevel,
        delegateValue,
        asof,
        isBaker,
        cycle,
        isBakerDeactivated
      ) <> (AccountsHistoryRow.tupled, AccountsHistoryRow.unapply)
=======
      (accountId, blockId, counter, storage, balance, blockLevel, delegateValue, asof, isBaker, cycle, isActivated) <> (AccountsHistoryRow.tupled, AccountsHistoryRow.unapply)
>>>>>>> 135cc08c

    /** Maps whole row to an option. Useful for outer joins. */
    def ? =
      (
        (
          Rep.Some(accountId),
          Rep.Some(blockId),
          counter,
          storage,
          Rep.Some(balance),
          Rep.Some(blockLevel),
          delegateValue,
          Rep.Some(asof),
          Rep.Some(isBaker),
          cycle,
<<<<<<< HEAD
          isBakerDeactivated
=======
          Rep.Some(isActivated)
>>>>>>> 135cc08c
        )
      ).shaped.<>(
        { r =>
          import r._;
<<<<<<< HEAD
          _1.map(_ => AccountsHistoryRow.tupled((_1.get, _2.get, _3, _4, _5.get, _6.get, _7, _8.get, _9.get, _10, _11)))
=======
          _1.map(
            _ => AccountsHistoryRow.tupled((_1.get, _2.get, _3, _4, _5.get, _6.get, _7, _8.get, _9.get, _10, _11.get))
          )
>>>>>>> 135cc08c
        },
        (_: Any) => throw new Exception("Inserting into ? projection not supported.")
      )

    /** Database column account_id SqlType(varchar) */
    val accountId: Rep[String] = column[String]("account_id")

    /** Database column block_id SqlType(varchar) */
    val blockId: Rep[String] = column[String]("block_id")

    /** Database column counter SqlType(int4), Default(None) */
    val counter: Rep[Option[Int]] = column[Option[Int]]("counter", O.Default(None))

    /** Database column storage SqlType(varchar), Default(None) */
    val storage: Rep[Option[String]] = column[Option[String]]("storage", O.Default(None))

    /** Database column balance SqlType(numeric) */
    val balance: Rep[scala.math.BigDecimal] = column[scala.math.BigDecimal]("balance")

    /** Database column block_level SqlType(numeric), Default(-1) */
    val blockLevel: Rep[scala.math.BigDecimal] =
      column[scala.math.BigDecimal]("block_level", O.Default(scala.math.BigDecimal("-1")))

    /** Database column delegate_value SqlType(varchar), Default(None) */
    val delegateValue: Rep[Option[String]] = column[Option[String]]("delegate_value", O.Default(None))

    /** Database column asof SqlType(timestamp) */
    val asof: Rep[java.sql.Timestamp] = column[java.sql.Timestamp]("asof")

    /** Database column is_baker SqlType(bool), Default(false) */
    val isBaker: Rep[Boolean] = column[Boolean]("is_baker", O.Default(false))

    /** Database column cycle SqlType(int4), Default(None) */
    val cycle: Rep[Option[Int]] = column[Option[Int]]("cycle", O.Default(None))

<<<<<<< HEAD
    /** Database column is_baker_deactivated SqlType(bool), Default(None) */
    val isBakerDeactivated: Rep[Option[Boolean]] = column[Option[Boolean]]("is_baker_deactivated", O.Default(None))
=======
    /** Database column is_activated SqlType(bool), Default(false) */
    val isActivated: Rep[Boolean] = column[Boolean]("is_activated", O.Default(false))
>>>>>>> 135cc08c

    /** Index over (blockId) (database name ix_accounts_history_block_id) */
    val index1 = index("ix_accounts_history_block_id", blockId)
  }

  /** Collection-like TableQuery object for table AccountsHistory */
  lazy val AccountsHistory = new TableQuery(tag => new AccountsHistory(tag))

  /** Entity class storing rows of table BakingRights
    *  @param blockHash Database column block_hash SqlType(varchar), Default(None)
    *  @param level Database column level SqlType(int4)
    *  @param delegate Database column delegate SqlType(varchar)
    *  @param priority Database column priority SqlType(int4)
    *  @param estimatedTime Database column estimated_time SqlType(timestamp), Default(None)
    *  @param cycle Database column cycle SqlType(int4), Default(None)
    *  @param governancePeriod Database column governance_period SqlType(int4), Default(None) */
  case class BakingRightsRow(
      blockHash: Option[String] = None,
      level: Int,
      delegate: String,
      priority: Int,
      estimatedTime: Option[java.sql.Timestamp] = None,
      cycle: Option[Int] = None,
      governancePeriod: Option[Int] = None
  )

  /** GetResult implicit for fetching BakingRightsRow objects using plain SQL queries */
  implicit def GetResultBakingRightsRow(
      implicit e0: GR[Option[String]],
      e1: GR[Int],
      e2: GR[String],
      e3: GR[Option[java.sql.Timestamp]],
      e4: GR[Option[Int]]
  ): GR[BakingRightsRow] = GR { prs =>
    import prs._
    BakingRightsRow.tupled((<<?[String], <<[Int], <<[String], <<[Int], <<?[java.sql.Timestamp], <<?[Int], <<?[Int]))
  }

  /** Table description of table baking_rights. Objects of this class serve as prototypes for rows in queries. */
  class BakingRights(_tableTag: Tag)
      extends profile.api.Table[BakingRightsRow](_tableTag, Some("tezos"), "baking_rights") {
    def * =
      (blockHash, level, delegate, priority, estimatedTime, cycle, governancePeriod) <> (BakingRightsRow.tupled, BakingRightsRow.unapply)

    /** Maps whole row to an option. Useful for outer joins. */
    def ? =
      ((blockHash, Rep.Some(level), Rep.Some(delegate), Rep.Some(priority), estimatedTime, cycle, governancePeriod)).shaped
        .<>(
          { r =>
            import r._; _2.map(_ => BakingRightsRow.tupled((_1, _2.get, _3.get, _4.get, _5, _6, _7)))
          },
          (_: Any) => throw new Exception("Inserting into ? projection not supported.")
        )

    /** Database column block_hash SqlType(varchar), Default(None) */
    val blockHash: Rep[Option[String]] = column[Option[String]]("block_hash", O.Default(None))

    /** Database column level SqlType(int4) */
    val level: Rep[Int] = column[Int]("level")

    /** Database column delegate SqlType(varchar) */
    val delegate: Rep[String] = column[String]("delegate")

    /** Database column priority SqlType(int4) */
    val priority: Rep[Int] = column[Int]("priority")

    /** Database column estimated_time SqlType(timestamp), Default(None) */
    val estimatedTime: Rep[Option[java.sql.Timestamp]] =
      column[Option[java.sql.Timestamp]]("estimated_time", O.Default(None))

    /** Database column cycle SqlType(int4), Default(None) */
    val cycle: Rep[Option[Int]] = column[Option[Int]]("cycle", O.Default(None))

    /** Database column governance_period SqlType(int4), Default(None) */
    val governancePeriod: Rep[Option[Int]] = column[Option[Int]]("governance_period", O.Default(None))

    /** Primary key of BakingRights (database name baking_rights_pkey) */
    val pk = primaryKey("baking_rights_pkey", (level, delegate))

    /** Foreign key referencing Blocks (database name fk_block_hash) */
    lazy val blocksFk = foreignKey("fk_block_hash", blockHash, Blocks)(
      r => Rep.Some(r.hash),
      onUpdate = ForeignKeyAction.NoAction,
      onDelete = ForeignKeyAction.NoAction
    )

    /** Index over (level) (database name baking_rights_level_idx) */
    val index1 = index("baking_rights_level_idx", level)
  }

  /** Collection-like TableQuery object for table BakingRights */
  lazy val BakingRights = new TableQuery(tag => new BakingRights(tag))

  /** Entity class storing rows of table BalanceUpdates
    *  @param id Database column id SqlType(serial), AutoInc, PrimaryKey
    *  @param source Database column source SqlType(varchar)
    *  @param sourceId Database column source_id SqlType(int4), Default(None)
    *  @param sourceHash Database column source_hash SqlType(varchar), Default(None)
    *  @param kind Database column kind SqlType(varchar)
    *  @param contract Database column contract SqlType(varchar), Default(None)
    *  @param change Database column change SqlType(numeric)
    *  @param level Database column level SqlType(numeric), Default(None)
    *  @param delegate Database column delegate SqlType(varchar), Default(None)
    *  @param category Database column category SqlType(varchar), Default(None)
    *  @param operationGroupHash Database column operation_group_hash SqlType(varchar), Default(None) */
  case class BalanceUpdatesRow(
      id: Int,
      source: String,
      sourceId: Option[Int] = None,
      sourceHash: Option[String] = None,
      kind: String,
      contract: Option[String] = None,
      change: scala.math.BigDecimal,
      level: Option[scala.math.BigDecimal] = None,
      delegate: Option[String] = None,
      category: Option[String] = None,
      operationGroupHash: Option[String] = None
  )

  /** GetResult implicit for fetching BalanceUpdatesRow objects using plain SQL queries */
  implicit def GetResultBalanceUpdatesRow(
      implicit e0: GR[Int],
      e1: GR[String],
      e2: GR[Option[Int]],
      e3: GR[Option[String]],
      e4: GR[scala.math.BigDecimal],
      e5: GR[Option[scala.math.BigDecimal]]
  ): GR[BalanceUpdatesRow] = GR { prs =>
    import prs._
    BalanceUpdatesRow.tupled(
      (
        <<[Int],
        <<[String],
        <<?[Int],
        <<?[String],
        <<[String],
        <<?[String],
        <<[scala.math.BigDecimal],
        <<?[scala.math.BigDecimal],
        <<?[String],
        <<?[String],
        <<?[String]
      )
    )
  }

  /** Table description of table balance_updates. Objects of this class serve as prototypes for rows in queries. */
  class BalanceUpdates(_tableTag: Tag)
      extends profile.api.Table[BalanceUpdatesRow](_tableTag, Some("tezos"), "balance_updates") {
    def * =
      (id, source, sourceId, sourceHash, kind, contract, change, level, delegate, category, operationGroupHash) <> (BalanceUpdatesRow.tupled, BalanceUpdatesRow.unapply)

    /** Maps whole row to an option. Useful for outer joins. */
    def ? =
      (
        (
          Rep.Some(id),
          Rep.Some(source),
          sourceId,
          sourceHash,
          Rep.Some(kind),
          contract,
          Rep.Some(change),
          level,
          delegate,
          category,
          operationGroupHash
        )
      ).shaped.<>(
        { r =>
          import r._;
          _1.map(_ => BalanceUpdatesRow.tupled((_1.get, _2.get, _3, _4, _5.get, _6, _7.get, _8, _9, _10, _11)))
        },
        (_: Any) => throw new Exception("Inserting into ? projection not supported.")
      )

    /** Database column id SqlType(serial), AutoInc, PrimaryKey */
    val id: Rep[Int] = column[Int]("id", O.AutoInc, O.PrimaryKey)

    /** Database column source SqlType(varchar) */
    val source: Rep[String] = column[String]("source")

    /** Database column source_id SqlType(int4), Default(None) */
    val sourceId: Rep[Option[Int]] = column[Option[Int]]("source_id", O.Default(None))

    /** Database column source_hash SqlType(varchar), Default(None) */
    val sourceHash: Rep[Option[String]] = column[Option[String]]("source_hash", O.Default(None))

    /** Database column kind SqlType(varchar) */
    val kind: Rep[String] = column[String]("kind")

    /** Database column contract SqlType(varchar), Default(None) */
    val contract: Rep[Option[String]] = column[Option[String]]("contract", O.Default(None))

    /** Database column change SqlType(numeric) */
    val change: Rep[scala.math.BigDecimal] = column[scala.math.BigDecimal]("change")

    /** Database column level SqlType(numeric), Default(None) */
    val level: Rep[Option[scala.math.BigDecimal]] = column[Option[scala.math.BigDecimal]]("level", O.Default(None))

    /** Database column delegate SqlType(varchar), Default(None) */
    val delegate: Rep[Option[String]] = column[Option[String]]("delegate", O.Default(None))

    /** Database column category SqlType(varchar), Default(None) */
    val category: Rep[Option[String]] = column[Option[String]]("category", O.Default(None))

    /** Database column operation_group_hash SqlType(varchar), Default(None) */
    val operationGroupHash: Rep[Option[String]] = column[Option[String]]("operation_group_hash", O.Default(None))

    /** Index over (operationGroupHash) (database name ix_balance_updates_op_group_hash) */
    val index1 = index("ix_balance_updates_op_group_hash", operationGroupHash)
  }

  /** Collection-like TableQuery object for table BalanceUpdates */
  lazy val BalanceUpdates = new TableQuery(tag => new BalanceUpdates(tag))

  /** Entity class storing rows of table BigMapContents
    *  @param bigMapId Database column big_map_id SqlType(numeric)
    *  @param key Database column key SqlType(varchar)
    *  @param keyHash Database column key_hash SqlType(varchar), Default(None)
    *  @param value Database column value SqlType(varchar), Default(None) */
  case class BigMapContentsRow(
      bigMapId: scala.math.BigDecimal,
      key: String,
      keyHash: Option[String] = None,
      value: Option[String] = None
  )

  /** GetResult implicit for fetching BigMapContentsRow objects using plain SQL queries */
  implicit def GetResultBigMapContentsRow(
      implicit e0: GR[scala.math.BigDecimal],
      e1: GR[String],
      e2: GR[Option[String]]
  ): GR[BigMapContentsRow] = GR { prs =>
    import prs._
    BigMapContentsRow.tupled((<<[scala.math.BigDecimal], <<[String], <<?[String], <<?[String]))
  }

  /** Table description of table big_map_contents. Objects of this class serve as prototypes for rows in queries. */
  class BigMapContents(_tableTag: Tag)
      extends profile.api.Table[BigMapContentsRow](_tableTag, Some("tezos"), "big_map_contents") {
    def * = (bigMapId, key, keyHash, value) <> (BigMapContentsRow.tupled, BigMapContentsRow.unapply)

    /** Maps whole row to an option. Useful for outer joins. */
    def ? =
      ((Rep.Some(bigMapId), Rep.Some(key), keyHash, value)).shaped.<>({ r =>
        import r._; _1.map(_ => BigMapContentsRow.tupled((_1.get, _2.get, _3, _4)))
      }, (_: Any) => throw new Exception("Inserting into ? projection not supported."))

    /** Database column big_map_id SqlType(numeric) */
    val bigMapId: Rep[scala.math.BigDecimal] = column[scala.math.BigDecimal]("big_map_id")

    /** Database column key SqlType(varchar) */
    val key: Rep[String] = column[String]("key")

    /** Database column key_hash SqlType(varchar), Default(None) */
    val keyHash: Rep[Option[String]] = column[Option[String]]("key_hash", O.Default(None))

    /** Database column value SqlType(varchar), Default(None) */
    val value: Rep[Option[String]] = column[Option[String]]("value", O.Default(None))

    /** Primary key of BigMapContents (database name big_map_contents_pkey) */
    val pk = primaryKey("big_map_contents_pkey", (bigMapId, key))

    /** Foreign key referencing BigMaps (database name big_map_contents_id_fkey) */
    lazy val bigMapsFk = foreignKey("big_map_contents_id_fkey", bigMapId, BigMaps)(
      r => r.bigMapId,
      onUpdate = ForeignKeyAction.NoAction,
      onDelete = ForeignKeyAction.NoAction
    )
  }

  /** Collection-like TableQuery object for table BigMapContents */
  lazy val BigMapContents = new TableQuery(tag => new BigMapContents(tag))

  /** Entity class storing rows of table BigMaps
    *  @param bigMapId Database column big_map_id SqlType(numeric), PrimaryKey
    *  @param keyType Database column key_type SqlType(varchar), Default(None)
    *  @param valueType Database column value_type SqlType(varchar), Default(None) */
  case class BigMapsRow(
      bigMapId: scala.math.BigDecimal,
      keyType: Option[String] = None,
      valueType: Option[String] = None
  )

  /** GetResult implicit for fetching BigMapsRow objects using plain SQL queries */
  implicit def GetResultBigMapsRow(implicit e0: GR[scala.math.BigDecimal], e1: GR[Option[String]]): GR[BigMapsRow] =
    GR { prs =>
      import prs._
      BigMapsRow.tupled((<<[scala.math.BigDecimal], <<?[String], <<?[String]))
    }

  /** Table description of table big_maps. Objects of this class serve as prototypes for rows in queries. */
  class BigMaps(_tableTag: Tag) extends profile.api.Table[BigMapsRow](_tableTag, Some("tezos"), "big_maps") {
    def * = (bigMapId, keyType, valueType) <> (BigMapsRow.tupled, BigMapsRow.unapply)

    /** Maps whole row to an option. Useful for outer joins. */
    def ? =
      ((Rep.Some(bigMapId), keyType, valueType)).shaped.<>({ r =>
        import r._; _1.map(_ => BigMapsRow.tupled((_1.get, _2, _3)))
      }, (_: Any) => throw new Exception("Inserting into ? projection not supported."))

    /** Database column big_map_id SqlType(numeric), PrimaryKey */
    val bigMapId: Rep[scala.math.BigDecimal] = column[scala.math.BigDecimal]("big_map_id", O.PrimaryKey)

    /** Database column key_type SqlType(varchar), Default(None) */
    val keyType: Rep[Option[String]] = column[Option[String]]("key_type", O.Default(None))

    /** Database column value_type SqlType(varchar), Default(None) */
    val valueType: Rep[Option[String]] = column[Option[String]]("value_type", O.Default(None))
  }

  /** Collection-like TableQuery object for table BigMaps */
  lazy val BigMaps = new TableQuery(tag => new BigMaps(tag))

  /** Entity class storing rows of table Blocks
    *  @param level Database column level SqlType(int4)
    *  @param proto Database column proto SqlType(int4)
    *  @param predecessor Database column predecessor SqlType(varchar)
    *  @param timestamp Database column timestamp SqlType(timestamp)
    *  @param validationPass Database column validation_pass SqlType(int4)
    *  @param fitness Database column fitness SqlType(varchar)
    *  @param context Database column context SqlType(varchar), Default(None)
    *  @param signature Database column signature SqlType(varchar), Default(None)
    *  @param protocol Database column protocol SqlType(varchar)
    *  @param chainId Database column chain_id SqlType(varchar), Default(None)
    *  @param hash Database column hash SqlType(varchar)
    *  @param operationsHash Database column operations_hash SqlType(varchar), Default(None)
    *  @param periodKind Database column period_kind SqlType(varchar), Default(None)
    *  @param currentExpectedQuorum Database column current_expected_quorum SqlType(int4), Default(None)
    *  @param activeProposal Database column active_proposal SqlType(varchar), Default(None)
    *  @param baker Database column baker SqlType(varchar), Default(None)
    *  @param nonceHash Database column nonce_hash SqlType(varchar), Default(None)
    *  @param consumedGas Database column consumed_gas SqlType(numeric), Default(None)
    *  @param metaLevel Database column meta_level SqlType(int4), Default(None)
    *  @param metaLevelPosition Database column meta_level_position SqlType(int4), Default(None)
    *  @param metaCycle Database column meta_cycle SqlType(int4), Default(None)
    *  @param metaCyclePosition Database column meta_cycle_position SqlType(int4), Default(None)
    *  @param metaVotingPeriod Database column meta_voting_period SqlType(int4), Default(None)
    *  @param metaVotingPeriodPosition Database column meta_voting_period_position SqlType(int4), Default(None)
    *  @param expectedCommitment Database column expected_commitment SqlType(bool), Default(None)
    *  @param priority Database column priority SqlType(int4), Default(None) */
  case class BlocksRow(
      level: Int,
      proto: Int,
      predecessor: String,
      timestamp: java.sql.Timestamp,
      validationPass: Int,
      fitness: String,
      context: Option[String] = None,
      signature: Option[String] = None,
      protocol: String,
      chainId: Option[String] = None,
      hash: String,
      operationsHash: Option[String] = None,
      periodKind: Option[String] = None,
      currentExpectedQuorum: Option[Int] = None,
      activeProposal: Option[String] = None,
      baker: Option[String] = None,
      nonceHash: Option[String] = None,
      consumedGas: Option[scala.math.BigDecimal] = None,
      metaLevel: Option[Int] = None,
      metaLevelPosition: Option[Int] = None,
      metaCycle: Option[Int] = None,
      metaCyclePosition: Option[Int] = None,
      metaVotingPeriod: Option[Int] = None,
      metaVotingPeriodPosition: Option[Int] = None,
      expectedCommitment: Option[Boolean] = None,
      priority: Option[Int] = None
  )

  /** GetResult implicit for fetching BlocksRow objects using plain SQL queries */
  implicit def GetResultBlocksRow(
      implicit e0: GR[Int],
      e1: GR[String],
      e2: GR[java.sql.Timestamp],
      e3: GR[Option[String]],
      e4: GR[Option[Int]],
      e5: GR[Option[scala.math.BigDecimal]],
      e6: GR[Option[Boolean]]
  ): GR[BlocksRow] = GR { prs =>
    import prs._
    BlocksRow(
      <<[Int],
      <<[Int],
      <<[String],
      <<[java.sql.Timestamp],
      <<[Int],
      <<[String],
      <<?[String],
      <<?[String],
      <<[String],
      <<?[String],
      <<[String],
      <<?[String],
      <<?[String],
      <<?[Int],
      <<?[String],
      <<?[String],
      <<?[String],
      <<?[scala.math.BigDecimal],
      <<?[Int],
      <<?[Int],
      <<?[Int],
      <<?[Int],
      <<?[Int],
      <<?[Int],
      <<?[Boolean],
      <<?[Int]
    )
  }

  /** Table description of table blocks. Objects of this class serve as prototypes for rows in queries. */
  class Blocks(_tableTag: Tag) extends profile.api.Table[BlocksRow](_tableTag, Some("tezos"), "blocks") {
    def * =
      (level :: proto :: predecessor :: timestamp :: validationPass :: fitness :: context :: signature :: protocol :: chainId :: hash :: operationsHash :: periodKind :: currentExpectedQuorum :: activeProposal :: baker :: nonceHash :: consumedGas :: metaLevel :: metaLevelPosition :: metaCycle :: metaCyclePosition :: metaVotingPeriod :: metaVotingPeriodPosition :: expectedCommitment :: priority :: HNil)
        .mapTo[BlocksRow]

    /** Maps whole row to an option. Useful for outer joins. */
    def ? =
      (Rep.Some(level) :: Rep.Some(proto) :: Rep.Some(predecessor) :: Rep.Some(timestamp) :: Rep.Some(validationPass) :: Rep
            .Some(fitness) :: context :: signature :: Rep.Some(protocol) :: chainId :: Rep.Some(hash) :: operationsHash :: periodKind :: currentExpectedQuorum :: activeProposal :: baker :: nonceHash :: consumedGas :: metaLevel :: metaLevelPosition :: metaCycle :: metaCyclePosition :: metaVotingPeriod :: metaVotingPeriodPosition :: expectedCommitment :: priority :: HNil).shaped
        .<>(
          r =>
            BlocksRow(
              r(0).asInstanceOf[Option[Int]].get,
              r(1).asInstanceOf[Option[Int]].get,
              r(2).asInstanceOf[Option[String]].get,
              r(3).asInstanceOf[Option[java.sql.Timestamp]].get,
              r(4).asInstanceOf[Option[Int]].get,
              r(5).asInstanceOf[Option[String]].get,
              r(6).asInstanceOf[Option[String]],
              r(7).asInstanceOf[Option[String]],
              r(8).asInstanceOf[Option[String]].get,
              r(9).asInstanceOf[Option[String]],
              r(10).asInstanceOf[Option[String]].get,
              r(11).asInstanceOf[Option[String]],
              r(12).asInstanceOf[Option[String]],
              r(13).asInstanceOf[Option[Int]],
              r(14).asInstanceOf[Option[String]],
              r(15).asInstanceOf[Option[String]],
              r(16).asInstanceOf[Option[String]],
              r(17).asInstanceOf[Option[scala.math.BigDecimal]],
              r(18).asInstanceOf[Option[Int]],
              r(19).asInstanceOf[Option[Int]],
              r(20).asInstanceOf[Option[Int]],
              r(21).asInstanceOf[Option[Int]],
              r(22).asInstanceOf[Option[Int]],
              r(23).asInstanceOf[Option[Int]],
              r(24).asInstanceOf[Option[Boolean]],
              r(25).asInstanceOf[Option[Int]]
            ),
          (_: Any) => throw new Exception("Inserting into ? projection not supported.")
        )

    /** Database column level SqlType(int4) */
    val level: Rep[Int] = column[Int]("level")

    /** Database column proto SqlType(int4) */
    val proto: Rep[Int] = column[Int]("proto")

    /** Database column predecessor SqlType(varchar) */
    val predecessor: Rep[String] = column[String]("predecessor")

    /** Database column timestamp SqlType(timestamp) */
    val timestamp: Rep[java.sql.Timestamp] = column[java.sql.Timestamp]("timestamp")

    /** Database column validation_pass SqlType(int4) */
    val validationPass: Rep[Int] = column[Int]("validation_pass")

    /** Database column fitness SqlType(varchar) */
    val fitness: Rep[String] = column[String]("fitness")

    /** Database column context SqlType(varchar), Default(None) */
    val context: Rep[Option[String]] = column[Option[String]]("context", O.Default(None))

    /** Database column signature SqlType(varchar), Default(None) */
    val signature: Rep[Option[String]] = column[Option[String]]("signature", O.Default(None))

    /** Database column protocol SqlType(varchar) */
    val protocol: Rep[String] = column[String]("protocol")

    /** Database column chain_id SqlType(varchar), Default(None) */
    val chainId: Rep[Option[String]] = column[Option[String]]("chain_id", O.Default(None))

    /** Database column hash SqlType(varchar) */
    val hash: Rep[String] = column[String]("hash")

    /** Database column operations_hash SqlType(varchar), Default(None) */
    val operationsHash: Rep[Option[String]] = column[Option[String]]("operations_hash", O.Default(None))

    /** Database column period_kind SqlType(varchar), Default(None) */
    val periodKind: Rep[Option[String]] = column[Option[String]]("period_kind", O.Default(None))

    /** Database column current_expected_quorum SqlType(int4), Default(None) */
    val currentExpectedQuorum: Rep[Option[Int]] = column[Option[Int]]("current_expected_quorum", O.Default(None))

    /** Database column active_proposal SqlType(varchar), Default(None) */
    val activeProposal: Rep[Option[String]] = column[Option[String]]("active_proposal", O.Default(None))

    /** Database column baker SqlType(varchar), Default(None) */
    val baker: Rep[Option[String]] = column[Option[String]]("baker", O.Default(None))

    /** Database column nonce_hash SqlType(varchar), Default(None) */
    val nonceHash: Rep[Option[String]] = column[Option[String]]("nonce_hash", O.Default(None))

    /** Database column consumed_gas SqlType(numeric), Default(None) */
    val consumedGas: Rep[Option[scala.math.BigDecimal]] =
      column[Option[scala.math.BigDecimal]]("consumed_gas", O.Default(None))

    /** Database column meta_level SqlType(int4), Default(None) */
    val metaLevel: Rep[Option[Int]] = column[Option[Int]]("meta_level", O.Default(None))

    /** Database column meta_level_position SqlType(int4), Default(None) */
    val metaLevelPosition: Rep[Option[Int]] = column[Option[Int]]("meta_level_position", O.Default(None))

    /** Database column meta_cycle SqlType(int4), Default(None) */
    val metaCycle: Rep[Option[Int]] = column[Option[Int]]("meta_cycle", O.Default(None))

    /** Database column meta_cycle_position SqlType(int4), Default(None) */
    val metaCyclePosition: Rep[Option[Int]] = column[Option[Int]]("meta_cycle_position", O.Default(None))

    /** Database column meta_voting_period SqlType(int4), Default(None) */
    val metaVotingPeriod: Rep[Option[Int]] = column[Option[Int]]("meta_voting_period", O.Default(None))

    /** Database column meta_voting_period_position SqlType(int4), Default(None) */
    val metaVotingPeriodPosition: Rep[Option[Int]] = column[Option[Int]]("meta_voting_period_position", O.Default(None))

    /** Database column expected_commitment SqlType(bool), Default(None) */
    val expectedCommitment: Rep[Option[Boolean]] = column[Option[Boolean]]("expected_commitment", O.Default(None))

    /** Database column priority SqlType(int4), Default(None) */
    val priority: Rep[Option[Int]] = column[Option[Int]]("priority", O.Default(None))

    /** Uniqueness Index over (hash) (database name blocks_hash_key) */
    val index1 = index("blocks_hash_key", hash :: HNil, unique = true)

    /** Index over (level) (database name ix_blocks_level) */
    val index2 = index("ix_blocks_level", level :: HNil)
  }

  /** Collection-like TableQuery object for table Blocks */
  lazy val Blocks = new TableQuery(tag => new Blocks(tag))

  /** Entity class storing rows of table Delegates
    *  @param pkh Database column pkh SqlType(varchar), PrimaryKey
    *  @param blockId Database column block_id SqlType(varchar)
    *  @param balance Database column balance SqlType(numeric), Default(None)
    *  @param frozenBalance Database column frozen_balance SqlType(numeric), Default(None)
    *  @param stakingBalance Database column staking_balance SqlType(numeric), Default(None)
    *  @param delegatedBalance Database column delegated_balance SqlType(numeric), Default(None)
    *  @param deactivated Database column deactivated SqlType(bool)
    *  @param gracePeriod Database column grace_period SqlType(int4)
    *  @param blockLevel Database column block_level SqlType(int4), Default(-1) */
  case class DelegatesRow(
      pkh: String,
      blockId: String,
      balance: Option[scala.math.BigDecimal] = None,
      frozenBalance: Option[scala.math.BigDecimal] = None,
      stakingBalance: Option[scala.math.BigDecimal] = None,
      delegatedBalance: Option[scala.math.BigDecimal] = None,
      deactivated: Boolean,
      gracePeriod: Int,
      blockLevel: Int = -1
  )

  /** GetResult implicit for fetching DelegatesRow objects using plain SQL queries */
  implicit def GetResultDelegatesRow(
      implicit e0: GR[String],
      e1: GR[Option[scala.math.BigDecimal]],
      e2: GR[Boolean],
      e3: GR[Int]
  ): GR[DelegatesRow] = GR { prs =>
    import prs._
    DelegatesRow.tupled(
      (
        <<[String],
        <<[String],
        <<?[scala.math.BigDecimal],
        <<?[scala.math.BigDecimal],
        <<?[scala.math.BigDecimal],
        <<?[scala.math.BigDecimal],
        <<[Boolean],
        <<[Int],
        <<[Int]
      )
    )
  }

  /** Table description of table delegates. Objects of this class serve as prototypes for rows in queries. */
  class Delegates(_tableTag: Tag) extends profile.api.Table[DelegatesRow](_tableTag, Some("tezos"), "delegates") {
    def * =
      (pkh, blockId, balance, frozenBalance, stakingBalance, delegatedBalance, deactivated, gracePeriod, blockLevel) <> (DelegatesRow.tupled, DelegatesRow.unapply)

    /** Maps whole row to an option. Useful for outer joins. */
    def ? =
      (
        (
          Rep.Some(pkh),
          Rep.Some(blockId),
          balance,
          frozenBalance,
          stakingBalance,
          delegatedBalance,
          Rep.Some(deactivated),
          Rep.Some(gracePeriod),
          Rep.Some(blockLevel)
        )
      ).shaped.<>(
        { r =>
          import r._; _1.map(_ => DelegatesRow.tupled((_1.get, _2.get, _3, _4, _5, _6, _7.get, _8.get, _9.get)))
        },
        (_: Any) => throw new Exception("Inserting into ? projection not supported.")
      )

    /** Database column pkh SqlType(varchar), PrimaryKey */
    val pkh: Rep[String] = column[String]("pkh", O.PrimaryKey)

    /** Database column block_id SqlType(varchar) */
    val blockId: Rep[String] = column[String]("block_id")

    /** Database column balance SqlType(numeric), Default(None) */
    val balance: Rep[Option[scala.math.BigDecimal]] = column[Option[scala.math.BigDecimal]]("balance", O.Default(None))

    /** Database column frozen_balance SqlType(numeric), Default(None) */
    val frozenBalance: Rep[Option[scala.math.BigDecimal]] =
      column[Option[scala.math.BigDecimal]]("frozen_balance", O.Default(None))

    /** Database column staking_balance SqlType(numeric), Default(None) */
    val stakingBalance: Rep[Option[scala.math.BigDecimal]] =
      column[Option[scala.math.BigDecimal]]("staking_balance", O.Default(None))

    /** Database column delegated_balance SqlType(numeric), Default(None) */
    val delegatedBalance: Rep[Option[scala.math.BigDecimal]] =
      column[Option[scala.math.BigDecimal]]("delegated_balance", O.Default(None))

    /** Database column deactivated SqlType(bool) */
    val deactivated: Rep[Boolean] = column[Boolean]("deactivated")

    /** Database column grace_period SqlType(int4) */
    val gracePeriod: Rep[Int] = column[Int]("grace_period")

    /** Database column block_level SqlType(int4), Default(-1) */
    val blockLevel: Rep[Int] = column[Int]("block_level", O.Default(-1))

    /** Foreign key referencing Blocks (database name delegates_block_id_fkey) */
    lazy val blocksFk = foreignKey("delegates_block_id_fkey", blockId, Blocks)(
      r => r.hash,
      onUpdate = ForeignKeyAction.NoAction,
      onDelete = ForeignKeyAction.NoAction
    )
  }

  /** Collection-like TableQuery object for table Delegates */
  lazy val Delegates = new TableQuery(tag => new Delegates(tag))

  /** Entity class storing rows of table DelegatesCheckpoint
    *  @param delegatePkh Database column delegate_pkh SqlType(varchar)
    *  @param blockId Database column block_id SqlType(varchar)
    *  @param blockLevel Database column block_level SqlType(int4), Default(-1) */
  case class DelegatesCheckpointRow(delegatePkh: String, blockId: String, blockLevel: Int = -1)

  /** GetResult implicit for fetching DelegatesCheckpointRow objects using plain SQL queries */
  implicit def GetResultDelegatesCheckpointRow(implicit e0: GR[String], e1: GR[Int]): GR[DelegatesCheckpointRow] = GR {
    prs =>
      import prs._
      DelegatesCheckpointRow.tupled((<<[String], <<[String], <<[Int]))
  }

  /** Table description of table delegates_checkpoint. Objects of this class serve as prototypes for rows in queries. */
  class DelegatesCheckpoint(_tableTag: Tag)
      extends profile.api.Table[DelegatesCheckpointRow](_tableTag, Some("tezos"), "delegates_checkpoint") {
    def * = (delegatePkh, blockId, blockLevel) <> (DelegatesCheckpointRow.tupled, DelegatesCheckpointRow.unapply)

    /** Maps whole row to an option. Useful for outer joins. */
    def ? =
      ((Rep.Some(delegatePkh), Rep.Some(blockId), Rep.Some(blockLevel))).shaped.<>(
        { r =>
          import r._; _1.map(_ => DelegatesCheckpointRow.tupled((_1.get, _2.get, _3.get)))
        },
        (_: Any) => throw new Exception("Inserting into ? projection not supported.")
      )

    /** Database column delegate_pkh SqlType(varchar) */
    val delegatePkh: Rep[String] = column[String]("delegate_pkh")

    /** Database column block_id SqlType(varchar) */
    val blockId: Rep[String] = column[String]("block_id")

    /** Database column block_level SqlType(int4), Default(-1) */
    val blockLevel: Rep[Int] = column[Int]("block_level", O.Default(-1))

    /** Foreign key referencing Blocks (database name delegate_checkpoint_block_id_fkey) */
    lazy val blocksFk = foreignKey("delegate_checkpoint_block_id_fkey", blockId, Blocks)(
      r => r.hash,
      onUpdate = ForeignKeyAction.NoAction,
      onDelete = ForeignKeyAction.NoAction
    )

    /** Index over (blockLevel) (database name ix_delegates_checkpoint_block_level) */
    val index1 = index("ix_delegates_checkpoint_block_level", blockLevel)
  }

  /** Collection-like TableQuery object for table DelegatesCheckpoint */
  lazy val DelegatesCheckpoint = new TableQuery(tag => new DelegatesCheckpoint(tag))

  /** Entity class storing rows of table EndorsingRights
    *  @param blockHash Database column block_hash SqlType(varchar), Default(None)
    *  @param level Database column level SqlType(int4)
    *  @param delegate Database column delegate SqlType(varchar)
    *  @param slot Database column slot SqlType(int4)
    *  @param estimatedTime Database column estimated_time SqlType(timestamp), Default(None)
    *  @param cycle Database column cycle SqlType(int4), Default(None)
    *  @param governancePeriod Database column governance_period SqlType(int4), Default(None) */
  case class EndorsingRightsRow(
      blockHash: Option[String] = None,
      level: Int,
      delegate: String,
      slot: Int,
      estimatedTime: Option[java.sql.Timestamp] = None,
      cycle: Option[Int] = None,
      governancePeriod: Option[Int] = None
  )

  /** GetResult implicit for fetching EndorsingRightsRow objects using plain SQL queries */
  implicit def GetResultEndorsingRightsRow(
      implicit e0: GR[Option[String]],
      e1: GR[Int],
      e2: GR[String],
      e3: GR[Option[java.sql.Timestamp]],
      e4: GR[Option[Int]]
  ): GR[EndorsingRightsRow] = GR { prs =>
    import prs._
    EndorsingRightsRow.tupled((<<?[String], <<[Int], <<[String], <<[Int], <<?[java.sql.Timestamp], <<?[Int], <<?[Int]))
  }

  /** Table description of table endorsing_rights. Objects of this class serve as prototypes for rows in queries. */
  class EndorsingRights(_tableTag: Tag)
      extends profile.api.Table[EndorsingRightsRow](_tableTag, Some("tezos"), "endorsing_rights") {
    def * =
      (blockHash, level, delegate, slot, estimatedTime, cycle, governancePeriod) <> (EndorsingRightsRow.tupled, EndorsingRightsRow.unapply)

    /** Maps whole row to an option. Useful for outer joins. */
    def ? =
      ((blockHash, Rep.Some(level), Rep.Some(delegate), Rep.Some(slot), estimatedTime, cycle, governancePeriod)).shaped
        .<>(
          { r =>
            import r._; _2.map(_ => EndorsingRightsRow.tupled((_1, _2.get, _3.get, _4.get, _5, _6, _7)))
          },
          (_: Any) => throw new Exception("Inserting into ? projection not supported.")
        )

    /** Database column block_hash SqlType(varchar), Default(None) */
    val blockHash: Rep[Option[String]] = column[Option[String]]("block_hash", O.Default(None))

    /** Database column level SqlType(int4) */
    val level: Rep[Int] = column[Int]("level")

    /** Database column delegate SqlType(varchar) */
    val delegate: Rep[String] = column[String]("delegate")

    /** Database column slot SqlType(int4) */
    val slot: Rep[Int] = column[Int]("slot")

    /** Database column estimated_time SqlType(timestamp), Default(None) */
    val estimatedTime: Rep[Option[java.sql.Timestamp]] =
      column[Option[java.sql.Timestamp]]("estimated_time", O.Default(None))

    /** Database column cycle SqlType(int4), Default(None) */
    val cycle: Rep[Option[Int]] = column[Option[Int]]("cycle", O.Default(None))

    /** Database column governance_period SqlType(int4), Default(None) */
    val governancePeriod: Rep[Option[Int]] = column[Option[Int]]("governance_period", O.Default(None))

    /** Primary key of EndorsingRights (database name endorsing_rights_pkey) */
    val pk = primaryKey("endorsing_rights_pkey", (level, delegate, slot))

    /** Foreign key referencing Blocks (database name fk_block_hash) */
    lazy val blocksFk = foreignKey("fk_block_hash", blockHash, Blocks)(
      r => Rep.Some(r.hash),
      onUpdate = ForeignKeyAction.NoAction,
      onDelete = ForeignKeyAction.NoAction
    )

    /** Index over (level) (database name endorsing_rights_level_idx) */
    val index1 = index("endorsing_rights_level_idx", level)
  }

  /** Collection-like TableQuery object for table EndorsingRights */
  lazy val EndorsingRights = new TableQuery(tag => new EndorsingRights(tag))

  /** Entity class storing rows of table Fees
    *  @param low Database column low SqlType(int4)
    *  @param medium Database column medium SqlType(int4)
    *  @param high Database column high SqlType(int4)
    *  @param timestamp Database column timestamp SqlType(timestamp)
    *  @param kind Database column kind SqlType(varchar)
    *  @param cycle Database column cycle SqlType(int4), Default(None)
    *  @param level Database column level SqlType(int4), Default(None) */
  case class FeesRow(
      low: Int,
      medium: Int,
      high: Int,
      timestamp: java.sql.Timestamp,
      kind: String,
      cycle: Option[Int] = None,
      level: Option[Int] = None
  )

  /** GetResult implicit for fetching FeesRow objects using plain SQL queries */
  implicit def GetResultFeesRow(
      implicit e0: GR[Int],
      e1: GR[java.sql.Timestamp],
      e2: GR[String],
      e3: GR[Option[Int]]
  ): GR[FeesRow] = GR { prs =>
    import prs._
    FeesRow.tupled((<<[Int], <<[Int], <<[Int], <<[java.sql.Timestamp], <<[String], <<?[Int], <<?[Int]))
  }

  /** Table description of table fees. Objects of this class serve as prototypes for rows in queries. */
  class Fees(_tableTag: Tag) extends profile.api.Table[FeesRow](_tableTag, Some("tezos"), "fees") {
    def * = (low, medium, high, timestamp, kind, cycle, level) <> (FeesRow.tupled, FeesRow.unapply)

    /** Maps whole row to an option. Useful for outer joins. */
    def ? =
      ((Rep.Some(low), Rep.Some(medium), Rep.Some(high), Rep.Some(timestamp), Rep.Some(kind), cycle, level)).shaped.<>(
        { r =>
          import r._; _1.map(_ => FeesRow.tupled((_1.get, _2.get, _3.get, _4.get, _5.get, _6, _7)))
        },
        (_: Any) => throw new Exception("Inserting into ? projection not supported.")
      )

    /** Database column low SqlType(int4) */
    val low: Rep[Int] = column[Int]("low")

    /** Database column medium SqlType(int4) */
    val medium: Rep[Int] = column[Int]("medium")

    /** Database column high SqlType(int4) */
    val high: Rep[Int] = column[Int]("high")

    /** Database column timestamp SqlType(timestamp) */
    val timestamp: Rep[java.sql.Timestamp] = column[java.sql.Timestamp]("timestamp")

    /** Database column kind SqlType(varchar) */
    val kind: Rep[String] = column[String]("kind")

    /** Database column cycle SqlType(int4), Default(None) */
    val cycle: Rep[Option[Int]] = column[Option[Int]]("cycle", O.Default(None))

    /** Database column level SqlType(int4), Default(None) */
    val level: Rep[Option[Int]] = column[Option[Int]]("level", O.Default(None))
  }

  /** Collection-like TableQuery object for table Fees */
  lazy val Fees = new TableQuery(tag => new Fees(tag))

  /** Entity class storing rows of table OperationGroups
    *  @param protocol Database column protocol SqlType(varchar)
    *  @param chainId Database column chain_id SqlType(varchar), Default(None)
    *  @param hash Database column hash SqlType(varchar)
    *  @param branch Database column branch SqlType(varchar)
    *  @param signature Database column signature SqlType(varchar), Default(None)
    *  @param blockId Database column block_id SqlType(varchar)
    *  @param blockLevel Database column block_level SqlType(int4) */
  case class OperationGroupsRow(
      protocol: String,
      chainId: Option[String] = None,
      hash: String,
      branch: String,
      signature: Option[String] = None,
      blockId: String,
      blockLevel: Int
  )

  /** GetResult implicit for fetching OperationGroupsRow objects using plain SQL queries */
  implicit def GetResultOperationGroupsRow(
      implicit e0: GR[String],
      e1: GR[Option[String]],
      e2: GR[Int]
  ): GR[OperationGroupsRow] = GR { prs =>
    import prs._
    OperationGroupsRow.tupled((<<[String], <<?[String], <<[String], <<[String], <<?[String], <<[String], <<[Int]))
  }

  /** Table description of table operation_groups. Objects of this class serve as prototypes for rows in queries. */
  class OperationGroups(_tableTag: Tag)
      extends profile.api.Table[OperationGroupsRow](_tableTag, Some("tezos"), "operation_groups") {
    def * =
      (protocol, chainId, hash, branch, signature, blockId, blockLevel) <> (OperationGroupsRow.tupled, OperationGroupsRow.unapply)

    /** Maps whole row to an option. Useful for outer joins. */
    def ? =
      (
        (
          Rep.Some(protocol),
          chainId,
          Rep.Some(hash),
          Rep.Some(branch),
          signature,
          Rep.Some(blockId),
          Rep.Some(blockLevel)
        )
      ).shaped.<>(
        { r =>
          import r._; _1.map(_ => OperationGroupsRow.tupled((_1.get, _2, _3.get, _4.get, _5, _6.get, _7.get)))
        },
        (_: Any) => throw new Exception("Inserting into ? projection not supported.")
      )

    /** Database column protocol SqlType(varchar) */
    val protocol: Rep[String] = column[String]("protocol")

    /** Database column chain_id SqlType(varchar), Default(None) */
    val chainId: Rep[Option[String]] = column[Option[String]]("chain_id", O.Default(None))

    /** Database column hash SqlType(varchar) */
    val hash: Rep[String] = column[String]("hash")

    /** Database column branch SqlType(varchar) */
    val branch: Rep[String] = column[String]("branch")

    /** Database column signature SqlType(varchar), Default(None) */
    val signature: Rep[Option[String]] = column[Option[String]]("signature", O.Default(None))

    /** Database column block_id SqlType(varchar) */
    val blockId: Rep[String] = column[String]("block_id")

    /** Database column block_level SqlType(int4) */
    val blockLevel: Rep[Int] = column[Int]("block_level")

    /** Primary key of OperationGroups (database name OperationGroups_pkey) */
    val pk = primaryKey("OperationGroups_pkey", (blockId, hash))

    /** Foreign key referencing Blocks (database name block) */
    lazy val blocksFk = foreignKey("block", blockId, Blocks)(
      r => r.hash,
      onUpdate = ForeignKeyAction.NoAction,
      onDelete = ForeignKeyAction.NoAction
    )

    /** Index over (blockLevel) (database name ix_operation_groups_block_level) */
    val index1 = index("ix_operation_groups_block_level", blockLevel)
  }

  /** Collection-like TableQuery object for table OperationGroups */
  lazy val OperationGroups = new TableQuery(tag => new OperationGroups(tag))

  /** Entity class storing rows of table Operations
    *  @param branch Database column branch SqlType(varchar), Default(None)
    *  @param numberOfSlots Database column number_of_slots SqlType(int4), Default(None)
    *  @param cycle Database column cycle SqlType(int4), Default(None)
    *  @param operationId Database column operation_id SqlType(serial), AutoInc, PrimaryKey
    *  @param operationGroupHash Database column operation_group_hash SqlType(varchar)
    *  @param kind Database column kind SqlType(varchar)
    *  @param level Database column level SqlType(int4), Default(None)
    *  @param delegate Database column delegate SqlType(varchar), Default(None)
    *  @param slots Database column slots SqlType(varchar), Default(None)
    *  @param nonce Database column nonce SqlType(varchar), Default(None)
    *  @param pkh Database column pkh SqlType(varchar), Default(None)
    *  @param secret Database column secret SqlType(varchar), Default(None)
    *  @param source Database column source SqlType(varchar), Default(None)
    *  @param fee Database column fee SqlType(numeric), Default(None)
    *  @param counter Database column counter SqlType(numeric), Default(None)
    *  @param gasLimit Database column gas_limit SqlType(numeric), Default(None)
    *  @param storageLimit Database column storage_limit SqlType(numeric), Default(None)
    *  @param publicKey Database column public_key SqlType(varchar), Default(None)
    *  @param amount Database column amount SqlType(numeric), Default(None)
    *  @param destination Database column destination SqlType(varchar), Default(None)
    *  @param parameters Database column parameters SqlType(varchar), Default(None)
    *  @param managerPubkey Database column manager_pubkey SqlType(varchar), Default(None)
    *  @param balance Database column balance SqlType(numeric), Default(None)
    *  @param proposal Database column proposal SqlType(varchar), Default(None)
    *  @param spendable Database column spendable SqlType(bool), Default(None)
    *  @param delegatable Database column delegatable SqlType(bool), Default(None)
    *  @param script Database column script SqlType(varchar), Default(None)
    *  @param storage Database column storage SqlType(varchar), Default(None)
    *  @param status Database column status SqlType(varchar), Default(None)
    *  @param consumedGas Database column consumed_gas SqlType(numeric), Default(None)
    *  @param storageSize Database column storage_size SqlType(numeric), Default(None)
    *  @param paidStorageSizeDiff Database column paid_storage_size_diff SqlType(numeric), Default(None)
    *  @param originatedContracts Database column originated_contracts SqlType(varchar), Default(None)
    *  @param blockHash Database column block_hash SqlType(varchar)
    *  @param blockLevel Database column block_level SqlType(int4)
    *  @param ballot Database column ballot SqlType(varchar), Default(None)
    *  @param internal Database column internal SqlType(bool)
    *  @param period Database column period SqlType(int4), Default(None)
    *  @param timestamp Database column timestamp SqlType(timestamp) */
  case class OperationsRow(
      branch: Option[String] = None,
      numberOfSlots: Option[Int] = None,
      cycle: Option[Int] = None,
      operationId: Int,
      operationGroupHash: String,
      kind: String,
      level: Option[Int] = None,
      delegate: Option[String] = None,
      slots: Option[String] = None,
      nonce: Option[String] = None,
      pkh: Option[String] = None,
      secret: Option[String] = None,
      source: Option[String] = None,
      fee: Option[scala.math.BigDecimal] = None,
      counter: Option[scala.math.BigDecimal] = None,
      gasLimit: Option[scala.math.BigDecimal] = None,
      storageLimit: Option[scala.math.BigDecimal] = None,
      publicKey: Option[String] = None,
      amount: Option[scala.math.BigDecimal] = None,
      destination: Option[String] = None,
      parameters: Option[String] = None,
      managerPubkey: Option[String] = None,
      balance: Option[scala.math.BigDecimal] = None,
      proposal: Option[String] = None,
      spendable: Option[Boolean] = None,
      delegatable: Option[Boolean] = None,
      script: Option[String] = None,
      storage: Option[String] = None,
      status: Option[String] = None,
      consumedGas: Option[scala.math.BigDecimal] = None,
      storageSize: Option[scala.math.BigDecimal] = None,
      paidStorageSizeDiff: Option[scala.math.BigDecimal] = None,
      originatedContracts: Option[String] = None,
      blockHash: String,
      blockLevel: Int,
      ballot: Option[String] = None,
      internal: Boolean,
      period: Option[Int] = None,
      timestamp: java.sql.Timestamp
  )

  /** GetResult implicit for fetching OperationsRow objects using plain SQL queries */
  implicit def GetResultOperationsRow(
      implicit e0: GR[Option[String]],
      e1: GR[Option[Int]],
      e2: GR[Int],
      e3: GR[String],
      e4: GR[Option[scala.math.BigDecimal]],
      e5: GR[Option[Boolean]],
      e6: GR[Boolean],
      e7: GR[java.sql.Timestamp]
  ): GR[OperationsRow] = GR { prs =>
    import prs._
    OperationsRow(
      <<?[String],
      <<?[Int],
      <<?[Int],
      <<[Int],
      <<[String],
      <<[String],
      <<?[Int],
      <<?[String],
      <<?[String],
      <<?[String],
      <<?[String],
      <<?[String],
      <<?[String],
      <<?[scala.math.BigDecimal],
      <<?[scala.math.BigDecimal],
      <<?[scala.math.BigDecimal],
      <<?[scala.math.BigDecimal],
      <<?[String],
      <<?[scala.math.BigDecimal],
      <<?[String],
      <<?[String],
      <<?[String],
      <<?[scala.math.BigDecimal],
      <<?[String],
      <<?[Boolean],
      <<?[Boolean],
      <<?[String],
      <<?[String],
      <<?[String],
      <<?[scala.math.BigDecimal],
      <<?[scala.math.BigDecimal],
      <<?[scala.math.BigDecimal],
      <<?[String],
      <<[String],
      <<[Int],
      <<?[String],
      <<[Boolean],
      <<?[Int],
      <<[java.sql.Timestamp]
    )
  }

  /** Table description of table operations. Objects of this class serve as prototypes for rows in queries. */
  class Operations(_tableTag: Tag) extends profile.api.Table[OperationsRow](_tableTag, Some("tezos"), "operations") {
    def * =
      (branch :: numberOfSlots :: cycle :: operationId :: operationGroupHash :: kind :: level :: delegate :: slots :: nonce :: pkh :: secret :: source :: fee :: counter :: gasLimit :: storageLimit :: publicKey :: amount :: destination :: parameters :: managerPubkey :: balance :: proposal :: spendable :: delegatable :: script :: storage :: status :: consumedGas :: storageSize :: paidStorageSizeDiff :: originatedContracts :: blockHash :: blockLevel :: ballot :: internal :: period :: timestamp :: HNil)
        .mapTo[OperationsRow]

    /** Maps whole row to an option. Useful for outer joins. */
    def ? =
      (branch :: numberOfSlots :: cycle :: Rep.Some(operationId) :: Rep.Some(operationGroupHash) :: Rep.Some(kind) :: level :: delegate :: slots :: nonce :: pkh :: secret :: source :: fee :: counter :: gasLimit :: storageLimit :: publicKey :: amount :: destination :: parameters :: managerPubkey :: balance :: proposal :: spendable :: delegatable :: script :: storage :: status :: consumedGas :: storageSize :: paidStorageSizeDiff :: originatedContracts :: Rep.Some(
            blockHash
          ) :: Rep.Some(blockLevel) :: ballot :: Rep.Some(internal) :: period :: Rep.Some(timestamp) :: HNil).shaped.<>(
        r =>
          OperationsRow(
            r(0).asInstanceOf[Option[String]],
            r(1).asInstanceOf[Option[Int]],
            r(2).asInstanceOf[Option[Int]],
            r(3).asInstanceOf[Option[Int]].get,
            r(4).asInstanceOf[Option[String]].get,
            r(5).asInstanceOf[Option[String]].get,
            r(6).asInstanceOf[Option[Int]],
            r(7).asInstanceOf[Option[String]],
            r(8).asInstanceOf[Option[String]],
            r(9).asInstanceOf[Option[String]],
            r(10).asInstanceOf[Option[String]],
            r(11).asInstanceOf[Option[String]],
            r(12).asInstanceOf[Option[String]],
            r(13).asInstanceOf[Option[scala.math.BigDecimal]],
            r(14).asInstanceOf[Option[scala.math.BigDecimal]],
            r(15).asInstanceOf[Option[scala.math.BigDecimal]],
            r(16).asInstanceOf[Option[scala.math.BigDecimal]],
            r(17).asInstanceOf[Option[String]],
            r(18).asInstanceOf[Option[scala.math.BigDecimal]],
            r(19).asInstanceOf[Option[String]],
            r(20).asInstanceOf[Option[String]],
            r(21).asInstanceOf[Option[String]],
            r(22).asInstanceOf[Option[scala.math.BigDecimal]],
            r(23).asInstanceOf[Option[String]],
            r(24).asInstanceOf[Option[Boolean]],
            r(25).asInstanceOf[Option[Boolean]],
            r(26).asInstanceOf[Option[String]],
            r(27).asInstanceOf[Option[String]],
            r(28).asInstanceOf[Option[String]],
            r(29).asInstanceOf[Option[scala.math.BigDecimal]],
            r(30).asInstanceOf[Option[scala.math.BigDecimal]],
            r(31).asInstanceOf[Option[scala.math.BigDecimal]],
            r(32).asInstanceOf[Option[String]],
            r(33).asInstanceOf[Option[String]].get,
            r(34).asInstanceOf[Option[Int]].get,
            r(35).asInstanceOf[Option[String]],
            r(36).asInstanceOf[Option[Boolean]].get,
            r(37).asInstanceOf[Option[Int]],
            r(38).asInstanceOf[Option[java.sql.Timestamp]].get
          ),
        (_: Any) => throw new Exception("Inserting into ? projection not supported.")
      )

    /** Database column branch SqlType(varchar), Default(None) */
    val branch: Rep[Option[String]] = column[Option[String]]("branch", O.Default(None))

    /** Database column number_of_slots SqlType(int4), Default(None) */
    val numberOfSlots: Rep[Option[Int]] = column[Option[Int]]("number_of_slots", O.Default(None))

    /** Database column cycle SqlType(int4), Default(None) */
    val cycle: Rep[Option[Int]] = column[Option[Int]]("cycle", O.Default(None))

    /** Database column operation_id SqlType(serial), AutoInc, PrimaryKey */
    val operationId: Rep[Int] = column[Int]("operation_id", O.AutoInc, O.PrimaryKey)

    /** Database column operation_group_hash SqlType(varchar) */
    val operationGroupHash: Rep[String] = column[String]("operation_group_hash")

    /** Database column kind SqlType(varchar) */
    val kind: Rep[String] = column[String]("kind")

    /** Database column level SqlType(int4), Default(None) */
    val level: Rep[Option[Int]] = column[Option[Int]]("level", O.Default(None))

    /** Database column delegate SqlType(varchar), Default(None) */
    val delegate: Rep[Option[String]] = column[Option[String]]("delegate", O.Default(None))

    /** Database column slots SqlType(varchar), Default(None) */
    val slots: Rep[Option[String]] = column[Option[String]]("slots", O.Default(None))

    /** Database column nonce SqlType(varchar), Default(None) */
    val nonce: Rep[Option[String]] = column[Option[String]]("nonce", O.Default(None))

    /** Database column pkh SqlType(varchar), Default(None) */
    val pkh: Rep[Option[String]] = column[Option[String]]("pkh", O.Default(None))

    /** Database column secret SqlType(varchar), Default(None) */
    val secret: Rep[Option[String]] = column[Option[String]]("secret", O.Default(None))

    /** Database column source SqlType(varchar), Default(None) */
    val source: Rep[Option[String]] = column[Option[String]]("source", O.Default(None))

    /** Database column fee SqlType(numeric), Default(None) */
    val fee: Rep[Option[scala.math.BigDecimal]] = column[Option[scala.math.BigDecimal]]("fee", O.Default(None))

    /** Database column counter SqlType(numeric), Default(None) */
    val counter: Rep[Option[scala.math.BigDecimal]] = column[Option[scala.math.BigDecimal]]("counter", O.Default(None))

    /** Database column gas_limit SqlType(numeric), Default(None) */
    val gasLimit: Rep[Option[scala.math.BigDecimal]] =
      column[Option[scala.math.BigDecimal]]("gas_limit", O.Default(None))

    /** Database column storage_limit SqlType(numeric), Default(None) */
    val storageLimit: Rep[Option[scala.math.BigDecimal]] =
      column[Option[scala.math.BigDecimal]]("storage_limit", O.Default(None))

    /** Database column public_key SqlType(varchar), Default(None) */
    val publicKey: Rep[Option[String]] = column[Option[String]]("public_key", O.Default(None))

    /** Database column amount SqlType(numeric), Default(None) */
    val amount: Rep[Option[scala.math.BigDecimal]] = column[Option[scala.math.BigDecimal]]("amount", O.Default(None))

    /** Database column destination SqlType(varchar), Default(None) */
    val destination: Rep[Option[String]] = column[Option[String]]("destination", O.Default(None))

    /** Database column parameters SqlType(varchar), Default(None) */
    val parameters: Rep[Option[String]] = column[Option[String]]("parameters", O.Default(None))

    /** Database column manager_pubkey SqlType(varchar), Default(None) */
    val managerPubkey: Rep[Option[String]] = column[Option[String]]("manager_pubkey", O.Default(None))

    /** Database column balance SqlType(numeric), Default(None) */
    val balance: Rep[Option[scala.math.BigDecimal]] = column[Option[scala.math.BigDecimal]]("balance", O.Default(None))

    /** Database column proposal SqlType(varchar), Default(None) */
    val proposal: Rep[Option[String]] = column[Option[String]]("proposal", O.Default(None))

    /** Database column spendable SqlType(bool), Default(None) */
    val spendable: Rep[Option[Boolean]] = column[Option[Boolean]]("spendable", O.Default(None))

    /** Database column delegatable SqlType(bool), Default(None) */
    val delegatable: Rep[Option[Boolean]] = column[Option[Boolean]]("delegatable", O.Default(None))

    /** Database column script SqlType(varchar), Default(None) */
    val script: Rep[Option[String]] = column[Option[String]]("script", O.Default(None))

    /** Database column storage SqlType(varchar), Default(None) */
    val storage: Rep[Option[String]] = column[Option[String]]("storage", O.Default(None))

    /** Database column status SqlType(varchar), Default(None) */
    val status: Rep[Option[String]] = column[Option[String]]("status", O.Default(None))

    /** Database column consumed_gas SqlType(numeric), Default(None) */
    val consumedGas: Rep[Option[scala.math.BigDecimal]] =
      column[Option[scala.math.BigDecimal]]("consumed_gas", O.Default(None))

    /** Database column storage_size SqlType(numeric), Default(None) */
    val storageSize: Rep[Option[scala.math.BigDecimal]] =
      column[Option[scala.math.BigDecimal]]("storage_size", O.Default(None))

    /** Database column paid_storage_size_diff SqlType(numeric), Default(None) */
    val paidStorageSizeDiff: Rep[Option[scala.math.BigDecimal]] =
      column[Option[scala.math.BigDecimal]]("paid_storage_size_diff", O.Default(None))

    /** Database column originated_contracts SqlType(varchar), Default(None) */
    val originatedContracts: Rep[Option[String]] = column[Option[String]]("originated_contracts", O.Default(None))

    /** Database column block_hash SqlType(varchar) */
    val blockHash: Rep[String] = column[String]("block_hash")

    /** Database column block_level SqlType(int4) */
    val blockLevel: Rep[Int] = column[Int]("block_level")

    /** Database column ballot SqlType(varchar), Default(None) */
    val ballot: Rep[Option[String]] = column[Option[String]]("ballot", O.Default(None))

    /** Database column internal SqlType(bool) */
    val internal: Rep[Boolean] = column[Boolean]("internal")

    /** Database column period SqlType(int4), Default(None) */
    val period: Rep[Option[Int]] = column[Option[Int]]("period", O.Default(None))

    /** Database column timestamp SqlType(timestamp) */
    val timestamp: Rep[java.sql.Timestamp] = column[java.sql.Timestamp]("timestamp")

    /** Foreign key referencing Blocks (database name fk_blockhashes) */
    lazy val blocksFk = foreignKey("fk_blockhashes", blockHash :: HNil, Blocks)(
      r => r.hash :: HNil,
      onUpdate = ForeignKeyAction.NoAction,
      onDelete = ForeignKeyAction.NoAction
    )

    /** Foreign key referencing OperationGroups (database name fk_opgroups) */
    lazy val operationGroupsFk = foreignKey("fk_opgroups", operationGroupHash :: blockHash :: HNil, OperationGroups)(
      r => r.hash :: r.blockId :: HNil,
      onUpdate = ForeignKeyAction.NoAction,
      onDelete = ForeignKeyAction.NoAction
    )

    /** Index over (blockLevel) (database name ix_operations_block_level) */
    val index1 = index("ix_operations_block_level", blockLevel :: HNil)

    /** Index over (delegate) (database name ix_operations_delegate) */
    val index2 = index("ix_operations_delegate", delegate :: HNil)

    /** Index over (destination) (database name ix_operations_destination) */
    val index3 = index("ix_operations_destination", destination :: HNil)

    /** Index over (source) (database name ix_operations_source) */
    val index4 = index("ix_operations_source", source :: HNil)

    /** Index over (timestamp) (database name ix_operations_timestamp) */
    val index5 = index("ix_operations_timestamp", timestamp :: HNil)
  }

  /** Collection-like TableQuery object for table Operations */
  lazy val Operations = new TableQuery(tag => new Operations(tag))

  /** Entity class storing rows of table OriginatedAccountMaps
    *  @param bigMapId Database column big_map_id SqlType(numeric)
    *  @param accountId Database column account_id SqlType(varchar) */
  case class OriginatedAccountMapsRow(bigMapId: scala.math.BigDecimal, accountId: String)

  /** GetResult implicit for fetching OriginatedAccountMapsRow objects using plain SQL queries */
  implicit def GetResultOriginatedAccountMapsRow(
      implicit e0: GR[scala.math.BigDecimal],
      e1: GR[String]
  ): GR[OriginatedAccountMapsRow] = GR { prs =>
    import prs._
    OriginatedAccountMapsRow.tupled((<<[scala.math.BigDecimal], <<[String]))
  }

  /** Table description of table originated_account_maps. Objects of this class serve as prototypes for rows in queries. */
  class OriginatedAccountMaps(_tableTag: Tag)
      extends profile.api.Table[OriginatedAccountMapsRow](_tableTag, Some("tezos"), "originated_account_maps") {
    def * = (bigMapId, accountId) <> (OriginatedAccountMapsRow.tupled, OriginatedAccountMapsRow.unapply)

    /** Maps whole row to an option. Useful for outer joins. */
    def ? =
      ((Rep.Some(bigMapId), Rep.Some(accountId))).shaped.<>({ r =>
        import r._; _1.map(_ => OriginatedAccountMapsRow.tupled((_1.get, _2.get)))
      }, (_: Any) => throw new Exception("Inserting into ? projection not supported."))

    /** Database column big_map_id SqlType(numeric) */
    val bigMapId: Rep[scala.math.BigDecimal] = column[scala.math.BigDecimal]("big_map_id")

    /** Database column account_id SqlType(varchar) */
    val accountId: Rep[String] = column[String]("account_id")

    /** Primary key of OriginatedAccountMaps (database name originated_account_maps_pkey) */
    val pk = primaryKey("originated_account_maps_pkey", (bigMapId, accountId))

    /** Index over (accountId) (database name accounts_maps_idx) */
    val index1 = index("accounts_maps_idx", accountId)
  }

  /** Collection-like TableQuery object for table OriginatedAccountMaps */
  lazy val OriginatedAccountMaps = new TableQuery(tag => new OriginatedAccountMaps(tag))

  /** Entity class storing rows of table ProcessedChainEvents
    *  @param eventLevel Database column event_level SqlType(numeric)
    *  @param eventType Database column event_type SqlType(varchar) */
  case class ProcessedChainEventsRow(eventLevel: scala.math.BigDecimal, eventType: String)

  /** GetResult implicit for fetching ProcessedChainEventsRow objects using plain SQL queries */
  implicit def GetResultProcessedChainEventsRow(
      implicit e0: GR[scala.math.BigDecimal],
      e1: GR[String]
  ): GR[ProcessedChainEventsRow] = GR { prs =>
    import prs._
    ProcessedChainEventsRow.tupled((<<[scala.math.BigDecimal], <<[String]))
  }

  /** Table description of table processed_chain_events. Objects of this class serve as prototypes for rows in queries. */
  class ProcessedChainEvents(_tableTag: Tag)
      extends profile.api.Table[ProcessedChainEventsRow](_tableTag, Some("tezos"), "processed_chain_events") {
    def * = (eventLevel, eventType) <> (ProcessedChainEventsRow.tupled, ProcessedChainEventsRow.unapply)

    /** Maps whole row to an option. Useful for outer joins. */
    def ? =
      ((Rep.Some(eventLevel), Rep.Some(eventType))).shaped.<>({ r =>
        import r._; _1.map(_ => ProcessedChainEventsRow.tupled((_1.get, _2.get)))
      }, (_: Any) => throw new Exception("Inserting into ? projection not supported."))

    /** Database column event_level SqlType(numeric) */
    val eventLevel: Rep[scala.math.BigDecimal] = column[scala.math.BigDecimal]("event_level")

    /** Database column event_type SqlType(varchar) */
    val eventType: Rep[String] = column[String]("event_type")

    /** Primary key of ProcessedChainEvents (database name processed_chain_events_pkey) */
    val pk = primaryKey("processed_chain_events_pkey", (eventLevel, eventType))
  }

  /** Collection-like TableQuery object for table ProcessedChainEvents */
  lazy val ProcessedChainEvents = new TableQuery(tag => new ProcessedChainEvents(tag))

  /** Entity class storing rows of table Rolls
    *  @param pkh Database column pkh SqlType(varchar)
    *  @param rolls Database column rolls SqlType(int4)
    *  @param blockId Database column block_id SqlType(varchar)
    *  @param blockLevel Database column block_level SqlType(int4) */
  case class RollsRow(pkh: String, rolls: Int, blockId: String, blockLevel: Int)

  /** GetResult implicit for fetching RollsRow objects using plain SQL queries */
  implicit def GetResultRollsRow(implicit e0: GR[String], e1: GR[Int]): GR[RollsRow] = GR { prs =>
    import prs._
    RollsRow.tupled((<<[String], <<[Int], <<[String], <<[Int]))
  }

  /** Table description of table rolls. Objects of this class serve as prototypes for rows in queries. */
  class Rolls(_tableTag: Tag) extends profile.api.Table[RollsRow](_tableTag, Some("tezos"), "rolls") {
    def * = (pkh, rolls, blockId, blockLevel) <> (RollsRow.tupled, RollsRow.unapply)

    /** Maps whole row to an option. Useful for outer joins. */
    def ? =
      ((Rep.Some(pkh), Rep.Some(rolls), Rep.Some(blockId), Rep.Some(blockLevel))).shaped.<>({ r =>
        import r._; _1.map(_ => RollsRow.tupled((_1.get, _2.get, _3.get, _4.get)))
      }, (_: Any) => throw new Exception("Inserting into ? projection not supported."))

    /** Database column pkh SqlType(varchar) */
    val pkh: Rep[String] = column[String]("pkh")

    /** Database column rolls SqlType(int4) */
    val rolls: Rep[Int] = column[Int]("rolls")

    /** Database column block_id SqlType(varchar) */
    val blockId: Rep[String] = column[String]("block_id")

    /** Database column block_level SqlType(int4) */
    val blockLevel: Rep[Int] = column[Int]("block_level")

    /** Foreign key referencing Blocks (database name rolls_block_id_fkey) */
    lazy val blocksFk = foreignKey("rolls_block_id_fkey", blockId, Blocks)(
      r => r.hash,
      onUpdate = ForeignKeyAction.NoAction,
      onDelete = ForeignKeyAction.NoAction
    )

    /** Index over (blockLevel) (database name ix_rolls_block_level) */
    val index1 = index("ix_rolls_block_level", blockLevel)
  }

  /** Collection-like TableQuery object for table Rolls */
  lazy val Rolls = new TableQuery(tag => new Rolls(tag))
}<|MERGE_RESOLUTION|>--- conflicted
+++ resolved
@@ -280,11 +280,8 @@
     *  @param asof Database column asof SqlType(timestamp)
     *  @param isBaker Database column is_baker SqlType(bool), Default(false)
     *  @param cycle Database column cycle SqlType(int4), Default(None)
-<<<<<<< HEAD
+    *  @param isActivated Database column is_activated SqlType(bool), Default(false)
     *  @param isBakerDeactivated Database column is_baker_deactivated SqlType(bool), Default(None) */
-=======
-    *  @param isActivated Database column is_activated SqlType(bool), Default(false) */
->>>>>>> 135cc08c
   case class AccountsHistoryRow(
       accountId: String,
       blockId: String,
@@ -296,11 +293,8 @@
       asof: java.sql.Timestamp,
       isBaker: Boolean = false,
       cycle: Option[Int] = None,
-<<<<<<< HEAD
+      isActivated: Boolean = false,
       isBakerDeactivated: Option[Boolean] = None
-=======
-      isActivated: Boolean = false
->>>>>>> 135cc08c
   )
 
   /** GetResult implicit for fetching AccountsHistoryRow objects using plain SQL queries */
@@ -326,11 +320,8 @@
         <<[java.sql.Timestamp],
         <<[Boolean],
         <<?[Int],
-<<<<<<< HEAD
+        <<[Boolean],
         <<?[Boolean]
-=======
-        <<[Boolean]
->>>>>>> 135cc08c
       )
     )
   }
@@ -339,7 +330,7 @@
   class AccountsHistory(_tableTag: Tag)
       extends profile.api.Table[AccountsHistoryRow](_tableTag, Some("tezos"), "accounts_history") {
     def * =
-<<<<<<< HEAD
+      (accountId, blockId, counter, storage, balance, blockLevel, delegateValue, asof, isBaker, cycle, isActivated) <> (AccountsHistoryRow.tupled, AccountsHistoryRow.unapply)
       (
         accountId,
         blockId,
@@ -351,11 +342,9 @@
         asof,
         isBaker,
         cycle,
+        isActivated,
         isBakerDeactivated
       ) <> (AccountsHistoryRow.tupled, AccountsHistoryRow.unapply)
-=======
-      (accountId, blockId, counter, storage, balance, blockLevel, delegateValue, asof, isBaker, cycle, isActivated) <> (AccountsHistoryRow.tupled, AccountsHistoryRow.unapply)
->>>>>>> 135cc08c
 
     /** Maps whole row to an option. Useful for outer joins. */
     def ? =
@@ -371,22 +360,15 @@
           Rep.Some(asof),
           Rep.Some(isBaker),
           cycle,
-<<<<<<< HEAD
+          Rep.Some(isActivated),
           isBakerDeactivated
-=======
-          Rep.Some(isActivated)
->>>>>>> 135cc08c
         )
       ).shaped.<>(
         { r =>
           import r._;
-<<<<<<< HEAD
-          _1.map(_ => AccountsHistoryRow.tupled((_1.get, _2.get, _3, _4, _5.get, _6.get, _7, _8.get, _9.get, _10, _11)))
-=======
           _1.map(
-            _ => AccountsHistoryRow.tupled((_1.get, _2.get, _3, _4, _5.get, _6.get, _7, _8.get, _9.get, _10, _11.get))
+            _ => AccountsHistoryRow.tupled((_1.get, _2.get, _3, _4, _5.get, _6.get, _7, _8.get, _9.get, _10, _11.get, _12))
           )
->>>>>>> 135cc08c
         },
         (_: Any) => throw new Exception("Inserting into ? projection not supported.")
       )
@@ -422,13 +404,11 @@
     /** Database column cycle SqlType(int4), Default(None) */
     val cycle: Rep[Option[Int]] = column[Option[Int]]("cycle", O.Default(None))
 
-<<<<<<< HEAD
+    /** Database column is_activated SqlType(bool), Default(false) */
+    val isActivated: Rep[Boolean] = column[Boolean]("is_activated", O.Default(false))
+
     /** Database column is_baker_deactivated SqlType(bool), Default(None) */
     val isBakerDeactivated: Rep[Option[Boolean]] = column[Option[Boolean]]("is_baker_deactivated", O.Default(None))
-=======
-    /** Database column is_activated SqlType(bool), Default(false) */
-    val isActivated: Rep[Boolean] = column[Boolean]("is_activated", O.Default(false))
->>>>>>> 135cc08c
 
     /** Index over (blockId) (database name ix_accounts_history_block_id) */
     val index1 = index("ix_accounts_history_block_id", blockId)
