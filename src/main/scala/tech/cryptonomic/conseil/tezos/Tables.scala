package tech.cryptonomic.conseil.tezos
// AUTO-GENERATED Slick data model
/** Stand-alone Slick data model for immediate use */
object Tables extends {
  val profile = slick.jdbc.PostgresProfile
} with Tables

/** Slick data model trait for extension, choice of backend or usage in the cake pattern. (Make sure to initialize this late.) */
trait Tables {
  val profile: slick.jdbc.JdbcProfile
  import profile.api._
  import slick.model.ForeignKeyAction
  import slick.collection.heterogeneous._
  import slick.collection.heterogeneous.syntax._
  // NOTE: GetResult mappers for plain SQL are only generated for tables where Slick knows how to map the types of all columns.
  import slick.jdbc.{GetResult => GR}

  /** DDL for all tables. Call .create to execute. */
  lazy val schema: profile.SchemaDescription = Array(
    Accounts.schema,
    AccountsCheckpoint.schema,
    BakingRights.schema,
    BalanceUpdates.schema,
    Blocks.schema,
    DelegatedContracts.schema,
    Delegates.schema,
    DelegatesCheckpoint.schema,
    EndorsingRights.schema,
    Fees.schema,
    OperationGroups.schema,
    Operations.schema,
    Rolls.schema
  ).reduceLeft(_ ++ _)
  @deprecated("Use .schema instead of .ddl", "3.0")
  def ddl = schema

  /** Entity class storing rows of table Accounts
    *  @param accountId Database column account_id SqlType(varchar), PrimaryKey
    *  @param blockId Database column block_id SqlType(varchar)
    *  @param manager Database column manager SqlType(varchar)
    *  @param spendable Database column spendable SqlType(bool)
    *  @param delegateSetable Database column delegate_setable SqlType(bool)
    *  @param delegateValue Database column delegate_value SqlType(varchar), Default(None)
    *  @param counter Database column counter SqlType(int4)
    *  @param script Database column script SqlType(varchar), Default(None)
    *  @param storage Database column storage SqlType(varchar), Default(None)
    *  @param balance Database column balance SqlType(numeric)
    *  @param blockLevel Database column block_level SqlType(numeric), Default(-1) */
  case class AccountsRow(
      accountId: String,
      blockId: String,
      manager: String,
      spendable: Boolean,
      delegateSetable: Boolean,
      delegateValue: Option[String] = None,
      counter: Int,
      script: Option[String] = None,
      storage: Option[String] = None,
      balance: scala.math.BigDecimal,
      blockLevel: scala.math.BigDecimal = scala.math.BigDecimal("-1")
  )

  /** GetResult implicit for fetching AccountsRow objects using plain SQL queries */
  implicit def GetResultAccountsRow(
      implicit e0: GR[String],
      e1: GR[Boolean],
      e2: GR[Option[String]],
      e3: GR[Int],
      e4: GR[scala.math.BigDecimal]
  ): GR[AccountsRow] = GR { prs =>
    import prs._
    AccountsRow.tupled(
      (
        <<[String],
        <<[String],
        <<[String],
        <<[Boolean],
        <<[Boolean],
        <<?[String],
        <<[Int],
        <<?[String],
        <<?[String],
        <<[scala.math.BigDecimal],
        <<[scala.math.BigDecimal]
      )
    )
  }

  /** Table description of table accounts. Objects of this class serve as prototypes for rows in queries. */
  class Accounts(_tableTag: Tag) extends profile.api.Table[AccountsRow](_tableTag, Some("tezos"), "accounts") {
    def * =
      (
        accountId,
        blockId,
        manager,
        spendable,
        delegateSetable,
        delegateValue,
        counter,
        script,
        storage,
        balance,
        blockLevel
      ) <> (AccountsRow.tupled, AccountsRow.unapply)

    /** Maps whole row to an option. Useful for outer joins. */
    def ? =
      (
        (
          Rep.Some(accountId),
          Rep.Some(blockId),
          Rep.Some(manager),
          Rep.Some(spendable),
          Rep.Some(delegateSetable),
          delegateValue,
          Rep.Some(counter),
          script,
          storage,
          Rep.Some(balance),
          Rep.Some(blockLevel)
        )
      ).shaped.<>(
        { r =>
          import r._;
          _1.map(
            _ => AccountsRow.tupled((_1.get, _2.get, _3.get, _4.get, _5.get, _6, _7.get, _8, _9, _10.get, _11.get))
          )
        },
        (_: Any) => throw new Exception("Inserting into ? projection not supported.")
      )

    /** Database column account_id SqlType(varchar), PrimaryKey */
    val accountId: Rep[String] = column[String]("account_id", O.PrimaryKey)

    /** Database column block_id SqlType(varchar) */
    val blockId: Rep[String] = column[String]("block_id")

    /** Database column manager SqlType(varchar) */
    val manager: Rep[String] = column[String]("manager")

    /** Database column spendable SqlType(bool) */
    val spendable: Rep[Boolean] = column[Boolean]("spendable")

    /** Database column delegate_setable SqlType(bool) */
    val delegateSetable: Rep[Boolean] = column[Boolean]("delegate_setable")

    /** Database column delegate_value SqlType(varchar), Default(None) */
    val delegateValue: Rep[Option[String]] = column[Option[String]]("delegate_value", O.Default(None))

    /** Database column counter SqlType(int4) */
    val counter: Rep[Int] = column[Int]("counter")

    /** Database column script SqlType(varchar), Default(None) */
    val script: Rep[Option[String]] = column[Option[String]]("script", O.Default(None))

    /** Database column storage SqlType(varchar), Default(None) */
    val storage: Rep[Option[String]] = column[Option[String]]("storage", O.Default(None))

    /** Database column balance SqlType(numeric) */
    val balance: Rep[scala.math.BigDecimal] = column[scala.math.BigDecimal]("balance")

    /** Database column block_level SqlType(numeric), Default(-1) */
    val blockLevel: Rep[scala.math.BigDecimal] =
      column[scala.math.BigDecimal]("block_level", O.Default(scala.math.BigDecimal("-1")))

    /** Foreign key referencing Blocks (database name accounts_block_id_fkey) */
    lazy val blocksFk = foreignKey("accounts_block_id_fkey", blockId, Blocks)(
      r => r.hash,
      onUpdate = ForeignKeyAction.NoAction,
      onDelete = ForeignKeyAction.NoAction
    )

    /** Index over (blockLevel) (database name ix_accounts_block_level) */
    val index1 = index("ix_accounts_block_level", blockLevel)

    /** Index over (manager) (database name ix_accounts_manager) */
    val index2 = index("ix_accounts_manager", manager)
  }

  /** Collection-like TableQuery object for table Accounts */
  lazy val Accounts = new TableQuery(tag => new Accounts(tag))

  /** Entity class storing rows of table AccountsCheckpoint
    *  @param accountId Database column account_id SqlType(varchar)
    *  @param blockId Database column block_id SqlType(varchar)
    *  @param blockLevel Database column block_level SqlType(int4), Default(-1) */
  case class AccountsCheckpointRow(accountId: String, blockId: String, blockLevel: Int = -1)

  /** GetResult implicit for fetching AccountsCheckpointRow objects using plain SQL queries */
  implicit def GetResultAccountsCheckpointRow(implicit e0: GR[String], e1: GR[Int]): GR[AccountsCheckpointRow] = GR {
    prs =>
      import prs._
      AccountsCheckpointRow.tupled((<<[String], <<[String], <<[Int]))
  }

  /** Table description of table accounts_checkpoint. Objects of this class serve as prototypes for rows in queries. */
  class AccountsCheckpoint(_tableTag: Tag)
      extends profile.api.Table[AccountsCheckpointRow](_tableTag, Some("tezos"), "accounts_checkpoint") {
    def * = (accountId, blockId, blockLevel) <> (AccountsCheckpointRow.tupled, AccountsCheckpointRow.unapply)

    /** Maps whole row to an option. Useful for outer joins. */
    def ? =
      ((Rep.Some(accountId), Rep.Some(blockId), Rep.Some(blockLevel))).shaped.<>(
        { r =>
          import r._; _1.map(_ => AccountsCheckpointRow.tupled((_1.get, _2.get, _3.get)))
        },
        (_: Any) => throw new Exception("Inserting into ? projection not supported.")
      )

    /** Database column account_id SqlType(varchar) */
    val accountId: Rep[String] = column[String]("account_id")

    /** Database column block_id SqlType(varchar) */
    val blockId: Rep[String] = column[String]("block_id")

    /** Database column block_level SqlType(int4), Default(-1) */
    val blockLevel: Rep[Int] = column[Int]("block_level", O.Default(-1))

    /** Foreign key referencing Blocks (database name checkpoint_block_id_fkey) */
    lazy val blocksFk = foreignKey("checkpoint_block_id_fkey", blockId, Blocks)(
      r => r.hash,
      onUpdate = ForeignKeyAction.NoAction,
      onDelete = ForeignKeyAction.NoAction
    )

    /** Index over (accountId) (database name ix_accounts_checkpoint_account_id) */
    val index1 = index("ix_accounts_checkpoint_account_id", accountId)

    /** Index over (blockLevel) (database name ix_accounts_checkpoint_block_level) */
    val index2 = index("ix_accounts_checkpoint_block_level", blockLevel)
  }

  /** Collection-like TableQuery object for table AccountsCheckpoint */
  lazy val AccountsCheckpoint = new TableQuery(tag => new AccountsCheckpoint(tag))

  /** Entity class storing rows of table BakingRights
    *  @param blockHash Database column block_hash SqlType(varchar)
    *  @param level Database column level SqlType(int4)
    *  @param delegate Database column delegate SqlType(varchar)
    *  @param priority Database column priority SqlType(int4)
    *  @param estimatedTime Database column estimated_time SqlType(timestamp) */
  case class BakingRightsRow(
      blockHash: String,
      level: Int,
      delegate: String,
      priority: Int,
      estimatedTime: java.sql.Timestamp
  )

  /** GetResult implicit for fetching BakingRightsRow objects using plain SQL queries */
  implicit def GetResultBakingRightsRow(
      implicit e0: GR[String],
      e1: GR[Int],
      e2: GR[java.sql.Timestamp]
  ): GR[BakingRightsRow] = GR { prs =>
    import prs._
    BakingRightsRow.tupled((<<[String], <<[Int], <<[String], <<[Int], <<[java.sql.Timestamp]))
  }

  /** Table description of table baking_rights. Objects of this class serve as prototypes for rows in queries. */
  class BakingRights(_tableTag: Tag) extends profile.api.Table[BakingRightsRow](_tableTag, "baking_rights") {
    def * = (blockHash, level, delegate, priority, estimatedTime) <> (BakingRightsRow.tupled, BakingRightsRow.unapply)

    /** Maps whole row to an option. Useful for outer joins. */
    def ? =
      ((Rep.Some(blockHash), Rep.Some(level), Rep.Some(delegate), Rep.Some(priority), Rep.Some(estimatedTime))).shaped
        .<>(
          { r =>
            import r._; _1.map(_ => BakingRightsRow.tupled((_1.get, _2.get, _3.get, _4.get, _5.get)))
          },
          (_: Any) => throw new Exception("Inserting into ? projection not supported.")
        )

    /** Database column block_hash SqlType(varchar) */
    val blockHash: Rep[String] = column[String]("block_hash")

    /** Database column level SqlType(int4) */
    val level: Rep[Int] = column[Int]("level")

    /** Database column delegate SqlType(varchar) */
    val delegate: Rep[String] = column[String]("delegate")

    /** Database column priority SqlType(int4) */
    val priority: Rep[Int] = column[Int]("priority")

    /** Database column estimated_time SqlType(timestamp) */
    val estimatedTime: Rep[java.sql.Timestamp] = column[java.sql.Timestamp]("estimated_time")

    /** Primary key of BakingRights (database name baking_rights_pkey) */
    val pk = primaryKey("baking_rights_pkey", (level, delegate))

    /** Index over (level) (database name baking_rights_level_idx) */
    val index1 = index("baking_rights_level_idx", level)
  }

  /** Collection-like TableQuery object for table BakingRights */
  lazy val BakingRights = new TableQuery(tag => new BakingRights(tag))

  /** Entity class storing rows of table BalanceUpdates
    *  @param id Database column id SqlType(serial), AutoInc, PrimaryKey
    *  @param source Database column source SqlType(varchar)
    *  @param sourceId Database column source_id SqlType(int4), Default(None)
    *  @param sourceHash Database column source_hash SqlType(varchar), Default(None)
    *  @param kind Database column kind SqlType(varchar)
    *  @param contract Database column contract SqlType(varchar), Default(None)
    *  @param change Database column change SqlType(numeric)
    *  @param level Database column level SqlType(numeric), Default(None)
    *  @param delegate Database column delegate SqlType(varchar), Default(None)
    *  @param category Database column category SqlType(varchar), Default(None)
    *  @param operationGroupHash Database column operation_group_hash SqlType(varchar), Default(None) */
  case class BalanceUpdatesRow(
      id: Int,
      source: String,
      sourceId: Option[Int] = None,
      sourceHash: Option[String] = None,
      kind: String,
      contract: Option[String] = None,
      change: scala.math.BigDecimal,
      level: Option[scala.math.BigDecimal] = None,
      delegate: Option[String] = None,
      category: Option[String] = None,
      operationGroupHash: Option[String] = None
  )

  /** GetResult implicit for fetching BalanceUpdatesRow objects using plain SQL queries */
  implicit def GetResultBalanceUpdatesRow(
      implicit e0: GR[Int],
      e1: GR[String],
      e2: GR[Option[Int]],
      e3: GR[Option[String]],
      e4: GR[scala.math.BigDecimal],
      e5: GR[Option[scala.math.BigDecimal]]
  ): GR[BalanceUpdatesRow] = GR { prs =>
    import prs._
    BalanceUpdatesRow.tupled(
      (
        <<[Int],
        <<[String],
        <<?[Int],
        <<?[String],
        <<[String],
        <<?[String],
        <<[scala.math.BigDecimal],
        <<?[scala.math.BigDecimal],
        <<?[String],
        <<?[String],
        <<?[String]
      )
    )
  }

  /** Table description of table balance_updates. Objects of this class serve as prototypes for rows in queries. */
  class BalanceUpdates(_tableTag: Tag)
      extends profile.api.Table[BalanceUpdatesRow](_tableTag, Some("tezos"), "balance_updates") {
    def * =
      (id, source, sourceId, sourceHash, kind, contract, change, level, delegate, category, operationGroupHash) <> (BalanceUpdatesRow.tupled, BalanceUpdatesRow.unapply)

    /** Maps whole row to an option. Useful for outer joins. */
    def ? =
      (
        (
          Rep.Some(id),
          Rep.Some(source),
          sourceId,
          sourceHash,
          Rep.Some(kind),
          contract,
          Rep.Some(change),
          level,
          delegate,
          category,
          operationGroupHash
        )
      ).shaped.<>(
        { r =>
          import r._;
          _1.map(_ => BalanceUpdatesRow.tupled((_1.get, _2.get, _3, _4, _5.get, _6, _7.get, _8, _9, _10, _11)))
        },
        (_: Any) => throw new Exception("Inserting into ? projection not supported.")
      )

    /** Database column id SqlType(serial), AutoInc, PrimaryKey */
    val id: Rep[Int] = column[Int]("id", O.AutoInc, O.PrimaryKey)

    /** Database column source SqlType(varchar) */
    val source: Rep[String] = column[String]("source")

    /** Database column source_id SqlType(int4), Default(None) */
    val sourceId: Rep[Option[Int]] = column[Option[Int]]("source_id", O.Default(None))

    /** Database column source_hash SqlType(varchar), Default(None) */
    val sourceHash: Rep[Option[String]] = column[Option[String]]("source_hash", O.Default(None))

    /** Database column kind SqlType(varchar) */
    val kind: Rep[String] = column[String]("kind")

    /** Database column contract SqlType(varchar), Default(None) */
    val contract: Rep[Option[String]] = column[Option[String]]("contract", O.Default(None))

    /** Database column change SqlType(numeric) */
    val change: Rep[scala.math.BigDecimal] = column[scala.math.BigDecimal]("change")

    /** Database column level SqlType(numeric), Default(None) */
    val level: Rep[Option[scala.math.BigDecimal]] = column[Option[scala.math.BigDecimal]]("level", O.Default(None))

    /** Database column delegate SqlType(varchar), Default(None) */
    val delegate: Rep[Option[String]] = column[Option[String]]("delegate", O.Default(None))

    /** Database column category SqlType(varchar), Default(None) */
    val category: Rep[Option[String]] = column[Option[String]]("category", O.Default(None))

    /** Database column operation_group_hash SqlType(varchar), Default(None) */
    val operationGroupHash: Rep[Option[String]] = column[Option[String]]("operation_group_hash", O.Default(None))
  }

  /** Collection-like TableQuery object for table BalanceUpdates */
  lazy val BalanceUpdates = new TableQuery(tag => new BalanceUpdates(tag))

<<<<<<< HEAD
  /** Entity class storing rows of table Ballots
    *  @param pkh Database column pkh SqlType(varchar)
    *  @param ballot Database column ballot SqlType(varchar)
    *  @param blockId Database column block_id SqlType(varchar)
    *  @param blockLevel Database column block_level SqlType(int4) */
  case class BallotsRow(pkh: String, ballot: String, blockId: String, blockLevel: Int)

  /** GetResult implicit for fetching BallotsRow objects using plain SQL queries */
  implicit def GetResultBallotsRow(implicit e0: GR[String], e1: GR[Int]): GR[BallotsRow] = GR { prs =>
    import prs._
    BallotsRow.tupled((<<[String], <<[String], <<[String], <<[Int]))
  }

  /** Table description of table ballots. Objects of this class serve as prototypes for rows in queries. */
  class Ballots(_tableTag: Tag) extends profile.api.Table[BallotsRow](_tableTag, Some("tezos"), "ballots") {
    def * = (pkh, ballot, blockId, blockLevel) <> (BallotsRow.tupled, BallotsRow.unapply)

    /** Maps whole row to an option. Useful for outer joins. */
    def ? =
      ((Rep.Some(pkh), Rep.Some(ballot), Rep.Some(blockId), Rep.Some(blockLevel))).shaped.<>({ r =>
        import r._; _1.map(_ => BallotsRow.tupled((_1.get, _2.get, _3.get, _4.get)))
      }, (_: Any) => throw new Exception("Inserting into ? projection not supported."))

    /** Database column pkh SqlType(varchar) */
    val pkh: Rep[String] = column[String]("pkh")

    /** Database column ballot SqlType(varchar) */
    val ballot: Rep[String] = column[String]("ballot")

    /** Database column block_id SqlType(varchar) */
    val blockId: Rep[String] = column[String]("block_id")

    /** Database column block_level SqlType(int4) */
    val blockLevel: Rep[Int] = column[Int]("block_level")

    /** Foreign key referencing Blocks (database name ballot_block_id_fkey) */
    lazy val blocksFk = foreignKey("ballot_block_id_fkey", blockId, Blocks)(
      r => r.hash,
      onUpdate = ForeignKeyAction.NoAction,
      onDelete = ForeignKeyAction.NoAction
    )
  }

  /** Collection-like TableQuery object for table Ballots */
  lazy val Ballots = new TableQuery(tag => new Ballots(tag))

=======
>>>>>>> 544f7fb6
  /** Entity class storing rows of table Blocks
    *  @param level Database column level SqlType(int4)
    *  @param proto Database column proto SqlType(int4)
    *  @param predecessor Database column predecessor SqlType(varchar)
    *  @param timestamp Database column timestamp SqlType(timestamp)
    *  @param validationPass Database column validation_pass SqlType(int4)
    *  @param fitness Database column fitness SqlType(varchar)
    *  @param context Database column context SqlType(varchar), Default(None)
    *  @param signature Database column signature SqlType(varchar), Default(None)
    *  @param protocol Database column protocol SqlType(varchar)
    *  @param chainId Database column chain_id SqlType(varchar), Default(None)
    *  @param hash Database column hash SqlType(varchar)
    *  @param operationsHash Database column operations_hash SqlType(varchar), Default(None)
    *  @param periodKind Database column period_kind SqlType(varchar), Default(None)
    *  @param currentExpectedQuorum Database column current_expected_quorum SqlType(int4), Default(None)
    *  @param activeProposal Database column active_proposal SqlType(varchar), Default(None)
    *  @param baker Database column baker SqlType(varchar), Default(None)
    *  @param nonceHash Database column nonce_hash SqlType(varchar), Default(None)
    *  @param consumedGas Database column consumed_gas SqlType(numeric), Default(None)
    *  @param metaLevel Database column meta_level SqlType(int4), Default(None)
    *  @param metaLevelPosition Database column meta_level_position SqlType(int4), Default(None)
    *  @param metaCycle Database column meta_cycle SqlType(int4), Default(None)
    *  @param metaCyclePosition Database column meta_cycle_position SqlType(int4), Default(None)
    *  @param metaVotingPeriod Database column meta_voting_period SqlType(int4), Default(None)
    *  @param metaVotingPeriodPosition Database column meta_voting_period_position SqlType(int4), Default(None)
    *  @param expectedCommitment Database column expected_commitment SqlType(bool), Default(None)
    *  @param priority Database column priority SqlType(int4), Default(None) */
  case class BlocksRow(
      level: Int,
      proto: Int,
      predecessor: String,
      timestamp: java.sql.Timestamp,
      validationPass: Int,
      fitness: String,
      context: Option[String] = None,
      signature: Option[String] = None,
      protocol: String,
      chainId: Option[String] = None,
      hash: String,
      operationsHash: Option[String] = None,
      periodKind: Option[String] = None,
      currentExpectedQuorum: Option[Int] = None,
      activeProposal: Option[String] = None,
      baker: Option[String] = None,
      nonceHash: Option[String] = None,
      consumedGas: Option[scala.math.BigDecimal] = None,
      metaLevel: Option[Int] = None,
      metaLevelPosition: Option[Int] = None,
      metaCycle: Option[Int] = None,
      metaCyclePosition: Option[Int] = None,
      metaVotingPeriod: Option[Int] = None,
      metaVotingPeriodPosition: Option[Int] = None,
      expectedCommitment: Option[Boolean] = None,
      priority: Option[Int] = None
  )

  /** GetResult implicit for fetching BlocksRow objects using plain SQL queries */
  implicit def GetResultBlocksRow(
      implicit e0: GR[Int],
      e1: GR[String],
      e2: GR[java.sql.Timestamp],
      e3: GR[Option[String]],
      e4: GR[Option[Int]],
      e5: GR[Option[scala.math.BigDecimal]],
      e6: GR[Option[Boolean]]
  ): GR[BlocksRow] = GR { prs =>
    import prs._
    BlocksRow(
      <<[Int],
      <<[Int],
      <<[String],
      <<[java.sql.Timestamp],
      <<[Int],
      <<[String],
      <<?[String],
      <<?[String],
      <<[String],
      <<?[String],
      <<[String],
      <<?[String],
      <<?[String],
      <<?[Int],
      <<?[String],
      <<?[String],
      <<?[String],
      <<?[scala.math.BigDecimal],
      <<?[Int],
      <<?[Int],
      <<?[Int],
      <<?[Int],
      <<?[Int],
      <<?[Int],
      <<?[Boolean],
      <<?[Int]
    )
  }

  /** Table description of table blocks. Objects of this class serve as prototypes for rows in queries. */
  class Blocks(_tableTag: Tag) extends profile.api.Table[BlocksRow](_tableTag, Some("tezos"), "blocks") {
    def * =
      (level :: proto :: predecessor :: timestamp :: validationPass :: fitness :: context :: signature :: protocol :: chainId :: hash :: operationsHash :: periodKind :: currentExpectedQuorum :: activeProposal :: baker :: nonceHash :: consumedGas :: metaLevel :: metaLevelPosition :: metaCycle :: metaCyclePosition :: metaVotingPeriod :: metaVotingPeriodPosition :: expectedCommitment :: priority :: HNil)
        .mapTo[BlocksRow]

    /** Maps whole row to an option. Useful for outer joins. */
    def ? =
      (Rep.Some(level) :: Rep.Some(proto) :: Rep.Some(predecessor) :: Rep.Some(timestamp) :: Rep.Some(validationPass) :: Rep
            .Some(fitness) :: context :: signature :: Rep.Some(protocol) :: chainId :: Rep.Some(hash) :: operationsHash :: periodKind :: currentExpectedQuorum :: activeProposal :: baker :: nonceHash :: consumedGas :: metaLevel :: metaLevelPosition :: metaCycle :: metaCyclePosition :: metaVotingPeriod :: metaVotingPeriodPosition :: expectedCommitment :: priority :: HNil).shaped
        .<>(
          r =>
            BlocksRow(
              r(0).asInstanceOf[Option[Int]].get,
              r(1).asInstanceOf[Option[Int]].get,
              r(2).asInstanceOf[Option[String]].get,
              r(3).asInstanceOf[Option[java.sql.Timestamp]].get,
              r(4).asInstanceOf[Option[Int]].get,
              r(5).asInstanceOf[Option[String]].get,
              r(6).asInstanceOf[Option[String]],
              r(7).asInstanceOf[Option[String]],
              r(8).asInstanceOf[Option[String]].get,
              r(9).asInstanceOf[Option[String]],
              r(10).asInstanceOf[Option[String]].get,
              r(11).asInstanceOf[Option[String]],
              r(12).asInstanceOf[Option[String]],
              r(13).asInstanceOf[Option[Int]],
              r(14).asInstanceOf[Option[String]],
              r(15).asInstanceOf[Option[String]],
              r(16).asInstanceOf[Option[String]],
              r(17).asInstanceOf[Option[scala.math.BigDecimal]],
              r(18).asInstanceOf[Option[Int]],
              r(19).asInstanceOf[Option[Int]],
              r(20).asInstanceOf[Option[Int]],
              r(21).asInstanceOf[Option[Int]],
              r(22).asInstanceOf[Option[Int]],
              r(23).asInstanceOf[Option[Int]],
              r(24).asInstanceOf[Option[Boolean]],
              r(25).asInstanceOf[Option[Int]]
            ),
          (_: Any) => throw new Exception("Inserting into ? projection not supported.")
        )

    /** Database column level SqlType(int4) */
    val level: Rep[Int] = column[Int]("level")

    /** Database column proto SqlType(int4) */
    val proto: Rep[Int] = column[Int]("proto")

    /** Database column predecessor SqlType(varchar) */
    val predecessor: Rep[String] = column[String]("predecessor")

    /** Database column timestamp SqlType(timestamp) */
    val timestamp: Rep[java.sql.Timestamp] = column[java.sql.Timestamp]("timestamp")

    /** Database column validation_pass SqlType(int4) */
    val validationPass: Rep[Int] = column[Int]("validation_pass")

    /** Database column fitness SqlType(varchar) */
    val fitness: Rep[String] = column[String]("fitness")

    /** Database column context SqlType(varchar), Default(None) */
    val context: Rep[Option[String]] = column[Option[String]]("context", O.Default(None))

    /** Database column signature SqlType(varchar), Default(None) */
    val signature: Rep[Option[String]] = column[Option[String]]("signature", O.Default(None))

    /** Database column protocol SqlType(varchar) */
    val protocol: Rep[String] = column[String]("protocol")

    /** Database column chain_id SqlType(varchar), Default(None) */
    val chainId: Rep[Option[String]] = column[Option[String]]("chain_id", O.Default(None))

    /** Database column hash SqlType(varchar) */
    val hash: Rep[String] = column[String]("hash")

    /** Database column operations_hash SqlType(varchar), Default(None) */
    val operationsHash: Rep[Option[String]] = column[Option[String]]("operations_hash", O.Default(None))

    /** Database column period_kind SqlType(varchar), Default(None) */
    val periodKind: Rep[Option[String]] = column[Option[String]]("period_kind", O.Default(None))

    /** Database column current_expected_quorum SqlType(int4), Default(None) */
    val currentExpectedQuorum: Rep[Option[Int]] = column[Option[Int]]("current_expected_quorum", O.Default(None))

    /** Database column active_proposal SqlType(varchar), Default(None) */
    val activeProposal: Rep[Option[String]] = column[Option[String]]("active_proposal", O.Default(None))

    /** Database column baker SqlType(varchar), Default(None) */
    val baker: Rep[Option[String]] = column[Option[String]]("baker", O.Default(None))

    /** Database column nonce_hash SqlType(varchar), Default(None) */
    val nonceHash: Rep[Option[String]] = column[Option[String]]("nonce_hash", O.Default(None))

    /** Database column consumed_gas SqlType(numeric), Default(None) */
    val consumedGas: Rep[Option[scala.math.BigDecimal]] =
      column[Option[scala.math.BigDecimal]]("consumed_gas", O.Default(None))

    /** Database column meta_level SqlType(int4), Default(None) */
    val metaLevel: Rep[Option[Int]] = column[Option[Int]]("meta_level", O.Default(None))

    /** Database column meta_level_position SqlType(int4), Default(None) */
    val metaLevelPosition: Rep[Option[Int]] = column[Option[Int]]("meta_level_position", O.Default(None))

    /** Database column meta_cycle SqlType(int4), Default(None) */
    val metaCycle: Rep[Option[Int]] = column[Option[Int]]("meta_cycle", O.Default(None))

    /** Database column meta_cycle_position SqlType(int4), Default(None) */
    val metaCyclePosition: Rep[Option[Int]] = column[Option[Int]]("meta_cycle_position", O.Default(None))

    /** Database column meta_voting_period SqlType(int4), Default(None) */
    val metaVotingPeriod: Rep[Option[Int]] = column[Option[Int]]("meta_voting_period", O.Default(None))

    /** Database column meta_voting_period_position SqlType(int4), Default(None) */
    val metaVotingPeriodPosition: Rep[Option[Int]] = column[Option[Int]]("meta_voting_period_position", O.Default(None))

    /** Database column expected_commitment SqlType(bool), Default(None) */
    val expectedCommitment: Rep[Option[Boolean]] = column[Option[Boolean]]("expected_commitment", O.Default(None))

    /** Database column priority SqlType(int4), Default(None) */
    val priority: Rep[Option[Int]] = column[Option[Int]]("priority", O.Default(None))

    /** Uniqueness Index over (hash) (database name blocks_hash_key) */
    val index1 = index("blocks_hash_key", hash :: HNil, unique = true)

    /** Index over (level) (database name ix_blocks_level) */
    val index2 = index("ix_blocks_level", level :: HNil)
  }

  /** Collection-like TableQuery object for table Blocks */
  lazy val Blocks = new TableQuery(tag => new Blocks(tag))

  /** Entity class storing rows of table DelegatedContracts
    *  @param accountId Database column account_id SqlType(varchar)
    *  @param delegateValue Database column delegate_value SqlType(varchar), Default(None) */
  case class DelegatedContractsRow(accountId: String, delegateValue: Option[String] = None)

  /** GetResult implicit for fetching DelegatedContractsRow objects using plain SQL queries */
  implicit def GetResultDelegatedContractsRow(
      implicit e0: GR[String],
      e1: GR[Option[String]]
  ): GR[DelegatedContractsRow] = GR { prs =>
    import prs._
    DelegatedContractsRow.tupled((<<[String], <<?[String]))
  }

  /** Table description of table delegated_contracts. Objects of this class serve as prototypes for rows in queries. */
  class DelegatedContracts(_tableTag: Tag)
      extends profile.api.Table[DelegatedContractsRow](_tableTag, Some("tezos"), "delegated_contracts") {
    def * = (accountId, delegateValue) <> (DelegatedContractsRow.tupled, DelegatedContractsRow.unapply)

    /** Maps whole row to an option. Useful for outer joins. */
    def ? =
      ((Rep.Some(accountId), delegateValue)).shaped.<>({ r =>
        import r._; _1.map(_ => DelegatedContractsRow.tupled((_1.get, _2)))
      }, (_: Any) => throw new Exception("Inserting into ? projection not supported."))

    /** Database column account_id SqlType(varchar) */
    val accountId: Rep[String] = column[String]("account_id")

    /** Database column delegate_value SqlType(varchar), Default(None) */
    val delegateValue: Rep[Option[String]] = column[Option[String]]("delegate_value", O.Default(None))

    /** Foreign key referencing Accounts (database name contracts_account_id_fkey) */
    lazy val accountsFk = foreignKey("contracts_account_id_fkey", accountId, Accounts)(
      r => r.accountId,
      onUpdate = ForeignKeyAction.NoAction,
      onDelete = ForeignKeyAction.NoAction
    )

    /** Foreign key referencing Delegates (database name contracts_delegate_pkh_fkey) */
    lazy val delegatesFk = foreignKey("contracts_delegate_pkh_fkey", delegateValue, Delegates)(
      r => Rep.Some(r.pkh),
      onUpdate = ForeignKeyAction.NoAction,
      onDelete = ForeignKeyAction.NoAction
    )
  }

  /** Collection-like TableQuery object for table DelegatedContracts */
  lazy val DelegatedContracts = new TableQuery(tag => new DelegatedContracts(tag))

  /** Entity class storing rows of table Delegates
    *  @param pkh Database column pkh SqlType(varchar), PrimaryKey
    *  @param blockId Database column block_id SqlType(varchar)
    *  @param balance Database column balance SqlType(numeric), Default(None)
    *  @param frozenBalance Database column frozen_balance SqlType(numeric), Default(None)
    *  @param stakingBalance Database column staking_balance SqlType(numeric), Default(None)
    *  @param delegatedBalance Database column delegated_balance SqlType(numeric), Default(None)
    *  @param deactivated Database column deactivated SqlType(bool)
    *  @param gracePeriod Database column grace_period SqlType(int4)
    *  @param blockLevel Database column block_level SqlType(int4), Default(-1) */
  case class DelegatesRow(
      pkh: String,
      blockId: String,
      balance: Option[scala.math.BigDecimal] = None,
      frozenBalance: Option[scala.math.BigDecimal] = None,
      stakingBalance: Option[scala.math.BigDecimal] = None,
      delegatedBalance: Option[scala.math.BigDecimal] = None,
      deactivated: Boolean,
      gracePeriod: Int,
      blockLevel: Int = -1
  )

  /** GetResult implicit for fetching DelegatesRow objects using plain SQL queries */
  implicit def GetResultDelegatesRow(
      implicit e0: GR[String],
      e1: GR[Option[scala.math.BigDecimal]],
      e2: GR[Boolean],
      e3: GR[Int]
  ): GR[DelegatesRow] = GR { prs =>
    import prs._
    DelegatesRow.tupled(
      (
        <<[String],
        <<[String],
        <<?[scala.math.BigDecimal],
        <<?[scala.math.BigDecimal],
        <<?[scala.math.BigDecimal],
        <<?[scala.math.BigDecimal],
        <<[Boolean],
        <<[Int],
        <<[Int]
      )
    )
  }

  /** Table description of table delegates. Objects of this class serve as prototypes for rows in queries. */
  class Delegates(_tableTag: Tag) extends profile.api.Table[DelegatesRow](_tableTag, Some("tezos"), "delegates") {
    def * =
      (pkh, blockId, balance, frozenBalance, stakingBalance, delegatedBalance, deactivated, gracePeriod, blockLevel) <> (DelegatesRow.tupled, DelegatesRow.unapply)

    /** Maps whole row to an option. Useful for outer joins. */
    def ? =
      (
        (
          Rep.Some(pkh),
          Rep.Some(blockId),
          balance,
          frozenBalance,
          stakingBalance,
          delegatedBalance,
          Rep.Some(deactivated),
          Rep.Some(gracePeriod),
          Rep.Some(blockLevel)
        )
      ).shaped.<>(
        { r =>
          import r._; _1.map(_ => DelegatesRow.tupled((_1.get, _2.get, _3, _4, _5, _6, _7.get, _8.get, _9.get)))
        },
        (_: Any) => throw new Exception("Inserting into ? projection not supported.")
      )

    /** Database column pkh SqlType(varchar), PrimaryKey */
    val pkh: Rep[String] = column[String]("pkh", O.PrimaryKey)

    /** Database column block_id SqlType(varchar) */
    val blockId: Rep[String] = column[String]("block_id")

    /** Database column balance SqlType(numeric), Default(None) */
    val balance: Rep[Option[scala.math.BigDecimal]] = column[Option[scala.math.BigDecimal]]("balance", O.Default(None))

    /** Database column frozen_balance SqlType(numeric), Default(None) */
    val frozenBalance: Rep[Option[scala.math.BigDecimal]] =
      column[Option[scala.math.BigDecimal]]("frozen_balance", O.Default(None))

    /** Database column staking_balance SqlType(numeric), Default(None) */
    val stakingBalance: Rep[Option[scala.math.BigDecimal]] =
      column[Option[scala.math.BigDecimal]]("staking_balance", O.Default(None))

    /** Database column delegated_balance SqlType(numeric), Default(None) */
    val delegatedBalance: Rep[Option[scala.math.BigDecimal]] =
      column[Option[scala.math.BigDecimal]]("delegated_balance", O.Default(None))

    /** Database column deactivated SqlType(bool) */
    val deactivated: Rep[Boolean] = column[Boolean]("deactivated")

    /** Database column grace_period SqlType(int4) */
    val gracePeriod: Rep[Int] = column[Int]("grace_period")

    /** Database column block_level SqlType(int4), Default(-1) */
    val blockLevel: Rep[Int] = column[Int]("block_level", O.Default(-1))

    /** Foreign key referencing Blocks (database name delegates_block_id_fkey) */
    lazy val blocksFk = foreignKey("delegates_block_id_fkey", blockId, Blocks)(
      r => r.hash,
      onUpdate = ForeignKeyAction.NoAction,
      onDelete = ForeignKeyAction.NoAction
    )
  }

  /** Collection-like TableQuery object for table Delegates */
  lazy val Delegates = new TableQuery(tag => new Delegates(tag))

  /** Entity class storing rows of table DelegatesCheckpoint
    *  @param delegatePkh Database column delegate_pkh SqlType(varchar)
    *  @param blockId Database column block_id SqlType(varchar)
    *  @param blockLevel Database column block_level SqlType(int4), Default(-1) */
  case class DelegatesCheckpointRow(delegatePkh: String, blockId: String, blockLevel: Int = -1)

  /** GetResult implicit for fetching DelegatesCheckpointRow objects using plain SQL queries */
  implicit def GetResultDelegatesCheckpointRow(implicit e0: GR[String], e1: GR[Int]): GR[DelegatesCheckpointRow] = GR {
    prs =>
      import prs._
      DelegatesCheckpointRow.tupled((<<[String], <<[String], <<[Int]))
  }

  /** Table description of table delegates_checkpoint. Objects of this class serve as prototypes for rows in queries. */
  class DelegatesCheckpoint(_tableTag: Tag)
      extends profile.api.Table[DelegatesCheckpointRow](_tableTag, Some("tezos"), "delegates_checkpoint") {
    def * = (delegatePkh, blockId, blockLevel) <> (DelegatesCheckpointRow.tupled, DelegatesCheckpointRow.unapply)

    /** Maps whole row to an option. Useful for outer joins. */
    def ? =
      ((Rep.Some(delegatePkh), Rep.Some(blockId), Rep.Some(blockLevel))).shaped.<>(
        { r =>
          import r._; _1.map(_ => DelegatesCheckpointRow.tupled((_1.get, _2.get, _3.get)))
        },
        (_: Any) => throw new Exception("Inserting into ? projection not supported.")
      )

    /** Database column delegate_pkh SqlType(varchar) */
    val delegatePkh: Rep[String] = column[String]("delegate_pkh")

    /** Database column block_id SqlType(varchar) */
    val blockId: Rep[String] = column[String]("block_id")

    /** Database column block_level SqlType(int4), Default(-1) */
    val blockLevel: Rep[Int] = column[Int]("block_level", O.Default(-1))

    /** Foreign key referencing Blocks (database name delegate_checkpoint_block_id_fkey) */
    lazy val blocksFk = foreignKey("delegate_checkpoint_block_id_fkey", blockId, Blocks)(
      r => r.hash,
      onUpdate = ForeignKeyAction.NoAction,
      onDelete = ForeignKeyAction.NoAction
    )

    /** Index over (blockLevel) (database name ix_delegates_checkpoint_block_level) */
    val index1 = index("ix_delegates_checkpoint_block_level", blockLevel)
  }

  /** Collection-like TableQuery object for table DelegatesCheckpoint */
  lazy val DelegatesCheckpoint = new TableQuery(tag => new DelegatesCheckpoint(tag))

  /** Entity class storing rows of table EndorsingRights
    *  @param blockHash Database column block_hash SqlType(varchar)
    *  @param level Database column level SqlType(int4)
    *  @param delegate Database column delegate SqlType(varchar)
    *  @param slot Database column slot SqlType(int4)
    *  @param estimatedTime Database column estimated_time SqlType(timestamp) */
  case class EndorsingRightsRow(
      blockHash: String,
      level: Int,
      delegate: String,
      slot: Int,
      estimatedTime: java.sql.Timestamp
  )

  /** GetResult implicit for fetching EndorsingRightsRow objects using plain SQL queries */
  implicit def GetResultEndorsingRightsRow(
      implicit e0: GR[String],
      e1: GR[Int],
      e2: GR[java.sql.Timestamp]
  ): GR[EndorsingRightsRow] = GR { prs =>
    import prs._
    EndorsingRightsRow.tupled((<<[String], <<[Int], <<[String], <<[Int], <<[java.sql.Timestamp]))
  }

  /** Table description of table endorsing_rights. Objects of this class serve as prototypes for rows in queries. */
  class EndorsingRights(_tableTag: Tag) extends profile.api.Table[EndorsingRightsRow](_tableTag, "endorsing_rights") {
    def * = (blockHash, level, delegate, slot, estimatedTime) <> (EndorsingRightsRow.tupled, EndorsingRightsRow.unapply)

    /** Maps whole row to an option. Useful for outer joins. */
    def ? =
      ((Rep.Some(blockHash), Rep.Some(level), Rep.Some(delegate), Rep.Some(slot), Rep.Some(estimatedTime))).shaped.<>(
        { r =>
          import r._; _1.map(_ => EndorsingRightsRow.tupled((_1.get, _2.get, _3.get, _4.get, _5.get)))
        },
        (_: Any) => throw new Exception("Inserting into ? projection not supported.")
      )

    /** Database column block_hash SqlType(varchar) */
    val blockHash: Rep[String] = column[String]("block_hash")

    /** Database column level SqlType(int4) */
    val level: Rep[Int] = column[Int]("level")

    /** Database column delegate SqlType(varchar) */
    val delegate: Rep[String] = column[String]("delegate")

    /** Database column slot SqlType(int4) */
    val slot: Rep[Int] = column[Int]("slot")

    /** Database column estimated_time SqlType(timestamp) */
    val estimatedTime: Rep[java.sql.Timestamp] = column[java.sql.Timestamp]("estimated_time")

    /** Primary key of EndorsingRights (database name endorsing_rights_pkey) */
    val pk = primaryKey("endorsing_rights_pkey", (level, delegate, slot))

    /** Index over (level) (database name endorsing_rights_level_idx) */
    val index1 = index("endorsing_rights_level_idx", level)
  }

  /** Collection-like TableQuery object for table EndorsingRights */
  lazy val EndorsingRights = new TableQuery(tag => new EndorsingRights(tag))

  /** Entity class storing rows of table Fees
    *  @param low Database column low SqlType(int4)
    *  @param medium Database column medium SqlType(int4)
    *  @param high Database column high SqlType(int4)
    *  @param timestamp Database column timestamp SqlType(timestamp)
    *  @param kind Database column kind SqlType(varchar)
    *  @param cycle Database column cycle SqlType(int4), Default(None)
    *  @param level Database column level SqlType(int4), Default(None) */
  case class FeesRow(
      low: Int,
      medium: Int,
      high: Int,
      timestamp: java.sql.Timestamp,
      kind: String,
      cycle: Option[Int] = None,
      level: Option[Int] = None
  )

  /** GetResult implicit for fetching FeesRow objects using plain SQL queries */
  implicit def GetResultFeesRow(
      implicit e0: GR[Int],
      e1: GR[java.sql.Timestamp],
      e2: GR[String],
      e3: GR[Option[Int]]
  ): GR[FeesRow] = GR { prs =>
    import prs._
    FeesRow.tupled((<<[Int], <<[Int], <<[Int], <<[java.sql.Timestamp], <<[String], <<?[Int], <<?[Int]))
  }

  /** Table description of table fees. Objects of this class serve as prototypes for rows in queries. */
  class Fees(_tableTag: Tag) extends profile.api.Table[FeesRow](_tableTag, Some("tezos"), "fees") {
    def * = (low, medium, high, timestamp, kind, cycle, level) <> (FeesRow.tupled, FeesRow.unapply)

    /** Maps whole row to an option. Useful for outer joins. */
    def ? =
      ((Rep.Some(low), Rep.Some(medium), Rep.Some(high), Rep.Some(timestamp), Rep.Some(kind), cycle, level)).shaped.<>(
        { r =>
          import r._; _1.map(_ => FeesRow.tupled((_1.get, _2.get, _3.get, _4.get, _5.get, _6, _7)))
        },
        (_: Any) => throw new Exception("Inserting into ? projection not supported.")
      )

    /** Database column low SqlType(int4) */
    val low: Rep[Int] = column[Int]("low")

    /** Database column medium SqlType(int4) */
    val medium: Rep[Int] = column[Int]("medium")

    /** Database column high SqlType(int4) */
    val high: Rep[Int] = column[Int]("high")

    /** Database column timestamp SqlType(timestamp) */
    val timestamp: Rep[java.sql.Timestamp] = column[java.sql.Timestamp]("timestamp")

    /** Database column kind SqlType(varchar) */
    val kind: Rep[String] = column[String]("kind")

    /** Database column cycle SqlType(int4), Default(None) */
    val cycle: Rep[Option[Int]] = column[Option[Int]]("cycle", O.Default(None))

    /** Database column level SqlType(int4), Default(None) */
    val level: Rep[Option[Int]] = column[Option[Int]]("level", O.Default(None))
  }

  /** Collection-like TableQuery object for table Fees */
  lazy val Fees = new TableQuery(tag => new Fees(tag))

  /** Entity class storing rows of table OperationGroups
    *  @param protocol Database column protocol SqlType(varchar)
    *  @param chainId Database column chain_id SqlType(varchar), Default(None)
    *  @param hash Database column hash SqlType(varchar)
    *  @param branch Database column branch SqlType(varchar)
    *  @param signature Database column signature SqlType(varchar), Default(None)
    *  @param blockId Database column block_id SqlType(varchar)
    *  @param blockLevel Database column block_level SqlType(int4) */
  case class OperationGroupsRow(
      protocol: String,
      chainId: Option[String] = None,
      hash: String,
      branch: String,
      signature: Option[String] = None,
      blockId: String,
      blockLevel: Int
  )

  /** GetResult implicit for fetching OperationGroupsRow objects using plain SQL queries */
  implicit def GetResultOperationGroupsRow(
      implicit e0: GR[String],
      e1: GR[Option[String]],
      e2: GR[Int]
  ): GR[OperationGroupsRow] = GR { prs =>
    import prs._
    OperationGroupsRow.tupled((<<[String], <<?[String], <<[String], <<[String], <<?[String], <<[String], <<[Int]))
  }

  /** Table description of table operation_groups. Objects of this class serve as prototypes for rows in queries. */
  class OperationGroups(_tableTag: Tag)
      extends profile.api.Table[OperationGroupsRow](_tableTag, Some("tezos"), "operation_groups") {
    def * =
      (protocol, chainId, hash, branch, signature, blockId, blockLevel) <> (OperationGroupsRow.tupled, OperationGroupsRow.unapply)

    /** Maps whole row to an option. Useful for outer joins. */
    def ? =
      (
        (
          Rep.Some(protocol),
          chainId,
          Rep.Some(hash),
          Rep.Some(branch),
          signature,
          Rep.Some(blockId),
          Rep.Some(blockLevel)
        )
      ).shaped.<>(
        { r =>
          import r._; _1.map(_ => OperationGroupsRow.tupled((_1.get, _2, _3.get, _4.get, _5, _6.get, _7.get)))
        },
        (_: Any) => throw new Exception("Inserting into ? projection not supported.")
      )

    /** Database column protocol SqlType(varchar) */
    val protocol: Rep[String] = column[String]("protocol")

    /** Database column chain_id SqlType(varchar), Default(None) */
    val chainId: Rep[Option[String]] = column[Option[String]]("chain_id", O.Default(None))

    /** Database column hash SqlType(varchar) */
    val hash: Rep[String] = column[String]("hash")

    /** Database column branch SqlType(varchar) */
    val branch: Rep[String] = column[String]("branch")

    /** Database column signature SqlType(varchar), Default(None) */
    val signature: Rep[Option[String]] = column[Option[String]]("signature", O.Default(None))

    /** Database column block_id SqlType(varchar) */
    val blockId: Rep[String] = column[String]("block_id")

    /** Database column block_level SqlType(int4) */
    val blockLevel: Rep[Int] = column[Int]("block_level")

    /** Primary key of OperationGroups (database name OperationGroups_pkey) */
    val pk = primaryKey("OperationGroups_pkey", (blockId, hash))

    /** Foreign key referencing Blocks (database name block) */
    lazy val blocksFk = foreignKey("block", blockId, Blocks)(
      r => r.hash,
      onUpdate = ForeignKeyAction.NoAction,
      onDelete = ForeignKeyAction.NoAction
    )

    /** Index over (blockLevel) (database name ix_operation_groups_block_level) */
    val index1 = index("ix_operation_groups_block_level", blockLevel)
  }

  /** Collection-like TableQuery object for table OperationGroups */
  lazy val OperationGroups = new TableQuery(tag => new OperationGroups(tag))

  /** Entity class storing rows of table Operations
    *  @param branch Database column branch SqlType(varchar), Default(None)
    *  @param numberOfSlots Database column number_of_slots SqlType(int4), Default(None)
    *  @param cycle Database column cycle SqlType(int4), Default(None)
    *  @param operationId Database column operation_id SqlType(serial), AutoInc, PrimaryKey
    *  @param operationGroupHash Database column operation_group_hash SqlType(varchar)
    *  @param kind Database column kind SqlType(varchar)
    *  @param level Database column level SqlType(int4), Default(None)
    *  @param delegate Database column delegate SqlType(varchar), Default(None)
    *  @param slots Database column slots SqlType(varchar), Default(None)
    *  @param nonce Database column nonce SqlType(varchar), Default(None)
    *  @param pkh Database column pkh SqlType(varchar), Default(None)
    *  @param secret Database column secret SqlType(varchar), Default(None)
    *  @param source Database column source SqlType(varchar), Default(None)
    *  @param fee Database column fee SqlType(numeric), Default(None)
    *  @param counter Database column counter SqlType(numeric), Default(None)
    *  @param gasLimit Database column gas_limit SqlType(numeric), Default(None)
    *  @param storageLimit Database column storage_limit SqlType(numeric), Default(None)
    *  @param publicKey Database column public_key SqlType(varchar), Default(None)
    *  @param amount Database column amount SqlType(numeric), Default(None)
    *  @param destination Database column destination SqlType(varchar), Default(None)
    *  @param parameters Database column parameters SqlType(varchar), Default(None)
    *  @param managerPubkey Database column manager_pubkey SqlType(varchar), Default(None)
    *  @param balance Database column balance SqlType(numeric), Default(None)
    *  @param proposal Database column proposal SqlType(varchar), Default(None)
    *  @param spendable Database column spendable SqlType(bool), Default(None)
    *  @param delegatable Database column delegatable SqlType(bool), Default(None)
    *  @param script Database column script SqlType(varchar), Default(None)
    *  @param storage Database column storage SqlType(varchar), Default(None)
    *  @param status Database column status SqlType(varchar), Default(None)
    *  @param consumedGas Database column consumed_gas SqlType(numeric), Default(None)
    *  @param storageSize Database column storage_size SqlType(numeric), Default(None)
    *  @param paidStorageSizeDiff Database column paid_storage_size_diff SqlType(numeric), Default(None)
    *  @param originatedContracts Database column originated_contracts SqlType(varchar), Default(None)
    *  @param blockHash Database column block_hash SqlType(varchar)
    *  @param blockLevel Database column block_level SqlType(int4)
    *  @param ballot Database column ballot SqlType(varchar), Default(None)
    *  @param internal Database column internal SqlType(bool)
    *  @param period Database column period SqlType(int4), Default(None)
    *  @param timestamp Database column timestamp SqlType(timestamp) */
  case class OperationsRow(
      branch: Option[String] = None,
      numberOfSlots: Option[Int] = None,
      cycle: Option[Int] = None,
      operationId: Int,
      operationGroupHash: String,
      kind: String,
      level: Option[Int] = None,
      delegate: Option[String] = None,
      slots: Option[String] = None,
      nonce: Option[String] = None,
      pkh: Option[String] = None,
      secret: Option[String] = None,
      source: Option[String] = None,
      fee: Option[scala.math.BigDecimal] = None,
      counter: Option[scala.math.BigDecimal] = None,
      gasLimit: Option[scala.math.BigDecimal] = None,
      storageLimit: Option[scala.math.BigDecimal] = None,
      publicKey: Option[String] = None,
      amount: Option[scala.math.BigDecimal] = None,
      destination: Option[String] = None,
      parameters: Option[String] = None,
      managerPubkey: Option[String] = None,
      balance: Option[scala.math.BigDecimal] = None,
      proposal: Option[String] = None,
      spendable: Option[Boolean] = None,
      delegatable: Option[Boolean] = None,
      script: Option[String] = None,
      storage: Option[String] = None,
      status: Option[String] = None,
      consumedGas: Option[scala.math.BigDecimal] = None,
      storageSize: Option[scala.math.BigDecimal] = None,
      paidStorageSizeDiff: Option[scala.math.BigDecimal] = None,
      originatedContracts: Option[String] = None,
      blockHash: String,
      blockLevel: Int,
      ballot: Option[String] = None,
      internal: Boolean,
      period: Option[Int] = None,
      timestamp: java.sql.Timestamp
  )

  /** GetResult implicit for fetching OperationsRow objects using plain SQL queries */
  implicit def GetResultOperationsRow(
      implicit e0: GR[Option[String]],
      e1: GR[Option[Int]],
      e2: GR[Int],
      e3: GR[String],
      e4: GR[Option[scala.math.BigDecimal]],
      e5: GR[Option[Boolean]],
      e6: GR[Boolean],
      e7: GR[java.sql.Timestamp]
  ): GR[OperationsRow] = GR { prs =>
    import prs._
    OperationsRow(
      <<?[String],
      <<?[Int],
      <<?[Int],
      <<[Int],
      <<[String],
      <<[String],
      <<?[Int],
      <<?[String],
      <<?[String],
      <<?[String],
      <<?[String],
      <<?[String],
      <<?[String],
      <<?[scala.math.BigDecimal],
      <<?[scala.math.BigDecimal],
      <<?[scala.math.BigDecimal],
      <<?[scala.math.BigDecimal],
      <<?[String],
      <<?[scala.math.BigDecimal],
      <<?[String],
      <<?[String],
      <<?[String],
      <<?[scala.math.BigDecimal],
      <<?[String],
      <<?[Boolean],
      <<?[Boolean],
      <<?[String],
      <<?[String],
      <<?[String],
      <<?[scala.math.BigDecimal],
      <<?[scala.math.BigDecimal],
      <<?[scala.math.BigDecimal],
      <<?[String],
      <<[String],
      <<[Int],
      <<?[String],
      <<[Boolean],
      <<?[Int],
      <<[java.sql.Timestamp]
    )
  }

  /** Table description of table operations. Objects of this class serve as prototypes for rows in queries. */
  class Operations(_tableTag: Tag) extends profile.api.Table[OperationsRow](_tableTag, Some("tezos"), "operations") {
    def * =
      (branch :: numberOfSlots :: cycle :: operationId :: operationGroupHash :: kind :: level :: delegate :: slots :: nonce :: pkh :: secret :: source :: fee :: counter :: gasLimit :: storageLimit :: publicKey :: amount :: destination :: parameters :: managerPubkey :: balance :: proposal :: spendable :: delegatable :: script :: storage :: status :: consumedGas :: storageSize :: paidStorageSizeDiff :: originatedContracts :: blockHash :: blockLevel :: ballot :: internal :: period :: timestamp :: HNil)
        .mapTo[OperationsRow]

    /** Maps whole row to an option. Useful for outer joins. */
    def ? =
      (branch :: numberOfSlots :: cycle :: Rep.Some(operationId) :: Rep.Some(operationGroupHash) :: Rep.Some(kind) :: level :: delegate :: slots :: nonce :: pkh :: secret :: source :: fee :: counter :: gasLimit :: storageLimit :: publicKey :: amount :: destination :: parameters :: managerPubkey :: balance :: proposal :: spendable :: delegatable :: script :: storage :: status :: consumedGas :: storageSize :: paidStorageSizeDiff :: originatedContracts :: Rep.Some(
            blockHash
          ) :: Rep.Some(blockLevel) :: ballot :: Rep.Some(internal) :: period :: Rep.Some(timestamp) :: HNil).shaped.<>(
        r =>
          OperationsRow(
            r(0).asInstanceOf[Option[String]],
            r(1).asInstanceOf[Option[Int]],
            r(2).asInstanceOf[Option[Int]],
            r(3).asInstanceOf[Option[Int]].get,
            r(4).asInstanceOf[Option[String]].get,
            r(5).asInstanceOf[Option[String]].get,
            r(6).asInstanceOf[Option[Int]],
            r(7).asInstanceOf[Option[String]],
            r(8).asInstanceOf[Option[String]],
            r(9).asInstanceOf[Option[String]],
            r(10).asInstanceOf[Option[String]],
            r(11).asInstanceOf[Option[String]],
            r(12).asInstanceOf[Option[String]],
            r(13).asInstanceOf[Option[scala.math.BigDecimal]],
            r(14).asInstanceOf[Option[scala.math.BigDecimal]],
            r(15).asInstanceOf[Option[scala.math.BigDecimal]],
            r(16).asInstanceOf[Option[scala.math.BigDecimal]],
            r(17).asInstanceOf[Option[String]],
            r(18).asInstanceOf[Option[scala.math.BigDecimal]],
            r(19).asInstanceOf[Option[String]],
            r(20).asInstanceOf[Option[String]],
            r(21).asInstanceOf[Option[String]],
            r(22).asInstanceOf[Option[scala.math.BigDecimal]],
            r(23).asInstanceOf[Option[String]],
            r(24).asInstanceOf[Option[Boolean]],
            r(25).asInstanceOf[Option[Boolean]],
            r(26).asInstanceOf[Option[String]],
            r(27).asInstanceOf[Option[String]],
            r(28).asInstanceOf[Option[String]],
            r(29).asInstanceOf[Option[scala.math.BigDecimal]],
            r(30).asInstanceOf[Option[scala.math.BigDecimal]],
            r(31).asInstanceOf[Option[scala.math.BigDecimal]],
            r(32).asInstanceOf[Option[String]],
            r(33).asInstanceOf[Option[String]].get,
            r(34).asInstanceOf[Option[Int]].get,
            r(35).asInstanceOf[Option[String]],
            r(36).asInstanceOf[Option[Boolean]].get,
            r(37).asInstanceOf[Option[Int]],
            r(38).asInstanceOf[Option[java.sql.Timestamp]].get
          ),
        (_: Any) => throw new Exception("Inserting into ? projection not supported.")
      )

    /** Database column branch SqlType(varchar), Default(None) */
    val branch: Rep[Option[String]] = column[Option[String]]("branch", O.Default(None))

    /** Database column number_of_slots SqlType(int4), Default(None) */
    val numberOfSlots: Rep[Option[Int]] = column[Option[Int]]("number_of_slots", O.Default(None))

    /** Database column cycle SqlType(int4), Default(None) */
    val cycle: Rep[Option[Int]] = column[Option[Int]]("cycle", O.Default(None))

    /** Database column operation_id SqlType(serial), AutoInc, PrimaryKey */
    val operationId: Rep[Int] = column[Int]("operation_id", O.AutoInc, O.PrimaryKey)

    /** Database column operation_group_hash SqlType(varchar) */
    val operationGroupHash: Rep[String] = column[String]("operation_group_hash")

    /** Database column kind SqlType(varchar) */
    val kind: Rep[String] = column[String]("kind")

    /** Database column level SqlType(int4), Default(None) */
    val level: Rep[Option[Int]] = column[Option[Int]]("level", O.Default(None))

    /** Database column delegate SqlType(varchar), Default(None) */
    val delegate: Rep[Option[String]] = column[Option[String]]("delegate", O.Default(None))

    /** Database column slots SqlType(varchar), Default(None) */
    val slots: Rep[Option[String]] = column[Option[String]]("slots", O.Default(None))

    /** Database column nonce SqlType(varchar), Default(None) */
    val nonce: Rep[Option[String]] = column[Option[String]]("nonce", O.Default(None))

    /** Database column pkh SqlType(varchar), Default(None) */
    val pkh: Rep[Option[String]] = column[Option[String]]("pkh", O.Default(None))

    /** Database column secret SqlType(varchar), Default(None) */
    val secret: Rep[Option[String]] = column[Option[String]]("secret", O.Default(None))

    /** Database column source SqlType(varchar), Default(None) */
    val source: Rep[Option[String]] = column[Option[String]]("source", O.Default(None))

    /** Database column fee SqlType(numeric), Default(None) */
    val fee: Rep[Option[scala.math.BigDecimal]] = column[Option[scala.math.BigDecimal]]("fee", O.Default(None))

    /** Database column counter SqlType(numeric), Default(None) */
    val counter: Rep[Option[scala.math.BigDecimal]] = column[Option[scala.math.BigDecimal]]("counter", O.Default(None))

    /** Database column gas_limit SqlType(numeric), Default(None) */
    val gasLimit: Rep[Option[scala.math.BigDecimal]] =
      column[Option[scala.math.BigDecimal]]("gas_limit", O.Default(None))

    /** Database column storage_limit SqlType(numeric), Default(None) */
    val storageLimit: Rep[Option[scala.math.BigDecimal]] =
      column[Option[scala.math.BigDecimal]]("storage_limit", O.Default(None))

    /** Database column public_key SqlType(varchar), Default(None) */
    val publicKey: Rep[Option[String]] = column[Option[String]]("public_key", O.Default(None))

    /** Database column amount SqlType(numeric), Default(None) */
    val amount: Rep[Option[scala.math.BigDecimal]] = column[Option[scala.math.BigDecimal]]("amount", O.Default(None))

    /** Database column destination SqlType(varchar), Default(None) */
    val destination: Rep[Option[String]] = column[Option[String]]("destination", O.Default(None))

    /** Database column parameters SqlType(varchar), Default(None) */
    val parameters: Rep[Option[String]] = column[Option[String]]("parameters", O.Default(None))

    /** Database column manager_pubkey SqlType(varchar), Default(None) */
    val managerPubkey: Rep[Option[String]] = column[Option[String]]("manager_pubkey", O.Default(None))

    /** Database column balance SqlType(numeric), Default(None) */
    val balance: Rep[Option[scala.math.BigDecimal]] = column[Option[scala.math.BigDecimal]]("balance", O.Default(None))

    /** Database column proposal SqlType(varchar), Default(None) */
    val proposal: Rep[Option[String]] = column[Option[String]]("proposal", O.Default(None))

    /** Database column spendable SqlType(bool), Default(None) */
    val spendable: Rep[Option[Boolean]] = column[Option[Boolean]]("spendable", O.Default(None))

    /** Database column delegatable SqlType(bool), Default(None) */
    val delegatable: Rep[Option[Boolean]] = column[Option[Boolean]]("delegatable", O.Default(None))

    /** Database column script SqlType(varchar), Default(None) */
    val script: Rep[Option[String]] = column[Option[String]]("script", O.Default(None))

    /** Database column storage SqlType(varchar), Default(None) */
    val storage: Rep[Option[String]] = column[Option[String]]("storage", O.Default(None))

    /** Database column status SqlType(varchar), Default(None) */
    val status: Rep[Option[String]] = column[Option[String]]("status", O.Default(None))

    /** Database column consumed_gas SqlType(numeric), Default(None) */
    val consumedGas: Rep[Option[scala.math.BigDecimal]] =
      column[Option[scala.math.BigDecimal]]("consumed_gas", O.Default(None))

    /** Database column storage_size SqlType(numeric), Default(None) */
    val storageSize: Rep[Option[scala.math.BigDecimal]] =
      column[Option[scala.math.BigDecimal]]("storage_size", O.Default(None))

    /** Database column paid_storage_size_diff SqlType(numeric), Default(None) */
    val paidStorageSizeDiff: Rep[Option[scala.math.BigDecimal]] =
      column[Option[scala.math.BigDecimal]]("paid_storage_size_diff", O.Default(None))

    /** Database column originated_contracts SqlType(varchar), Default(None) */
    val originatedContracts: Rep[Option[String]] = column[Option[String]]("originated_contracts", O.Default(None))

    /** Database column block_hash SqlType(varchar) */
    val blockHash: Rep[String] = column[String]("block_hash")

    /** Database column block_level SqlType(int4) */
    val blockLevel: Rep[Int] = column[Int]("block_level")

    /** Database column ballot SqlType(varchar), Default(None) */
    val ballot: Rep[Option[String]] = column[Option[String]]("ballot", O.Default(None))

    /** Database column internal SqlType(bool) */
    val internal: Rep[Boolean] = column[Boolean]("internal")

    /** Database column period SqlType(int4), Default(None) */
    val period: Rep[Option[Int]] = column[Option[Int]]("period", O.Default(None))

    /** Database column timestamp SqlType(timestamp) */
    val timestamp: Rep[java.sql.Timestamp] = column[java.sql.Timestamp]("timestamp")

    /** Foreign key referencing Blocks (database name fk_blockhashes) */
    lazy val blocksFk = foreignKey("fk_blockhashes", blockHash :: HNil, Blocks)(
      r => r.hash :: HNil,
      onUpdate = ForeignKeyAction.NoAction,
      onDelete = ForeignKeyAction.NoAction
    )

    /** Foreign key referencing OperationGroups (database name fk_opgroups) */
    lazy val operationGroupsFk = foreignKey("fk_opgroups", operationGroupHash :: blockHash :: HNil, OperationGroups)(
      r => r.hash :: r.blockId :: HNil,
      onUpdate = ForeignKeyAction.NoAction,
      onDelete = ForeignKeyAction.NoAction
    )

    /** Index over (blockLevel) (database name ix_operations_block_level) */
    val index1 = index("ix_operations_block_level", blockLevel :: HNil)

    /** Index over (delegate) (database name ix_operations_delegate) */
    val index2 = index("ix_operations_delegate", delegate :: HNil)

    /** Index over (destination) (database name ix_operations_destination) */
    val index3 = index("ix_operations_destination", destination :: HNil)

    /** Index over (source) (database name ix_operations_source) */
    val index4 = index("ix_operations_source", source :: HNil)

    /** Index over (timestamp) (database name ix_operations_timestamp) */
    val index5 = index("ix_operations_timestamp", timestamp :: HNil)
  }

  /** Collection-like TableQuery object for table Operations */
  lazy val Operations = new TableQuery(tag => new Operations(tag))

<<<<<<< HEAD
  /** Entity class storing rows of table Proposals
    *  @param protocolHash Database column protocol_hash SqlType(varchar)
    *  @param blockId Database column block_id SqlType(varchar)
    *  @param blockLevel Database column block_level SqlType(int4)
    *  @param supporters Database column supporters SqlType(int4), Default(None) */
  case class ProposalsRow(protocolHash: String, blockId: String, blockLevel: Int, supporters: Option[Int] = None)

  /** GetResult implicit for fetching ProposalsRow objects using plain SQL queries */
  implicit def GetResultProposalsRow(implicit e0: GR[String], e1: GR[Int], e2: GR[Option[Int]]): GR[ProposalsRow] = GR {
    prs =>
      import prs._
      ProposalsRow.tupled((<<[String], <<[String], <<[Int], <<?[Int]))
  }

  /** Table description of table proposals. Objects of this class serve as prototypes for rows in queries. */
  class Proposals(_tableTag: Tag) extends profile.api.Table[ProposalsRow](_tableTag, Some("tezos"), "proposals") {
    def * = (protocolHash, blockId, blockLevel, supporters) <> (ProposalsRow.tupled, ProposalsRow.unapply)

    /** Maps whole row to an option. Useful for outer joins. */
    def ? =
      ((Rep.Some(protocolHash), Rep.Some(blockId), Rep.Some(blockLevel), supporters)).shaped.<>({ r =>
        import r._; _1.map(_ => ProposalsRow.tupled((_1.get, _2.get, _3.get, _4)))
      }, (_: Any) => throw new Exception("Inserting into ? projection not supported."))

    /** Database column protocol_hash SqlType(varchar) */
    val protocolHash: Rep[String] = column[String]("protocol_hash")

    /** Database column block_id SqlType(varchar) */
    val blockId: Rep[String] = column[String]("block_id")

    /** Database column block_level SqlType(int4) */
    val blockLevel: Rep[Int] = column[Int]("block_level")

    /** Database column supporters SqlType(int4), Default(None) */
    val supporters: Rep[Option[Int]] = column[Option[Int]]("supporters", O.Default(None))

    /** Foreign key referencing Blocks (database name proposal_block_id_fkey) */
    lazy val blocksFk = foreignKey("proposal_block_id_fkey", blockId, Blocks)(
      r => r.hash,
      onUpdate = ForeignKeyAction.NoAction,
      onDelete = ForeignKeyAction.NoAction
    )

    /** Index over (protocolHash) (database name ix_proposals_protocol) */
    val index1 = index("ix_proposals_protocol", protocolHash)
  }

  /** Collection-like TableQuery object for table Proposals */
  lazy val Proposals = new TableQuery(tag => new Proposals(tag))

=======
>>>>>>> 544f7fb6
  /** Entity class storing rows of table Rolls
    *  @param pkh Database column pkh SqlType(varchar)
    *  @param rolls Database column rolls SqlType(int4)
    *  @param blockId Database column block_id SqlType(varchar)
    *  @param blockLevel Database column block_level SqlType(int4) */
  case class RollsRow(pkh: String, rolls: Int, blockId: String, blockLevel: Int)

  /** GetResult implicit for fetching RollsRow objects using plain SQL queries */
  implicit def GetResultRollsRow(implicit e0: GR[String], e1: GR[Int]): GR[RollsRow] = GR { prs =>
    import prs._
    RollsRow.tupled((<<[String], <<[Int], <<[String], <<[Int]))
  }

  /** Table description of table rolls. Objects of this class serve as prototypes for rows in queries. */
  class Rolls(_tableTag: Tag) extends profile.api.Table[RollsRow](_tableTag, Some("tezos"), "rolls") {
    def * = (pkh, rolls, blockId, blockLevel) <> (RollsRow.tupled, RollsRow.unapply)

    /** Maps whole row to an option. Useful for outer joins. */
    def ? =
      ((Rep.Some(pkh), Rep.Some(rolls), Rep.Some(blockId), Rep.Some(blockLevel))).shaped.<>({ r =>
        import r._; _1.map(_ => RollsRow.tupled((_1.get, _2.get, _3.get, _4.get)))
      }, (_: Any) => throw new Exception("Inserting into ? projection not supported."))

    /** Database column pkh SqlType(varchar) */
    val pkh: Rep[String] = column[String]("pkh")

    /** Database column rolls SqlType(int4) */
    val rolls: Rep[Int] = column[Int]("rolls")

    /** Database column block_id SqlType(varchar) */
    val blockId: Rep[String] = column[String]("block_id")

    /** Database column block_level SqlType(int4) */
    val blockLevel: Rep[Int] = column[Int]("block_level")

    /** Foreign key referencing Blocks (database name rolls_block_id_fkey) */
    lazy val blocksFk = foreignKey("rolls_block_id_fkey", blockId, Blocks)(
      r => r.hash,
      onUpdate = ForeignKeyAction.NoAction,
      onDelete = ForeignKeyAction.NoAction
    )

    /** Index over (blockLevel) (database name ix_rolls_block_level) */
    val index1 = index("ix_rolls_block_level", blockLevel)
  }

  /** Collection-like TableQuery object for table Rolls */
  lazy val Rolls = new TableQuery(tag => new Rolls(tag))
}<|MERGE_RESOLUTION|>--- conflicted
+++ resolved
@@ -416,55 +416,6 @@
   /** Collection-like TableQuery object for table BalanceUpdates */
   lazy val BalanceUpdates = new TableQuery(tag => new BalanceUpdates(tag))
 
-<<<<<<< HEAD
-  /** Entity class storing rows of table Ballots
-    *  @param pkh Database column pkh SqlType(varchar)
-    *  @param ballot Database column ballot SqlType(varchar)
-    *  @param blockId Database column block_id SqlType(varchar)
-    *  @param blockLevel Database column block_level SqlType(int4) */
-  case class BallotsRow(pkh: String, ballot: String, blockId: String, blockLevel: Int)
-
-  /** GetResult implicit for fetching BallotsRow objects using plain SQL queries */
-  implicit def GetResultBallotsRow(implicit e0: GR[String], e1: GR[Int]): GR[BallotsRow] = GR { prs =>
-    import prs._
-    BallotsRow.tupled((<<[String], <<[String], <<[String], <<[Int]))
-  }
-
-  /** Table description of table ballots. Objects of this class serve as prototypes for rows in queries. */
-  class Ballots(_tableTag: Tag) extends profile.api.Table[BallotsRow](_tableTag, Some("tezos"), "ballots") {
-    def * = (pkh, ballot, blockId, blockLevel) <> (BallotsRow.tupled, BallotsRow.unapply)
-
-    /** Maps whole row to an option. Useful for outer joins. */
-    def ? =
-      ((Rep.Some(pkh), Rep.Some(ballot), Rep.Some(blockId), Rep.Some(blockLevel))).shaped.<>({ r =>
-        import r._; _1.map(_ => BallotsRow.tupled((_1.get, _2.get, _3.get, _4.get)))
-      }, (_: Any) => throw new Exception("Inserting into ? projection not supported."))
-
-    /** Database column pkh SqlType(varchar) */
-    val pkh: Rep[String] = column[String]("pkh")
-
-    /** Database column ballot SqlType(varchar) */
-    val ballot: Rep[String] = column[String]("ballot")
-
-    /** Database column block_id SqlType(varchar) */
-    val blockId: Rep[String] = column[String]("block_id")
-
-    /** Database column block_level SqlType(int4) */
-    val blockLevel: Rep[Int] = column[Int]("block_level")
-
-    /** Foreign key referencing Blocks (database name ballot_block_id_fkey) */
-    lazy val blocksFk = foreignKey("ballot_block_id_fkey", blockId, Blocks)(
-      r => r.hash,
-      onUpdate = ForeignKeyAction.NoAction,
-      onDelete = ForeignKeyAction.NoAction
-    )
-  }
-
-  /** Collection-like TableQuery object for table Ballots */
-  lazy val Ballots = new TableQuery(tag => new Ballots(tag))
-
-=======
->>>>>>> 544f7fb6
   /** Entity class storing rows of table Blocks
     *  @param level Database column level SqlType(int4)
     *  @param proto Database column proto SqlType(int4)
@@ -1473,59 +1424,6 @@
   /** Collection-like TableQuery object for table Operations */
   lazy val Operations = new TableQuery(tag => new Operations(tag))
 
-<<<<<<< HEAD
-  /** Entity class storing rows of table Proposals
-    *  @param protocolHash Database column protocol_hash SqlType(varchar)
-    *  @param blockId Database column block_id SqlType(varchar)
-    *  @param blockLevel Database column block_level SqlType(int4)
-    *  @param supporters Database column supporters SqlType(int4), Default(None) */
-  case class ProposalsRow(protocolHash: String, blockId: String, blockLevel: Int, supporters: Option[Int] = None)
-
-  /** GetResult implicit for fetching ProposalsRow objects using plain SQL queries */
-  implicit def GetResultProposalsRow(implicit e0: GR[String], e1: GR[Int], e2: GR[Option[Int]]): GR[ProposalsRow] = GR {
-    prs =>
-      import prs._
-      ProposalsRow.tupled((<<[String], <<[String], <<[Int], <<?[Int]))
-  }
-
-  /** Table description of table proposals. Objects of this class serve as prototypes for rows in queries. */
-  class Proposals(_tableTag: Tag) extends profile.api.Table[ProposalsRow](_tableTag, Some("tezos"), "proposals") {
-    def * = (protocolHash, blockId, blockLevel, supporters) <> (ProposalsRow.tupled, ProposalsRow.unapply)
-
-    /** Maps whole row to an option. Useful for outer joins. */
-    def ? =
-      ((Rep.Some(protocolHash), Rep.Some(blockId), Rep.Some(blockLevel), supporters)).shaped.<>({ r =>
-        import r._; _1.map(_ => ProposalsRow.tupled((_1.get, _2.get, _3.get, _4)))
-      }, (_: Any) => throw new Exception("Inserting into ? projection not supported."))
-
-    /** Database column protocol_hash SqlType(varchar) */
-    val protocolHash: Rep[String] = column[String]("protocol_hash")
-
-    /** Database column block_id SqlType(varchar) */
-    val blockId: Rep[String] = column[String]("block_id")
-
-    /** Database column block_level SqlType(int4) */
-    val blockLevel: Rep[Int] = column[Int]("block_level")
-
-    /** Database column supporters SqlType(int4), Default(None) */
-    val supporters: Rep[Option[Int]] = column[Option[Int]]("supporters", O.Default(None))
-
-    /** Foreign key referencing Blocks (database name proposal_block_id_fkey) */
-    lazy val blocksFk = foreignKey("proposal_block_id_fkey", blockId, Blocks)(
-      r => r.hash,
-      onUpdate = ForeignKeyAction.NoAction,
-      onDelete = ForeignKeyAction.NoAction
-    )
-
-    /** Index over (protocolHash) (database name ix_proposals_protocol) */
-    val index1 = index("ix_proposals_protocol", protocolHash)
-  }
-
-  /** Collection-like TableQuery object for table Proposals */
-  lazy val Proposals = new TableQuery(tag => new Proposals(tag))
-
-=======
->>>>>>> 544f7fb6
   /** Entity class storing rows of table Rolls
     *  @param pkh Database column pkh SqlType(varchar)
     *  @param rolls Database column rolls SqlType(int4)
