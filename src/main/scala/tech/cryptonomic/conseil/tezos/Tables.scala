package tech.cryptonomic.conseil.tezos
// AUTO-GENERATED Slick data model
/** Stand-alone Slick data model for immediate use */
object Tables extends {
  val profile = slick.jdbc.PostgresProfile
} with Tables

/** Slick data model trait for extension, choice of backend or usage in the cake pattern. (Make sure to initialize this late.) */
trait Tables {
  val profile: slick.jdbc.JdbcProfile
  import profile.api._
  import slick.model.ForeignKeyAction
  import slick.collection.heterogeneous._
  import slick.collection.heterogeneous.syntax._
  // NOTE: GetResult mappers for plain SQL are only generated for tables where Slick knows how to map the types of all columns.
  import slick.jdbc.{GetResult => GR}

  /** DDL for all tables. Call .create to execute. */
<<<<<<< HEAD
  lazy val schema: profile.SchemaDescription = Array(Accounts.schema, AccountsCheckpoint.schema, BalanceUpdates.schema, Blocks.schema, DelegatedContracts.schema, Delegates.schema, DelegatesCheckpoint.schema, Fees.schema, Governance.schema, OperationGroups.schema, Operations.schema, Rolls.schema, Votes.schema).reduceLeft(_ ++ _)
=======
  lazy val schema: profile.SchemaDescription = Array(
    Accounts.schema,
    AccountsCheckpoint.schema,
    BakingRights.schema,
    BalanceUpdates.schema,
    Blocks.schema,
    DelegatedContracts.schema,
    Delegates.schema,
    DelegatesCheckpoint.schema,
    EndorsingRights.schema,
    Fees.schema,
    OperationGroups.schema,
    Operations.schema,
    Rolls.schema,
    Votes.schema
  ).reduceLeft(_ ++ _)
>>>>>>> 3b0c5a8c
  @deprecated("Use .schema instead of .ddl", "3.0")
  def ddl = schema

  /** Entity class storing rows of table Accounts
    *  @param accountId Database column account_id SqlType(varchar), PrimaryKey
    *  @param blockId Database column block_id SqlType(varchar)
    *  @param manager Database column manager SqlType(varchar)
    *  @param spendable Database column spendable SqlType(bool)
    *  @param delegateSetable Database column delegate_setable SqlType(bool)
    *  @param delegateValue Database column delegate_value SqlType(varchar), Default(None)
    *  @param counter Database column counter SqlType(int4)
    *  @param script Database column script SqlType(varchar), Default(None)
    *  @param storage Database column storage SqlType(varchar), Default(None)
    *  @param balance Database column balance SqlType(numeric)
    *  @param blockLevel Database column block_level SqlType(numeric), Default(-1) */
  case class AccountsRow(accountId: String, blockId: String, manager: String, spendable: Boolean, delegateSetable: Boolean, delegateValue: Option[String] = None, counter: Int, script: Option[String] = None, storage: Option[String] = None, balance: scala.math.BigDecimal, blockLevel: scala.math.BigDecimal = scala.math.BigDecimal("-1"))
  /** GetResult implicit for fetching AccountsRow objects using plain SQL queries */
  implicit def GetResultAccountsRow(implicit e0: GR[String], e1: GR[Boolean], e2: GR[Option[String]], e3: GR[Int], e4: GR[scala.math.BigDecimal]): GR[AccountsRow] = GR{
    prs => import prs._
      AccountsRow.tupled((<<[String], <<[String], <<[String], <<[Boolean], <<[Boolean], <<?[String], <<[Int], <<?[String], <<?[String], <<[scala.math.BigDecimal], <<[scala.math.BigDecimal]))
  }
  /** Table description of table accounts. Objects of this class serve as prototypes for rows in queries. */
  class Accounts(_tableTag: Tag) extends profile.api.Table[AccountsRow](_tableTag, "accounts") {
    def * = (accountId, blockId, manager, spendable, delegateSetable, delegateValue, counter, script, storage, balance, blockLevel) <> (AccountsRow.tupled, AccountsRow.unapply)
    /** Maps whole row to an option. Useful for outer joins. */
    def ? = ((Rep.Some(accountId), Rep.Some(blockId), Rep.Some(manager), Rep.Some(spendable), Rep.Some(delegateSetable), delegateValue, Rep.Some(counter), script, storage, Rep.Some(balance), Rep.Some(blockLevel))).shaped.<>({r=>import r._; _1.map(_=> AccountsRow.tupled((_1.get, _2.get, _3.get, _4.get, _5.get, _6, _7.get, _8, _9, _10.get, _11.get)))}, (_:Any) =>  throw new Exception("Inserting into ? projection not supported."))

    /** Database column account_id SqlType(varchar), PrimaryKey */
    val accountId: Rep[String] = column[String]("account_id", O.PrimaryKey)
    /** Database column block_id SqlType(varchar) */
    val blockId: Rep[String] = column[String]("block_id")
    /** Database column manager SqlType(varchar) */
    val manager: Rep[String] = column[String]("manager")
    /** Database column spendable SqlType(bool) */
    val spendable: Rep[Boolean] = column[Boolean]("spendable")
    /** Database column delegate_setable SqlType(bool) */
    val delegateSetable: Rep[Boolean] = column[Boolean]("delegate_setable")
    /** Database column delegate_value SqlType(varchar), Default(None) */
    val delegateValue: Rep[Option[String]] = column[Option[String]]("delegate_value", O.Default(None))
    /** Database column counter SqlType(int4) */
    val counter: Rep[Int] = column[Int]("counter")
    /** Database column script SqlType(varchar), Default(None) */
    val script: Rep[Option[String]] = column[Option[String]]("script", O.Default(None))
    /** Database column storage SqlType(varchar), Default(None) */
    val storage: Rep[Option[String]] = column[Option[String]]("storage", O.Default(None))
    /** Database column balance SqlType(numeric) */
    val balance: Rep[scala.math.BigDecimal] = column[scala.math.BigDecimal]("balance")
    /** Database column block_level SqlType(numeric), Default(-1) */
    val blockLevel: Rep[scala.math.BigDecimal] = column[scala.math.BigDecimal]("block_level", O.Default(scala.math.BigDecimal("-1")))

    /** Foreign key referencing Blocks (database name accounts_block_id_fkey) */
    lazy val blocksFk = foreignKey("accounts_block_id_fkey", blockId, Blocks)(r => r.hash, onUpdate=ForeignKeyAction.NoAction, onDelete=ForeignKeyAction.NoAction)

    /** Index over (blockLevel) (database name ix_accounts_block_level) */
    val index1 = index("ix_accounts_block_level", blockLevel)
    /** Index over (manager) (database name ix_accounts_manager) */
    val index2 = index("ix_accounts_manager", manager)
  }
  /** Collection-like TableQuery object for table Accounts */
  lazy val Accounts = new TableQuery(tag => new Accounts(tag))

  /** Entity class storing rows of table AccountsCheckpoint
    *  @param accountId Database column account_id SqlType(varchar)
    *  @param blockId Database column block_id SqlType(varchar)
    *  @param blockLevel Database column block_level SqlType(int4), Default(-1) */
  case class AccountsCheckpointRow(accountId: String, blockId: String, blockLevel: Int = -1)
  /** GetResult implicit for fetching AccountsCheckpointRow objects using plain SQL queries */
  implicit def GetResultAccountsCheckpointRow(implicit e0: GR[String], e1: GR[Int]): GR[AccountsCheckpointRow] = GR{
    prs => import prs._
      AccountsCheckpointRow.tupled((<<[String], <<[String], <<[Int]))
  }
  /** Table description of table accounts_checkpoint. Objects of this class serve as prototypes for rows in queries. */
  class AccountsCheckpoint(_tableTag: Tag) extends profile.api.Table[AccountsCheckpointRow](_tableTag, "accounts_checkpoint") {
    def * = (accountId, blockId, blockLevel) <> (AccountsCheckpointRow.tupled, AccountsCheckpointRow.unapply)
    /** Maps whole row to an option. Useful for outer joins. */
    def ? = ((Rep.Some(accountId), Rep.Some(blockId), Rep.Some(blockLevel))).shaped.<>({r=>import r._; _1.map(_=> AccountsCheckpointRow.tupled((_1.get, _2.get, _3.get)))}, (_:Any) =>  throw new Exception("Inserting into ? projection not supported."))

    /** Database column account_id SqlType(varchar) */
    val accountId: Rep[String] = column[String]("account_id")
    /** Database column block_id SqlType(varchar) */
    val blockId: Rep[String] = column[String]("block_id")
    /** Database column block_level SqlType(int4), Default(-1) */
    val blockLevel: Rep[Int] = column[Int]("block_level", O.Default(-1))

    /** Foreign key referencing Blocks (database name checkpoint_block_id_fkey) */
    lazy val blocksFk = foreignKey("checkpoint_block_id_fkey", blockId, Blocks)(r => r.hash, onUpdate=ForeignKeyAction.NoAction, onDelete=ForeignKeyAction.NoAction)

    /** Index over (accountId) (database name ix_accounts_checkpoint_account_id) */
    val index1 = index("ix_accounts_checkpoint_account_id", accountId)
    /** Index over (blockLevel) (database name ix_accounts_checkpoint_block_level) */
    val index2 = index("ix_accounts_checkpoint_block_level", blockLevel)
  }
  /** Collection-like TableQuery object for table AccountsCheckpoint */
  lazy val AccountsCheckpoint = new TableQuery(tag => new AccountsCheckpoint(tag))

  /** Entity class storing rows of table BakingRights
    *  @param blockHash Database column block_hash SqlType(varchar)
    *  @param level Database column level SqlType(int4)
    *  @param delegate Database column delegate SqlType(varchar)
    *  @param priority Database column priority SqlType(int4)
    *  @param estimatedTime Database column estimated_time SqlType(timestamp) */
  case class BakingRightsRow(
      blockHash: String,
      level: Int,
      delegate: String,
      priority: Int,
      estimatedTime: java.sql.Timestamp
  )

  /** GetResult implicit for fetching BakingRightsRow objects using plain SQL queries */
  implicit def GetResultBakingRightsRow(
      implicit e0: GR[String],
      e1: GR[Int],
      e2: GR[java.sql.Timestamp]
  ): GR[BakingRightsRow] = GR { prs =>
    import prs._
    BakingRightsRow.tupled((<<[String], <<[Int], <<[String], <<[Int], <<[java.sql.Timestamp]))
  }

  /** Table description of table baking_rights. Objects of this class serve as prototypes for rows in queries. */
  class BakingRights(_tableTag: Tag) extends profile.api.Table[BakingRightsRow](_tableTag, "baking_rights") {
    def * = (blockHash, level, delegate, priority, estimatedTime) <> (BakingRightsRow.tupled, BakingRightsRow.unapply)

    /** Maps whole row to an option. Useful for outer joins. */
    def ? =
      ((Rep.Some(blockHash), Rep.Some(level), Rep.Some(delegate), Rep.Some(priority), Rep.Some(estimatedTime))).shaped
        .<>(
          { r =>
            import r._; _1.map(_ => BakingRightsRow.tupled((_1.get, _2.get, _3.get, _4.get, _5.get)))
          },
          (_: Any) => throw new Exception("Inserting into ? projection not supported.")
        )

    /** Database column block_hash SqlType(varchar) */
    val blockHash: Rep[String] = column[String]("block_hash")

    /** Database column level SqlType(int4) */
    val level: Rep[Int] = column[Int]("level")

    /** Database column delegate SqlType(varchar) */
    val delegate: Rep[String] = column[String]("delegate")

    /** Database column priority SqlType(int4) */
    val priority: Rep[Int] = column[Int]("priority")

    /** Database column estimated_time SqlType(timestamp) */
    val estimatedTime: Rep[java.sql.Timestamp] = column[java.sql.Timestamp]("estimated_time")

    /** Primary key of BakingRights (database name baking_rights_pkey) */
    val pk = primaryKey("baking_rights_pkey", (level, delegate))

    /** Index over (level) (database name baking_rights_level_idx) */
    val index1 = index("baking_rights_level_idx", level)
  }

  /** Collection-like TableQuery object for table BakingRights */
  lazy val BakingRights = new TableQuery(tag => new BakingRights(tag))

  /** Entity class storing rows of table BalanceUpdates
    *  @param id Database column id SqlType(serial), AutoInc, PrimaryKey
    *  @param source Database column source SqlType(varchar)
    *  @param sourceId Database column source_id SqlType(int4), Default(None)
    *  @param sourceHash Database column source_hash SqlType(varchar), Default(None)
    *  @param kind Database column kind SqlType(varchar)
    *  @param contract Database column contract SqlType(varchar), Default(None)
    *  @param change Database column change SqlType(numeric)
    *  @param level Database column level SqlType(numeric), Default(None)
    *  @param delegate Database column delegate SqlType(varchar), Default(None)
    *  @param category Database column category SqlType(varchar), Default(None)
    *  @param operationGroupHash Database column operation_group_hash SqlType(varchar), Default(None) */
  case class BalanceUpdatesRow(id: Int, source: String, sourceId: Option[Int] = None, sourceHash: Option[String] = None, kind: String, contract: Option[String] = None, change: scala.math.BigDecimal, level: Option[scala.math.BigDecimal] = None, delegate: Option[String] = None, category: Option[String] = None, operationGroupHash: Option[String] = None)
  /** GetResult implicit for fetching BalanceUpdatesRow objects using plain SQL queries */
  implicit def GetResultBalanceUpdatesRow(implicit e0: GR[Int], e1: GR[String], e2: GR[Option[Int]], e3: GR[Option[String]], e4: GR[scala.math.BigDecimal], e5: GR[Option[scala.math.BigDecimal]]): GR[BalanceUpdatesRow] = GR{
    prs => import prs._
      BalanceUpdatesRow.tupled((<<[Int], <<[String], <<?[Int], <<?[String], <<[String], <<?[String], <<[scala.math.BigDecimal], <<?[scala.math.BigDecimal], <<?[String], <<?[String], <<?[String]))
  }
  /** Table description of table balance_updates. Objects of this class serve as prototypes for rows in queries. */
  class BalanceUpdates(_tableTag: Tag) extends profile.api.Table[BalanceUpdatesRow](_tableTag, "balance_updates") {
    def * = (id, source, sourceId, sourceHash, kind, contract, change, level, delegate, category, operationGroupHash) <> (BalanceUpdatesRow.tupled, BalanceUpdatesRow.unapply)
    /** Maps whole row to an option. Useful for outer joins. */
    def ? = ((Rep.Some(id), Rep.Some(source), sourceId, sourceHash, Rep.Some(kind), contract, Rep.Some(change), level, delegate, category, operationGroupHash)).shaped.<>({r=>import r._; _1.map(_=> BalanceUpdatesRow.tupled((_1.get, _2.get, _3, _4, _5.get, _6, _7.get, _8, _9, _10, _11)))}, (_:Any) =>  throw new Exception("Inserting into ? projection not supported."))

    /** Database column id SqlType(serial), AutoInc, PrimaryKey */
    val id: Rep[Int] = column[Int]("id", O.AutoInc, O.PrimaryKey)
    /** Database column source SqlType(varchar) */
    val source: Rep[String] = column[String]("source")
    /** Database column source_id SqlType(int4), Default(None) */
    val sourceId: Rep[Option[Int]] = column[Option[Int]]("source_id", O.Default(None))
    /** Database column source_hash SqlType(varchar), Default(None) */
    val sourceHash: Rep[Option[String]] = column[Option[String]]("source_hash", O.Default(None))
    /** Database column kind SqlType(varchar) */
    val kind: Rep[String] = column[String]("kind")
    /** Database column contract SqlType(varchar), Default(None) */
    val contract: Rep[Option[String]] = column[Option[String]]("contract", O.Default(None))
    /** Database column change SqlType(numeric) */
    val change: Rep[scala.math.BigDecimal] = column[scala.math.BigDecimal]("change")
    /** Database column level SqlType(numeric), Default(None) */
    val level: Rep[Option[scala.math.BigDecimal]] = column[Option[scala.math.BigDecimal]]("level", O.Default(None))
    /** Database column delegate SqlType(varchar), Default(None) */
    val delegate: Rep[Option[String]] = column[Option[String]]("delegate", O.Default(None))
    /** Database column category SqlType(varchar), Default(None) */
    val category: Rep[Option[String]] = column[Option[String]]("category", O.Default(None))
    /** Database column operation_group_hash SqlType(varchar), Default(None) */
    val operationGroupHash: Rep[Option[String]] = column[Option[String]]("operation_group_hash", O.Default(None))
  }
  /** Collection-like TableQuery object for table BalanceUpdates */
  lazy val BalanceUpdates = new TableQuery(tag => new BalanceUpdates(tag))

  /** Entity class storing rows of table Blocks
    *  @param level Database column level SqlType(int4)
    *  @param proto Database column proto SqlType(int4)
    *  @param predecessor Database column predecessor SqlType(varchar)
    *  @param timestamp Database column timestamp SqlType(timestamp)
    *  @param validationPass Database column validation_pass SqlType(int4)
    *  @param fitness Database column fitness SqlType(varchar)
    *  @param context Database column context SqlType(varchar), Default(None)
    *  @param signature Database column signature SqlType(varchar), Default(None)
    *  @param protocol Database column protocol SqlType(varchar)
    *  @param chainId Database column chain_id SqlType(varchar), Default(None)
    *  @param hash Database column hash SqlType(varchar)
    *  @param operationsHash Database column operations_hash SqlType(varchar), Default(None)
    *  @param periodKind Database column period_kind SqlType(varchar), Default(None)
    *  @param currentExpectedQuorum Database column current_expected_quorum SqlType(int4), Default(None)
    *  @param activeProposal Database column active_proposal SqlType(varchar), Default(None)
    *  @param baker Database column baker SqlType(varchar), Default(None)
    *  @param nonceHash Database column nonce_hash SqlType(varchar), Default(None)
    *  @param consumedGas Database column consumed_gas SqlType(numeric), Default(None)
    *  @param metaLevel Database column meta_level SqlType(int4), Default(None)
    *  @param metaLevelPosition Database column meta_level_position SqlType(int4), Default(None)
    *  @param metaCycle Database column meta_cycle SqlType(int4), Default(None)
    *  @param metaCyclePosition Database column meta_cycle_position SqlType(int4), Default(None)
    *  @param metaVotingPeriod Database column meta_voting_period SqlType(int4), Default(None)
    *  @param metaVotingPeriodPosition Database column meta_voting_period_position SqlType(int4), Default(None)
    *  @param expectedCommitment Database column expected_commitment SqlType(bool), Default(None)
    *  @param priority Database column priority SqlType(int4), Default(None) */
  case class BlocksRow(level: Int, proto: Int, predecessor: String, timestamp: java.sql.Timestamp, validationPass: Int, fitness: String, context: Option[String] = None, signature: Option[String] = None, protocol: String, chainId: Option[String] = None, hash: String, operationsHash: Option[String] = None, periodKind: Option[String] = None, currentExpectedQuorum: Option[Int] = None, activeProposal: Option[String] = None, baker: Option[String] = None, nonceHash: Option[String] = None, consumedGas: Option[scala.math.BigDecimal] = None, metaLevel: Option[Int] = None, metaLevelPosition: Option[Int] = None, metaCycle: Option[Int] = None, metaCyclePosition: Option[Int] = None, metaVotingPeriod: Option[Int] = None, metaVotingPeriodPosition: Option[Int] = None, expectedCommitment: Option[Boolean] = None, priority: Option[Int] = None)
  /** GetResult implicit for fetching BlocksRow objects using plain SQL queries */
  implicit def GetResultBlocksRow(implicit e0: GR[Int], e1: GR[String], e2: GR[java.sql.Timestamp], e3: GR[Option[String]], e4: GR[Option[Int]], e5: GR[Option[scala.math.BigDecimal]], e6: GR[Option[Boolean]]): GR[BlocksRow] = GR{
    prs => import prs._
      BlocksRow(<<[Int], <<[Int], <<[String], <<[java.sql.Timestamp], <<[Int], <<[String], <<?[String], <<?[String], <<[String], <<?[String], <<[String], <<?[String], <<?[String], <<?[Int], <<?[String], <<?[String], <<?[String], <<?[scala.math.BigDecimal], <<?[Int], <<?[Int], <<?[Int], <<?[Int], <<?[Int], <<?[Int], <<?[Boolean], <<?[Int])
  }
  /** Table description of table blocks. Objects of this class serve as prototypes for rows in queries. */
  class Blocks(_tableTag: Tag) extends profile.api.Table[BlocksRow](_tableTag, "blocks") {
    def * = (level :: proto :: predecessor :: timestamp :: validationPass :: fitness :: context :: signature :: protocol :: chainId :: hash :: operationsHash :: periodKind :: currentExpectedQuorum :: activeProposal :: baker :: nonceHash :: consumedGas :: metaLevel :: metaLevelPosition :: metaCycle :: metaCyclePosition :: metaVotingPeriod :: metaVotingPeriodPosition :: expectedCommitment :: priority :: HNil).mapTo[BlocksRow]
    /** Maps whole row to an option. Useful for outer joins. */
    def ? = (Rep.Some(level) :: Rep.Some(proto) :: Rep.Some(predecessor) :: Rep.Some(timestamp) :: Rep.Some(validationPass) :: Rep.Some(fitness) :: context :: signature :: Rep.Some(protocol) :: chainId :: Rep.Some(hash) :: operationsHash :: periodKind :: currentExpectedQuorum :: activeProposal :: baker :: nonceHash :: consumedGas :: metaLevel :: metaLevelPosition :: metaCycle :: metaCyclePosition :: metaVotingPeriod :: metaVotingPeriodPosition :: expectedCommitment :: priority :: HNil).shaped.<>(r => BlocksRow(r(0).asInstanceOf[Option[Int]].get, r(1).asInstanceOf[Option[Int]].get, r(2).asInstanceOf[Option[String]].get, r(3).asInstanceOf[Option[java.sql.Timestamp]].get, r(4).asInstanceOf[Option[Int]].get, r(5).asInstanceOf[Option[String]].get, r(6).asInstanceOf[Option[String]], r(7).asInstanceOf[Option[String]], r(8).asInstanceOf[Option[String]].get, r(9).asInstanceOf[Option[String]], r(10).asInstanceOf[Option[String]].get, r(11).asInstanceOf[Option[String]], r(12).asInstanceOf[Option[String]], r(13).asInstanceOf[Option[Int]], r(14).asInstanceOf[Option[String]], r(15).asInstanceOf[Option[String]], r(16).asInstanceOf[Option[String]], r(17).asInstanceOf[Option[scala.math.BigDecimal]], r(18).asInstanceOf[Option[Int]], r(19).asInstanceOf[Option[Int]], r(20).asInstanceOf[Option[Int]], r(21).asInstanceOf[Option[Int]], r(22).asInstanceOf[Option[Int]], r(23).asInstanceOf[Option[Int]], r(24).asInstanceOf[Option[Boolean]], r(25).asInstanceOf[Option[Int]]), (_:Any) =>  throw new Exception("Inserting into ? projection not supported."))

    /** Database column level SqlType(int4) */
    val level: Rep[Int] = column[Int]("level")
    /** Database column proto SqlType(int4) */
    val proto: Rep[Int] = column[Int]("proto")
    /** Database column predecessor SqlType(varchar) */
    val predecessor: Rep[String] = column[String]("predecessor")
    /** Database column timestamp SqlType(timestamp) */
    val timestamp: Rep[java.sql.Timestamp] = column[java.sql.Timestamp]("timestamp")
    /** Database column validation_pass SqlType(int4) */
    val validationPass: Rep[Int] = column[Int]("validation_pass")
    /** Database column fitness SqlType(varchar) */
    val fitness: Rep[String] = column[String]("fitness")
    /** Database column context SqlType(varchar), Default(None) */
    val context: Rep[Option[String]] = column[Option[String]]("context", O.Default(None))
    /** Database column signature SqlType(varchar), Default(None) */
    val signature: Rep[Option[String]] = column[Option[String]]("signature", O.Default(None))
    /** Database column protocol SqlType(varchar) */
    val protocol: Rep[String] = column[String]("protocol")
    /** Database column chain_id SqlType(varchar), Default(None) */
    val chainId: Rep[Option[String]] = column[Option[String]]("chain_id", O.Default(None))
    /** Database column hash SqlType(varchar) */
    val hash: Rep[String] = column[String]("hash")
    /** Database column operations_hash SqlType(varchar), Default(None) */
    val operationsHash: Rep[Option[String]] = column[Option[String]]("operations_hash", O.Default(None))
    /** Database column period_kind SqlType(varchar), Default(None) */
    val periodKind: Rep[Option[String]] = column[Option[String]]("period_kind", O.Default(None))
    /** Database column current_expected_quorum SqlType(int4), Default(None) */
    val currentExpectedQuorum: Rep[Option[Int]] = column[Option[Int]]("current_expected_quorum", O.Default(None))
    /** Database column active_proposal SqlType(varchar), Default(None) */
    val activeProposal: Rep[Option[String]] = column[Option[String]]("active_proposal", O.Default(None))
    /** Database column baker SqlType(varchar), Default(None) */
    val baker: Rep[Option[String]] = column[Option[String]]("baker", O.Default(None))
    /** Database column nonce_hash SqlType(varchar), Default(None) */
    val nonceHash: Rep[Option[String]] = column[Option[String]]("nonce_hash", O.Default(None))
    /** Database column consumed_gas SqlType(numeric), Default(None) */
    val consumedGas: Rep[Option[scala.math.BigDecimal]] = column[Option[scala.math.BigDecimal]]("consumed_gas", O.Default(None))
    /** Database column meta_level SqlType(int4), Default(None) */
    val metaLevel: Rep[Option[Int]] = column[Option[Int]]("meta_level", O.Default(None))
    /** Database column meta_level_position SqlType(int4), Default(None) */
    val metaLevelPosition: Rep[Option[Int]] = column[Option[Int]]("meta_level_position", O.Default(None))
    /** Database column meta_cycle SqlType(int4), Default(None) */
    val metaCycle: Rep[Option[Int]] = column[Option[Int]]("meta_cycle", O.Default(None))
    /** Database column meta_cycle_position SqlType(int4), Default(None) */
    val metaCyclePosition: Rep[Option[Int]] = column[Option[Int]]("meta_cycle_position", O.Default(None))
    /** Database column meta_voting_period SqlType(int4), Default(None) */
    val metaVotingPeriod: Rep[Option[Int]] = column[Option[Int]]("meta_voting_period", O.Default(None))
    /** Database column meta_voting_period_position SqlType(int4), Default(None) */
    val metaVotingPeriodPosition: Rep[Option[Int]] = column[Option[Int]]("meta_voting_period_position", O.Default(None))
    /** Database column expected_commitment SqlType(bool), Default(None) */
    val expectedCommitment: Rep[Option[Boolean]] = column[Option[Boolean]]("expected_commitment", O.Default(None))
    /** Database column priority SqlType(int4), Default(None) */
    val priority: Rep[Option[Int]] = column[Option[Int]]("priority", O.Default(None))

    /** Uniqueness Index over (hash) (database name blocks_hash_key) */
    val index1 = index("blocks_hash_key", hash :: HNil, unique=true)
    /** Index over (level) (database name ix_blocks_level) */
    val index2 = index("ix_blocks_level", level :: HNil)
  }
  /** Collection-like TableQuery object for table Blocks */
  lazy val Blocks = new TableQuery(tag => new Blocks(tag))

  /** Entity class storing rows of table DelegatedContracts
    *  @param accountId Database column account_id SqlType(varchar)
    *  @param delegateValue Database column delegate_value SqlType(varchar), Default(None) */
  case class DelegatedContractsRow(accountId: String, delegateValue: Option[String] = None)
  /** GetResult implicit for fetching DelegatedContractsRow objects using plain SQL queries */
  implicit def GetResultDelegatedContractsRow(implicit e0: GR[String], e1: GR[Option[String]]): GR[DelegatedContractsRow] = GR{
    prs => import prs._
      DelegatedContractsRow.tupled((<<[String], <<?[String]))
  }
  /** Table description of table delegated_contracts. Objects of this class serve as prototypes for rows in queries. */
  class DelegatedContracts(_tableTag: Tag) extends profile.api.Table[DelegatedContractsRow](_tableTag, "delegated_contracts") {
    def * = (accountId, delegateValue) <> (DelegatedContractsRow.tupled, DelegatedContractsRow.unapply)
    /** Maps whole row to an option. Useful for outer joins. */
    def ? = ((Rep.Some(accountId), delegateValue)).shaped.<>({r=>import r._; _1.map(_=> DelegatedContractsRow.tupled((_1.get, _2)))}, (_:Any) =>  throw new Exception("Inserting into ? projection not supported."))

    /** Database column account_id SqlType(varchar) */
    val accountId: Rep[String] = column[String]("account_id")
    /** Database column delegate_value SqlType(varchar), Default(None) */
    val delegateValue: Rep[Option[String]] = column[Option[String]]("delegate_value", O.Default(None))

    /** Foreign key referencing Accounts (database name contracts_account_id_fkey) */
    lazy val accountsFk = foreignKey("contracts_account_id_fkey", accountId, Accounts)(r => r.accountId, onUpdate=ForeignKeyAction.NoAction, onDelete=ForeignKeyAction.NoAction)
    /** Foreign key referencing Delegates (database name contracts_delegate_pkh_fkey) */
    lazy val delegatesFk = foreignKey("contracts_delegate_pkh_fkey", delegateValue, Delegates)(r => Rep.Some(r.pkh), onUpdate=ForeignKeyAction.NoAction, onDelete=ForeignKeyAction.NoAction)
  }
  /** Collection-like TableQuery object for table DelegatedContracts */
  lazy val DelegatedContracts = new TableQuery(tag => new DelegatedContracts(tag))

  /** Entity class storing rows of table Delegates
    *  @param pkh Database column pkh SqlType(varchar), PrimaryKey
    *  @param blockId Database column block_id SqlType(varchar)
    *  @param balance Database column balance SqlType(numeric), Default(None)
    *  @param frozenBalance Database column frozen_balance SqlType(numeric), Default(None)
    *  @param stakingBalance Database column staking_balance SqlType(numeric), Default(None)
    *  @param delegatedBalance Database column delegated_balance SqlType(numeric), Default(None)
    *  @param deactivated Database column deactivated SqlType(bool)
    *  @param gracePeriod Database column grace_period SqlType(int4)
    *  @param blockLevel Database column block_level SqlType(int4), Default(-1) */
  case class DelegatesRow(pkh: String, blockId: String, balance: Option[scala.math.BigDecimal] = None, frozenBalance: Option[scala.math.BigDecimal] = None, stakingBalance: Option[scala.math.BigDecimal] = None, delegatedBalance: Option[scala.math.BigDecimal] = None, deactivated: Boolean, gracePeriod: Int, blockLevel: Int = -1)
  /** GetResult implicit for fetching DelegatesRow objects using plain SQL queries */
  implicit def GetResultDelegatesRow(implicit e0: GR[String], e1: GR[Option[scala.math.BigDecimal]], e2: GR[Boolean], e3: GR[Int]): GR[DelegatesRow] = GR{
    prs => import prs._
      DelegatesRow.tupled((<<[String], <<[String], <<?[scala.math.BigDecimal], <<?[scala.math.BigDecimal], <<?[scala.math.BigDecimal], <<?[scala.math.BigDecimal], <<[Boolean], <<[Int], <<[Int]))
  }
  /** Table description of table delegates. Objects of this class serve as prototypes for rows in queries. */
  class Delegates(_tableTag: Tag) extends profile.api.Table[DelegatesRow](_tableTag, "delegates") {
    def * = (pkh, blockId, balance, frozenBalance, stakingBalance, delegatedBalance, deactivated, gracePeriod, blockLevel) <> (DelegatesRow.tupled, DelegatesRow.unapply)
    /** Maps whole row to an option. Useful for outer joins. */
    def ? = ((Rep.Some(pkh), Rep.Some(blockId), balance, frozenBalance, stakingBalance, delegatedBalance, Rep.Some(deactivated), Rep.Some(gracePeriod), Rep.Some(blockLevel))).shaped.<>({r=>import r._; _1.map(_=> DelegatesRow.tupled((_1.get, _2.get, _3, _4, _5, _6, _7.get, _8.get, _9.get)))}, (_:Any) =>  throw new Exception("Inserting into ? projection not supported."))

    /** Database column pkh SqlType(varchar), PrimaryKey */
    val pkh: Rep[String] = column[String]("pkh", O.PrimaryKey)
    /** Database column block_id SqlType(varchar) */
    val blockId: Rep[String] = column[String]("block_id")
    /** Database column balance SqlType(numeric), Default(None) */
    val balance: Rep[Option[scala.math.BigDecimal]] = column[Option[scala.math.BigDecimal]]("balance", O.Default(None))
    /** Database column frozen_balance SqlType(numeric), Default(None) */
    val frozenBalance: Rep[Option[scala.math.BigDecimal]] = column[Option[scala.math.BigDecimal]]("frozen_balance", O.Default(None))
    /** Database column staking_balance SqlType(numeric), Default(None) */
    val stakingBalance: Rep[Option[scala.math.BigDecimal]] = column[Option[scala.math.BigDecimal]]("staking_balance", O.Default(None))
    /** Database column delegated_balance SqlType(numeric), Default(None) */
    val delegatedBalance: Rep[Option[scala.math.BigDecimal]] = column[Option[scala.math.BigDecimal]]("delegated_balance", O.Default(None))
    /** Database column deactivated SqlType(bool) */
    val deactivated: Rep[Boolean] = column[Boolean]("deactivated")
    /** Database column grace_period SqlType(int4) */
    val gracePeriod: Rep[Int] = column[Int]("grace_period")
    /** Database column block_level SqlType(int4), Default(-1) */
    val blockLevel: Rep[Int] = column[Int]("block_level", O.Default(-1))

    /** Foreign key referencing Blocks (database name delegates_block_id_fkey) */
    lazy val blocksFk = foreignKey("delegates_block_id_fkey", blockId, Blocks)(r => r.hash, onUpdate=ForeignKeyAction.NoAction, onDelete=ForeignKeyAction.NoAction)
  }
  /** Collection-like TableQuery object for table Delegates */
  lazy val Delegates = new TableQuery(tag => new Delegates(tag))

  /** Entity class storing rows of table DelegatesCheckpoint
    *  @param delegatePkh Database column delegate_pkh SqlType(varchar)
    *  @param blockId Database column block_id SqlType(varchar)
    *  @param blockLevel Database column block_level SqlType(int4), Default(-1) */
  case class DelegatesCheckpointRow(delegatePkh: String, blockId: String, blockLevel: Int = -1)
  /** GetResult implicit for fetching DelegatesCheckpointRow objects using plain SQL queries */
  implicit def GetResultDelegatesCheckpointRow(implicit e0: GR[String], e1: GR[Int]): GR[DelegatesCheckpointRow] = GR{
    prs => import prs._
      DelegatesCheckpointRow.tupled((<<[String], <<[String], <<[Int]))
  }
  /** Table description of table delegates_checkpoint. Objects of this class serve as prototypes for rows in queries. */
  class DelegatesCheckpoint(_tableTag: Tag) extends profile.api.Table[DelegatesCheckpointRow](_tableTag, "delegates_checkpoint") {
    def * = (delegatePkh, blockId, blockLevel) <> (DelegatesCheckpointRow.tupled, DelegatesCheckpointRow.unapply)
    /** Maps whole row to an option. Useful for outer joins. */
    def ? = ((Rep.Some(delegatePkh), Rep.Some(blockId), Rep.Some(blockLevel))).shaped.<>({r=>import r._; _1.map(_=> DelegatesCheckpointRow.tupled((_1.get, _2.get, _3.get)))}, (_:Any) =>  throw new Exception("Inserting into ? projection not supported."))

    /** Database column delegate_pkh SqlType(varchar) */
    val delegatePkh: Rep[String] = column[String]("delegate_pkh")
    /** Database column block_id SqlType(varchar) */
    val blockId: Rep[String] = column[String]("block_id")
    /** Database column block_level SqlType(int4), Default(-1) */
    val blockLevel: Rep[Int] = column[Int]("block_level", O.Default(-1))

    /** Foreign key referencing Blocks (database name delegate_checkpoint_block_id_fkey) */
    lazy val blocksFk = foreignKey("delegate_checkpoint_block_id_fkey", blockId, Blocks)(r => r.hash, onUpdate=ForeignKeyAction.NoAction, onDelete=ForeignKeyAction.NoAction)

    /** Index over (blockLevel) (database name ix_delegates_checkpoint_block_level) */
    val index1 = index("ix_delegates_checkpoint_block_level", blockLevel)
  }
  /** Collection-like TableQuery object for table DelegatesCheckpoint */
  lazy val DelegatesCheckpoint = new TableQuery(tag => new DelegatesCheckpoint(tag))

  /** Entity class storing rows of table EndorsingRights
    *  @param blockHash Database column block_hash SqlType(varchar)
    *  @param level Database column level SqlType(int4)
    *  @param delegate Database column delegate SqlType(varchar)
    *  @param slot Database column slot SqlType(int4)
    *  @param estimatedTime Database column estimated_time SqlType(timestamp) */
  case class EndorsingRightsRow(
      blockHash: String,
      level: Int,
      delegate: String,
      slot: Int,
      estimatedTime: java.sql.Timestamp
  )

  /** GetResult implicit for fetching EndorsingRightsRow objects using plain SQL queries */
  implicit def GetResultEndorsingRightsRow(
      implicit e0: GR[String],
      e1: GR[Int],
      e2: GR[java.sql.Timestamp]
  ): GR[EndorsingRightsRow] = GR { prs =>
    import prs._
    EndorsingRightsRow.tupled((<<[String], <<[Int], <<[String], <<[Int], <<[java.sql.Timestamp]))
  }

  /** Table description of table endorsing_rights. Objects of this class serve as prototypes for rows in queries. */
  class EndorsingRights(_tableTag: Tag) extends profile.api.Table[EndorsingRightsRow](_tableTag, "endorsing_rights") {
    def * = (blockHash, level, delegate, slot, estimatedTime) <> (EndorsingRightsRow.tupled, EndorsingRightsRow.unapply)

    /** Maps whole row to an option. Useful for outer joins. */
    def ? =
      ((Rep.Some(blockHash), Rep.Some(level), Rep.Some(delegate), Rep.Some(slot), Rep.Some(estimatedTime))).shaped.<>(
        { r =>
          import r._; _1.map(_ => EndorsingRightsRow.tupled((_1.get, _2.get, _3.get, _4.get, _5.get)))
        },
        (_: Any) => throw new Exception("Inserting into ? projection not supported.")
      )

    /** Database column block_hash SqlType(varchar) */
    val blockHash: Rep[String] = column[String]("block_hash")

    /** Database column level SqlType(int4) */
    val level: Rep[Int] = column[Int]("level")

    /** Database column delegate SqlType(varchar) */
    val delegate: Rep[String] = column[String]("delegate")

    /** Database column slot SqlType(int4) */
    val slot: Rep[Int] = column[Int]("slot")

    /** Database column estimated_time SqlType(timestamp) */
    val estimatedTime: Rep[java.sql.Timestamp] = column[java.sql.Timestamp]("estimated_time")

    /** Primary key of EndorsingRights (database name endorsing_rights_pkey) */
    val pk = primaryKey("endorsing_rights_pkey", (level, delegate, slot))

    /** Index over (level) (database name endorsing_rights_level_idx) */
    val index1 = index("endorsing_rights_level_idx", level)
  }

  /** Collection-like TableQuery object for table EndorsingRights */
  lazy val EndorsingRights = new TableQuery(tag => new EndorsingRights(tag))

  /** Entity class storing rows of table Fees
    *  @param low Database column low SqlType(int4)
    *  @param medium Database column medium SqlType(int4)
    *  @param high Database column high SqlType(int4)
    *  @param timestamp Database column timestamp SqlType(timestamp)
    *  @param kind Database column kind SqlType(varchar)
    *  @param cycle Database column cycle SqlType(int4), Default(None)
    *  @param level Database column level SqlType(int4), Default(None) */
  case class FeesRow(low: Int, medium: Int, high: Int, timestamp: java.sql.Timestamp, kind: String, cycle: Option[Int] = None, level: Option[Int] = None)
  /** GetResult implicit for fetching FeesRow objects using plain SQL queries */
  implicit def GetResultFeesRow(implicit e0: GR[Int], e1: GR[java.sql.Timestamp], e2: GR[String], e3: GR[Option[Int]]): GR[FeesRow] = GR{
    prs => import prs._
      FeesRow.tupled((<<[Int], <<[Int], <<[Int], <<[java.sql.Timestamp], <<[String], <<?[Int], <<?[Int]))
  }
  /** Table description of table fees. Objects of this class serve as prototypes for rows in queries. */
  class Fees(_tableTag: Tag) extends profile.api.Table[FeesRow](_tableTag, "fees") {
    def * = (low, medium, high, timestamp, kind, cycle, level) <> (FeesRow.tupled, FeesRow.unapply)
    /** Maps whole row to an option. Useful for outer joins. */
    def ? = ((Rep.Some(low), Rep.Some(medium), Rep.Some(high), Rep.Some(timestamp), Rep.Some(kind), cycle, level)).shaped.<>({r=>import r._; _1.map(_=> FeesRow.tupled((_1.get, _2.get, _3.get, _4.get, _5.get, _6, _7)))}, (_:Any) =>  throw new Exception("Inserting into ? projection not supported."))

    /** Database column low SqlType(int4) */
    val low: Rep[Int] = column[Int]("low")
    /** Database column medium SqlType(int4) */
    val medium: Rep[Int] = column[Int]("medium")
    /** Database column high SqlType(int4) */
    val high: Rep[Int] = column[Int]("high")
    /** Database column timestamp SqlType(timestamp) */
    val timestamp: Rep[java.sql.Timestamp] = column[java.sql.Timestamp]("timestamp")
    /** Database column kind SqlType(varchar) */
    val kind: Rep[String] = column[String]("kind")
    /** Database column cycle SqlType(int4), Default(None) */
    val cycle: Rep[Option[Int]] = column[Option[Int]]("cycle", O.Default(None))
    /** Database column level SqlType(int4), Default(None) */
    val level: Rep[Option[Int]] = column[Option[Int]]("level", O.Default(None))
  }
  /** Collection-like TableQuery object for table Fees */
  lazy val Fees = new TableQuery(tag => new Fees(tag))

  /** Entity class storing rows of table Governance
    *  @param timestamp Database column timestamp SqlType(timestamp)
    *  @param cycle Database column cycle SqlType(int4), Default(None)
    *  @param level Database column level SqlType(int4), Default(None)
    *  @param proposalHash Database column proposal_hash SqlType(varchar)
    *  @param yayCount Database column yay_count SqlType(int4), Default(None)
    *  @param nayCount Database column nay_count SqlType(int4), Default(None)
    *  @param passCount Database column pass_count SqlType(int4), Default(None)
    *  @param yayStake Database column yay_stake SqlType(numeric), Default(None)
    *  @param nayStake Database column nay_stake SqlType(numeric), Default(None)
    *  @param passStake Database column pass_stake SqlType(numeric), Default(None)
    *  @param totalStake Database column total_stake SqlType(numeric), Default(None)
    *  @param periodKind Database column period_kind SqlType(varchar)
    *  @param periodIndex Database column period_index SqlType(int4) */
  case class GovernanceRow(timestamp: java.sql.Timestamp, cycle: Option[Int] = None, level: Option[Int] = None, proposalHash: String, yayCount: Option[Int] = None, nayCount: Option[Int] = None, passCount: Option[Int] = None, yayStake: Option[scala.math.BigDecimal] = None, nayStake: Option[scala.math.BigDecimal] = None, passStake: Option[scala.math.BigDecimal] = None, totalStake: Option[scala.math.BigDecimal] = None, periodKind: String, periodIndex: Int)
  /** GetResult implicit for fetching GovernanceRow objects using plain SQL queries */
  implicit def GetResultGovernanceRow(implicit e0: GR[java.sql.Timestamp], e1: GR[Option[Int]], e2: GR[String], e3: GR[Option[scala.math.BigDecimal]], e4: GR[Int]): GR[GovernanceRow] = GR{
    prs => import prs._
      GovernanceRow.tupled((<<[java.sql.Timestamp], <<?[Int], <<?[Int], <<[String], <<?[Int], <<?[Int], <<?[Int], <<?[scala.math.BigDecimal], <<?[scala.math.BigDecimal], <<?[scala.math.BigDecimal], <<?[scala.math.BigDecimal], <<[String], <<[Int]))
  }
  /** Table description of table governance. Objects of this class serve as prototypes for rows in queries. */
  class Governance(_tableTag: Tag) extends profile.api.Table[GovernanceRow](_tableTag, "governance") {
    def * = (timestamp, cycle, level, proposalHash, yayCount, nayCount, passCount, yayStake, nayStake, passStake, totalStake, periodKind, periodIndex) <> (GovernanceRow.tupled, GovernanceRow.unapply)
    /** Maps whole row to an option. Useful for outer joins. */
    def ? = ((Rep.Some(timestamp), cycle, level, Rep.Some(proposalHash), yayCount, nayCount, passCount, yayStake, nayStake, passStake, totalStake, Rep.Some(periodKind), Rep.Some(periodIndex))).shaped.<>({r=>import r._; _1.map(_=> GovernanceRow.tupled((_1.get, _2, _3, _4.get, _5, _6, _7, _8, _9, _10, _11, _12.get, _13.get)))}, (_:Any) =>  throw new Exception("Inserting into ? projection not supported."))

    /** Database column timestamp SqlType(timestamp) */
    val timestamp: Rep[java.sql.Timestamp] = column[java.sql.Timestamp]("timestamp")
    /** Database column cycle SqlType(int4), Default(None) */
    val cycle: Rep[Option[Int]] = column[Option[Int]]("cycle", O.Default(None))
    /** Database column level SqlType(int4), Default(None) */
    val level: Rep[Option[Int]] = column[Option[Int]]("level", O.Default(None))
    /** Database column proposal_hash SqlType(varchar) */
    val proposalHash: Rep[String] = column[String]("proposal_hash")
    /** Database column yay_count SqlType(int4), Default(None) */
    val yayCount: Rep[Option[Int]] = column[Option[Int]]("yay_count", O.Default(None))
    /** Database column nay_count SqlType(int4), Default(None) */
    val nayCount: Rep[Option[Int]] = column[Option[Int]]("nay_count", O.Default(None))
    /** Database column pass_count SqlType(int4), Default(None) */
    val passCount: Rep[Option[Int]] = column[Option[Int]]("pass_count", O.Default(None))
    /** Database column yay_stake SqlType(numeric), Default(None) */
    val yayStake: Rep[Option[scala.math.BigDecimal]] = column[Option[scala.math.BigDecimal]]("yay_stake", O.Default(None))
    /** Database column nay_stake SqlType(numeric), Default(None) */
    val nayStake: Rep[Option[scala.math.BigDecimal]] = column[Option[scala.math.BigDecimal]]("nay_stake", O.Default(None))
    /** Database column pass_stake SqlType(numeric), Default(None) */
    val passStake: Rep[Option[scala.math.BigDecimal]] = column[Option[scala.math.BigDecimal]]("pass_stake", O.Default(None))
    /** Database column total_stake SqlType(numeric), Default(None) */
    val totalStake: Rep[Option[scala.math.BigDecimal]] = column[Option[scala.math.BigDecimal]]("total_stake", O.Default(None))
    /** Database column period_kind SqlType(varchar) */
    val periodKind: Rep[String] = column[String]("period_kind")
    /** Database column period_index SqlType(int4) */
    val periodIndex: Rep[Int] = column[Int]("period_index")

    /** Index over (proposalHash) (database name proposal_hash_ix) */
    val index1 = index("proposal_hash_ix", proposalHash)
  }
  /** Collection-like TableQuery object for table Governance */
  lazy val Governance = new TableQuery(tag => new Governance(tag))

  /** Entity class storing rows of table OperationGroups
    *  @param protocol Database column protocol SqlType(varchar)
    *  @param chainId Database column chain_id SqlType(varchar), Default(None)
    *  @param hash Database column hash SqlType(varchar)
    *  @param branch Database column branch SqlType(varchar)
    *  @param signature Database column signature SqlType(varchar), Default(None)
    *  @param blockId Database column block_id SqlType(varchar)
    *  @param blockLevel Database column block_level SqlType(int4) */
  case class OperationGroupsRow(protocol: String, chainId: Option[String] = None, hash: String, branch: String, signature: Option[String] = None, blockId: String, blockLevel: Int)
  /** GetResult implicit for fetching OperationGroupsRow objects using plain SQL queries */
  implicit def GetResultOperationGroupsRow(implicit e0: GR[String], e1: GR[Option[String]], e2: GR[Int]): GR[OperationGroupsRow] = GR{
    prs => import prs._
      OperationGroupsRow.tupled((<<[String], <<?[String], <<[String], <<[String], <<?[String], <<[String], <<[Int]))
  }
  /** Table description of table operation_groups. Objects of this class serve as prototypes for rows in queries. */
  class OperationGroups(_tableTag: Tag) extends profile.api.Table[OperationGroupsRow](_tableTag, "operation_groups") {
    def * = (protocol, chainId, hash, branch, signature, blockId, blockLevel) <> (OperationGroupsRow.tupled, OperationGroupsRow.unapply)
    /** Maps whole row to an option. Useful for outer joins. */
    def ? = ((Rep.Some(protocol), chainId, Rep.Some(hash), Rep.Some(branch), signature, Rep.Some(blockId), Rep.Some(blockLevel))).shaped.<>({r=>import r._; _1.map(_=> OperationGroupsRow.tupled((_1.get, _2, _3.get, _4.get, _5, _6.get, _7.get)))}, (_:Any) =>  throw new Exception("Inserting into ? projection not supported."))

    /** Database column protocol SqlType(varchar) */
    val protocol: Rep[String] = column[String]("protocol")
    /** Database column chain_id SqlType(varchar), Default(None) */
    val chainId: Rep[Option[String]] = column[Option[String]]("chain_id", O.Default(None))
    /** Database column hash SqlType(varchar) */
    val hash: Rep[String] = column[String]("hash")
    /** Database column branch SqlType(varchar) */
    val branch: Rep[String] = column[String]("branch")
    /** Database column signature SqlType(varchar), Default(None) */
    val signature: Rep[Option[String]] = column[Option[String]]("signature", O.Default(None))
    /** Database column block_id SqlType(varchar) */
    val blockId: Rep[String] = column[String]("block_id")
    /** Database column block_level SqlType(int4) */
    val blockLevel: Rep[Int] = column[Int]("block_level")

    /** Primary key of OperationGroups (database name OperationGroups_pkey) */
    val pk = primaryKey("OperationGroups_pkey", (blockId, hash))

    /** Foreign key referencing Blocks (database name block) */
    lazy val blocksFk = foreignKey("block", blockId, Blocks)(r => r.hash, onUpdate=ForeignKeyAction.NoAction, onDelete=ForeignKeyAction.NoAction)

    /** Index over (blockLevel) (database name ix_operation_groups_block_level) */
    val index1 = index("ix_operation_groups_block_level", blockLevel)
  }
  /** Collection-like TableQuery object for table OperationGroups */
  lazy val OperationGroups = new TableQuery(tag => new OperationGroups(tag))

  /** Entity class storing rows of table Operations
    *  @param branch Database column branch SqlType(varchar), Default(None)
    *  @param numberOfSlots Database column number_of_slots SqlType(int4), Default(None)
    *  @param cycle Database column cycle SqlType(int4), Default(None)
    *  @param operationId Database column operation_id SqlType(serial), AutoInc, PrimaryKey
    *  @param operationGroupHash Database column operation_group_hash SqlType(varchar)
    *  @param kind Database column kind SqlType(varchar)
    *  @param level Database column level SqlType(int4), Default(None)
    *  @param delegate Database column delegate SqlType(varchar), Default(None)
    *  @param slots Database column slots SqlType(varchar), Default(None)
    *  @param nonce Database column nonce SqlType(varchar), Default(None)
    *  @param pkh Database column pkh SqlType(varchar), Default(None)
    *  @param secret Database column secret SqlType(varchar), Default(None)
    *  @param source Database column source SqlType(varchar), Default(None)
    *  @param fee Database column fee SqlType(numeric), Default(None)
    *  @param counter Database column counter SqlType(numeric), Default(None)
    *  @param gasLimit Database column gas_limit SqlType(numeric), Default(None)
    *  @param storageLimit Database column storage_limit SqlType(numeric), Default(None)
    *  @param publicKey Database column public_key SqlType(varchar), Default(None)
    *  @param amount Database column amount SqlType(numeric), Default(None)
    *  @param destination Database column destination SqlType(varchar), Default(None)
    *  @param parameters Database column parameters SqlType(varchar), Default(None)
    *  @param managerPubkey Database column manager_pubkey SqlType(varchar), Default(None)
    *  @param balance Database column balance SqlType(numeric), Default(None)
    *  @param proposal Database column proposal SqlType(varchar), Default(None)
    *  @param spendable Database column spendable SqlType(bool), Default(None)
    *  @param delegatable Database column delegatable SqlType(bool), Default(None)
    *  @param script Database column script SqlType(varchar), Default(None)
    *  @param storage Database column storage SqlType(varchar), Default(None)
    *  @param status Database column status SqlType(varchar), Default(None)
    *  @param consumedGas Database column consumed_gas SqlType(numeric), Default(None)
    *  @param storageSize Database column storage_size SqlType(numeric), Default(None)
    *  @param paidStorageSizeDiff Database column paid_storage_size_diff SqlType(numeric), Default(None)
    *  @param originatedContracts Database column originated_contracts SqlType(varchar), Default(None)
    *  @param blockHash Database column block_hash SqlType(varchar)
    *  @param blockLevel Database column block_level SqlType(int4)
    *  @param ballot Database column ballot SqlType(varchar), Default(None)
    *  @param internal Database column internal SqlType(bool)
    *  @param period Database column period SqlType(int4), Default(None)
    *  @param timestamp Database column timestamp SqlType(timestamp) */
  case class OperationsRow(branch: Option[String] = None, numberOfSlots: Option[Int] = None, cycle: Option[Int] = None, operationId: Int, operationGroupHash: String, kind: String, level: Option[Int] = None, delegate: Option[String] = None, slots: Option[String] = None, nonce: Option[String] = None, pkh: Option[String] = None, secret: Option[String] = None, source: Option[String] = None, fee: Option[scala.math.BigDecimal] = None, counter: Option[scala.math.BigDecimal] = None, gasLimit: Option[scala.math.BigDecimal] = None, storageLimit: Option[scala.math.BigDecimal] = None, publicKey: Option[String] = None, amount: Option[scala.math.BigDecimal] = None, destination: Option[String] = None, parameters: Option[String] = None, managerPubkey: Option[String] = None, balance: Option[scala.math.BigDecimal] = None, proposal: Option[String] = None, spendable: Option[Boolean] = None, delegatable: Option[Boolean] = None, script: Option[String] = None, storage: Option[String] = None, status: Option[String] = None, consumedGas: Option[scala.math.BigDecimal] = None, storageSize: Option[scala.math.BigDecimal] = None, paidStorageSizeDiff: Option[scala.math.BigDecimal] = None, originatedContracts: Option[String] = None, blockHash: String, blockLevel: Int, ballot: Option[String] = None, internal: Boolean, period: Option[Int] = None, timestamp: java.sql.Timestamp)
  /** GetResult implicit for fetching OperationsRow objects using plain SQL queries */
  implicit def GetResultOperationsRow(implicit e0: GR[Option[String]], e1: GR[Option[Int]], e2: GR[Int], e3: GR[String], e4: GR[Option[scala.math.BigDecimal]], e5: GR[Option[Boolean]], e6: GR[Boolean], e7: GR[java.sql.Timestamp]): GR[OperationsRow] = GR{
    prs => import prs._
      OperationsRow(<<?[String], <<?[Int], <<?[Int], <<[Int], <<[String], <<[String], <<?[Int], <<?[String], <<?[String], <<?[String], <<?[String], <<?[String], <<?[String], <<?[scala.math.BigDecimal], <<?[scala.math.BigDecimal], <<?[scala.math.BigDecimal], <<?[scala.math.BigDecimal], <<?[String], <<?[scala.math.BigDecimal], <<?[String], <<?[String], <<?[String], <<?[scala.math.BigDecimal], <<?[String], <<?[Boolean], <<?[Boolean], <<?[String], <<?[String], <<?[String], <<?[scala.math.BigDecimal], <<?[scala.math.BigDecimal], <<?[scala.math.BigDecimal], <<?[String], <<[String], <<[Int], <<?[String], <<[Boolean], <<?[Int], <<[java.sql.Timestamp])
  }
  /** Table description of table operations. Objects of this class serve as prototypes for rows in queries. */
  class Operations(_tableTag: Tag) extends profile.api.Table[OperationsRow](_tableTag, "operations") {
    def * = (branch :: numberOfSlots :: cycle :: operationId :: operationGroupHash :: kind :: level :: delegate :: slots :: nonce :: pkh :: secret :: source :: fee :: counter :: gasLimit :: storageLimit :: publicKey :: amount :: destination :: parameters :: managerPubkey :: balance :: proposal :: spendable :: delegatable :: script :: storage :: status :: consumedGas :: storageSize :: paidStorageSizeDiff :: originatedContracts :: blockHash :: blockLevel :: ballot :: internal :: period :: timestamp :: HNil).mapTo[OperationsRow]
    /** Maps whole row to an option. Useful for outer joins. */
    def ? = (branch :: numberOfSlots :: cycle :: Rep.Some(operationId) :: Rep.Some(operationGroupHash) :: Rep.Some(kind) :: level :: delegate :: slots :: nonce :: pkh :: secret :: source :: fee :: counter :: gasLimit :: storageLimit :: publicKey :: amount :: destination :: parameters :: managerPubkey :: balance :: proposal :: spendable :: delegatable :: script :: storage :: status :: consumedGas :: storageSize :: paidStorageSizeDiff :: originatedContracts :: Rep.Some(blockHash) :: Rep.Some(blockLevel) :: ballot :: Rep.Some(internal) :: period :: Rep.Some(timestamp) :: HNil).shaped.<>(r => OperationsRow(r(0).asInstanceOf[Option[String]], r(1).asInstanceOf[Option[Int]], r(2).asInstanceOf[Option[Int]], r(3).asInstanceOf[Option[Int]].get, r(4).asInstanceOf[Option[String]].get, r(5).asInstanceOf[Option[String]].get, r(6).asInstanceOf[Option[Int]], r(7).asInstanceOf[Option[String]], r(8).asInstanceOf[Option[String]], r(9).asInstanceOf[Option[String]], r(10).asInstanceOf[Option[String]], r(11).asInstanceOf[Option[String]], r(12).asInstanceOf[Option[String]], r(13).asInstanceOf[Option[scala.math.BigDecimal]], r(14).asInstanceOf[Option[scala.math.BigDecimal]], r(15).asInstanceOf[Option[scala.math.BigDecimal]], r(16).asInstanceOf[Option[scala.math.BigDecimal]], r(17).asInstanceOf[Option[String]], r(18).asInstanceOf[Option[scala.math.BigDecimal]], r(19).asInstanceOf[Option[String]], r(20).asInstanceOf[Option[String]], r(21).asInstanceOf[Option[String]], r(22).asInstanceOf[Option[scala.math.BigDecimal]], r(23).asInstanceOf[Option[String]], r(24).asInstanceOf[Option[Boolean]], r(25).asInstanceOf[Option[Boolean]], r(26).asInstanceOf[Option[String]], r(27).asInstanceOf[Option[String]], r(28).asInstanceOf[Option[String]], r(29).asInstanceOf[Option[scala.math.BigDecimal]], r(30).asInstanceOf[Option[scala.math.BigDecimal]], r(31).asInstanceOf[Option[scala.math.BigDecimal]], r(32).asInstanceOf[Option[String]], r(33).asInstanceOf[Option[String]].get, r(34).asInstanceOf[Option[Int]].get, r(35).asInstanceOf[Option[String]], r(36).asInstanceOf[Option[Boolean]].get, r(37).asInstanceOf[Option[Int]], r(38).asInstanceOf[Option[java.sql.Timestamp]].get), (_:Any) =>  throw new Exception("Inserting into ? projection not supported."))

    /** Database column branch SqlType(varchar), Default(None) */
    val branch: Rep[Option[String]] = column[Option[String]]("branch", O.Default(None))
    /** Database column number_of_slots SqlType(int4), Default(None) */
    val numberOfSlots: Rep[Option[Int]] = column[Option[Int]]("number_of_slots", O.Default(None))
    /** Database column cycle SqlType(int4), Default(None) */
    val cycle: Rep[Option[Int]] = column[Option[Int]]("cycle", O.Default(None))
    /** Database column operation_id SqlType(serial), AutoInc, PrimaryKey */
    val operationId: Rep[Int] = column[Int]("operation_id", O.AutoInc, O.PrimaryKey)
    /** Database column operation_group_hash SqlType(varchar) */
    val operationGroupHash: Rep[String] = column[String]("operation_group_hash")
    /** Database column kind SqlType(varchar) */
    val kind: Rep[String] = column[String]("kind")
    /** Database column level SqlType(int4), Default(None) */
    val level: Rep[Option[Int]] = column[Option[Int]]("level", O.Default(None))
    /** Database column delegate SqlType(varchar), Default(None) */
    val delegate: Rep[Option[String]] = column[Option[String]]("delegate", O.Default(None))
    /** Database column slots SqlType(varchar), Default(None) */
    val slots: Rep[Option[String]] = column[Option[String]]("slots", O.Default(None))
    /** Database column nonce SqlType(varchar), Default(None) */
    val nonce: Rep[Option[String]] = column[Option[String]]("nonce", O.Default(None))
    /** Database column pkh SqlType(varchar), Default(None) */
    val pkh: Rep[Option[String]] = column[Option[String]]("pkh", O.Default(None))
    /** Database column secret SqlType(varchar), Default(None) */
    val secret: Rep[Option[String]] = column[Option[String]]("secret", O.Default(None))
    /** Database column source SqlType(varchar), Default(None) */
    val source: Rep[Option[String]] = column[Option[String]]("source", O.Default(None))
    /** Database column fee SqlType(numeric), Default(None) */
    val fee: Rep[Option[scala.math.BigDecimal]] = column[Option[scala.math.BigDecimal]]("fee", O.Default(None))
    /** Database column counter SqlType(numeric), Default(None) */
    val counter: Rep[Option[scala.math.BigDecimal]] = column[Option[scala.math.BigDecimal]]("counter", O.Default(None))
    /** Database column gas_limit SqlType(numeric), Default(None) */
    val gasLimit: Rep[Option[scala.math.BigDecimal]] = column[Option[scala.math.BigDecimal]]("gas_limit", O.Default(None))
    /** Database column storage_limit SqlType(numeric), Default(None) */
    val storageLimit: Rep[Option[scala.math.BigDecimal]] = column[Option[scala.math.BigDecimal]]("storage_limit", O.Default(None))
    /** Database column public_key SqlType(varchar), Default(None) */
    val publicKey: Rep[Option[String]] = column[Option[String]]("public_key", O.Default(None))
    /** Database column amount SqlType(numeric), Default(None) */
    val amount: Rep[Option[scala.math.BigDecimal]] = column[Option[scala.math.BigDecimal]]("amount", O.Default(None))
    /** Database column destination SqlType(varchar), Default(None) */
    val destination: Rep[Option[String]] = column[Option[String]]("destination", O.Default(None))
    /** Database column parameters SqlType(varchar), Default(None) */
    val parameters: Rep[Option[String]] = column[Option[String]]("parameters", O.Default(None))
    /** Database column manager_pubkey SqlType(varchar), Default(None) */
    val managerPubkey: Rep[Option[String]] = column[Option[String]]("manager_pubkey", O.Default(None))
    /** Database column balance SqlType(numeric), Default(None) */
    val balance: Rep[Option[scala.math.BigDecimal]] = column[Option[scala.math.BigDecimal]]("balance", O.Default(None))
    /** Database column proposal SqlType(varchar), Default(None) */
    val proposal: Rep[Option[String]] = column[Option[String]]("proposal", O.Default(None))
    /** Database column spendable SqlType(bool), Default(None) */
    val spendable: Rep[Option[Boolean]] = column[Option[Boolean]]("spendable", O.Default(None))
    /** Database column delegatable SqlType(bool), Default(None) */
    val delegatable: Rep[Option[Boolean]] = column[Option[Boolean]]("delegatable", O.Default(None))
    /** Database column script SqlType(varchar), Default(None) */
    val script: Rep[Option[String]] = column[Option[String]]("script", O.Default(None))
    /** Database column storage SqlType(varchar), Default(None) */
    val storage: Rep[Option[String]] = column[Option[String]]("storage", O.Default(None))
    /** Database column status SqlType(varchar), Default(None) */
    val status: Rep[Option[String]] = column[Option[String]]("status", O.Default(None))
    /** Database column consumed_gas SqlType(numeric), Default(None) */
    val consumedGas: Rep[Option[scala.math.BigDecimal]] = column[Option[scala.math.BigDecimal]]("consumed_gas", O.Default(None))
    /** Database column storage_size SqlType(numeric), Default(None) */
    val storageSize: Rep[Option[scala.math.BigDecimal]] = column[Option[scala.math.BigDecimal]]("storage_size", O.Default(None))
    /** Database column paid_storage_size_diff SqlType(numeric), Default(None) */
    val paidStorageSizeDiff: Rep[Option[scala.math.BigDecimal]] = column[Option[scala.math.BigDecimal]]("paid_storage_size_diff", O.Default(None))
    /** Database column originated_contracts SqlType(varchar), Default(None) */
    val originatedContracts: Rep[Option[String]] = column[Option[String]]("originated_contracts", O.Default(None))
    /** Database column block_hash SqlType(varchar) */
    val blockHash: Rep[String] = column[String]("block_hash")
    /** Database column block_level SqlType(int4) */
    val blockLevel: Rep[Int] = column[Int]("block_level")
    /** Database column ballot SqlType(varchar), Default(None) */
    val ballot: Rep[Option[String]] = column[Option[String]]("ballot", O.Default(None))
    /** Database column internal SqlType(bool) */
    val internal: Rep[Boolean] = column[Boolean]("internal")
    /** Database column period SqlType(int4), Default(None) */
    val period: Rep[Option[Int]] = column[Option[Int]]("period", O.Default(None))
    /** Database column timestamp SqlType(timestamp) */
    val timestamp: Rep[java.sql.Timestamp] = column[java.sql.Timestamp]("timestamp")

    /** Foreign key referencing Blocks (database name fk_blockhashes) */
    lazy val blocksFk = foreignKey("fk_blockhashes", blockHash :: HNil, Blocks)(r => r.hash :: HNil, onUpdate=ForeignKeyAction.NoAction, onDelete=ForeignKeyAction.NoAction)
    /** Foreign key referencing OperationGroups (database name fk_opgroups) */
    lazy val operationGroupsFk = foreignKey("fk_opgroups", operationGroupHash :: blockHash :: HNil, OperationGroups)(r => r.hash :: r.blockId :: HNil, onUpdate=ForeignKeyAction.NoAction, onDelete=ForeignKeyAction.NoAction)

    /** Index over (blockLevel) (database name ix_operations_block_level) */
    val index1 = index("ix_operations_block_level", blockLevel :: HNil)
    /** Index over (delegate) (database name ix_operations_delegate) */
    val index2 = index("ix_operations_delegate", delegate :: HNil)
    /** Index over (destination) (database name ix_operations_destination) */
    val index3 = index("ix_operations_destination", destination :: HNil)
    /** Index over (source) (database name ix_operations_source) */
    val index4 = index("ix_operations_source", source :: HNil)
    /** Index over (timestamp) (database name ix_operations_timestamp) */
    val index5 = index("ix_operations_timestamp", timestamp :: HNil)
  }
  /** Collection-like TableQuery object for table Operations */
  lazy val Operations = new TableQuery(tag => new Operations(tag))

  /** Entity class storing rows of table Rolls
    *  @param pkh Database column pkh SqlType(varchar)
    *  @param rolls Database column rolls SqlType(int4)
    *  @param blockId Database column block_id SqlType(varchar)
    *  @param blockLevel Database column block_level SqlType(int4) */
  case class RollsRow(pkh: String, rolls: Int, blockId: String, blockLevel: Int)
  /** GetResult implicit for fetching RollsRow objects using plain SQL queries */
  implicit def GetResultRollsRow(implicit e0: GR[String], e1: GR[Int]): GR[RollsRow] = GR{
    prs => import prs._
      RollsRow.tupled((<<[String], <<[Int], <<[String], <<[Int]))
  }
  /** Table description of table rolls. Objects of this class serve as prototypes for rows in queries. */
  class Rolls(_tableTag: Tag) extends profile.api.Table[RollsRow](_tableTag, "rolls") {
    def * = (pkh, rolls, blockId, blockLevel) <> (RollsRow.tupled, RollsRow.unapply)
    /** Maps whole row to an option. Useful for outer joins. */
    def ? = ((Rep.Some(pkh), Rep.Some(rolls), Rep.Some(blockId), Rep.Some(blockLevel))).shaped.<>({r=>import r._; _1.map(_=> RollsRow.tupled((_1.get, _2.get, _3.get, _4.get)))}, (_:Any) =>  throw new Exception("Inserting into ? projection not supported."))

    /** Database column pkh SqlType(varchar) */
    val pkh: Rep[String] = column[String]("pkh")
    /** Database column rolls SqlType(int4) */
    val rolls: Rep[Int] = column[Int]("rolls")
    /** Database column block_id SqlType(varchar) */
    val blockId: Rep[String] = column[String]("block_id")
    /** Database column block_level SqlType(int4) */
    val blockLevel: Rep[Int] = column[Int]("block_level")

    /** Foreign key referencing Blocks (database name rolls_block_id_fkey) */
    lazy val blocksFk = foreignKey("rolls_block_id_fkey", blockId, Blocks)(r => r.hash, onUpdate=ForeignKeyAction.NoAction, onDelete=ForeignKeyAction.NoAction)

    /** Index over (blockLevel) (database name ix_rolls_block_level) */
    val index1 = index("ix_rolls_block_level", blockLevel)
  }
  /** Collection-like TableQuery object for table Rolls */
  lazy val Rolls = new TableQuery(tag => new Rolls(tag))

  /** Entity class storing rows of table Votes
    *  @param timestamp Database column timestamp SqlType(timestamp)
    *  @param cycle Database column cycle SqlType(int4), Default(None)
    *  @param level Database column level SqlType(int4), Default(None)
    *  @param proposalHash Database column proposal_hash SqlType(varchar)
    *  @param yayCount Database column yay_count SqlType(int4), Default(None)
    *  @param nayCount Database column nay_count SqlType(int4), Default(None)
    *  @param passCount Database column pass_count SqlType(int4), Default(None)
    *  @param yayStake Database column yay_stake SqlType(numeric), Default(None)
    *  @param nayStake Database column nay_stake SqlType(numeric), Default(None)
    *  @param passStake Database column pass_stake SqlType(numeric), Default(None)
    *  @param totalStake Database column total_stake SqlType(numeric), Default(None) */
  case class VotesRow(timestamp: java.sql.Timestamp, cycle: Option[Int] = None, level: Option[Int] = None, proposalHash: String, yayCount: Option[Int] = None, nayCount: Option[Int] = None, passCount: Option[Int] = None, yayStake: Option[scala.math.BigDecimal] = None, nayStake: Option[scala.math.BigDecimal] = None, passStake: Option[scala.math.BigDecimal] = None, totalStake: Option[scala.math.BigDecimal] = None)
  /** GetResult implicit for fetching VotesRow objects using plain SQL queries */
  implicit def GetResultVotesRow(implicit e0: GR[java.sql.Timestamp], e1: GR[Option[Int]], e2: GR[String], e3: GR[Option[scala.math.BigDecimal]]): GR[VotesRow] = GR{
    prs => import prs._
      VotesRow.tupled((<<[java.sql.Timestamp], <<?[Int], <<?[Int], <<[String], <<?[Int], <<?[Int], <<?[Int], <<?[scala.math.BigDecimal], <<?[scala.math.BigDecimal], <<?[scala.math.BigDecimal], <<?[scala.math.BigDecimal]))
  }
  /** Table description of table votes. Objects of this class serve as prototypes for rows in queries. */
  class Votes(_tableTag: Tag) extends profile.api.Table[VotesRow](_tableTag, "votes") {
    def * = (timestamp, cycle, level, proposalHash, yayCount, nayCount, passCount, yayStake, nayStake, passStake, totalStake) <> (VotesRow.tupled, VotesRow.unapply)
    /** Maps whole row to an option. Useful for outer joins. */
    def ? = ((Rep.Some(timestamp), cycle, level, Rep.Some(proposalHash), yayCount, nayCount, passCount, yayStake, nayStake, passStake, totalStake)).shaped.<>({r=>import r._; _1.map(_=> VotesRow.tupled((_1.get, _2, _3, _4.get, _5, _6, _7, _8, _9, _10, _11)))}, (_:Any) =>  throw new Exception("Inserting into ? projection not supported."))

    /** Database column timestamp SqlType(timestamp) */
    val timestamp: Rep[java.sql.Timestamp] = column[java.sql.Timestamp]("timestamp")
    /** Database column cycle SqlType(int4), Default(None) */
    val cycle: Rep[Option[Int]] = column[Option[Int]]("cycle", O.Default(None))
    /** Database column level SqlType(int4), Default(None) */
    val level: Rep[Option[Int]] = column[Option[Int]]("level", O.Default(None))
    /** Database column proposal_hash SqlType(varchar) */
    val proposalHash: Rep[String] = column[String]("proposal_hash")
    /** Database column yay_count SqlType(int4), Default(None) */
    val yayCount: Rep[Option[Int]] = column[Option[Int]]("yay_count", O.Default(None))
    /** Database column nay_count SqlType(int4), Default(None) */
    val nayCount: Rep[Option[Int]] = column[Option[Int]]("nay_count", O.Default(None))
    /** Database column pass_count SqlType(int4), Default(None) */
    val passCount: Rep[Option[Int]] = column[Option[Int]]("pass_count", O.Default(None))
    /** Database column yay_stake SqlType(numeric), Default(None) */
    val yayStake: Rep[Option[scala.math.BigDecimal]] = column[Option[scala.math.BigDecimal]]("yay_stake", O.Default(None))
    /** Database column nay_stake SqlType(numeric), Default(None) */
    val nayStake: Rep[Option[scala.math.BigDecimal]] = column[Option[scala.math.BigDecimal]]("nay_stake", O.Default(None))
    /** Database column pass_stake SqlType(numeric), Default(None) */
    val passStake: Rep[Option[scala.math.BigDecimal]] = column[Option[scala.math.BigDecimal]]("pass_stake", O.Default(None))
    /** Database column total_stake SqlType(numeric), Default(None) */
    val totalStake: Rep[Option[scala.math.BigDecimal]] = column[Option[scala.math.BigDecimal]]("total_stake", O.Default(None))
  }
  /** Collection-like TableQuery object for table Votes */
  lazy val Votes = new TableQuery(tag => new Votes(tag))
}<|MERGE_RESOLUTION|>--- conflicted
+++ resolved
@@ -16,9 +16,6 @@
   import slick.jdbc.{GetResult => GR}
 
   /** DDL for all tables. Call .create to execute. */
-<<<<<<< HEAD
-  lazy val schema: profile.SchemaDescription = Array(Accounts.schema, AccountsCheckpoint.schema, BalanceUpdates.schema, Blocks.schema, DelegatedContracts.schema, Delegates.schema, DelegatesCheckpoint.schema, Fees.schema, Governance.schema, OperationGroups.schema, Operations.schema, Rolls.schema, Votes.schema).reduceLeft(_ ++ _)
-=======
   lazy val schema: profile.SchemaDescription = Array(
     Accounts.schema,
     AccountsCheckpoint.schema,
@@ -35,7 +32,6 @@
     Rolls.schema,
     Votes.schema
   ).reduceLeft(_ ++ _)
->>>>>>> 3b0c5a8c
   @deprecated("Use .schema instead of .ddl", "3.0")
   def ddl = schema
 
