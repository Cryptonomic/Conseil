package tech.cryptonomic.conseil.tezos
// AUTO-GENERATED Slick data model
/** Stand-alone Slick data model for immediate use */
object Tables extends {
  val profile = slick.jdbc.PostgresProfile
} with Tables

/** Slick data model trait for extension, choice of backend or usage in the cake pattern. (Make sure to initialize this late.) */
trait Tables {
  val profile: slick.jdbc.JdbcProfile
  import profile.api._
  import slick.model.ForeignKeyAction
  import slick.collection.heterogeneous._
  import slick.collection.heterogeneous.syntax._
  // NOTE: GetResult mappers for plain SQL are only generated for tables where Slick knows how to map the types of all columns.
  import slick.jdbc.{GetResult => GR}

  /** DDL for all tables. Call .create to execute. */
<<<<<<< HEAD
  lazy val schema: profile.SchemaDescription = Array(Accounts.schema, AccountsCheckpoint.schema, BalanceUpdates.schema, Ballots.schema, Blocks.schema, DelegatedContracts.schema, Delegates.schema, DelegatesCheckpoint.schema, Fees.schema, InvalidatedBlocks.schema, OperationGroups.schema, Operations.schema, Proposals.schema, Rolls.schema).reduceLeft(_ ++ _)
=======
  lazy val schema: profile.SchemaDescription = Array(
    Accounts.schema,
    AccountsCheckpoint.schema,
    BalanceUpdates.schema,
    Ballots.schema,
    Blocks.schema,
    DelegatedContracts.schema,
    Delegates.schema,
    DelegatesCheckpoint.schema,
    Fees.schema,
    OperationGroups.schema,
    Operations.schema,
    Proposals.schema,
    Rolls.schema
  ).reduceLeft(_ ++ _)
>>>>>>> b9691ac8
  @deprecated("Use .schema instead of .ddl", "3.0")
  def ddl = schema

  /** Entity class storing rows of table Accounts
    *  @param accountId Database column account_id SqlType(varchar), PrimaryKey
    *  @param blockId Database column block_id SqlType(varchar)
    *  @param manager Database column manager SqlType(varchar)
    *  @param spendable Database column spendable SqlType(bool)
    *  @param delegateSetable Database column delegate_setable SqlType(bool)
    *  @param delegateValue Database column delegate_value SqlType(varchar), Default(None)
    *  @param counter Database column counter SqlType(int4)
    *  @param script Database column script SqlType(varchar), Default(None)
    *  @param storage Database column storage SqlType(varchar), Default(None)
    *  @param balance Database column balance SqlType(numeric)
    *  @param blockLevel Database column block_level SqlType(numeric), Default(-1) */
  case class AccountsRow(
      accountId: String,
      blockId: String,
      manager: String,
      spendable: Boolean,
      delegateSetable: Boolean,
      delegateValue: Option[String] = None,
      counter: Int,
      script: Option[String] = None,
      storage: Option[String] = None,
      balance: scala.math.BigDecimal,
      blockLevel: scala.math.BigDecimal = scala.math.BigDecimal("-1")
  )

  /** GetResult implicit for fetching AccountsRow objects using plain SQL queries */
  implicit def GetResultAccountsRow(
      implicit e0: GR[String],
      e1: GR[Boolean],
      e2: GR[Option[String]],
      e3: GR[Int],
      e4: GR[scala.math.BigDecimal]
  ): GR[AccountsRow] = GR { prs =>
    import prs._
    AccountsRow.tupled(
      (
        <<[String],
        <<[String],
        <<[String],
        <<[Boolean],
        <<[Boolean],
        <<?[String],
        <<[Int],
        <<?[String],
        <<?[String],
        <<[scala.math.BigDecimal],
        <<[scala.math.BigDecimal]
      )
    )
  }

  /** Table description of table accounts. Objects of this class serve as prototypes for rows in queries. */
  class Accounts(_tableTag: Tag) extends profile.api.Table[AccountsRow](_tableTag, "accounts") {
    def * =
      (
        accountId,
        blockId,
        manager,
        spendable,
        delegateSetable,
        delegateValue,
        counter,
        script,
        storage,
        balance,
        blockLevel
      ) <> (AccountsRow.tupled, AccountsRow.unapply)

    /** Maps whole row to an option. Useful for outer joins. */
    def ? =
      (
        (
          Rep.Some(accountId),
          Rep.Some(blockId),
          Rep.Some(manager),
          Rep.Some(spendable),
          Rep.Some(delegateSetable),
          delegateValue,
          Rep.Some(counter),
          script,
          storage,
          Rep.Some(balance),
          Rep.Some(blockLevel)
        )
      ).shaped.<>(
        { r =>
          import r._;
          _1.map(
            _ => AccountsRow.tupled((_1.get, _2.get, _3.get, _4.get, _5.get, _6, _7.get, _8, _9, _10.get, _11.get))
          )
        },
        (_: Any) => throw new Exception("Inserting into ? projection not supported.")
      )

    /** Database column account_id SqlType(varchar), PrimaryKey */
    val accountId: Rep[String] = column[String]("account_id", O.PrimaryKey)

    /** Database column block_id SqlType(varchar) */
    val blockId: Rep[String] = column[String]("block_id")

    /** Database column manager SqlType(varchar) */
    val manager: Rep[String] = column[String]("manager")

    /** Database column spendable SqlType(bool) */
    val spendable: Rep[Boolean] = column[Boolean]("spendable")

    /** Database column delegate_setable SqlType(bool) */
    val delegateSetable: Rep[Boolean] = column[Boolean]("delegate_setable")

    /** Database column delegate_value SqlType(varchar), Default(None) */
    val delegateValue: Rep[Option[String]] = column[Option[String]]("delegate_value", O.Default(None))

    /** Database column counter SqlType(int4) */
    val counter: Rep[Int] = column[Int]("counter")

    /** Database column script SqlType(varchar), Default(None) */
    val script: Rep[Option[String]] = column[Option[String]]("script", O.Default(None))

    /** Database column storage SqlType(varchar), Default(None) */
    val storage: Rep[Option[String]] = column[Option[String]]("storage", O.Default(None))

    /** Database column balance SqlType(numeric) */
    val balance: Rep[scala.math.BigDecimal] = column[scala.math.BigDecimal]("balance")

    /** Database column block_level SqlType(numeric), Default(-1) */
    val blockLevel: Rep[scala.math.BigDecimal] =
      column[scala.math.BigDecimal]("block_level", O.Default(scala.math.BigDecimal("-1")))

    /** Foreign key referencing Blocks (database name accounts_block_id_fkey) */
    lazy val blocksFk = foreignKey("accounts_block_id_fkey", blockId, Blocks)(
      r => r.hash,
      onUpdate = ForeignKeyAction.NoAction,
      onDelete = ForeignKeyAction.NoAction
    )

    /** Index over (blockLevel) (database name ix_accounts_block_level) */
    val index1 = index("ix_accounts_block_level", blockLevel)

    /** Index over (manager) (database name ix_accounts_manager) */
    val index2 = index("ix_accounts_manager", manager)
  }

  /** Collection-like TableQuery object for table Accounts */
  lazy val Accounts = new TableQuery(tag => new Accounts(tag))

  /** Entity class storing rows of table AccountsCheckpoint
    *  @param accountId Database column account_id SqlType(varchar)
    *  @param blockId Database column block_id SqlType(varchar)
    *  @param blockLevel Database column block_level SqlType(int4), Default(-1) */
  case class AccountsCheckpointRow(accountId: String, blockId: String, blockLevel: Int = -1)

  /** GetResult implicit for fetching AccountsCheckpointRow objects using plain SQL queries */
  implicit def GetResultAccountsCheckpointRow(implicit e0: GR[String], e1: GR[Int]): GR[AccountsCheckpointRow] = GR {
    prs =>
      import prs._
      AccountsCheckpointRow.tupled((<<[String], <<[String], <<[Int]))
  }

  /** Table description of table accounts_checkpoint. Objects of this class serve as prototypes for rows in queries. */
  class AccountsCheckpoint(_tableTag: Tag)
      extends profile.api.Table[AccountsCheckpointRow](_tableTag, "accounts_checkpoint") {
    def * = (accountId, blockId, blockLevel) <> (AccountsCheckpointRow.tupled, AccountsCheckpointRow.unapply)

    /** Maps whole row to an option. Useful for outer joins. */
    def ? =
      ((Rep.Some(accountId), Rep.Some(blockId), Rep.Some(blockLevel))).shaped.<>(
        { r =>
          import r._; _1.map(_ => AccountsCheckpointRow.tupled((_1.get, _2.get, _3.get)))
        },
        (_: Any) => throw new Exception("Inserting into ? projection not supported.")
      )

    /** Database column account_id SqlType(varchar) */
    val accountId: Rep[String] = column[String]("account_id")

    /** Database column block_id SqlType(varchar) */
    val blockId: Rep[String] = column[String]("block_id")

    /** Database column block_level SqlType(int4), Default(-1) */
    val blockLevel: Rep[Int] = column[Int]("block_level", O.Default(-1))

    /** Foreign key referencing Blocks (database name checkpoint_block_id_fkey) */
    lazy val blocksFk = foreignKey("checkpoint_block_id_fkey", blockId, Blocks)(
      r => r.hash,
      onUpdate = ForeignKeyAction.NoAction,
      onDelete = ForeignKeyAction.NoAction
    )

    /** Index over (blockLevel) (database name ix_accounts_checkpoint_block_level) */
    val index1 = index("ix_accounts_checkpoint_block_level", blockLevel)
  }

  /** Collection-like TableQuery object for table AccountsCheckpoint */
  lazy val AccountsCheckpoint = new TableQuery(tag => new AccountsCheckpoint(tag))

  /** Entity class storing rows of table BalanceUpdates
    *  @param id Database column id SqlType(serial), AutoInc, PrimaryKey
    *  @param source Database column source SqlType(varchar)
    *  @param sourceId Database column source_id SqlType(int4), Default(None)
    *  @param sourceHash Database column source_hash SqlType(varchar), Default(None)
    *  @param kind Database column kind SqlType(varchar)
    *  @param contract Database column contract SqlType(varchar), Default(None)
    *  @param change Database column change SqlType(numeric)
    *  @param level Database column level SqlType(numeric), Default(None)
    *  @param delegate Database column delegate SqlType(varchar), Default(None)
    *  @param category Database column category SqlType(varchar), Default(None) */
  case class BalanceUpdatesRow(
      id: Int,
      source: String,
      sourceId: Option[Int] = None,
      sourceHash: Option[String] = None,
      kind: String,
      contract: Option[String] = None,
      change: scala.math.BigDecimal,
      level: Option[scala.math.BigDecimal] = None,
      delegate: Option[String] = None,
      category: Option[String] = None
  )

  /** GetResult implicit for fetching BalanceUpdatesRow objects using plain SQL queries */
  implicit def GetResultBalanceUpdatesRow(
      implicit e0: GR[Int],
      e1: GR[String],
      e2: GR[Option[Int]],
      e3: GR[Option[String]],
      e4: GR[scala.math.BigDecimal],
      e5: GR[Option[scala.math.BigDecimal]]
  ): GR[BalanceUpdatesRow] = GR { prs =>
    import prs._
    BalanceUpdatesRow.tupled(
      (
        <<[Int],
        <<[String],
        <<?[Int],
        <<?[String],
        <<[String],
        <<?[String],
        <<[scala.math.BigDecimal],
        <<?[scala.math.BigDecimal],
        <<?[String],
        <<?[String]
      )
    )
  }

  /** Table description of table balance_updates. Objects of this class serve as prototypes for rows in queries. */
  class BalanceUpdates(_tableTag: Tag) extends profile.api.Table[BalanceUpdatesRow](_tableTag, "balance_updates") {
    def * =
      (id, source, sourceId, sourceHash, kind, contract, change, level, delegate, category) <> (BalanceUpdatesRow.tupled, BalanceUpdatesRow.unapply)

    /** Maps whole row to an option. Useful for outer joins. */
    def ? =
      (
        (
          Rep.Some(id),
          Rep.Some(source),
          sourceId,
          sourceHash,
          Rep.Some(kind),
          contract,
          Rep.Some(change),
          level,
          delegate,
          category
        )
      ).shaped.<>(
        { r =>
          import r._; _1.map(_ => BalanceUpdatesRow.tupled((_1.get, _2.get, _3, _4, _5.get, _6, _7.get, _8, _9, _10)))
        },
        (_: Any) => throw new Exception("Inserting into ? projection not supported.")
      )

    /** Database column id SqlType(serial), AutoInc, PrimaryKey */
    val id: Rep[Int] = column[Int]("id", O.AutoInc, O.PrimaryKey)

    /** Database column source SqlType(varchar) */
    val source: Rep[String] = column[String]("source")

    /** Database column source_id SqlType(int4), Default(None) */
    val sourceId: Rep[Option[Int]] = column[Option[Int]]("source_id", O.Default(None))

    /** Database column source_hash SqlType(varchar), Default(None) */
    val sourceHash: Rep[Option[String]] = column[Option[String]]("source_hash", O.Default(None))

    /** Database column kind SqlType(varchar) */
    val kind: Rep[String] = column[String]("kind")

    /** Database column contract SqlType(varchar), Default(None) */
    val contract: Rep[Option[String]] = column[Option[String]]("contract", O.Default(None))

    /** Database column change SqlType(numeric) */
    val change: Rep[scala.math.BigDecimal] = column[scala.math.BigDecimal]("change")

    /** Database column level SqlType(numeric), Default(None) */
    val level: Rep[Option[scala.math.BigDecimal]] = column[Option[scala.math.BigDecimal]]("level", O.Default(None))

    /** Database column delegate SqlType(varchar), Default(None) */
    val delegate: Rep[Option[String]] = column[Option[String]]("delegate", O.Default(None))

    /** Database column category SqlType(varchar), Default(None) */
    val category: Rep[Option[String]] = column[Option[String]]("category", O.Default(None))
  }

  /** Collection-like TableQuery object for table BalanceUpdates */
  lazy val BalanceUpdates = new TableQuery(tag => new BalanceUpdates(tag))

  /** Entity class storing rows of table Ballots
    *  @param pkh Database column pkh SqlType(varchar)
    *  @param ballot Database column ballot SqlType(varchar)
    *  @param blockId Database column block_id SqlType(varchar)
    *  @param blockLevel Database column block_level SqlType(int4) */
  case class BallotsRow(pkh: String, ballot: String, blockId: String, blockLevel: Int)

  /** GetResult implicit for fetching BallotsRow objects using plain SQL queries */
  implicit def GetResultBallotsRow(implicit e0: GR[String], e1: GR[Int]): GR[BallotsRow] = GR { prs =>
    import prs._
    BallotsRow.tupled((<<[String], <<[String], <<[String], <<[Int]))
  }

  /** Table description of table ballots. Objects of this class serve as prototypes for rows in queries. */
  class Ballots(_tableTag: Tag) extends profile.api.Table[BallotsRow](_tableTag, "ballots") {
    def * = (pkh, ballot, blockId, blockLevel) <> (BallotsRow.tupled, BallotsRow.unapply)

    /** Maps whole row to an option. Useful for outer joins. */
    def ? =
      ((Rep.Some(pkh), Rep.Some(ballot), Rep.Some(blockId), Rep.Some(blockLevel))).shaped.<>({ r =>
        import r._; _1.map(_ => BallotsRow.tupled((_1.get, _2.get, _3.get, _4.get)))
      }, (_: Any) => throw new Exception("Inserting into ? projection not supported."))

    /** Database column pkh SqlType(varchar) */
    val pkh: Rep[String] = column[String]("pkh")

    /** Database column ballot SqlType(varchar) */
    val ballot: Rep[String] = column[String]("ballot")

    /** Database column block_id SqlType(varchar) */
    val blockId: Rep[String] = column[String]("block_id")

    /** Database column block_level SqlType(int4) */
    val blockLevel: Rep[Int] = column[Int]("block_level")

    /** Foreign key referencing Blocks (database name ballot_block_id_fkey) */
    lazy val blocksFk = foreignKey("ballot_block_id_fkey", blockId, Blocks)(
      r => r.hash,
      onUpdate = ForeignKeyAction.NoAction,
      onDelete = ForeignKeyAction.NoAction
    )
  }

  /** Collection-like TableQuery object for table Ballots */
  lazy val Ballots = new TableQuery(tag => new Ballots(tag))

  /** Entity class storing rows of table Blocks
    *  @param level Database column level SqlType(int4)
    *  @param proto Database column proto SqlType(int4)
    *  @param predecessor Database column predecessor SqlType(varchar)
    *  @param timestamp Database column timestamp SqlType(timestamp)
    *  @param validationPass Database column validation_pass SqlType(int4)
    *  @param fitness Database column fitness SqlType(varchar)
    *  @param context Database column context SqlType(varchar), Default(None)
    *  @param signature Database column signature SqlType(varchar), Default(None)
    *  @param protocol Database column protocol SqlType(varchar)
    *  @param chainId Database column chain_id SqlType(varchar), Default(None)
    *  @param hash Database column hash SqlType(varchar)
    *  @param operationsHash Database column operations_hash SqlType(varchar), Default(None)
    *  @param periodKind Database column period_kind SqlType(varchar), Default(None)
    *  @param currentExpectedQuorum Database column current_expected_quorum SqlType(int4), Default(None)
    *  @param activeProposal Database column active_proposal SqlType(varchar), Default(None)
    *  @param baker Database column baker SqlType(varchar), Default(None)
    *  @param nonceHash Database column nonce_hash SqlType(varchar), Default(None)
    *  @param consumedGas Database column consumed_gas SqlType(numeric), Default(None)
    *  @param metaLevel Database column meta_level SqlType(int4), Default(None)
    *  @param metaLevelPosition Database column meta_level_position SqlType(int4), Default(None)
    *  @param metaCycle Database column meta_cycle SqlType(int4), Default(None)
    *  @param metaCyclePosition Database column meta_cycle_position SqlType(int4), Default(None)
    *  @param metaVotingPeriod Database column meta_voting_period SqlType(int4), Default(None)
    *  @param metaVotingPeriodPosition Database column meta_voting_period_position SqlType(int4), Default(None)
    *  @param expectedCommitment Database column expected_commitment SqlType(bool), Default(None) */
  case class BlocksRow(
      level: Int,
      proto: Int,
      predecessor: String,
      timestamp: java.sql.Timestamp,
      validationPass: Int,
      fitness: String,
      context: Option[String] = None,
      signature: Option[String] = None,
      protocol: String,
      chainId: Option[String] = None,
      hash: String,
      operationsHash: Option[String] = None,
      periodKind: Option[String] = None,
      currentExpectedQuorum: Option[Int] = None,
      activeProposal: Option[String] = None,
      baker: Option[String] = None,
      nonceHash: Option[String] = None,
      consumedGas: Option[scala.math.BigDecimal] = None,
      metaLevel: Option[Int] = None,
      metaLevelPosition: Option[Int] = None,
      metaCycle: Option[Int] = None,
      metaCyclePosition: Option[Int] = None,
      metaVotingPeriod: Option[Int] = None,
      metaVotingPeriodPosition: Option[Int] = None,
      expectedCommitment: Option[Boolean] = None
  )

  /** GetResult implicit for fetching BlocksRow objects using plain SQL queries */
  implicit def GetResultBlocksRow(
      implicit e0: GR[Int],
      e1: GR[String],
      e2: GR[java.sql.Timestamp],
      e3: GR[Option[String]],
      e4: GR[Option[Int]],
      e5: GR[Option[scala.math.BigDecimal]],
      e6: GR[Option[Boolean]]
  ): GR[BlocksRow] = GR { prs =>
    import prs._
    BlocksRow(
      <<[Int],
      <<[Int],
      <<[String],
      <<[java.sql.Timestamp],
      <<[Int],
      <<[String],
      <<?[String],
      <<?[String],
      <<[String],
      <<?[String],
      <<[String],
      <<?[String],
      <<?[String],
      <<?[Int],
      <<?[String],
      <<?[String],
      <<?[String],
      <<?[scala.math.BigDecimal],
      <<?[Int],
      <<?[Int],
      <<?[Int],
      <<?[Int],
      <<?[Int],
      <<?[Int],
      <<?[Boolean]
    )
  }

  /** Table description of table blocks. Objects of this class serve as prototypes for rows in queries. */
  class Blocks(_tableTag: Tag) extends profile.api.Table[BlocksRow](_tableTag, "blocks") {
    def * =
      (level :: proto :: predecessor :: timestamp :: validationPass :: fitness :: context :: signature :: protocol :: chainId :: hash :: operationsHash :: periodKind :: currentExpectedQuorum :: activeProposal :: baker :: nonceHash :: consumedGas :: metaLevel :: metaLevelPosition :: metaCycle :: metaCyclePosition :: metaVotingPeriod :: metaVotingPeriodPosition :: expectedCommitment :: HNil)
        .mapTo[BlocksRow]

    /** Maps whole row to an option. Useful for outer joins. */
    def ? =
      (Rep.Some(level) :: Rep.Some(proto) :: Rep.Some(predecessor) :: Rep.Some(timestamp) :: Rep.Some(validationPass) :: Rep
            .Some(fitness) :: context :: signature :: Rep.Some(protocol) :: chainId :: Rep.Some(hash) :: operationsHash :: periodKind :: currentExpectedQuorum :: activeProposal :: baker :: nonceHash :: consumedGas :: metaLevel :: metaLevelPosition :: metaCycle :: metaCyclePosition :: metaVotingPeriod :: metaVotingPeriodPosition :: expectedCommitment :: HNil).shaped
        .<>(
          r =>
            BlocksRow(
              r(0).asInstanceOf[Option[Int]].get,
              r(1).asInstanceOf[Option[Int]].get,
              r(2).asInstanceOf[Option[String]].get,
              r(3).asInstanceOf[Option[java.sql.Timestamp]].get,
              r(4).asInstanceOf[Option[Int]].get,
              r(5).asInstanceOf[Option[String]].get,
              r(6).asInstanceOf[Option[String]],
              r(7).asInstanceOf[Option[String]],
              r(8).asInstanceOf[Option[String]].get,
              r(9).asInstanceOf[Option[String]],
              r(10).asInstanceOf[Option[String]].get,
              r(11).asInstanceOf[Option[String]],
              r(12).asInstanceOf[Option[String]],
              r(13).asInstanceOf[Option[Int]],
              r(14).asInstanceOf[Option[String]],
              r(15).asInstanceOf[Option[String]],
              r(16).asInstanceOf[Option[String]],
              r(17).asInstanceOf[Option[scala.math.BigDecimal]],
              r(18).asInstanceOf[Option[Int]],
              r(19).asInstanceOf[Option[Int]],
              r(20).asInstanceOf[Option[Int]],
              r(21).asInstanceOf[Option[Int]],
              r(22).asInstanceOf[Option[Int]],
              r(23).asInstanceOf[Option[Int]],
              r(24).asInstanceOf[Option[Boolean]]
            ),
          (_: Any) => throw new Exception("Inserting into ? projection not supported.")
        )

    /** Database column level SqlType(int4) */
    val level: Rep[Int] = column[Int]("level")

    /** Database column proto SqlType(int4) */
    val proto: Rep[Int] = column[Int]("proto")

    /** Database column predecessor SqlType(varchar) */
    val predecessor: Rep[String] = column[String]("predecessor")

    /** Database column timestamp SqlType(timestamp) */
    val timestamp: Rep[java.sql.Timestamp] = column[java.sql.Timestamp]("timestamp")

    /** Database column validation_pass SqlType(int4) */
    val validationPass: Rep[Int] = column[Int]("validation_pass")

    /** Database column fitness SqlType(varchar) */
    val fitness: Rep[String] = column[String]("fitness")

    /** Database column context SqlType(varchar), Default(None) */
    val context: Rep[Option[String]] = column[Option[String]]("context", O.Default(None))

    /** Database column signature SqlType(varchar), Default(None) */
    val signature: Rep[Option[String]] = column[Option[String]]("signature", O.Default(None))

    /** Database column protocol SqlType(varchar) */
    val protocol: Rep[String] = column[String]("protocol")

    /** Database column chain_id SqlType(varchar), Default(None) */
    val chainId: Rep[Option[String]] = column[Option[String]]("chain_id", O.Default(None))

    /** Database column hash SqlType(varchar) */
    val hash: Rep[String] = column[String]("hash")

    /** Database column operations_hash SqlType(varchar), Default(None) */
    val operationsHash: Rep[Option[String]] = column[Option[String]]("operations_hash", O.Default(None))

    /** Database column period_kind SqlType(varchar), Default(None) */
    val periodKind: Rep[Option[String]] = column[Option[String]]("period_kind", O.Default(None))

    /** Database column current_expected_quorum SqlType(int4), Default(None) */
    val currentExpectedQuorum: Rep[Option[Int]] = column[Option[Int]]("current_expected_quorum", O.Default(None))

    /** Database column active_proposal SqlType(varchar), Default(None) */
    val activeProposal: Rep[Option[String]] = column[Option[String]]("active_proposal", O.Default(None))

    /** Database column baker SqlType(varchar), Default(None) */
    val baker: Rep[Option[String]] = column[Option[String]]("baker", O.Default(None))

    /** Database column nonce_hash SqlType(varchar), Default(None) */
    val nonceHash: Rep[Option[String]] = column[Option[String]]("nonce_hash", O.Default(None))

    /** Database column consumed_gas SqlType(numeric), Default(None) */
    val consumedGas: Rep[Option[scala.math.BigDecimal]] =
      column[Option[scala.math.BigDecimal]]("consumed_gas", O.Default(None))

    /** Database column meta_level SqlType(int4), Default(None) */
    val metaLevel: Rep[Option[Int]] = column[Option[Int]]("meta_level", O.Default(None))

    /** Database column meta_level_position SqlType(int4), Default(None) */
    val metaLevelPosition: Rep[Option[Int]] = column[Option[Int]]("meta_level_position", O.Default(None))

    /** Database column meta_cycle SqlType(int4), Default(None) */
    val metaCycle: Rep[Option[Int]] = column[Option[Int]]("meta_cycle", O.Default(None))

    /** Database column meta_cycle_position SqlType(int4), Default(None) */
    val metaCyclePosition: Rep[Option[Int]] = column[Option[Int]]("meta_cycle_position", O.Default(None))

    /** Database column meta_voting_period SqlType(int4), Default(None) */
    val metaVotingPeriod: Rep[Option[Int]] = column[Option[Int]]("meta_voting_period", O.Default(None))

    /** Database column meta_voting_period_position SqlType(int4), Default(None) */
    val metaVotingPeriodPosition: Rep[Option[Int]] = column[Option[Int]]("meta_voting_period_position", O.Default(None))

    /** Database column expected_commitment SqlType(bool), Default(None) */
    val expectedCommitment: Rep[Option[Boolean]] = column[Option[Boolean]]("expected_commitment", O.Default(None))

    /** Uniqueness Index over (hash) (database name blocks_hash_key) */
    val index1 = index("blocks_hash_key", hash :: HNil, unique = true)

    /** Index over (level) (database name ix_blocks_level) */
    val index2 = index("ix_blocks_level", level :: HNil)
  }

  /** Collection-like TableQuery object for table Blocks */
  lazy val Blocks = new TableQuery(tag => new Blocks(tag))

  /** Entity class storing rows of table DelegatedContracts
    *  @param accountId Database column account_id SqlType(varchar)
    *  @param delegateValue Database column delegate_value SqlType(varchar), Default(None) */
  case class DelegatedContractsRow(accountId: String, delegateValue: Option[String] = None)

  /** GetResult implicit for fetching DelegatedContractsRow objects using plain SQL queries */
  implicit def GetResultDelegatedContractsRow(
      implicit e0: GR[String],
      e1: GR[Option[String]]
  ): GR[DelegatedContractsRow] = GR { prs =>
    import prs._
    DelegatedContractsRow.tupled((<<[String], <<?[String]))
  }

  /** Table description of table delegated_contracts. Objects of this class serve as prototypes for rows in queries. */
  class DelegatedContracts(_tableTag: Tag)
      extends profile.api.Table[DelegatedContractsRow](_tableTag, "delegated_contracts") {
    def * = (accountId, delegateValue) <> (DelegatedContractsRow.tupled, DelegatedContractsRow.unapply)

    /** Maps whole row to an option. Useful for outer joins. */
    def ? =
      ((Rep.Some(accountId), delegateValue)).shaped.<>({ r =>
        import r._; _1.map(_ => DelegatedContractsRow.tupled((_1.get, _2)))
      }, (_: Any) => throw new Exception("Inserting into ? projection not supported."))

    /** Database column account_id SqlType(varchar) */
    val accountId: Rep[String] = column[String]("account_id")

    /** Database column delegate_value SqlType(varchar), Default(None) */
    val delegateValue: Rep[Option[String]] = column[Option[String]]("delegate_value", O.Default(None))

    /** Foreign key referencing Accounts (database name contracts_account_id_fkey) */
    lazy val accountsFk = foreignKey("contracts_account_id_fkey", accountId, Accounts)(
      r => r.accountId,
      onUpdate = ForeignKeyAction.NoAction,
      onDelete = ForeignKeyAction.NoAction
    )

    /** Foreign key referencing Delegates (database name contracts_delegate_pkh_fkey) */
    lazy val delegatesFk = foreignKey("contracts_delegate_pkh_fkey", delegateValue, Delegates)(
      r => Rep.Some(r.pkh),
      onUpdate = ForeignKeyAction.NoAction,
      onDelete = ForeignKeyAction.NoAction
    )
  }

  /** Collection-like TableQuery object for table DelegatedContracts */
  lazy val DelegatedContracts = new TableQuery(tag => new DelegatedContracts(tag))

  /** Entity class storing rows of table Delegates
    *  @param pkh Database column pkh SqlType(varchar), PrimaryKey
    *  @param blockId Database column block_id SqlType(varchar)
    *  @param balance Database column balance SqlType(numeric), Default(None)
    *  @param frozenBalance Database column frozen_balance SqlType(numeric), Default(None)
    *  @param stakingBalance Database column staking_balance SqlType(numeric), Default(None)
    *  @param delegatedBalance Database column delegated_balance SqlType(numeric), Default(None)
    *  @param deactivated Database column deactivated SqlType(bool)
    *  @param gracePeriod Database column grace_period SqlType(int4)
    *  @param blockLevel Database column block_level SqlType(int4), Default(-1) */
  case class DelegatesRow(
      pkh: String,
      blockId: String,
      balance: Option[scala.math.BigDecimal] = None,
      frozenBalance: Option[scala.math.BigDecimal] = None,
      stakingBalance: Option[scala.math.BigDecimal] = None,
      delegatedBalance: Option[scala.math.BigDecimal] = None,
      deactivated: Boolean,
      gracePeriod: Int,
      blockLevel: Int = -1
  )

  /** GetResult implicit for fetching DelegatesRow objects using plain SQL queries */
  implicit def GetResultDelegatesRow(
      implicit e0: GR[String],
      e1: GR[Option[scala.math.BigDecimal]],
      e2: GR[Boolean],
      e3: GR[Int]
  ): GR[DelegatesRow] = GR { prs =>
    import prs._
    DelegatesRow.tupled(
      (
        <<[String],
        <<[String],
        <<?[scala.math.BigDecimal],
        <<?[scala.math.BigDecimal],
        <<?[scala.math.BigDecimal],
        <<?[scala.math.BigDecimal],
        <<[Boolean],
        <<[Int],
        <<[Int]
      )
    )
  }

  /** Table description of table delegates. Objects of this class serve as prototypes for rows in queries. */
  class Delegates(_tableTag: Tag) extends profile.api.Table[DelegatesRow](_tableTag, "delegates") {
    def * =
      (pkh, blockId, balance, frozenBalance, stakingBalance, delegatedBalance, deactivated, gracePeriod, blockLevel) <> (DelegatesRow.tupled, DelegatesRow.unapply)

    /** Maps whole row to an option. Useful for outer joins. */
    def ? =
      (
        (
          Rep.Some(pkh),
          Rep.Some(blockId),
          balance,
          frozenBalance,
          stakingBalance,
          delegatedBalance,
          Rep.Some(deactivated),
          Rep.Some(gracePeriod),
          Rep.Some(blockLevel)
        )
      ).shaped.<>(
        { r =>
          import r._; _1.map(_ => DelegatesRow.tupled((_1.get, _2.get, _3, _4, _5, _6, _7.get, _8.get, _9.get)))
        },
        (_: Any) => throw new Exception("Inserting into ? projection not supported.")
      )

    /** Database column pkh SqlType(varchar), PrimaryKey */
    val pkh: Rep[String] = column[String]("pkh", O.PrimaryKey)

    /** Database column block_id SqlType(varchar) */
    val blockId: Rep[String] = column[String]("block_id")

    /** Database column balance SqlType(numeric), Default(None) */
    val balance: Rep[Option[scala.math.BigDecimal]] = column[Option[scala.math.BigDecimal]]("balance", O.Default(None))

    /** Database column frozen_balance SqlType(numeric), Default(None) */
    val frozenBalance: Rep[Option[scala.math.BigDecimal]] =
      column[Option[scala.math.BigDecimal]]("frozen_balance", O.Default(None))

    /** Database column staking_balance SqlType(numeric), Default(None) */
    val stakingBalance: Rep[Option[scala.math.BigDecimal]] =
      column[Option[scala.math.BigDecimal]]("staking_balance", O.Default(None))

    /** Database column delegated_balance SqlType(numeric), Default(None) */
    val delegatedBalance: Rep[Option[scala.math.BigDecimal]] =
      column[Option[scala.math.BigDecimal]]("delegated_balance", O.Default(None))

    /** Database column deactivated SqlType(bool) */
    val deactivated: Rep[Boolean] = column[Boolean]("deactivated")

    /** Database column grace_period SqlType(int4) */
    val gracePeriod: Rep[Int] = column[Int]("grace_period")

    /** Database column block_level SqlType(int4), Default(-1) */
    val blockLevel: Rep[Int] = column[Int]("block_level", O.Default(-1))

    /** Foreign key referencing Blocks (database name delegates_block_id_fkey) */
    lazy val blocksFk = foreignKey("delegates_block_id_fkey", blockId, Blocks)(
      r => r.hash,
      onUpdate = ForeignKeyAction.NoAction,
      onDelete = ForeignKeyAction.NoAction
    )
  }

  /** Collection-like TableQuery object for table Delegates */
  lazy val Delegates = new TableQuery(tag => new Delegates(tag))

  /** Entity class storing rows of table DelegatesCheckpoint
    *  @param delegatePkh Database column delegate_pkh SqlType(varchar)
    *  @param blockId Database column block_id SqlType(varchar)
    *  @param blockLevel Database column block_level SqlType(int4), Default(-1) */
  case class DelegatesCheckpointRow(delegatePkh: String, blockId: String, blockLevel: Int = -1)

  /** GetResult implicit for fetching DelegatesCheckpointRow objects using plain SQL queries */
  implicit def GetResultDelegatesCheckpointRow(implicit e0: GR[String], e1: GR[Int]): GR[DelegatesCheckpointRow] = GR {
    prs =>
      import prs._
      DelegatesCheckpointRow.tupled((<<[String], <<[String], <<[Int]))
  }

  /** Table description of table delegates_checkpoint. Objects of this class serve as prototypes for rows in queries. */
  class DelegatesCheckpoint(_tableTag: Tag)
      extends profile.api.Table[DelegatesCheckpointRow](_tableTag, "delegates_checkpoint") {
    def * = (delegatePkh, blockId, blockLevel) <> (DelegatesCheckpointRow.tupled, DelegatesCheckpointRow.unapply)

    /** Maps whole row to an option. Useful for outer joins. */
    def ? =
      ((Rep.Some(delegatePkh), Rep.Some(blockId), Rep.Some(blockLevel))).shaped.<>(
        { r =>
          import r._; _1.map(_ => DelegatesCheckpointRow.tupled((_1.get, _2.get, _3.get)))
        },
        (_: Any) => throw new Exception("Inserting into ? projection not supported.")
      )

    /** Database column delegate_pkh SqlType(varchar) */
    val delegatePkh: Rep[String] = column[String]("delegate_pkh")

    /** Database column block_id SqlType(varchar) */
    val blockId: Rep[String] = column[String]("block_id")

    /** Database column block_level SqlType(int4), Default(-1) */
    val blockLevel: Rep[Int] = column[Int]("block_level", O.Default(-1))

    /** Foreign key referencing Blocks (database name delegate_checkpoint_block_id_fkey) */
    lazy val blocksFk = foreignKey("delegate_checkpoint_block_id_fkey", blockId, Blocks)(
      r => r.hash,
      onUpdate = ForeignKeyAction.NoAction,
      onDelete = ForeignKeyAction.NoAction
    )

    /** Index over (blockLevel) (database name ix_delegates_checkpoint_block_level) */
    val index1 = index("ix_delegates_checkpoint_block_level", blockLevel)
  }

  /** Collection-like TableQuery object for table DelegatesCheckpoint */
  lazy val DelegatesCheckpoint = new TableQuery(tag => new DelegatesCheckpoint(tag))

  /** Entity class storing rows of table Fees
    *  @param low Database column low SqlType(int4)
    *  @param medium Database column medium SqlType(int4)
    *  @param high Database column high SqlType(int4)
    *  @param timestamp Database column timestamp SqlType(timestamp)
    *  @param kind Database column kind SqlType(varchar) */
  case class FeesRow(low: Int, medium: Int, high: Int, timestamp: java.sql.Timestamp, kind: String)

  /** GetResult implicit for fetching FeesRow objects using plain SQL queries */
  implicit def GetResultFeesRow(implicit e0: GR[Int], e1: GR[java.sql.Timestamp], e2: GR[String]): GR[FeesRow] = GR {
    prs =>
      import prs._
      FeesRow.tupled((<<[Int], <<[Int], <<[Int], <<[java.sql.Timestamp], <<[String]))
  }

  /** Table description of table fees. Objects of this class serve as prototypes for rows in queries. */
  class Fees(_tableTag: Tag) extends profile.api.Table[FeesRow](_tableTag, "fees") {
    def * = (low, medium, high, timestamp, kind) <> (FeesRow.tupled, FeesRow.unapply)

    /** Maps whole row to an option. Useful for outer joins. */
    def ? =
      ((Rep.Some(low), Rep.Some(medium), Rep.Some(high), Rep.Some(timestamp), Rep.Some(kind))).shaped.<>(
        { r =>
          import r._; _1.map(_ => FeesRow.tupled((_1.get, _2.get, _3.get, _4.get, _5.get)))
        },
        (_: Any) => throw new Exception("Inserting into ? projection not supported.")
      )

    /** Database column low SqlType(int4) */
    val low: Rep[Int] = column[Int]("low")

    /** Database column medium SqlType(int4) */
    val medium: Rep[Int] = column[Int]("medium")

    /** Database column high SqlType(int4) */
    val high: Rep[Int] = column[Int]("high")

    /** Database column timestamp SqlType(timestamp) */
    val timestamp: Rep[java.sql.Timestamp] = column[java.sql.Timestamp]("timestamp")

    /** Database column kind SqlType(varchar) */
    val kind: Rep[String] = column[String]("kind")
  }

  /** Collection-like TableQuery object for table Fees */
  lazy val Fees = new TableQuery(tag => new Fees(tag))

  /** Entity class storing rows of table InvalidatedBlocks
   *  @param hash Database column hash SqlType(varchar), PrimaryKey
   *  @param level Database column level SqlType(int4)
   *  @param isInvalidated Database column is_invalidated SqlType(bool) */
  case class InvalidatedBlocksRow(hash: String, level: Int, isInvalidated: Boolean)
  /** GetResult implicit for fetching InvalidatedBlocksRow objects using plain SQL queries */
  implicit def GetResultInvalidatedBlocksRow(implicit e0: GR[String], e1: GR[Int], e2: GR[Boolean]): GR[InvalidatedBlocksRow] = GR{
    prs => import prs._
    InvalidatedBlocksRow.tupled((<<[String], <<[Int], <<[Boolean]))
  }
  /** Table description of table invalidated_blocks. Objects of this class serve as prototypes for rows in queries. */
  class InvalidatedBlocks(_tableTag: Tag) extends profile.api.Table[InvalidatedBlocksRow](_tableTag, "invalidated_blocks") {
    def * = (hash, level, isInvalidated) <> (InvalidatedBlocksRow.tupled, InvalidatedBlocksRow.unapply)
    /** Maps whole row to an option. Useful for outer joins. */
    def ? = ((Rep.Some(hash), Rep.Some(level), Rep.Some(isInvalidated))).shaped.<>({r=>import r._; _1.map(_=> InvalidatedBlocksRow.tupled((_1.get, _2.get, _3.get)))}, (_:Any) =>  throw new Exception("Inserting into ? projection not supported."))

    /** Database column hash SqlType(varchar), PrimaryKey */
    val hash: Rep[String] = column[String]("hash", O.PrimaryKey)
    /** Database column level SqlType(int4) */
    val level: Rep[Int] = column[Int]("level")
    /** Database column is_invalidated SqlType(bool) */
    val isInvalidated: Rep[Boolean] = column[Boolean]("is_invalidated")
  }
  /** Collection-like TableQuery object for table InvalidatedBlocks */
  lazy val InvalidatedBlocks = new TableQuery(tag => new InvalidatedBlocks(tag))

  /** Entity class storing rows of table OperationGroups
    *  @param protocol Database column protocol SqlType(varchar)
    *  @param chainId Database column chain_id SqlType(varchar), Default(None)
    *  @param hash Database column hash SqlType(varchar), PrimaryKey
    *  @param branch Database column branch SqlType(varchar)
    *  @param signature Database column signature SqlType(varchar), Default(None)
    *  @param blockId Database column block_id SqlType(varchar) */
  case class OperationGroupsRow(
      protocol: String,
      chainId: Option[String] = None,
      hash: String,
      branch: String,
      signature: Option[String] = None,
      blockId: String
  )

  /** GetResult implicit for fetching OperationGroupsRow objects using plain SQL queries */
  implicit def GetResultOperationGroupsRow(implicit e0: GR[String], e1: GR[Option[String]]): GR[OperationGroupsRow] =
    GR { prs =>
      import prs._
      OperationGroupsRow.tupled((<<[String], <<?[String], <<[String], <<[String], <<?[String], <<[String]))
    }

  /** Table description of table operation_groups. Objects of this class serve as prototypes for rows in queries. */
  class OperationGroups(_tableTag: Tag) extends profile.api.Table[OperationGroupsRow](_tableTag, "operation_groups") {
    def * =
      (protocol, chainId, hash, branch, signature, blockId) <> (OperationGroupsRow.tupled, OperationGroupsRow.unapply)

    /** Maps whole row to an option. Useful for outer joins. */
    def ? =
      ((Rep.Some(protocol), chainId, Rep.Some(hash), Rep.Some(branch), signature, Rep.Some(blockId))).shaped.<>(
        { r =>
          import r._; _1.map(_ => OperationGroupsRow.tupled((_1.get, _2, _3.get, _4.get, _5, _6.get)))
        },
        (_: Any) => throw new Exception("Inserting into ? projection not supported.")
      )

    /** Database column protocol SqlType(varchar) */
    val protocol: Rep[String] = column[String]("protocol")

    /** Database column chain_id SqlType(varchar), Default(None) */
    val chainId: Rep[Option[String]] = column[Option[String]]("chain_id", O.Default(None))

    /** Database column hash SqlType(varchar), PrimaryKey */
    val hash: Rep[String] = column[String]("hash", O.PrimaryKey)

    /** Database column branch SqlType(varchar) */
    val branch: Rep[String] = column[String]("branch")

    /** Database column signature SqlType(varchar), Default(None) */
    val signature: Rep[Option[String]] = column[Option[String]]("signature", O.Default(None))

    /** Database column block_id SqlType(varchar) */
    val blockId: Rep[String] = column[String]("block_id")

    /** Foreign key referencing Blocks (database name block) */
    lazy val blocksFk = foreignKey("block", blockId, Blocks)(
      r => r.hash,
      onUpdate = ForeignKeyAction.NoAction,
      onDelete = ForeignKeyAction.NoAction
    )
  }

  /** Collection-like TableQuery object for table OperationGroups */
  lazy val OperationGroups = new TableQuery(tag => new OperationGroups(tag))

  /** Entity class storing rows of table Operations
    *  @param operationId Database column operation_id SqlType(serial), AutoInc, PrimaryKey
    *  @param operationGroupHash Database column operation_group_hash SqlType(varchar)
    *  @param kind Database column kind SqlType(varchar)
    *  @param level Database column level SqlType(int4), Default(None)
    *  @param delegate Database column delegate SqlType(varchar), Default(None)
    *  @param slots Database column slots SqlType(varchar), Default(None)
    *  @param nonce Database column nonce SqlType(varchar), Default(None)
    *  @param pkh Database column pkh SqlType(varchar), Default(None)
    *  @param secret Database column secret SqlType(varchar), Default(None)
    *  @param source Database column source SqlType(varchar), Default(None)
    *  @param fee Database column fee SqlType(numeric), Default(None)
    *  @param counter Database column counter SqlType(numeric), Default(None)
    *  @param gasLimit Database column gas_limit SqlType(numeric), Default(None)
    *  @param storageLimit Database column storage_limit SqlType(numeric), Default(None)
    *  @param publicKey Database column public_key SqlType(varchar), Default(None)
    *  @param amount Database column amount SqlType(numeric), Default(None)
    *  @param destination Database column destination SqlType(varchar), Default(None)
    *  @param parameters Database column parameters SqlType(varchar), Default(None)
    *  @param managerPubkey Database column manager_pubkey SqlType(varchar), Default(None)
    *  @param balance Database column balance SqlType(numeric), Default(None)
    *  @param spendable Database column spendable SqlType(bool), Default(None)
    *  @param delegatable Database column delegatable SqlType(bool), Default(None)
    *  @param script Database column script SqlType(varchar), Default(None)
    *  @param storage Database column storage SqlType(varchar), Default(None)
    *  @param status Database column status SqlType(varchar), Default(None)
    *  @param consumedGas Database column consumed_gas SqlType(numeric), Default(None)
    *  @param storageSize Database column storage_size SqlType(numeric), Default(None)
    *  @param paidStorageSizeDiff Database column paid_storage_size_diff SqlType(numeric), Default(None)
    *  @param blockHash Database column block_hash SqlType(varchar)
    *  @param blockLevel Database column block_level SqlType(int4)
    *  @param timestamp Database column timestamp SqlType(timestamp) */
  case class OperationsRow(
      operationId: Int,
      operationGroupHash: String,
      kind: String,
      level: Option[Int] = None,
      delegate: Option[String] = None,
      slots: Option[String] = None,
      nonce: Option[String] = None,
      pkh: Option[String] = None,
      secret: Option[String] = None,
      source: Option[String] = None,
      fee: Option[scala.math.BigDecimal] = None,
      counter: Option[scala.math.BigDecimal] = None,
      gasLimit: Option[scala.math.BigDecimal] = None,
      storageLimit: Option[scala.math.BigDecimal] = None,
      publicKey: Option[String] = None,
      amount: Option[scala.math.BigDecimal] = None,
      destination: Option[String] = None,
      parameters: Option[String] = None,
      managerPubkey: Option[String] = None,
      balance: Option[scala.math.BigDecimal] = None,
      spendable: Option[Boolean] = None,
      delegatable: Option[Boolean] = None,
      script: Option[String] = None,
      storage: Option[String] = None,
      status: Option[String] = None,
      consumedGas: Option[scala.math.BigDecimal] = None,
      storageSize: Option[scala.math.BigDecimal] = None,
      paidStorageSizeDiff: Option[scala.math.BigDecimal] = None,
      blockHash: String,
      blockLevel: Int,
      timestamp: java.sql.Timestamp
  )

  /** GetResult implicit for fetching OperationsRow objects using plain SQL queries */
  implicit def GetResultOperationsRow(
      implicit e0: GR[Int],
      e1: GR[String],
      e2: GR[Option[Int]],
      e3: GR[Option[String]],
      e4: GR[Option[scala.math.BigDecimal]],
      e5: GR[Option[Boolean]],
      e6: GR[java.sql.Timestamp]
  ): GR[OperationsRow] = GR { prs =>
    import prs._
    OperationsRow(
      <<[Int],
      <<[String],
      <<[String],
      <<?[Int],
      <<?[String],
      <<?[String],
      <<?[String],
      <<?[String],
      <<?[String],
      <<?[String],
      <<?[scala.math.BigDecimal],
      <<?[scala.math.BigDecimal],
      <<?[scala.math.BigDecimal],
      <<?[scala.math.BigDecimal],
      <<?[String],
      <<?[scala.math.BigDecimal],
      <<?[String],
      <<?[String],
      <<?[String],
      <<?[scala.math.BigDecimal],
      <<?[Boolean],
      <<?[Boolean],
      <<?[String],
      <<?[String],
      <<?[String],
      <<?[scala.math.BigDecimal],
      <<?[scala.math.BigDecimal],
      <<?[scala.math.BigDecimal],
      <<[String],
      <<[Int],
      <<[java.sql.Timestamp]
    )
  }

  /** Table description of table operations. Objects of this class serve as prototypes for rows in queries. */
  class Operations(_tableTag: Tag) extends profile.api.Table[OperationsRow](_tableTag, "operations") {
    def * =
      (operationId :: operationGroupHash :: kind :: level :: delegate :: slots :: nonce :: pkh :: secret :: source :: fee :: counter :: gasLimit :: storageLimit :: publicKey :: amount :: destination :: parameters :: managerPubkey :: balance :: spendable :: delegatable :: script :: storage :: status :: consumedGas :: storageSize :: paidStorageSizeDiff :: blockHash :: blockLevel :: timestamp :: HNil)
        .mapTo[OperationsRow]

    /** Maps whole row to an option. Useful for outer joins. */
    def ? =
      (Rep.Some(operationId) :: Rep.Some(operationGroupHash) :: Rep.Some(kind) :: level :: delegate :: slots :: nonce :: pkh :: secret :: source :: fee :: counter :: gasLimit :: storageLimit :: publicKey :: amount :: destination :: parameters :: managerPubkey :: balance :: spendable :: delegatable :: script :: storage :: status :: consumedGas :: storageSize :: paidStorageSizeDiff :: Rep
            .Some(blockHash) :: Rep.Some(blockLevel) :: Rep.Some(timestamp) :: HNil).shaped.<>(
        r =>
          OperationsRow(
            r(0).asInstanceOf[Option[Int]].get,
            r(1).asInstanceOf[Option[String]].get,
            r(2).asInstanceOf[Option[String]].get,
            r(3).asInstanceOf[Option[Int]],
            r(4).asInstanceOf[Option[String]],
            r(5).asInstanceOf[Option[String]],
            r(6).asInstanceOf[Option[String]],
            r(7).asInstanceOf[Option[String]],
            r(8).asInstanceOf[Option[String]],
            r(9).asInstanceOf[Option[String]],
            r(10).asInstanceOf[Option[scala.math.BigDecimal]],
            r(11).asInstanceOf[Option[scala.math.BigDecimal]],
            r(12).asInstanceOf[Option[scala.math.BigDecimal]],
            r(13).asInstanceOf[Option[scala.math.BigDecimal]],
            r(14).asInstanceOf[Option[String]],
            r(15).asInstanceOf[Option[scala.math.BigDecimal]],
            r(16).asInstanceOf[Option[String]],
            r(17).asInstanceOf[Option[String]],
            r(18).asInstanceOf[Option[String]],
            r(19).asInstanceOf[Option[scala.math.BigDecimal]],
            r(20).asInstanceOf[Option[Boolean]],
            r(21).asInstanceOf[Option[Boolean]],
            r(22).asInstanceOf[Option[String]],
            r(23).asInstanceOf[Option[String]],
            r(24).asInstanceOf[Option[String]],
            r(25).asInstanceOf[Option[scala.math.BigDecimal]],
            r(26).asInstanceOf[Option[scala.math.BigDecimal]],
            r(27).asInstanceOf[Option[scala.math.BigDecimal]],
            r(28).asInstanceOf[Option[String]].get,
            r(29).asInstanceOf[Option[Int]].get,
            r(30).asInstanceOf[Option[java.sql.Timestamp]].get
          ),
        (_: Any) => throw new Exception("Inserting into ? projection not supported.")
      )

    /** Database column operation_id SqlType(serial), AutoInc, PrimaryKey */
    val operationId: Rep[Int] = column[Int]("operation_id", O.AutoInc, O.PrimaryKey)

    /** Database column operation_group_hash SqlType(varchar) */
    val operationGroupHash: Rep[String] = column[String]("operation_group_hash")

    /** Database column kind SqlType(varchar) */
    val kind: Rep[String] = column[String]("kind")

    /** Database column level SqlType(int4), Default(None) */
    val level: Rep[Option[Int]] = column[Option[Int]]("level", O.Default(None))

    /** Database column delegate SqlType(varchar), Default(None) */
    val delegate: Rep[Option[String]] = column[Option[String]]("delegate", O.Default(None))

    /** Database column slots SqlType(varchar), Default(None) */
    val slots: Rep[Option[String]] = column[Option[String]]("slots", O.Default(None))

    /** Database column nonce SqlType(varchar), Default(None) */
    val nonce: Rep[Option[String]] = column[Option[String]]("nonce", O.Default(None))

    /** Database column pkh SqlType(varchar), Default(None) */
    val pkh: Rep[Option[String]] = column[Option[String]]("pkh", O.Default(None))

    /** Database column secret SqlType(varchar), Default(None) */
    val secret: Rep[Option[String]] = column[Option[String]]("secret", O.Default(None))

    /** Database column source SqlType(varchar), Default(None) */
    val source: Rep[Option[String]] = column[Option[String]]("source", O.Default(None))

    /** Database column fee SqlType(numeric), Default(None) */
    val fee: Rep[Option[scala.math.BigDecimal]] = column[Option[scala.math.BigDecimal]]("fee", O.Default(None))

    /** Database column counter SqlType(numeric), Default(None) */
    val counter: Rep[Option[scala.math.BigDecimal]] = column[Option[scala.math.BigDecimal]]("counter", O.Default(None))

    /** Database column gas_limit SqlType(numeric), Default(None) */
    val gasLimit: Rep[Option[scala.math.BigDecimal]] =
      column[Option[scala.math.BigDecimal]]("gas_limit", O.Default(None))

    /** Database column storage_limit SqlType(numeric), Default(None) */
    val storageLimit: Rep[Option[scala.math.BigDecimal]] =
      column[Option[scala.math.BigDecimal]]("storage_limit", O.Default(None))

    /** Database column public_key SqlType(varchar), Default(None) */
    val publicKey: Rep[Option[String]] = column[Option[String]]("public_key", O.Default(None))

    /** Database column amount SqlType(numeric), Default(None) */
    val amount: Rep[Option[scala.math.BigDecimal]] = column[Option[scala.math.BigDecimal]]("amount", O.Default(None))

    /** Database column destination SqlType(varchar), Default(None) */
    val destination: Rep[Option[String]] = column[Option[String]]("destination", O.Default(None))

    /** Database column parameters SqlType(varchar), Default(None) */
    val parameters: Rep[Option[String]] = column[Option[String]]("parameters", O.Default(None))

    /** Database column manager_pubkey SqlType(varchar), Default(None) */
    val managerPubkey: Rep[Option[String]] = column[Option[String]]("manager_pubkey", O.Default(None))

    /** Database column balance SqlType(numeric), Default(None) */
    val balance: Rep[Option[scala.math.BigDecimal]] = column[Option[scala.math.BigDecimal]]("balance", O.Default(None))

    /** Database column spendable SqlType(bool), Default(None) */
    val spendable: Rep[Option[Boolean]] = column[Option[Boolean]]("spendable", O.Default(None))

    /** Database column delegatable SqlType(bool), Default(None) */
    val delegatable: Rep[Option[Boolean]] = column[Option[Boolean]]("delegatable", O.Default(None))

    /** Database column script SqlType(varchar), Default(None) */
    val script: Rep[Option[String]] = column[Option[String]]("script", O.Default(None))

    /** Database column storage SqlType(varchar), Default(None) */
    val storage: Rep[Option[String]] = column[Option[String]]("storage", O.Default(None))

    /** Database column status SqlType(varchar), Default(None) */
    val status: Rep[Option[String]] = column[Option[String]]("status", O.Default(None))

    /** Database column consumed_gas SqlType(numeric), Default(None) */
    val consumedGas: Rep[Option[scala.math.BigDecimal]] =
      column[Option[scala.math.BigDecimal]]("consumed_gas", O.Default(None))

    /** Database column storage_size SqlType(numeric), Default(None) */
    val storageSize: Rep[Option[scala.math.BigDecimal]] =
      column[Option[scala.math.BigDecimal]]("storage_size", O.Default(None))

    /** Database column paid_storage_size_diff SqlType(numeric), Default(None) */
    val paidStorageSizeDiff: Rep[Option[scala.math.BigDecimal]] =
      column[Option[scala.math.BigDecimal]]("paid_storage_size_diff", O.Default(None))

    /** Database column block_hash SqlType(varchar) */
    val blockHash: Rep[String] = column[String]("block_hash")

    /** Database column block_level SqlType(int4) */
    val blockLevel: Rep[Int] = column[Int]("block_level")

    /** Database column timestamp SqlType(timestamp) */
    val timestamp: Rep[java.sql.Timestamp] = column[java.sql.Timestamp]("timestamp")

    /** Foreign key referencing Blocks (database name fk_blockhashes) */
    lazy val blocksFk = foreignKey("fk_blockhashes", blockHash :: HNil, Blocks)(
      r => r.hash :: HNil,
      onUpdate = ForeignKeyAction.NoAction,
      onDelete = ForeignKeyAction.NoAction
    )

    /** Foreign key referencing OperationGroups (database name fk_opgroups) */
    lazy val operationGroupsFk = foreignKey("fk_opgroups", operationGroupHash :: HNil, OperationGroups)(
      r => r.hash :: HNil,
      onUpdate = ForeignKeyAction.NoAction,
      onDelete = ForeignKeyAction.NoAction
    )

    /** Index over (destination) (database name ix_operations_destination) */
    val index1 = index("ix_operations_destination", destination :: HNil)

    /** Index over (source) (database name ix_operations_source) */
    val index2 = index("ix_operations_source", source :: HNil)
  }

  /** Collection-like TableQuery object for table Operations */
  lazy val Operations = new TableQuery(tag => new Operations(tag))

  /** Entity class storing rows of table Proposals
    *  @param protocolHash Database column protocol_hash SqlType(varchar)
    *  @param blockId Database column block_id SqlType(varchar)
    *  @param blockLevel Database column block_level SqlType(int4) */
  case class ProposalsRow(protocolHash: String, blockId: String, blockLevel: Int)

  /** GetResult implicit for fetching ProposalsRow objects using plain SQL queries */
  implicit def GetResultProposalsRow(implicit e0: GR[String], e1: GR[Int]): GR[ProposalsRow] = GR { prs =>
    import prs._
    ProposalsRow.tupled((<<[String], <<[String], <<[Int]))
  }

  /** Table description of table proposals. Objects of this class serve as prototypes for rows in queries. */
  class Proposals(_tableTag: Tag) extends profile.api.Table[ProposalsRow](_tableTag, "proposals") {
    def * = (protocolHash, blockId, blockLevel) <> (ProposalsRow.tupled, ProposalsRow.unapply)

    /** Maps whole row to an option. Useful for outer joins. */
    def ? =
      ((Rep.Some(protocolHash), Rep.Some(blockId), Rep.Some(blockLevel))).shaped.<>({ r =>
        import r._; _1.map(_ => ProposalsRow.tupled((_1.get, _2.get, _3.get)))
      }, (_: Any) => throw new Exception("Inserting into ? projection not supported."))

    /** Database column protocol_hash SqlType(varchar) */
    val protocolHash: Rep[String] = column[String]("protocol_hash")

    /** Database column block_id SqlType(varchar) */
    val blockId: Rep[String] = column[String]("block_id")

    /** Database column block_level SqlType(int4) */
    val blockLevel: Rep[Int] = column[Int]("block_level")

    /** Foreign key referencing Blocks (database name proposal_block_id_fkey) */
    lazy val blocksFk = foreignKey("proposal_block_id_fkey", blockId, Blocks)(
      r => r.hash,
      onUpdate = ForeignKeyAction.NoAction,
      onDelete = ForeignKeyAction.NoAction
    )

    /** Index over (protocolHash) (database name ix_proposals_protocol) */
    val index1 = index("ix_proposals_protocol", protocolHash)
  }

  /** Collection-like TableQuery object for table Proposals */
  lazy val Proposals = new TableQuery(tag => new Proposals(tag))

  /** Entity class storing rows of table Rolls
    *  @param pkh Database column pkh SqlType(varchar)
    *  @param rolls Database column rolls SqlType(int4)
    *  @param blockId Database column block_id SqlType(varchar)
    *  @param blockLevel Database column block_level SqlType(int4) */
  case class RollsRow(pkh: String, rolls: Int, blockId: String, blockLevel: Int)

  /** GetResult implicit for fetching RollsRow objects using plain SQL queries */
  implicit def GetResultRollsRow(implicit e0: GR[String], e1: GR[Int]): GR[RollsRow] = GR { prs =>
    import prs._
    RollsRow.tupled((<<[String], <<[Int], <<[String], <<[Int]))
  }

  /** Table description of table rolls. Objects of this class serve as prototypes for rows in queries. */
  class Rolls(_tableTag: Tag) extends profile.api.Table[RollsRow](_tableTag, "rolls") {
    def * = (pkh, rolls, blockId, blockLevel) <> (RollsRow.tupled, RollsRow.unapply)

    /** Maps whole row to an option. Useful for outer joins. */
    def ? =
      ((Rep.Some(pkh), Rep.Some(rolls), Rep.Some(blockId), Rep.Some(blockLevel))).shaped.<>({ r =>
        import r._; _1.map(_ => RollsRow.tupled((_1.get, _2.get, _3.get, _4.get)))
      }, (_: Any) => throw new Exception("Inserting into ? projection not supported."))

    /** Database column pkh SqlType(varchar) */
    val pkh: Rep[String] = column[String]("pkh")

    /** Database column rolls SqlType(int4) */
    val rolls: Rep[Int] = column[Int]("rolls")

    /** Database column block_id SqlType(varchar) */
    val blockId: Rep[String] = column[String]("block_id")

    /** Database column block_level SqlType(int4) */
    val blockLevel: Rep[Int] = column[Int]("block_level")

    /** Foreign key referencing Blocks (database name rolls_block_id_fkey) */
    lazy val blocksFk = foreignKey("rolls_block_id_fkey", blockId, Blocks)(
      r => r.hash,
      onUpdate = ForeignKeyAction.NoAction,
      onDelete = ForeignKeyAction.NoAction
    )
  }

  /** Collection-like TableQuery object for table Rolls */
  lazy val Rolls = new TableQuery(tag => new Rolls(tag))
}<|MERGE_RESOLUTION|>--- conflicted
+++ resolved
@@ -16,9 +16,6 @@
   import slick.jdbc.{GetResult => GR}
 
   /** DDL for all tables. Call .create to execute. */
-<<<<<<< HEAD
-  lazy val schema: profile.SchemaDescription = Array(Accounts.schema, AccountsCheckpoint.schema, BalanceUpdates.schema, Ballots.schema, Blocks.schema, DelegatedContracts.schema, Delegates.schema, DelegatesCheckpoint.schema, Fees.schema, InvalidatedBlocks.schema, OperationGroups.schema, Operations.schema, Proposals.schema, Rolls.schema).reduceLeft(_ ++ _)
-=======
   lazy val schema: profile.SchemaDescription = Array(
     Accounts.schema,
     AccountsCheckpoint.schema,
@@ -29,12 +26,12 @@
     Delegates.schema,
     DelegatesCheckpoint.schema,
     Fees.schema,
+    InvalidatedBlocks.schema,
     OperationGroups.schema,
     Operations.schema,
     Proposals.schema,
     Rolls.schema
   ).reduceLeft(_ ++ _)
->>>>>>> b9691ac8
   @deprecated("Use .schema instead of .ddl", "3.0")
   def ddl = schema
 
