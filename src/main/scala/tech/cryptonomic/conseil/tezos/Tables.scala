package tech.cryptonomic.conseil.tezos
// AUTO-GENERATED Slick data model
/** Stand-alone Slick data model for immediate use */
object Tables extends {
  val profile = slick.jdbc.PostgresProfile
} with Tables

/** Slick data model trait for extension, choice of backend or usage in the cake pattern. (Make sure to initialize this late.) */
trait Tables {
  val profile: slick.jdbc.JdbcProfile
  import profile.api._
  import slick.model.ForeignKeyAction
  import slick.collection.heterogeneous._
  import slick.collection.heterogeneous.syntax._
  // NOTE: GetResult mappers for plain SQL are only generated for tables where Slick knows how to map the types of all columns.
  import slick.jdbc.{GetResult => GR}

  /** DDL for all tables. Call .create to execute. */
  lazy val schema: profile.SchemaDescription = Array(
    Accounts.schema,
    AccountsCheckpoint.schema,
    AccountsHistory.schema,
    BakingRights.schema,
    BalanceUpdates.schema,
    BigMapContents.schema,
    BigMaps.schema,
    Blocks.schema,
    Delegates.schema,
    DelegatesCheckpoint.schema,
    EndorsingRights.schema,
    Fees.schema,
    Governance.schema,
    OperationGroups.schema,
    Operations.schema,
    OriginatedAccountMaps.schema,
    ProcessedChainEvents.schema,
    RegisteredTokens.schema
  ).reduceLeft(_ ++ _)
  @deprecated("Use .schema instead of .ddl", "3.0")
  def ddl = schema

  /** Entity class storing rows of table Accounts
    *  @param accountId Database column account_id SqlType(varchar), PrimaryKey
    *  @param blockId Database column block_id SqlType(varchar)
    *  @param counter Database column counter SqlType(int4), Default(None)
    *  @param script Database column script SqlType(varchar), Default(None)
    *  @param storage Database column storage SqlType(varchar), Default(None)
    *  @param balance Database column balance SqlType(numeric)
    *  @param blockLevel Database column block_level SqlType(numeric), Default(-1)
    *  @param manager Database column manager SqlType(varchar), Default(None)
    *  @param spendable Database column spendable SqlType(bool), Default(None)
    *  @param delegateSetable Database column delegate_setable SqlType(bool), Default(None)
    *  @param delegateValue Database column delegate_value SqlType(varchar), Default(None)
    *  @param isBaker Database column is_baker SqlType(bool), Default(false)
    *  @param isActivated Database column is_activated SqlType(bool), Default(false) */
  case class AccountsRow(
      accountId: String,
      blockId: String,
      counter: Option[Int] = None,
      script: Option[String] = None,
      storage: Option[String] = None,
      balance: scala.math.BigDecimal,
      blockLevel: scala.math.BigDecimal = scala.math.BigDecimal("-1"),
      manager: Option[String] = None,
      spendable: Option[Boolean] = None,
      delegateSetable: Option[Boolean] = None,
      delegateValue: Option[String] = None,
      isBaker: Boolean = false,
      isActivated: Boolean = false
  )

  /** GetResult implicit for fetching AccountsRow objects using plain SQL queries */
  implicit def GetResultAccountsRow(
      implicit e0: GR[String],
      e1: GR[Option[Int]],
      e2: GR[Option[String]],
      e3: GR[scala.math.BigDecimal],
      e4: GR[Option[Boolean]],
      e5: GR[Boolean]
  ): GR[AccountsRow] = GR { prs =>
    import prs._
    AccountsRow.tupled(
      (
        <<[String],
        <<[String],
        <<?[Int],
        <<?[String],
        <<?[String],
        <<[scala.math.BigDecimal],
        <<[scala.math.BigDecimal],
        <<?[String],
        <<?[Boolean],
        <<?[Boolean],
        <<?[String],
        <<[Boolean],
        <<[Boolean]
      )
    )
  }

  /** Table description of table accounts. Objects of this class serve as prototypes for rows in queries. */
  class Accounts(_tableTag: Tag) extends profile.api.Table[AccountsRow](_tableTag, Some("tezos"), "accounts") {
    def * =
      (
        accountId,
        blockId,
        counter,
        script,
        storage,
        balance,
        blockLevel,
        manager,
        spendable,
        delegateSetable,
        delegateValue,
        isBaker,
        isActivated
      ) <> (AccountsRow.tupled, AccountsRow.unapply)

    /** Maps whole row to an option. Useful for outer joins. */
    def ? =
      (
        (
          Rep.Some(accountId),
          Rep.Some(blockId),
          counter,
          script,
          storage,
          Rep.Some(balance),
          Rep.Some(blockLevel),
          manager,
          spendable,
          delegateSetable,
          delegateValue,
          Rep.Some(isBaker),
          Rep.Some(isActivated)
        )
      ).shaped.<>(
        { r =>
          import r._;
          _1.map(
            _ => AccountsRow.tupled((_1.get, _2.get, _3, _4, _5, _6.get, _7.get, _8, _9, _10, _11, _12.get, _13.get))
          )
        },
        (_: Any) => throw new Exception("Inserting into ? projection not supported.")
      )

    /** Database column account_id SqlType(varchar), PrimaryKey */
    val accountId: Rep[String] = column[String]("account_id", O.PrimaryKey)

    /** Database column block_id SqlType(varchar) */
    val blockId: Rep[String] = column[String]("block_id")

    /** Database column counter SqlType(int4), Default(None) */
    val counter: Rep[Option[Int]] = column[Option[Int]]("counter", O.Default(None))

    /** Database column script SqlType(varchar), Default(None) */
    val script: Rep[Option[String]] = column[Option[String]]("script", O.Default(None))

    /** Database column storage SqlType(varchar), Default(None) */
    val storage: Rep[Option[String]] = column[Option[String]]("storage", O.Default(None))

    /** Database column balance SqlType(numeric) */
    val balance: Rep[scala.math.BigDecimal] = column[scala.math.BigDecimal]("balance")

    /** Database column block_level SqlType(numeric), Default(-1) */
    val blockLevel: Rep[scala.math.BigDecimal] =
      column[scala.math.BigDecimal]("block_level", O.Default(scala.math.BigDecimal("-1")))

    /** Database column manager SqlType(varchar), Default(None) */
    val manager: Rep[Option[String]] = column[Option[String]]("manager", O.Default(None))

    /** Database column spendable SqlType(bool), Default(None) */
    val spendable: Rep[Option[Boolean]] = column[Option[Boolean]]("spendable", O.Default(None))

    /** Database column delegate_setable SqlType(bool), Default(None) */
    val delegateSetable: Rep[Option[Boolean]] = column[Option[Boolean]]("delegate_setable", O.Default(None))

    /** Database column delegate_value SqlType(varchar), Default(None) */
    val delegateValue: Rep[Option[String]] = column[Option[String]]("delegate_value", O.Default(None))

    /** Database column is_baker SqlType(bool), Default(false) */
    val isBaker: Rep[Boolean] = column[Boolean]("is_baker", O.Default(false))

    /** Database column is_activated SqlType(bool), Default(false) */
    val isActivated: Rep[Boolean] = column[Boolean]("is_activated", O.Default(false))

    /** Foreign key referencing Blocks (database name accounts_block_id_fkey) */
    lazy val blocksFk = foreignKey("accounts_block_id_fkey", blockId, Blocks)(
      r => r.hash,
      onUpdate = ForeignKeyAction.NoAction,
      onDelete = ForeignKeyAction.NoAction
    )

    /** Index over (blockLevel) (database name ix_accounts_block_level) */
    val index1 = index("ix_accounts_block_level", blockLevel)

    /** Index over (isActivated) (database name ix_accounts_is_activated) */
    val index2 = index("ix_accounts_is_activated", isActivated)

    /** Index over (manager) (database name ix_accounts_manager) */
    val index3 = index("ix_accounts_manager", manager)
  }

  /** Collection-like TableQuery object for table Accounts */
  lazy val Accounts = new TableQuery(tag => new Accounts(tag))

  /** Entity class storing rows of table AccountsCheckpoint
    *  @param accountId Database column account_id SqlType(varchar)
    *  @param blockId Database column block_id SqlType(varchar)
    *  @param blockLevel Database column block_level SqlType(int4), Default(-1)
    *  @param asof Database column asof SqlType(timestamptz)
    *  @param cycle Database column cycle SqlType(int4), Default(None) */
  case class AccountsCheckpointRow(
      accountId: String,
      blockId: String,
      blockLevel: Int = -1,
      asof: java.sql.Timestamp,
      cycle: Option[Int] = None
  )

  /** GetResult implicit for fetching AccountsCheckpointRow objects using plain SQL queries */
  implicit def GetResultAccountsCheckpointRow(
      implicit e0: GR[String],
      e1: GR[Int],
      e2: GR[java.sql.Timestamp],
      e3: GR[Option[Int]]
  ): GR[AccountsCheckpointRow] = GR { prs =>
    import prs._
    AccountsCheckpointRow.tupled((<<[String], <<[String], <<[Int], <<[java.sql.Timestamp], <<?[Int]))
  }

  /** Table description of table accounts_checkpoint. Objects of this class serve as prototypes for rows in queries. */
  class AccountsCheckpoint(_tableTag: Tag)
      extends profile.api.Table[AccountsCheckpointRow](_tableTag, Some("tezos"), "accounts_checkpoint") {
    def * =
      (accountId, blockId, blockLevel, asof, cycle) <> (AccountsCheckpointRow.tupled, AccountsCheckpointRow.unapply)

    /** Maps whole row to an option. Useful for outer joins. */
    def ? =
      ((Rep.Some(accountId), Rep.Some(blockId), Rep.Some(blockLevel), Rep.Some(asof), cycle)).shaped.<>(
        { r =>
          import r._; _1.map(_ => AccountsCheckpointRow.tupled((_1.get, _2.get, _3.get, _4.get, _5)))
        },
        (_: Any) => throw new Exception("Inserting into ? projection not supported.")
      )

    /** Database column account_id SqlType(varchar) */
    val accountId: Rep[String] = column[String]("account_id")

    /** Database column block_id SqlType(varchar) */
    val blockId: Rep[String] = column[String]("block_id")

    /** Database column block_level SqlType(int4), Default(-1) */
    val blockLevel: Rep[Int] = column[Int]("block_level", O.Default(-1))

    /** Database column asof SqlType(timestamptz) */
    val asof: Rep[java.sql.Timestamp] = column[java.sql.Timestamp]("asof")

    /** Database column cycle SqlType(int4), Default(None) */
    val cycle: Rep[Option[Int]] = column[Option[Int]]("cycle", O.Default(None))

    /** Index over (accountId) (database name ix_accounts_checkpoint_account_id) */
    val index1 = index("ix_accounts_checkpoint_account_id", accountId)

    /** Index over (blockLevel) (database name ix_accounts_checkpoint_block_level) */
    val index2 = index("ix_accounts_checkpoint_block_level", blockLevel)
  }

  /** Collection-like TableQuery object for table AccountsCheckpoint */
  lazy val AccountsCheckpoint = new TableQuery(tag => new AccountsCheckpoint(tag))

  /** Entity class storing rows of table AccountsHistory
    *  @param accountId Database column account_id SqlType(varchar)
    *  @param blockId Database column block_id SqlType(varchar)
    *  @param counter Database column counter SqlType(int4), Default(None)
    *  @param storage Database column storage SqlType(varchar), Default(None)
    *  @param balance Database column balance SqlType(numeric)
    *  @param blockLevel Database column block_level SqlType(numeric), Default(-1)
    *  @param delegateValue Database column delegate_value SqlType(varchar), Default(None)
    *  @param asof Database column asof SqlType(timestamp)
    *  @param isBaker Database column is_baker SqlType(bool), Default(false)
    *  @param cycle Database column cycle SqlType(int4), Default(None)
    *  @param isActivated Database column is_activated SqlType(bool), Default(false)
    *  @param isActiveBaker Database column is_active_baker SqlType(bool), Default(None) */
  case class AccountsHistoryRow(
      accountId: String,
      blockId: String,
      counter: Option[Int] = None,
      storage: Option[String] = None,
      balance: scala.math.BigDecimal,
      blockLevel: scala.math.BigDecimal = scala.math.BigDecimal("-1"),
      delegateValue: Option[String] = None,
      asof: java.sql.Timestamp,
      isBaker: Boolean = false,
      cycle: Option[Int] = None,
      isActivated: Boolean = false,
      isActiveBaker: Option[Boolean] = None
  )

  /** GetResult implicit for fetching AccountsHistoryRow objects using plain SQL queries */
  implicit def GetResultAccountsHistoryRow(
      implicit e0: GR[String],
      e1: GR[Option[Int]],
      e2: GR[Option[String]],
      e3: GR[scala.math.BigDecimal],
      e4: GR[java.sql.Timestamp],
      e5: GR[Boolean],
      e6: GR[Option[Boolean]]
  ): GR[AccountsHistoryRow] = GR { prs =>
    import prs._
    AccountsHistoryRow.tupled(
      (
        <<[String],
        <<[String],
        <<?[Int],
        <<?[String],
        <<[scala.math.BigDecimal],
        <<[scala.math.BigDecimal],
        <<?[String],
        <<[java.sql.Timestamp],
        <<[Boolean],
        <<?[Int],
        <<[Boolean],
        <<?[Boolean]
      )
    )
  }

  /** Table description of table accounts_history. Objects of this class serve as prototypes for rows in queries. */
  class AccountsHistory(_tableTag: Tag)
      extends profile.api.Table[AccountsHistoryRow](_tableTag, Some("tezos"), "accounts_history") {
    def * =
      (
        accountId,
        blockId,
        counter,
        storage,
        balance,
        blockLevel,
        delegateValue,
        asof,
        isBaker,
        cycle,
        isActivated,
        isActiveBaker
      ) <> (AccountsHistoryRow.tupled, AccountsHistoryRow.unapply)

    /** Maps whole row to an option. Useful for outer joins. */
    def ? =
      (
        (
          Rep.Some(accountId),
          Rep.Some(blockId),
          counter,
          storage,
          Rep.Some(balance),
          Rep.Some(blockLevel),
          delegateValue,
          Rep.Some(asof),
          Rep.Some(isBaker),
          cycle,
          Rep.Some(isActivated),
          isActiveBaker
        )
      ).shaped.<>(
        { r =>
          import r._;
          _1.map(
            _ =>
              AccountsHistoryRow.tupled((_1.get, _2.get, _3, _4, _5.get, _6.get, _7, _8.get, _9.get, _10, _11.get, _12))
          )
        },
        (_: Any) => throw new Exception("Inserting into ? projection not supported.")
      )

    /** Database column account_id SqlType(varchar) */
    val accountId: Rep[String] = column[String]("account_id")

    /** Database column block_id SqlType(varchar) */
    val blockId: Rep[String] = column[String]("block_id")

    /** Database column counter SqlType(int4), Default(None) */
    val counter: Rep[Option[Int]] = column[Option[Int]]("counter", O.Default(None))

    /** Database column storage SqlType(varchar), Default(None) */
    val storage: Rep[Option[String]] = column[Option[String]]("storage", O.Default(None))

    /** Database column balance SqlType(numeric) */
    val balance: Rep[scala.math.BigDecimal] = column[scala.math.BigDecimal]("balance")

    /** Database column block_level SqlType(numeric), Default(-1) */
    val blockLevel: Rep[scala.math.BigDecimal] =
      column[scala.math.BigDecimal]("block_level", O.Default(scala.math.BigDecimal("-1")))

    /** Database column delegate_value SqlType(varchar), Default(None) */
    val delegateValue: Rep[Option[String]] = column[Option[String]]("delegate_value", O.Default(None))

    /** Database column asof SqlType(timestamp) */
    val asof: Rep[java.sql.Timestamp] = column[java.sql.Timestamp]("asof")

    /** Database column is_baker SqlType(bool), Default(false) */
    val isBaker: Rep[Boolean] = column[Boolean]("is_baker", O.Default(false))

    /** Database column cycle SqlType(int4), Default(None) */
    val cycle: Rep[Option[Int]] = column[Option[Int]]("cycle", O.Default(None))

    /** Database column is_activated SqlType(bool), Default(false) */
    val isActivated: Rep[Boolean] = column[Boolean]("is_activated", O.Default(false))

    /** Database column is_active_baker SqlType(bool), Default(None) */
    val isActiveBaker: Rep[Option[Boolean]] = column[Option[Boolean]]("is_active_baker", O.Default(None))

    /** Index over (blockId) (database name ix_accounts_history_block_id) */
    val index1 = index("ix_accounts_history_block_id", blockId)
  }

  /** Collection-like TableQuery object for table AccountsHistory */
  lazy val AccountsHistory = new TableQuery(tag => new AccountsHistory(tag))

  /** Entity class storing rows of table BakingRights
    *  @param blockHash Database column block_hash SqlType(varchar), Default(None)
    *  @param level Database column level SqlType(int4)
    *  @param delegate Database column delegate SqlType(varchar)
    *  @param priority Database column priority SqlType(int4)
    *  @param estimatedTime Database column estimated_time SqlType(timestamp), Default(None)
    *  @param cycle Database column cycle SqlType(int4), Default(None)
    *  @param governancePeriod Database column governance_period SqlType(int4), Default(None) */
  case class BakingRightsRow(
      blockHash: Option[String] = None,
      level: Int,
      delegate: String,
      priority: Int,
      estimatedTime: Option[java.sql.Timestamp] = None,
      cycle: Option[Int] = None,
      governancePeriod: Option[Int] = None
  )

  /** GetResult implicit for fetching BakingRightsRow objects using plain SQL queries */
  implicit def GetResultBakingRightsRow(
      implicit e0: GR[Option[String]],
      e1: GR[Int],
      e2: GR[String],
      e3: GR[Option[java.sql.Timestamp]],
      e4: GR[Option[Int]]
  ): GR[BakingRightsRow] = GR { prs =>
    import prs._
    BakingRightsRow.tupled((<<?[String], <<[Int], <<[String], <<[Int], <<?[java.sql.Timestamp], <<?[Int], <<?[Int]))
  }

  /** Table description of table baking_rights. Objects of this class serve as prototypes for rows in queries. */
  class BakingRights(_tableTag: Tag)
      extends profile.api.Table[BakingRightsRow](_tableTag, Some("tezos"), "baking_rights") {
    def * =
      (blockHash, level, delegate, priority, estimatedTime, cycle, governancePeriod) <> (BakingRightsRow.tupled, BakingRightsRow.unapply)

    /** Maps whole row to an option. Useful for outer joins. */
    def ? =
      ((blockHash, Rep.Some(level), Rep.Some(delegate), Rep.Some(priority), estimatedTime, cycle, governancePeriod)).shaped
        .<>(
          { r =>
            import r._; _2.map(_ => BakingRightsRow.tupled((_1, _2.get, _3.get, _4.get, _5, _6, _7)))
          },
          (_: Any) => throw new Exception("Inserting into ? projection not supported.")
        )

    /** Database column block_hash SqlType(varchar), Default(None) */
    val blockHash: Rep[Option[String]] = column[Option[String]]("block_hash", O.Default(None))

    /** Database column level SqlType(int4) */
    val level: Rep[Int] = column[Int]("level")

    /** Database column delegate SqlType(varchar) */
    val delegate: Rep[String] = column[String]("delegate")

    /** Database column priority SqlType(int4) */
    val priority: Rep[Int] = column[Int]("priority")

    /** Database column estimated_time SqlType(timestamp), Default(None) */
    val estimatedTime: Rep[Option[java.sql.Timestamp]] =
      column[Option[java.sql.Timestamp]]("estimated_time", O.Default(None))

    /** Database column cycle SqlType(int4), Default(None) */
    val cycle: Rep[Option[Int]] = column[Option[Int]]("cycle", O.Default(None))

    /** Database column governance_period SqlType(int4), Default(None) */
    val governancePeriod: Rep[Option[Int]] = column[Option[Int]]("governance_period", O.Default(None))

    /** Primary key of BakingRights (database name baking_rights_pkey) */
    val pk = primaryKey("baking_rights_pkey", (level, delegate))

    /** Foreign key referencing Blocks (database name fk_block_hash) */
    lazy val blocksFk = foreignKey("fk_block_hash", blockHash, Blocks)(
      r => Rep.Some(r.hash),
      onUpdate = ForeignKeyAction.NoAction,
      onDelete = ForeignKeyAction.NoAction
    )

    /** Index over (level) (database name baking_rights_level_idx) */
    val index1 = index("baking_rights_level_idx", level)
  }

  /** Collection-like TableQuery object for table BakingRights */
  lazy val BakingRights = new TableQuery(tag => new BakingRights(tag))

  /** Entity class storing rows of table BalanceUpdates
    *  @param id Database column id SqlType(serial), AutoInc, PrimaryKey
    *  @param source Database column source SqlType(varchar)
    *  @param sourceId Database column source_id SqlType(int4), Default(None)
    *  @param sourceHash Database column source_hash SqlType(varchar), Default(None)
    *  @param kind Database column kind SqlType(varchar)
    *  @param contract Database column contract SqlType(varchar), Default(None)
    *  @param change Database column change SqlType(numeric)
    *  @param level Database column level SqlType(numeric), Default(None)
    *  @param delegate Database column delegate SqlType(varchar), Default(None)
    *  @param category Database column category SqlType(varchar), Default(None)
    *  @param operationGroupHash Database column operation_group_hash SqlType(varchar), Default(None) */
  case class BalanceUpdatesRow(
      id: Int,
      source: String,
      sourceId: Option[Int] = None,
      sourceHash: Option[String] = None,
      kind: String,
      contract: Option[String] = None,
      change: scala.math.BigDecimal,
      level: Option[scala.math.BigDecimal] = None,
      delegate: Option[String] = None,
      category: Option[String] = None,
      operationGroupHash: Option[String] = None
  )

  /** GetResult implicit for fetching BalanceUpdatesRow objects using plain SQL queries */
  implicit def GetResultBalanceUpdatesRow(
      implicit e0: GR[Int],
      e1: GR[String],
      e2: GR[Option[Int]],
      e3: GR[Option[String]],
      e4: GR[scala.math.BigDecimal],
      e5: GR[Option[scala.math.BigDecimal]]
  ): GR[BalanceUpdatesRow] = GR { prs =>
    import prs._
    BalanceUpdatesRow.tupled(
      (
        <<[Int],
        <<[String],
        <<?[Int],
        <<?[String],
        <<[String],
        <<?[String],
        <<[scala.math.BigDecimal],
        <<?[scala.math.BigDecimal],
        <<?[String],
        <<?[String],
        <<?[String]
      )
    )
  }

  /** Table description of table balance_updates. Objects of this class serve as prototypes for rows in queries. */
  class BalanceUpdates(_tableTag: Tag)
      extends profile.api.Table[BalanceUpdatesRow](_tableTag, Some("tezos"), "balance_updates") {
    def * =
      (id, source, sourceId, sourceHash, kind, contract, change, level, delegate, category, operationGroupHash) <> (BalanceUpdatesRow.tupled, BalanceUpdatesRow.unapply)

    /** Maps whole row to an option. Useful for outer joins. */
    def ? =
      (
        (
          Rep.Some(id),
          Rep.Some(source),
          sourceId,
          sourceHash,
          Rep.Some(kind),
          contract,
          Rep.Some(change),
          level,
          delegate,
          category,
          operationGroupHash
        )
      ).shaped.<>(
        { r =>
          import r._;
          _1.map(_ => BalanceUpdatesRow.tupled((_1.get, _2.get, _3, _4, _5.get, _6, _7.get, _8, _9, _10, _11)))
        },
        (_: Any) => throw new Exception("Inserting into ? projection not supported.")
      )

    /** Database column id SqlType(serial), AutoInc, PrimaryKey */
    val id: Rep[Int] = column[Int]("id", O.AutoInc, O.PrimaryKey)

    /** Database column source SqlType(varchar) */
    val source: Rep[String] = column[String]("source")

    /** Database column source_id SqlType(int4), Default(None) */
    val sourceId: Rep[Option[Int]] = column[Option[Int]]("source_id", O.Default(None))

    /** Database column source_hash SqlType(varchar), Default(None) */
    val sourceHash: Rep[Option[String]] = column[Option[String]]("source_hash", O.Default(None))

    /** Database column kind SqlType(varchar) */
    val kind: Rep[String] = column[String]("kind")

    /** Database column contract SqlType(varchar), Default(None) */
    val contract: Rep[Option[String]] = column[Option[String]]("contract", O.Default(None))

    /** Database column change SqlType(numeric) */
    val change: Rep[scala.math.BigDecimal] = column[scala.math.BigDecimal]("change")

    /** Database column level SqlType(numeric), Default(None) */
    val level: Rep[Option[scala.math.BigDecimal]] = column[Option[scala.math.BigDecimal]]("level", O.Default(None))

    /** Database column delegate SqlType(varchar), Default(None) */
    val delegate: Rep[Option[String]] = column[Option[String]]("delegate", O.Default(None))

    /** Database column category SqlType(varchar), Default(None) */
    val category: Rep[Option[String]] = column[Option[String]]("category", O.Default(None))

    /** Database column operation_group_hash SqlType(varchar), Default(None) */
    val operationGroupHash: Rep[Option[String]] = column[Option[String]]("operation_group_hash", O.Default(None))

    /** Index over (operationGroupHash) (database name ix_balance_updates_op_group_hash) */
    val index1 = index("ix_balance_updates_op_group_hash", operationGroupHash)
  }

  /** Collection-like TableQuery object for table BalanceUpdates */
  lazy val BalanceUpdates = new TableQuery(tag => new BalanceUpdates(tag))

  /** Entity class storing rows of table BigMapContents
    *  @param bigMapId Database column big_map_id SqlType(numeric)
    *  @param key Database column key SqlType(varchar)
    *  @param keyHash Database column key_hash SqlType(varchar), Default(None)
    *  @param value Database column value SqlType(varchar), Default(None) */
  case class BigMapContentsRow(
      bigMapId: scala.math.BigDecimal,
      key: String,
      keyHash: Option[String] = None,
      value: Option[String] = None
  )

  /** GetResult implicit for fetching BigMapContentsRow objects using plain SQL queries */
  implicit def GetResultBigMapContentsRow(
      implicit e0: GR[scala.math.BigDecimal],
      e1: GR[String],
      e2: GR[Option[String]]
  ): GR[BigMapContentsRow] = GR { prs =>
    import prs._
    BigMapContentsRow.tupled((<<[scala.math.BigDecimal], <<[String], <<?[String], <<?[String]))
  }

  /** Table description of table big_map_contents. Objects of this class serve as prototypes for rows in queries. */
  class BigMapContents(_tableTag: Tag)
      extends profile.api.Table[BigMapContentsRow](_tableTag, Some("tezos"), "big_map_contents") {
    def * = (bigMapId, key, keyHash, value) <> (BigMapContentsRow.tupled, BigMapContentsRow.unapply)

    /** Maps whole row to an option. Useful for outer joins. */
    def ? =
      ((Rep.Some(bigMapId), Rep.Some(key), keyHash, value)).shaped.<>({ r =>
        import r._; _1.map(_ => BigMapContentsRow.tupled((_1.get, _2.get, _3, _4)))
      }, (_: Any) => throw new Exception("Inserting into ? projection not supported."))

    /** Database column big_map_id SqlType(numeric) */
    val bigMapId: Rep[scala.math.BigDecimal] = column[scala.math.BigDecimal]("big_map_id")

    /** Database column key SqlType(varchar) */
    val key: Rep[String] = column[String]("key")

    /** Database column key_hash SqlType(varchar), Default(None) */
    val keyHash: Rep[Option[String]] = column[Option[String]]("key_hash", O.Default(None))

    /** Database column value SqlType(varchar), Default(None) */
    val value: Rep[Option[String]] = column[Option[String]]("value", O.Default(None))

    /** Primary key of BigMapContents (database name big_map_contents_pkey) */
    val pk = primaryKey("big_map_contents_pkey", (bigMapId, key))
  }

  /** Collection-like TableQuery object for table BigMapContents */
  lazy val BigMapContents = new TableQuery(tag => new BigMapContents(tag))

  /** Entity class storing rows of table BigMaps
    *  @param bigMapId Database column big_map_id SqlType(numeric), PrimaryKey
    *  @param keyType Database column key_type SqlType(varchar), Default(None)
    *  @param valueType Database column value_type SqlType(varchar), Default(None) */
  case class BigMapsRow(
      bigMapId: scala.math.BigDecimal,
      keyType: Option[String] = None,
      valueType: Option[String] = None
  )

  /** GetResult implicit for fetching BigMapsRow objects using plain SQL queries */
  implicit def GetResultBigMapsRow(implicit e0: GR[scala.math.BigDecimal], e1: GR[Option[String]]): GR[BigMapsRow] =
    GR { prs =>
      import prs._
      BigMapsRow.tupled((<<[scala.math.BigDecimal], <<?[String], <<?[String]))
    }

  /** Table description of table big_maps. Objects of this class serve as prototypes for rows in queries. */
  class BigMaps(_tableTag: Tag) extends profile.api.Table[BigMapsRow](_tableTag, Some("tezos"), "big_maps") {
    def * = (bigMapId, keyType, valueType) <> (BigMapsRow.tupled, BigMapsRow.unapply)

    /** Maps whole row to an option. Useful for outer joins. */
    def ? =
      ((Rep.Some(bigMapId), keyType, valueType)).shaped.<>({ r =>
        import r._; _1.map(_ => BigMapsRow.tupled((_1.get, _2, _3)))
      }, (_: Any) => throw new Exception("Inserting into ? projection not supported."))

    /** Database column big_map_id SqlType(numeric), PrimaryKey */
    val bigMapId: Rep[scala.math.BigDecimal] = column[scala.math.BigDecimal]("big_map_id", O.PrimaryKey)

    /** Database column key_type SqlType(varchar), Default(None) */
    val keyType: Rep[Option[String]] = column[Option[String]]("key_type", O.Default(None))

    /** Database column value_type SqlType(varchar), Default(None) */
    val valueType: Rep[Option[String]] = column[Option[String]]("value_type", O.Default(None))
  }

  /** Collection-like TableQuery object for table BigMaps */
  lazy val BigMaps = new TableQuery(tag => new BigMaps(tag))

  /** Entity class storing rows of table Blocks
    *  @param level Database column level SqlType(int4)
    *  @param proto Database column proto SqlType(int4)
    *  @param predecessor Database column predecessor SqlType(varchar)
    *  @param timestamp Database column timestamp SqlType(timestamp)
    *  @param validationPass Database column validation_pass SqlType(int4)
    *  @param fitness Database column fitness SqlType(varchar)
    *  @param context Database column context SqlType(varchar), Default(None)
    *  @param signature Database column signature SqlType(varchar), Default(None)
    *  @param protocol Database column protocol SqlType(varchar)
    *  @param chainId Database column chain_id SqlType(varchar), Default(None)
    *  @param hash Database column hash SqlType(varchar)
    *  @param operationsHash Database column operations_hash SqlType(varchar), Default(None)
    *  @param periodKind Database column period_kind SqlType(varchar), Default(None)
    *  @param currentExpectedQuorum Database column current_expected_quorum SqlType(int4), Default(None)
    *  @param activeProposal Database column active_proposal SqlType(varchar), Default(None)
    *  @param baker Database column baker SqlType(varchar), Default(None)
    *  @param nonceHash Database column nonce_hash SqlType(varchar), Default(None)
    *  @param consumedGas Database column consumed_gas SqlType(numeric), Default(None)
    *  @param metaLevel Database column meta_level SqlType(int4), Default(None)
    *  @param metaLevelPosition Database column meta_level_position SqlType(int4), Default(None)
    *  @param metaCycle Database column meta_cycle SqlType(int4), Default(None)
    *  @param metaCyclePosition Database column meta_cycle_position SqlType(int4), Default(None)
    *  @param metaVotingPeriod Database column meta_voting_period SqlType(int4), Default(None)
    *  @param metaVotingPeriodPosition Database column meta_voting_period_position SqlType(int4), Default(None)
    *  @param expectedCommitment Database column expected_commitment SqlType(bool), Default(None)
    *  @param priority Database column priority SqlType(int4), Default(None)
    *  @param utcYear Database column utc_year SqlType(int4)
    *  @param utcMonth Database column utc_month SqlType(int4)
    *  @param utcDay Database column utc_day SqlType(int4)
    *  @param utcTime Database column utc_time SqlType(varchar) */
  case class BlocksRow(
      level: Int,
      proto: Int,
      predecessor: String,
      timestamp: java.sql.Timestamp,
      validationPass: Int,
      fitness: String,
      context: Option[String] = None,
      signature: Option[String] = None,
      protocol: String,
      chainId: Option[String] = None,
      hash: String,
      operationsHash: Option[String] = None,
      periodKind: Option[String] = None,
      currentExpectedQuorum: Option[Int] = None,
      activeProposal: Option[String] = None,
      baker: Option[String] = None,
      nonceHash: Option[String] = None,
      consumedGas: Option[scala.math.BigDecimal] = None,
      metaLevel: Option[Int] = None,
      metaLevelPosition: Option[Int] = None,
      metaCycle: Option[Int] = None,
      metaCyclePosition: Option[Int] = None,
      metaVotingPeriod: Option[Int] = None,
      metaVotingPeriodPosition: Option[Int] = None,
      expectedCommitment: Option[Boolean] = None,
      priority: Option[Int] = None,
      utcYear: Int,
      utcMonth: Int,
      utcDay: Int,
      utcTime: String
  )

  /** GetResult implicit for fetching BlocksRow objects using plain SQL queries */
  implicit def GetResultBlocksRow(
      implicit e0: GR[Int],
      e1: GR[String],
      e2: GR[java.sql.Timestamp],
      e3: GR[Option[String]],
      e4: GR[Option[Int]],
      e5: GR[Option[scala.math.BigDecimal]],
      e6: GR[Option[Boolean]]
  ): GR[BlocksRow] = GR { prs =>
    import prs._
    BlocksRow(
      <<[Int],
      <<[Int],
      <<[String],
      <<[java.sql.Timestamp],
      <<[Int],
      <<[String],
      <<?[String],
      <<?[String],
      <<[String],
      <<?[String],
      <<[String],
      <<?[String],
      <<?[String],
      <<?[Int],
      <<?[String],
      <<?[String],
      <<?[String],
      <<?[scala.math.BigDecimal],
      <<?[Int],
      <<?[Int],
      <<?[Int],
      <<?[Int],
      <<?[Int],
      <<?[Int],
      <<?[Boolean],
      <<?[Int],
      <<[Int],
      <<[Int],
      <<[Int],
      <<[String]
    )
  }

  /** Table description of table blocks. Objects of this class serve as prototypes for rows in queries. */
  class Blocks(_tableTag: Tag) extends profile.api.Table[BlocksRow](_tableTag, Some("tezos"), "blocks") {
    def * =
      (level :: proto :: predecessor :: timestamp :: validationPass :: fitness :: context :: signature :: protocol :: chainId :: hash :: operationsHash :: periodKind :: currentExpectedQuorum :: activeProposal :: baker :: nonceHash :: consumedGas :: metaLevel :: metaLevelPosition :: metaCycle :: metaCyclePosition :: metaVotingPeriod :: metaVotingPeriodPosition :: expectedCommitment :: priority :: utcYear :: utcMonth :: utcDay :: utcTime :: HNil)
        .mapTo[BlocksRow]

    /** Maps whole row to an option. Useful for outer joins. */
    def ? =
      (Rep.Some(level) :: Rep.Some(proto) :: Rep.Some(predecessor) :: Rep.Some(timestamp) :: Rep.Some(validationPass) :: Rep
            .Some(fitness) :: context :: signature :: Rep.Some(protocol) :: chainId :: Rep.Some(hash) :: operationsHash :: periodKind :: currentExpectedQuorum :: activeProposal :: baker :: nonceHash :: consumedGas :: metaLevel :: metaLevelPosition :: metaCycle :: metaCyclePosition :: metaVotingPeriod :: metaVotingPeriodPosition :: expectedCommitment :: priority :: Rep
            .Some(utcYear) :: Rep.Some(utcMonth) :: Rep.Some(utcDay) :: Rep.Some(utcTime) :: HNil).shaped.<>(
        r =>
          BlocksRow(
            r(0).asInstanceOf[Option[Int]].get,
            r(1).asInstanceOf[Option[Int]].get,
            r(2).asInstanceOf[Option[String]].get,
            r(3).asInstanceOf[Option[java.sql.Timestamp]].get,
            r(4).asInstanceOf[Option[Int]].get,
            r(5).asInstanceOf[Option[String]].get,
            r(6).asInstanceOf[Option[String]],
            r(7).asInstanceOf[Option[String]],
            r(8).asInstanceOf[Option[String]].get,
            r(9).asInstanceOf[Option[String]],
            r(10).asInstanceOf[Option[String]].get,
            r(11).asInstanceOf[Option[String]],
            r(12).asInstanceOf[Option[String]],
            r(13).asInstanceOf[Option[Int]],
            r(14).asInstanceOf[Option[String]],
            r(15).asInstanceOf[Option[String]],
            r(16).asInstanceOf[Option[String]],
            r(17).asInstanceOf[Option[scala.math.BigDecimal]],
            r(18).asInstanceOf[Option[Int]],
            r(19).asInstanceOf[Option[Int]],
            r(20).asInstanceOf[Option[Int]],
            r(21).asInstanceOf[Option[Int]],
            r(22).asInstanceOf[Option[Int]],
            r(23).asInstanceOf[Option[Int]],
            r(24).asInstanceOf[Option[Boolean]],
            r(25).asInstanceOf[Option[Int]],
            r(26).asInstanceOf[Option[Int]].get,
            r(27).asInstanceOf[Option[Int]].get,
            r(28).asInstanceOf[Option[Int]].get,
            r(29).asInstanceOf[Option[String]].get
          ),
        (_: Any) => throw new Exception("Inserting into ? projection not supported.")
      )

    /** Database column level SqlType(int4) */
    val level: Rep[Int] = column[Int]("level")

    /** Database column proto SqlType(int4) */
    val proto: Rep[Int] = column[Int]("proto")

    /** Database column predecessor SqlType(varchar) */
    val predecessor: Rep[String] = column[String]("predecessor")

    /** Database column timestamp SqlType(timestamp) */
    val timestamp: Rep[java.sql.Timestamp] = column[java.sql.Timestamp]("timestamp")

    /** Database column validation_pass SqlType(int4) */
    val validationPass: Rep[Int] = column[Int]("validation_pass")

    /** Database column fitness SqlType(varchar) */
    val fitness: Rep[String] = column[String]("fitness")

    /** Database column context SqlType(varchar), Default(None) */
    val context: Rep[Option[String]] = column[Option[String]]("context", O.Default(None))

    /** Database column signature SqlType(varchar), Default(None) */
    val signature: Rep[Option[String]] = column[Option[String]]("signature", O.Default(None))

    /** Database column protocol SqlType(varchar) */
    val protocol: Rep[String] = column[String]("protocol")

    /** Database column chain_id SqlType(varchar), Default(None) */
    val chainId: Rep[Option[String]] = column[Option[String]]("chain_id", O.Default(None))

    /** Database column hash SqlType(varchar) */
    val hash: Rep[String] = column[String]("hash")

    /** Database column operations_hash SqlType(varchar), Default(None) */
    val operationsHash: Rep[Option[String]] = column[Option[String]]("operations_hash", O.Default(None))

    /** Database column period_kind SqlType(varchar), Default(None) */
    val periodKind: Rep[Option[String]] = column[Option[String]]("period_kind", O.Default(None))

    /** Database column current_expected_quorum SqlType(int4), Default(None) */
    val currentExpectedQuorum: Rep[Option[Int]] = column[Option[Int]]("current_expected_quorum", O.Default(None))

    /** Database column active_proposal SqlType(varchar), Default(None) */
    val activeProposal: Rep[Option[String]] = column[Option[String]]("active_proposal", O.Default(None))

    /** Database column baker SqlType(varchar), Default(None) */
    val baker: Rep[Option[String]] = column[Option[String]]("baker", O.Default(None))

    /** Database column nonce_hash SqlType(varchar), Default(None) */
    val nonceHash: Rep[Option[String]] = column[Option[String]]("nonce_hash", O.Default(None))

    /** Database column consumed_gas SqlType(numeric), Default(None) */
    val consumedGas: Rep[Option[scala.math.BigDecimal]] =
      column[Option[scala.math.BigDecimal]]("consumed_gas", O.Default(None))

    /** Database column meta_level SqlType(int4), Default(None) */
    val metaLevel: Rep[Option[Int]] = column[Option[Int]]("meta_level", O.Default(None))

    /** Database column meta_level_position SqlType(int4), Default(None) */
    val metaLevelPosition: Rep[Option[Int]] = column[Option[Int]]("meta_level_position", O.Default(None))

    /** Database column meta_cycle SqlType(int4), Default(None) */
    val metaCycle: Rep[Option[Int]] = column[Option[Int]]("meta_cycle", O.Default(None))

    /** Database column meta_cycle_position SqlType(int4), Default(None) */
    val metaCyclePosition: Rep[Option[Int]] = column[Option[Int]]("meta_cycle_position", O.Default(None))

    /** Database column meta_voting_period SqlType(int4), Default(None) */
    val metaVotingPeriod: Rep[Option[Int]] = column[Option[Int]]("meta_voting_period", O.Default(None))

    /** Database column meta_voting_period_position SqlType(int4), Default(None) */
    val metaVotingPeriodPosition: Rep[Option[Int]] = column[Option[Int]]("meta_voting_period_position", O.Default(None))

    /** Database column expected_commitment SqlType(bool), Default(None) */
    val expectedCommitment: Rep[Option[Boolean]] = column[Option[Boolean]]("expected_commitment", O.Default(None))

    /** Database column priority SqlType(int4), Default(None) */
    val priority: Rep[Option[Int]] = column[Option[Int]]("priority", O.Default(None))

    /** Database column utc_year SqlType(int4) */
    val utcYear: Rep[Int] = column[Int]("utc_year")

    /** Database column utc_month SqlType(int4) */
    val utcMonth: Rep[Int] = column[Int]("utc_month")

    /** Database column utc_day SqlType(int4) */
    val utcDay: Rep[Int] = column[Int]("utc_day")

    /** Database column utc_time SqlType(varchar) */
    val utcTime: Rep[String] = column[String]("utc_time")

    /** Uniqueness Index over (hash) (database name blocks_hash_key) */
    val index1 = index("blocks_hash_key", hash :: HNil, unique = true)

    /** Index over (level) (database name ix_blocks_level) */
    val index2 = index("ix_blocks_level", level :: HNil)
  }

  /** Collection-like TableQuery object for table Blocks */
  lazy val Blocks = new TableQuery(tag => new Blocks(tag))

  /** Entity class storing rows of table Delegates
    *  @param pkh Database column pkh SqlType(varchar), PrimaryKey
    *  @param blockId Database column block_id SqlType(varchar)
    *  @param balance Database column balance SqlType(numeric), Default(None)
    *  @param frozenBalance Database column frozen_balance SqlType(numeric), Default(None)
    *  @param stakingBalance Database column staking_balance SqlType(numeric), Default(None)
    *  @param delegatedBalance Database column delegated_balance SqlType(numeric), Default(None)
    *  @param rolls Database column rolls SqlType(int4), Default(0)
    *  @param deactivated Database column deactivated SqlType(bool)
    *  @param gracePeriod Database column grace_period SqlType(int4)
    *  @param blockLevel Database column block_level SqlType(int4), Default(-1) */
  case class DelegatesRow(
      pkh: String,
      blockId: String,
      balance: Option[scala.math.BigDecimal] = None,
      frozenBalance: Option[scala.math.BigDecimal] = None,
      stakingBalance: Option[scala.math.BigDecimal] = None,
      delegatedBalance: Option[scala.math.BigDecimal] = None,
      rolls: Int = 0,
      deactivated: Boolean,
      gracePeriod: Int,
      blockLevel: Int = -1
  )

  /** GetResult implicit for fetching DelegatesRow objects using plain SQL queries */
  implicit def GetResultDelegatesRow(
      implicit e0: GR[String],
      e1: GR[Option[scala.math.BigDecimal]],
      e2: GR[Int],
      e3: GR[Boolean]
  ): GR[DelegatesRow] = GR { prs =>
    import prs._
    DelegatesRow.tupled(
      (
        <<[String],
        <<[String],
        <<?[scala.math.BigDecimal],
        <<?[scala.math.BigDecimal],
        <<?[scala.math.BigDecimal],
        <<?[scala.math.BigDecimal],
        <<[Int],
        <<[Boolean],
        <<[Int],
        <<[Int]
      )
    )
  }

  /** Table description of table delegates. Objects of this class serve as prototypes for rows in queries. */
  class Delegates(_tableTag: Tag) extends profile.api.Table[DelegatesRow](_tableTag, Some("tezos"), "delegates") {
    def * =
      (
        pkh,
        blockId,
        balance,
        frozenBalance,
        stakingBalance,
        delegatedBalance,
        rolls,
        deactivated,
        gracePeriod,
        blockLevel
      ) <> (DelegatesRow.tupled, DelegatesRow.unapply)

    /** Maps whole row to an option. Useful for outer joins. */
    def ? =
      (
        (
          Rep.Some(pkh),
          Rep.Some(blockId),
          balance,
          frozenBalance,
          stakingBalance,
          delegatedBalance,
          Rep.Some(rolls),
          Rep.Some(deactivated),
          Rep.Some(gracePeriod),
          Rep.Some(blockLevel)
        )
      ).shaped.<>(
        { r =>
          import r._;
          _1.map(_ => DelegatesRow.tupled((_1.get, _2.get, _3, _4, _5, _6, _7.get, _8.get, _9.get, _10.get)))
        },
        (_: Any) => throw new Exception("Inserting into ? projection not supported.")
      )

    /** Database column pkh SqlType(varchar), PrimaryKey */
    val pkh: Rep[String] = column[String]("pkh", O.PrimaryKey)

    /** Database column block_id SqlType(varchar) */
    val blockId: Rep[String] = column[String]("block_id")

    /** Database column balance SqlType(numeric), Default(None) */
    val balance: Rep[Option[scala.math.BigDecimal]] = column[Option[scala.math.BigDecimal]]("balance", O.Default(None))

    /** Database column frozen_balance SqlType(numeric), Default(None) */
    val frozenBalance: Rep[Option[scala.math.BigDecimal]] =
      column[Option[scala.math.BigDecimal]]("frozen_balance", O.Default(None))

    /** Database column staking_balance SqlType(numeric), Default(None) */
    val stakingBalance: Rep[Option[scala.math.BigDecimal]] =
      column[Option[scala.math.BigDecimal]]("staking_balance", O.Default(None))

    /** Database column delegated_balance SqlType(numeric), Default(None) */
    val delegatedBalance: Rep[Option[scala.math.BigDecimal]] =
      column[Option[scala.math.BigDecimal]]("delegated_balance", O.Default(None))

    /** Database column rolls SqlType(int4), Default(0) */
    val rolls: Rep[Int] = column[Int]("rolls", O.Default(0))

    /** Database column deactivated SqlType(bool) */
    val deactivated: Rep[Boolean] = column[Boolean]("deactivated")

    /** Database column grace_period SqlType(int4) */
    val gracePeriod: Rep[Int] = column[Int]("grace_period")

    /** Database column block_level SqlType(int4), Default(-1) */
    val blockLevel: Rep[Int] = column[Int]("block_level", O.Default(-1))

    /** Foreign key referencing Blocks (database name delegates_block_id_fkey) */
    lazy val blocksFk = foreignKey("delegates_block_id_fkey", blockId, Blocks)(
      r => r.hash,
      onUpdate = ForeignKeyAction.NoAction,
      onDelete = ForeignKeyAction.NoAction
    )
  }

  /** Collection-like TableQuery object for table Delegates */
  lazy val Delegates = new TableQuery(tag => new Delegates(tag))

  /** Entity class storing rows of table DelegatesCheckpoint
    *  @param delegatePkh Database column delegate_pkh SqlType(varchar)
    *  @param blockId Database column block_id SqlType(varchar)
    *  @param blockLevel Database column block_level SqlType(int4), Default(-1) */
  case class DelegatesCheckpointRow(delegatePkh: String, blockId: String, blockLevel: Int = -1)

  /** GetResult implicit for fetching DelegatesCheckpointRow objects using plain SQL queries */
  implicit def GetResultDelegatesCheckpointRow(implicit e0: GR[String], e1: GR[Int]): GR[DelegatesCheckpointRow] = GR {
    prs =>
      import prs._
      DelegatesCheckpointRow.tupled((<<[String], <<[String], <<[Int]))
  }

  /** Table description of table delegates_checkpoint. Objects of this class serve as prototypes for rows in queries. */
  class DelegatesCheckpoint(_tableTag: Tag)
      extends profile.api.Table[DelegatesCheckpointRow](_tableTag, Some("tezos"), "delegates_checkpoint") {
    def * = (delegatePkh, blockId, blockLevel) <> (DelegatesCheckpointRow.tupled, DelegatesCheckpointRow.unapply)

    /** Maps whole row to an option. Useful for outer joins. */
    def ? =
      ((Rep.Some(delegatePkh), Rep.Some(blockId), Rep.Some(blockLevel))).shaped.<>(
        { r =>
          import r._; _1.map(_ => DelegatesCheckpointRow.tupled((_1.get, _2.get, _3.get)))
        },
        (_: Any) => throw new Exception("Inserting into ? projection not supported.")
      )

    /** Database column delegate_pkh SqlType(varchar) */
    val delegatePkh: Rep[String] = column[String]("delegate_pkh")

    /** Database column block_id SqlType(varchar) */
    val blockId: Rep[String] = column[String]("block_id")

    /** Database column block_level SqlType(int4), Default(-1) */
    val blockLevel: Rep[Int] = column[Int]("block_level", O.Default(-1))

    /** Foreign key referencing Blocks (database name delegate_checkpoint_block_id_fkey) */
    lazy val blocksFk = foreignKey("delegate_checkpoint_block_id_fkey", blockId, Blocks)(
      r => r.hash,
      onUpdate = ForeignKeyAction.NoAction,
      onDelete = ForeignKeyAction.NoAction
    )

    /** Index over (blockLevel) (database name ix_delegates_checkpoint_block_level) */
    val index1 = index("ix_delegates_checkpoint_block_level", blockLevel)
  }

  /** Collection-like TableQuery object for table DelegatesCheckpoint */
  lazy val DelegatesCheckpoint = new TableQuery(tag => new DelegatesCheckpoint(tag))

  /** Entity class storing rows of table EndorsingRights
    *  @param blockHash Database column block_hash SqlType(varchar), Default(None)
    *  @param level Database column level SqlType(int4)
    *  @param delegate Database column delegate SqlType(varchar)
    *  @param slot Database column slot SqlType(int4)
    *  @param estimatedTime Database column estimated_time SqlType(timestamp), Default(None)
    *  @param cycle Database column cycle SqlType(int4), Default(None)
    *  @param governancePeriod Database column governance_period SqlType(int4), Default(None)
    *  @param endorsedBlock Database column endorsed_block SqlType(int4), Default(None) */
  case class EndorsingRightsRow(
      blockHash: Option[String] = None,
      level: Int,
      delegate: String,
      slot: Int,
      estimatedTime: Option[java.sql.Timestamp] = None,
      cycle: Option[Int] = None,
      governancePeriod: Option[Int] = None,
      endorsedBlock: Option[Int] = None
  )

  /** GetResult implicit for fetching EndorsingRightsRow objects using plain SQL queries */
  implicit def GetResultEndorsingRightsRow(
      implicit e0: GR[Option[String]],
      e1: GR[Int],
      e2: GR[String],
      e3: GR[Option[java.sql.Timestamp]],
      e4: GR[Option[Int]]
  ): GR[EndorsingRightsRow] = GR { prs =>
    import prs._
    EndorsingRightsRow.tupled(
      (<<?[String], <<[Int], <<[String], <<[Int], <<?[java.sql.Timestamp], <<?[Int], <<?[Int], <<?[Int])
    )
  }

  /** Table description of table endorsing_rights. Objects of this class serve as prototypes for rows in queries. */
  class EndorsingRights(_tableTag: Tag)
      extends profile.api.Table[EndorsingRightsRow](_tableTag, Some("tezos"), "endorsing_rights") {
    def * =
      (blockHash, level, delegate, slot, estimatedTime, cycle, governancePeriod, endorsedBlock) <> (EndorsingRightsRow.tupled, EndorsingRightsRow.unapply)

    /** Maps whole row to an option. Useful for outer joins. */
    def ? =
      (
        (
          blockHash,
          Rep.Some(level),
          Rep.Some(delegate),
          Rep.Some(slot),
          estimatedTime,
          cycle,
          governancePeriod,
          endorsedBlock
        )
      ).shaped.<>(
        { r =>
          import r._; _2.map(_ => EndorsingRightsRow.tupled((_1, _2.get, _3.get, _4.get, _5, _6, _7, _8)))
        },
        (_: Any) => throw new Exception("Inserting into ? projection not supported.")
      )

    /** Database column block_hash SqlType(varchar), Default(None) */
    val blockHash: Rep[Option[String]] = column[Option[String]]("block_hash", O.Default(None))

    /** Database column level SqlType(int4) */
    val level: Rep[Int] = column[Int]("level")

    /** Database column delegate SqlType(varchar) */
    val delegate: Rep[String] = column[String]("delegate")

    /** Database column slot SqlType(int4) */
    val slot: Rep[Int] = column[Int]("slot")

    /** Database column estimated_time SqlType(timestamp), Default(None) */
    val estimatedTime: Rep[Option[java.sql.Timestamp]] =
      column[Option[java.sql.Timestamp]]("estimated_time", O.Default(None))

    /** Database column cycle SqlType(int4), Default(None) */
    val cycle: Rep[Option[Int]] = column[Option[Int]]("cycle", O.Default(None))

    /** Database column governance_period SqlType(int4), Default(None) */
    val governancePeriod: Rep[Option[Int]] = column[Option[Int]]("governance_period", O.Default(None))

    /** Database column endorsed_block SqlType(int4), Default(None) */
    val endorsedBlock: Rep[Option[Int]] = column[Option[Int]]("endorsed_block", O.Default(None))

    /** Primary key of EndorsingRights (database name endorsing_rights_pkey) */
    val pk = primaryKey("endorsing_rights_pkey", (level, delegate, slot))

    /** Foreign key referencing Blocks (database name fk_block_hash) */
    lazy val blocksFk = foreignKey("fk_block_hash", blockHash, Blocks)(
      r => Rep.Some(r.hash),
      onUpdate = ForeignKeyAction.NoAction,
      onDelete = ForeignKeyAction.NoAction
    )

    /** Index over (level) (database name endorsing_rights_level_idx) */
    val index1 = index("endorsing_rights_level_idx", level)
  }

  /** Collection-like TableQuery object for table EndorsingRights */
  lazy val EndorsingRights = new TableQuery(tag => new EndorsingRights(tag))

  /** Entity class storing rows of table Fees
    *  @param low Database column low SqlType(int4)
    *  @param medium Database column medium SqlType(int4)
    *  @param high Database column high SqlType(int4)
    *  @param timestamp Database column timestamp SqlType(timestamp)
    *  @param kind Database column kind SqlType(varchar)
    *  @param cycle Database column cycle SqlType(int4), Default(None)
    *  @param level Database column level SqlType(int4), Default(None) */
  case class FeesRow(
      low: Int,
      medium: Int,
      high: Int,
      timestamp: java.sql.Timestamp,
      kind: String,
      cycle: Option[Int] = None,
      level: Option[Int] = None
  )

  /** GetResult implicit for fetching FeesRow objects using plain SQL queries */
  implicit def GetResultFeesRow(
      implicit e0: GR[Int],
      e1: GR[java.sql.Timestamp],
      e2: GR[String],
      e3: GR[Option[Int]]
  ): GR[FeesRow] = GR { prs =>
    import prs._
    FeesRow.tupled((<<[Int], <<[Int], <<[Int], <<[java.sql.Timestamp], <<[String], <<?[Int], <<?[Int]))
  }

  /** Table description of table fees. Objects of this class serve as prototypes for rows in queries. */
  class Fees(_tableTag: Tag) extends profile.api.Table[FeesRow](_tableTag, Some("tezos"), "fees") {
    def * = (low, medium, high, timestamp, kind, cycle, level) <> (FeesRow.tupled, FeesRow.unapply)

    /** Maps whole row to an option. Useful for outer joins. */
    def ? =
      ((Rep.Some(low), Rep.Some(medium), Rep.Some(high), Rep.Some(timestamp), Rep.Some(kind), cycle, level)).shaped.<>(
        { r =>
          import r._; _1.map(_ => FeesRow.tupled((_1.get, _2.get, _3.get, _4.get, _5.get, _6, _7)))
        },
        (_: Any) => throw new Exception("Inserting into ? projection not supported.")
      )

    /** Database column low SqlType(int4) */
    val low: Rep[Int] = column[Int]("low")

    /** Database column medium SqlType(int4) */
    val medium: Rep[Int] = column[Int]("medium")

    /** Database column high SqlType(int4) */
    val high: Rep[Int] = column[Int]("high")

    /** Database column timestamp SqlType(timestamp) */
    val timestamp: Rep[java.sql.Timestamp] = column[java.sql.Timestamp]("timestamp")

    /** Database column kind SqlType(varchar) */
    val kind: Rep[String] = column[String]("kind")

    /** Database column cycle SqlType(int4), Default(None) */
    val cycle: Rep[Option[Int]] = column[Option[Int]]("cycle", O.Default(None))

    /** Database column level SqlType(int4), Default(None) */
    val level: Rep[Option[Int]] = column[Option[Int]]("level", O.Default(None))
  }

  /** Collection-like TableQuery object for table Fees */
  lazy val Fees = new TableQuery(tag => new Fees(tag))

  /** Entity class storing rows of table Governance
    *  @param votingPeriod Database column voting_period SqlType(int4)
    *  @param votingPeriodKind Database column voting_period_kind SqlType(varchar)
    *  @param cycle Database column cycle SqlType(int4), Default(None)
    *  @param level Database column level SqlType(int4), Default(None)
    *  @param blockHash Database column block_hash SqlType(varchar)
    *  @param proposalHash Database column proposal_hash SqlType(varchar)
    *  @param yayCount Database column yay_count SqlType(int4), Default(None)
    *  @param nayCount Database column nay_count SqlType(int4), Default(None)
    *  @param passCount Database column pass_count SqlType(int4), Default(None)
    *  @param yayRolls Database column yay_rolls SqlType(numeric), Default(None)
    *  @param nayRolls Database column nay_rolls SqlType(numeric), Default(None)
    *  @param passRolls Database column pass_rolls SqlType(numeric), Default(None)
    *  @param totalRolls Database column total_rolls SqlType(numeric), Default(None) */
  case class GovernanceRow(
      votingPeriod: Int,
      votingPeriodKind: String,
      cycle: Option[Int] = None,
      level: Option[Int] = None,
      blockHash: String,
      proposalHash: String,
      yayCount: Option[Int] = None,
      nayCount: Option[Int] = None,
      passCount: Option[Int] = None,
      yayRolls: Option[scala.math.BigDecimal] = None,
      nayRolls: Option[scala.math.BigDecimal] = None,
      passRolls: Option[scala.math.BigDecimal] = None,
      totalRolls: Option[scala.math.BigDecimal] = None
  )

  /** GetResult implicit for fetching GovernanceRow objects using plain SQL queries */
  implicit def GetResultGovernanceRow(
      implicit e0: GR[Int],
      e1: GR[String],
      e2: GR[Option[Int]],
      e3: GR[Option[scala.math.BigDecimal]]
  ): GR[GovernanceRow] = GR { prs =>
    import prs._
    GovernanceRow.tupled(
      (
        <<[Int],
        <<[String],
        <<?[Int],
        <<?[Int],
        <<[String],
        <<[String],
        <<?[Int],
        <<?[Int],
        <<?[Int],
        <<?[scala.math.BigDecimal],
        <<?[scala.math.BigDecimal],
        <<?[scala.math.BigDecimal],
        <<?[scala.math.BigDecimal]
      )
    )
  }

  /** Table description of table governance. Objects of this class serve as prototypes for rows in queries. */
  class Governance(_tableTag: Tag) extends profile.api.Table[GovernanceRow](_tableTag, Some("tezos"), "governance") {
    def * =
      (
        votingPeriod,
        votingPeriodKind,
        cycle,
        level,
        blockHash,
        proposalHash,
        yayCount,
        nayCount,
        passCount,
        yayRolls,
        nayRolls,
        passRolls,
        totalRolls
      ) <> (GovernanceRow.tupled, GovernanceRow.unapply)

    /** Maps whole row to an option. Useful for outer joins. */
    def ? =
      (
        (
          Rep.Some(votingPeriod),
          Rep.Some(votingPeriodKind),
          cycle,
          level,
          Rep.Some(blockHash),
          Rep.Some(proposalHash),
          yayCount,
          nayCount,
          passCount,
          yayRolls,
          nayRolls,
          passRolls,
          totalRolls
        )
      ).shaped.<>(
        { r =>
          import r._;
          _1.map(_ => GovernanceRow.tupled((_1.get, _2.get, _3, _4, _5.get, _6.get, _7, _8, _9, _10, _11, _12, _13)))
        },
        (_: Any) => throw new Exception("Inserting into ? projection not supported.")
      )

    /** Database column voting_period SqlType(int4) */
    val votingPeriod: Rep[Int] = column[Int]("voting_period")

    /** Database column voting_period_kind SqlType(varchar) */
    val votingPeriodKind: Rep[String] = column[String]("voting_period_kind")

    /** Database column cycle SqlType(int4), Default(None) */
    val cycle: Rep[Option[Int]] = column[Option[Int]]("cycle", O.Default(None))

    /** Database column level SqlType(int4), Default(None) */
    val level: Rep[Option[Int]] = column[Option[Int]]("level", O.Default(None))

    /** Database column block_hash SqlType(varchar) */
    val blockHash: Rep[String] = column[String]("block_hash")

    /** Database column proposal_hash SqlType(varchar) */
    val proposalHash: Rep[String] = column[String]("proposal_hash")

    /** Database column yay_count SqlType(int4), Default(None) */
    val yayCount: Rep[Option[Int]] = column[Option[Int]]("yay_count", O.Default(None))

    /** Database column nay_count SqlType(int4), Default(None) */
    val nayCount: Rep[Option[Int]] = column[Option[Int]]("nay_count", O.Default(None))

    /** Database column pass_count SqlType(int4), Default(None) */
    val passCount: Rep[Option[Int]] = column[Option[Int]]("pass_count", O.Default(None))

    /** Database column yay_rolls SqlType(numeric), Default(None) */
    val yayRolls: Rep[Option[scala.math.BigDecimal]] =
      column[Option[scala.math.BigDecimal]]("yay_rolls", O.Default(None))

    /** Database column nay_rolls SqlType(numeric), Default(None) */
    val nayRolls: Rep[Option[scala.math.BigDecimal]] =
      column[Option[scala.math.BigDecimal]]("nay_rolls", O.Default(None))

    /** Database column pass_rolls SqlType(numeric), Default(None) */
    val passRolls: Rep[Option[scala.math.BigDecimal]] =
      column[Option[scala.math.BigDecimal]]("pass_rolls", O.Default(None))

    /** Database column total_rolls SqlType(numeric), Default(None) */
    val totalRolls: Rep[Option[scala.math.BigDecimal]] =
      column[Option[scala.math.BigDecimal]]("total_rolls", O.Default(None))

    /** Primary key of Governance (database name governance_pkey) */
    val pk = primaryKey("governance_pkey", (blockHash, proposalHash))

    /** Index over (blockHash) (database name governance_block_hash_idx) */
    val index1 = index("governance_block_hash_idx", blockHash)

    /** Index over (proposalHash) (database name governance_proposal_hash_idx) */
    val index2 = index("governance_proposal_hash_idx", proposalHash)
  }

  /** Collection-like TableQuery object for table Governance */
  lazy val Governance = new TableQuery(tag => new Governance(tag))

  /** Entity class storing rows of table OperationGroups
    *  @param protocol Database column protocol SqlType(varchar)
    *  @param chainId Database column chain_id SqlType(varchar), Default(None)
    *  @param hash Database column hash SqlType(varchar)
    *  @param branch Database column branch SqlType(varchar)
    *  @param signature Database column signature SqlType(varchar), Default(None)
    *  @param blockId Database column block_id SqlType(varchar)
    *  @param blockLevel Database column block_level SqlType(int4) */
  case class OperationGroupsRow(
      protocol: String,
      chainId: Option[String] = None,
      hash: String,
      branch: String,
      signature: Option[String] = None,
      blockId: String,
      blockLevel: Int
  )

  /** GetResult implicit for fetching OperationGroupsRow objects using plain SQL queries */
  implicit def GetResultOperationGroupsRow(
      implicit e0: GR[String],
      e1: GR[Option[String]],
      e2: GR[Int]
  ): GR[OperationGroupsRow] = GR { prs =>
    import prs._
    OperationGroupsRow.tupled((<<[String], <<?[String], <<[String], <<[String], <<?[String], <<[String], <<[Int]))
  }

  /** Table description of table operation_groups. Objects of this class serve as prototypes for rows in queries. */
  class OperationGroups(_tableTag: Tag)
      extends profile.api.Table[OperationGroupsRow](_tableTag, Some("tezos"), "operation_groups") {
    def * =
      (protocol, chainId, hash, branch, signature, blockId, blockLevel) <> (OperationGroupsRow.tupled, OperationGroupsRow.unapply)

    /** Maps whole row to an option. Useful for outer joins. */
    def ? =
      (
        (
          Rep.Some(protocol),
          chainId,
          Rep.Some(hash),
          Rep.Some(branch),
          signature,
          Rep.Some(blockId),
          Rep.Some(blockLevel)
        )
      ).shaped.<>(
        { r =>
          import r._; _1.map(_ => OperationGroupsRow.tupled((_1.get, _2, _3.get, _4.get, _5, _6.get, _7.get)))
        },
        (_: Any) => throw new Exception("Inserting into ? projection not supported.")
      )

    /** Database column protocol SqlType(varchar) */
    val protocol: Rep[String] = column[String]("protocol")

    /** Database column chain_id SqlType(varchar), Default(None) */
    val chainId: Rep[Option[String]] = column[Option[String]]("chain_id", O.Default(None))

    /** Database column hash SqlType(varchar) */
    val hash: Rep[String] = column[String]("hash")

    /** Database column branch SqlType(varchar) */
    val branch: Rep[String] = column[String]("branch")

    /** Database column signature SqlType(varchar), Default(None) */
    val signature: Rep[Option[String]] = column[Option[String]]("signature", O.Default(None))

    /** Database column block_id SqlType(varchar) */
    val blockId: Rep[String] = column[String]("block_id")

    /** Database column block_level SqlType(int4) */
    val blockLevel: Rep[Int] = column[Int]("block_level")

    /** Primary key of OperationGroups (database name OperationGroups_pkey) */
    val pk = primaryKey("OperationGroups_pkey", (blockId, hash))

    /** Foreign key referencing Blocks (database name block) */
    lazy val blocksFk = foreignKey("block", blockId, Blocks)(
      r => r.hash,
      onUpdate = ForeignKeyAction.NoAction,
      onDelete = ForeignKeyAction.NoAction
    )

    /** Index over (blockLevel) (database name ix_operation_groups_block_level) */
    val index1 = index("ix_operation_groups_block_level", blockLevel)
  }

  /** Collection-like TableQuery object for table OperationGroups */
  lazy val OperationGroups = new TableQuery(tag => new OperationGroups(tag))

  /** Entity class storing rows of table Operations
    *  @param branch Database column branch SqlType(varchar), Default(None)
    *  @param numberOfSlots Database column number_of_slots SqlType(int4), Default(None)
    *  @param cycle Database column cycle SqlType(int4), Default(None)
    *  @param operationId Database column operation_id SqlType(serial), AutoInc, PrimaryKey
    *  @param operationGroupHash Database column operation_group_hash SqlType(varchar)
    *  @param kind Database column kind SqlType(varchar)
    *  @param level Database column level SqlType(int4), Default(None)
    *  @param delegate Database column delegate SqlType(varchar), Default(None)
    *  @param slots Database column slots SqlType(varchar), Default(None)
    *  @param nonce Database column nonce SqlType(varchar), Default(None)
    *  @param pkh Database column pkh SqlType(varchar), Default(None)
    *  @param secret Database column secret SqlType(varchar), Default(None)
    *  @param source Database column source SqlType(varchar), Default(None)
    *  @param fee Database column fee SqlType(numeric), Default(None)
    *  @param counter Database column counter SqlType(numeric), Default(None)
    *  @param gasLimit Database column gas_limit SqlType(numeric), Default(None)
    *  @param storageLimit Database column storage_limit SqlType(numeric), Default(None)
    *  @param publicKey Database column public_key SqlType(varchar), Default(None)
    *  @param amount Database column amount SqlType(numeric), Default(None)
    *  @param destination Database column destination SqlType(varchar), Default(None)
    *  @param parameters Database column parameters SqlType(varchar), Default(None)
    *  @param parametersEntrypoints Database column parameters_entrypoints SqlType(varchar), Default(None)
    *  @param parametersMicheline Database column parameters_micheline SqlType(varchar), Default(None)
    *  @param managerPubkey Database column manager_pubkey SqlType(varchar), Default(None)
    *  @param balance Database column balance SqlType(numeric), Default(None)
    *  @param proposal Database column proposal SqlType(varchar), Default(None)
    *  @param spendable Database column spendable SqlType(bool), Default(None)
    *  @param delegatable Database column delegatable SqlType(bool), Default(None)
    *  @param script Database column script SqlType(varchar), Default(None)
    *  @param storage Database column storage SqlType(varchar), Default(None)
    *  @param status Database column status SqlType(varchar), Default(None)
    *  @param consumedGas Database column consumed_gas SqlType(numeric), Default(None)
    *  @param storageSize Database column storage_size SqlType(numeric), Default(None)
    *  @param paidStorageSizeDiff Database column paid_storage_size_diff SqlType(numeric), Default(None)
    *  @param originatedContracts Database column originated_contracts SqlType(varchar), Default(None)
    *  @param blockHash Database column block_hash SqlType(varchar)
    *  @param blockLevel Database column block_level SqlType(int4)
    *  @param ballot Database column ballot SqlType(varchar), Default(None)
    *  @param internal Database column internal SqlType(bool)
    *  @param period Database column period SqlType(int4), Default(None)
    *  @param ballotPeriod Database column ballot_period SqlType(int4), Default(None)
    *  @param timestamp Database column timestamp SqlType(timestamp)
    *  @param errors Database column errors SqlType(varchar), Default(None)
    *  @param utcYear Database column utc_year SqlType(int4)
    *  @param utcMonth Database column utc_month SqlType(int4)
    *  @param utcDay Database column utc_day SqlType(int4)
    *  @param utcTime Database column utc_time SqlType(varchar) */
  case class OperationsRow(
      branch: Option[String] = None,
      numberOfSlots: Option[Int] = None,
      cycle: Option[Int] = None,
      operationId: Int,
      operationGroupHash: String,
      kind: String,
      level: Option[Int] = None,
      delegate: Option[String] = None,
      slots: Option[String] = None,
      nonce: Option[String] = None,
      pkh: Option[String] = None,
      secret: Option[String] = None,
      source: Option[String] = None,
      fee: Option[scala.math.BigDecimal] = None,
      counter: Option[scala.math.BigDecimal] = None,
      gasLimit: Option[scala.math.BigDecimal] = None,
      storageLimit: Option[scala.math.BigDecimal] = None,
      publicKey: Option[String] = None,
      amount: Option[scala.math.BigDecimal] = None,
      destination: Option[String] = None,
      parameters: Option[String] = None,
      parametersEntrypoints: Option[String] = None,
      parametersMicheline: Option[String] = None,
      managerPubkey: Option[String] = None,
      balance: Option[scala.math.BigDecimal] = None,
      proposal: Option[String] = None,
      spendable: Option[Boolean] = None,
      delegatable: Option[Boolean] = None,
      script: Option[String] = None,
      storage: Option[String] = None,
      status: Option[String] = None,
      consumedGas: Option[scala.math.BigDecimal] = None,
      storageSize: Option[scala.math.BigDecimal] = None,
      paidStorageSizeDiff: Option[scala.math.BigDecimal] = None,
      originatedContracts: Option[String] = None,
      blockHash: String,
      blockLevel: Int,
      ballot: Option[String] = None,
      internal: Boolean,
      period: Option[Int] = None,
      ballotPeriod: Option[Int] = None,
      timestamp: java.sql.Timestamp,
      errors: Option[String] = None,
      utcYear: Int,
      utcMonth: Int,
      utcDay: Int,
      utcTime: String
  )

  /** GetResult implicit for fetching OperationsRow objects using plain SQL queries */
  implicit def GetResultOperationsRow(
      implicit e0: GR[Option[String]],
      e1: GR[Option[Int]],
      e2: GR[Int],
      e3: GR[String],
      e4: GR[Option[scala.math.BigDecimal]],
      e5: GR[Option[Boolean]],
      e6: GR[Boolean],
      e7: GR[java.sql.Timestamp]
  ): GR[OperationsRow] = GR { prs =>
    import prs._
    OperationsRow(
      <<?[String],
      <<?[Int],
      <<?[Int],
      <<[Int],
      <<[String],
      <<[String],
      <<?[Int],
      <<?[String],
      <<?[String],
      <<?[String],
      <<?[String],
      <<?[String],
      <<?[String],
      <<?[scala.math.BigDecimal],
      <<?[scala.math.BigDecimal],
      <<?[scala.math.BigDecimal],
      <<?[scala.math.BigDecimal],
      <<?[String],
      <<?[scala.math.BigDecimal],
      <<?[String],
      <<?[String],
      <<?[String],
      <<?[String],
      <<?[String],
      <<?[scala.math.BigDecimal],
      <<?[String],
      <<?[Boolean],
      <<?[Boolean],
      <<?[String],
      <<?[String],
      <<?[String],
      <<?[scala.math.BigDecimal],
      <<?[scala.math.BigDecimal],
      <<?[scala.math.BigDecimal],
      <<?[String],
      <<[String],
      <<[Int],
      <<?[String],
      <<[Boolean],
      <<?[Int],
      <<?[Int],
      <<[java.sql.Timestamp],
      <<?[String],
      <<[Int],
      <<[Int],
      <<[Int],
      <<[String]
    )
  }

  /** Table description of table operations. Objects of this class serve as prototypes for rows in queries. */
  class Operations(_tableTag: Tag) extends profile.api.Table[OperationsRow](_tableTag, Some("tezos"), "operations") {
    def * =
<<<<<<< HEAD
      (branch :: numberOfSlots :: cycle :: operationId :: operationGroupHash :: kind :: level :: delegate :: slots :: nonce :: pkh :: secret :: source :: fee :: counter :: gasLimit :: storageLimit :: publicKey :: amount :: destination :: parameters :: parametersEntrypoints :: managerPubkey :: balance :: proposal :: spendable :: delegatable :: script :: storage :: status :: consumedGas :: storageSize :: paidStorageSizeDiff :: originatedContracts :: blockHash :: blockLevel :: ballot :: internal :: period :: ballotPeriod :: timestamp :: errors :: utcYear :: utcMonth :: utcDay :: utcTime :: HNil)
=======
      (branch :: numberOfSlots :: cycle :: operationId :: operationGroupHash :: kind :: level :: delegate :: slots :: nonce :: pkh :: secret :: source :: fee :: counter :: gasLimit :: storageLimit :: publicKey :: amount :: destination :: parameters :: parametersEntrypoints :: parametersMicheline :: managerPubkey :: balance :: proposal :: spendable :: delegatable :: script :: storage :: status :: consumedGas :: storageSize :: paidStorageSizeDiff :: originatedContracts :: blockHash :: blockLevel :: ballot :: internal :: period :: ballotPeriod :: timestamp :: errors :: HNil)
>>>>>>> e3d79f63
        .mapTo[OperationsRow]

    /** Maps whole row to an option. Useful for outer joins. */
    def ? =
      (branch :: numberOfSlots :: cycle :: Rep.Some(operationId) :: Rep.Some(operationGroupHash) :: Rep.Some(kind) :: level :: delegate :: slots :: nonce :: pkh :: secret :: source :: fee :: counter :: gasLimit :: storageLimit :: publicKey :: amount :: destination :: parameters :: parametersEntrypoints :: parametersMicheline :: managerPubkey :: balance :: proposal :: spendable :: delegatable :: script :: storage :: status :: consumedGas :: storageSize :: paidStorageSizeDiff :: originatedContracts :: Rep
            .Some(blockHash) :: Rep.Some(blockLevel) :: ballot :: Rep.Some(internal) :: period :: ballotPeriod :: Rep
            .Some(timestamp) :: errors :: Rep.Some(utcYear) :: Rep.Some(utcMonth) :: Rep.Some(utcDay) :: Rep.Some(
            utcTime
          ) :: HNil).shaped.<>(
        r =>
          OperationsRow(
            r(0).asInstanceOf[Option[String]],
            r(1).asInstanceOf[Option[Int]],
            r(2).asInstanceOf[Option[Int]],
            r(3).asInstanceOf[Option[Int]].get,
            r(4).asInstanceOf[Option[String]].get,
            r(5).asInstanceOf[Option[String]].get,
            r(6).asInstanceOf[Option[Int]],
            r(7).asInstanceOf[Option[String]],
            r(8).asInstanceOf[Option[String]],
            r(9).asInstanceOf[Option[String]],
            r(10).asInstanceOf[Option[String]],
            r(11).asInstanceOf[Option[String]],
            r(12).asInstanceOf[Option[String]],
            r(13).asInstanceOf[Option[scala.math.BigDecimal]],
            r(14).asInstanceOf[Option[scala.math.BigDecimal]],
            r(15).asInstanceOf[Option[scala.math.BigDecimal]],
            r(16).asInstanceOf[Option[scala.math.BigDecimal]],
            r(17).asInstanceOf[Option[String]],
            r(18).asInstanceOf[Option[scala.math.BigDecimal]],
            r(19).asInstanceOf[Option[String]],
            r(20).asInstanceOf[Option[String]],
            r(21).asInstanceOf[Option[String]],
            r(22).asInstanceOf[Option[String]],
            r(23).asInstanceOf[Option[String]],
            r(24).asInstanceOf[Option[scala.math.BigDecimal]],
            r(25).asInstanceOf[Option[String]],
            r(26).asInstanceOf[Option[Boolean]],
            r(27).asInstanceOf[Option[Boolean]],
            r(28).asInstanceOf[Option[String]],
            r(29).asInstanceOf[Option[String]],
            r(30).asInstanceOf[Option[String]],
            r(31).asInstanceOf[Option[scala.math.BigDecimal]],
            r(32).asInstanceOf[Option[scala.math.BigDecimal]],
            r(33).asInstanceOf[Option[scala.math.BigDecimal]],
            r(34).asInstanceOf[Option[String]],
            r(35).asInstanceOf[Option[String]].get,
            r(36).asInstanceOf[Option[Int]].get,
            r(37).asInstanceOf[Option[String]],
            r(38).asInstanceOf[Option[Boolean]].get,
            r(39).asInstanceOf[Option[Int]],
<<<<<<< HEAD
            r(40).asInstanceOf[Option[java.sql.Timestamp]].get,
            r(41).asInstanceOf[Option[String]],
            r(42).asInstanceOf[Option[Int]].get,
            r(43).asInstanceOf[Option[Int]].get,
            r(44).asInstanceOf[Option[Int]].get,
            r(45).asInstanceOf[Option[String]].get
=======
            r(40).asInstanceOf[Option[Int]],
            r(41).asInstanceOf[Option[java.sql.Timestamp]].get,
            r(42).asInstanceOf[Option[String]]
>>>>>>> e3d79f63
          ),
        (_: Any) => throw new Exception("Inserting into ? projection not supported.")
      )

    /** Database column branch SqlType(varchar), Default(None) */
    val branch: Rep[Option[String]] = column[Option[String]]("branch", O.Default(None))

    /** Database column number_of_slots SqlType(int4), Default(None) */
    val numberOfSlots: Rep[Option[Int]] = column[Option[Int]]("number_of_slots", O.Default(None))

    /** Database column cycle SqlType(int4), Default(None) */
    val cycle: Rep[Option[Int]] = column[Option[Int]]("cycle", O.Default(None))

    /** Database column operation_id SqlType(serial), AutoInc, PrimaryKey */
    val operationId: Rep[Int] = column[Int]("operation_id", O.AutoInc, O.PrimaryKey)

    /** Database column operation_group_hash SqlType(varchar) */
    val operationGroupHash: Rep[String] = column[String]("operation_group_hash")

    /** Database column kind SqlType(varchar) */
    val kind: Rep[String] = column[String]("kind")

    /** Database column level SqlType(int4), Default(None) */
    val level: Rep[Option[Int]] = column[Option[Int]]("level", O.Default(None))

    /** Database column delegate SqlType(varchar), Default(None) */
    val delegate: Rep[Option[String]] = column[Option[String]]("delegate", O.Default(None))

    /** Database column slots SqlType(varchar), Default(None) */
    val slots: Rep[Option[String]] = column[Option[String]]("slots", O.Default(None))

    /** Database column nonce SqlType(varchar), Default(None) */
    val nonce: Rep[Option[String]] = column[Option[String]]("nonce", O.Default(None))

    /** Database column pkh SqlType(varchar), Default(None) */
    val pkh: Rep[Option[String]] = column[Option[String]]("pkh", O.Default(None))

    /** Database column secret SqlType(varchar), Default(None) */
    val secret: Rep[Option[String]] = column[Option[String]]("secret", O.Default(None))

    /** Database column source SqlType(varchar), Default(None) */
    val source: Rep[Option[String]] = column[Option[String]]("source", O.Default(None))

    /** Database column fee SqlType(numeric), Default(None) */
    val fee: Rep[Option[scala.math.BigDecimal]] = column[Option[scala.math.BigDecimal]]("fee", O.Default(None))

    /** Database column counter SqlType(numeric), Default(None) */
    val counter: Rep[Option[scala.math.BigDecimal]] = column[Option[scala.math.BigDecimal]]("counter", O.Default(None))

    /** Database column gas_limit SqlType(numeric), Default(None) */
    val gasLimit: Rep[Option[scala.math.BigDecimal]] =
      column[Option[scala.math.BigDecimal]]("gas_limit", O.Default(None))

    /** Database column storage_limit SqlType(numeric), Default(None) */
    val storageLimit: Rep[Option[scala.math.BigDecimal]] =
      column[Option[scala.math.BigDecimal]]("storage_limit", O.Default(None))

    /** Database column public_key SqlType(varchar), Default(None) */
    val publicKey: Rep[Option[String]] = column[Option[String]]("public_key", O.Default(None))

    /** Database column amount SqlType(numeric), Default(None) */
    val amount: Rep[Option[scala.math.BigDecimal]] = column[Option[scala.math.BigDecimal]]("amount", O.Default(None))

    /** Database column destination SqlType(varchar), Default(None) */
    val destination: Rep[Option[String]] = column[Option[String]]("destination", O.Default(None))

    /** Database column parameters SqlType(varchar), Default(None) */
    val parameters: Rep[Option[String]] = column[Option[String]]("parameters", O.Default(None))

    /** Database column parameters_entrypoints SqlType(varchar), Default(None) */
    val parametersEntrypoints: Rep[Option[String]] = column[Option[String]]("parameters_entrypoints", O.Default(None))

    /** Database column parameters_micheline SqlType(varchar), Default(None) */
    val parametersMicheline: Rep[Option[String]] = column[Option[String]]("parameters_micheline", O.Default(None))

    /** Database column manager_pubkey SqlType(varchar), Default(None) */
    val managerPubkey: Rep[Option[String]] = column[Option[String]]("manager_pubkey", O.Default(None))

    /** Database column balance SqlType(numeric), Default(None) */
    val balance: Rep[Option[scala.math.BigDecimal]] = column[Option[scala.math.BigDecimal]]("balance", O.Default(None))

    /** Database column proposal SqlType(varchar), Default(None) */
    val proposal: Rep[Option[String]] = column[Option[String]]("proposal", O.Default(None))

    /** Database column spendable SqlType(bool), Default(None) */
    val spendable: Rep[Option[Boolean]] = column[Option[Boolean]]("spendable", O.Default(None))

    /** Database column delegatable SqlType(bool), Default(None) */
    val delegatable: Rep[Option[Boolean]] = column[Option[Boolean]]("delegatable", O.Default(None))

    /** Database column script SqlType(varchar), Default(None) */
    val script: Rep[Option[String]] = column[Option[String]]("script", O.Default(None))

    /** Database column storage SqlType(varchar), Default(None) */
    val storage: Rep[Option[String]] = column[Option[String]]("storage", O.Default(None))

    /** Database column status SqlType(varchar), Default(None) */
    val status: Rep[Option[String]] = column[Option[String]]("status", O.Default(None))

    /** Database column consumed_gas SqlType(numeric), Default(None) */
    val consumedGas: Rep[Option[scala.math.BigDecimal]] =
      column[Option[scala.math.BigDecimal]]("consumed_gas", O.Default(None))

    /** Database column storage_size SqlType(numeric), Default(None) */
    val storageSize: Rep[Option[scala.math.BigDecimal]] =
      column[Option[scala.math.BigDecimal]]("storage_size", O.Default(None))

    /** Database column paid_storage_size_diff SqlType(numeric), Default(None) */
    val paidStorageSizeDiff: Rep[Option[scala.math.BigDecimal]] =
      column[Option[scala.math.BigDecimal]]("paid_storage_size_diff", O.Default(None))

    /** Database column originated_contracts SqlType(varchar), Default(None) */
    val originatedContracts: Rep[Option[String]] = column[Option[String]]("originated_contracts", O.Default(None))

    /** Database column block_hash SqlType(varchar) */
    val blockHash: Rep[String] = column[String]("block_hash")

    /** Database column block_level SqlType(int4) */
    val blockLevel: Rep[Int] = column[Int]("block_level")

    /** Database column ballot SqlType(varchar), Default(None) */
    val ballot: Rep[Option[String]] = column[Option[String]]("ballot", O.Default(None))

    /** Database column internal SqlType(bool) */
    val internal: Rep[Boolean] = column[Boolean]("internal")

    /** Database column period SqlType(int4), Default(None) */
    val period: Rep[Option[Int]] = column[Option[Int]]("period", O.Default(None))

    /** Database column ballot_period SqlType(int4), Default(None) */
    val ballotPeriod: Rep[Option[Int]] = column[Option[Int]]("ballot_period", O.Default(None))

    /** Database column timestamp SqlType(timestamp) */
    val timestamp: Rep[java.sql.Timestamp] = column[java.sql.Timestamp]("timestamp")

    /** Database column errors SqlType(varchar), Default(None) */
    val errors: Rep[Option[String]] = column[Option[String]]("errors", O.Default(None))

    /** Database column utc_year SqlType(int4) */
    val utcYear: Rep[Int] = column[Int]("utc_year")

    /** Database column utc_month SqlType(int4) */
    val utcMonth: Rep[Int] = column[Int]("utc_month")

    /** Database column utc_day SqlType(int4) */
    val utcDay: Rep[Int] = column[Int]("utc_day")

    /** Database column utc_time SqlType(varchar) */
    val utcTime: Rep[String] = column[String]("utc_time")

    /** Foreign key referencing Blocks (database name fk_blockhashes) */
    lazy val blocksFk = foreignKey("fk_blockhashes", blockHash :: HNil, Blocks)(
      r => r.hash :: HNil,
      onUpdate = ForeignKeyAction.NoAction,
      onDelete = ForeignKeyAction.NoAction
    )

    /** Foreign key referencing OperationGroups (database name fk_opgroups) */
    lazy val operationGroupsFk = foreignKey("fk_opgroups", operationGroupHash :: blockHash :: HNil, OperationGroups)(
      r => r.hash :: r.blockId :: HNil,
      onUpdate = ForeignKeyAction.NoAction,
      onDelete = ForeignKeyAction.NoAction
    )

    /** Index over (blockLevel) (database name ix_operations_block_level) */
    val index1 = index("ix_operations_block_level", blockLevel :: HNil)

    /** Index over (delegate) (database name ix_operations_delegate) */
    val index2 = index("ix_operations_delegate", delegate :: HNil)

    /** Index over (destination) (database name ix_operations_destination) */
    val index3 = index("ix_operations_destination", destination :: HNil)

    /** Index over (source) (database name ix_operations_source) */
    val index4 = index("ix_operations_source", source :: HNil)

    /** Index over (timestamp) (database name ix_operations_timestamp) */
    val index5 = index("ix_operations_timestamp", timestamp :: HNil)
  }

  /** Collection-like TableQuery object for table Operations */
  lazy val Operations = new TableQuery(tag => new Operations(tag))

  /** Entity class storing rows of table OriginatedAccountMaps
    *  @param bigMapId Database column big_map_id SqlType(numeric)
    *  @param accountId Database column account_id SqlType(varchar) */
  case class OriginatedAccountMapsRow(bigMapId: scala.math.BigDecimal, accountId: String)

  /** GetResult implicit for fetching OriginatedAccountMapsRow objects using plain SQL queries */
  implicit def GetResultOriginatedAccountMapsRow(
      implicit e0: GR[scala.math.BigDecimal],
      e1: GR[String]
  ): GR[OriginatedAccountMapsRow] = GR { prs =>
    import prs._
    OriginatedAccountMapsRow.tupled((<<[scala.math.BigDecimal], <<[String]))
  }

  /** Table description of table originated_account_maps. Objects of this class serve as prototypes for rows in queries. */
  class OriginatedAccountMaps(_tableTag: Tag)
      extends profile.api.Table[OriginatedAccountMapsRow](_tableTag, Some("tezos"), "originated_account_maps") {
    def * = (bigMapId, accountId) <> (OriginatedAccountMapsRow.tupled, OriginatedAccountMapsRow.unapply)

    /** Maps whole row to an option. Useful for outer joins. */
    def ? =
      ((Rep.Some(bigMapId), Rep.Some(accountId))).shaped.<>({ r =>
        import r._; _1.map(_ => OriginatedAccountMapsRow.tupled((_1.get, _2.get)))
      }, (_: Any) => throw new Exception("Inserting into ? projection not supported."))

    /** Database column big_map_id SqlType(numeric) */
    val bigMapId: Rep[scala.math.BigDecimal] = column[scala.math.BigDecimal]("big_map_id")

    /** Database column account_id SqlType(varchar) */
    val accountId: Rep[String] = column[String]("account_id")

    /** Primary key of OriginatedAccountMaps (database name originated_account_maps_pkey) */
    val pk = primaryKey("originated_account_maps_pkey", (bigMapId, accountId))

    /** Index over (accountId) (database name accounts_maps_idx) */
    val index1 = index("accounts_maps_idx", accountId)
  }

  /** Collection-like TableQuery object for table OriginatedAccountMaps */
  lazy val OriginatedAccountMaps = new TableQuery(tag => new OriginatedAccountMaps(tag))

  /** Entity class storing rows of table ProcessedChainEvents
    *  @param eventLevel Database column event_level SqlType(numeric)
    *  @param eventType Database column event_type SqlType(varchar) */
  case class ProcessedChainEventsRow(eventLevel: scala.math.BigDecimal, eventType: String)

  /** GetResult implicit for fetching ProcessedChainEventsRow objects using plain SQL queries */
  implicit def GetResultProcessedChainEventsRow(
      implicit e0: GR[scala.math.BigDecimal],
      e1: GR[String]
  ): GR[ProcessedChainEventsRow] = GR { prs =>
    import prs._
    ProcessedChainEventsRow.tupled((<<[scala.math.BigDecimal], <<[String]))
  }

  /** Table description of table processed_chain_events. Objects of this class serve as prototypes for rows in queries. */
  class ProcessedChainEvents(_tableTag: Tag)
      extends profile.api.Table[ProcessedChainEventsRow](_tableTag, Some("tezos"), "processed_chain_events") {
    def * = (eventLevel, eventType) <> (ProcessedChainEventsRow.tupled, ProcessedChainEventsRow.unapply)

    /** Maps whole row to an option. Useful for outer joins. */
    def ? =
      ((Rep.Some(eventLevel), Rep.Some(eventType))).shaped.<>({ r =>
        import r._; _1.map(_ => ProcessedChainEventsRow.tupled((_1.get, _2.get)))
      }, (_: Any) => throw new Exception("Inserting into ? projection not supported."))

    /** Database column event_level SqlType(numeric) */
    val eventLevel: Rep[scala.math.BigDecimal] = column[scala.math.BigDecimal]("event_level")

    /** Database column event_type SqlType(varchar) */
    val eventType: Rep[String] = column[String]("event_type")

    /** Primary key of ProcessedChainEvents (database name processed_chain_events_pkey) */
    val pk = primaryKey("processed_chain_events_pkey", (eventLevel, eventType))
  }

  /** Collection-like TableQuery object for table ProcessedChainEvents */
  lazy val ProcessedChainEvents = new TableQuery(tag => new ProcessedChainEvents(tag))

  /** Entity class storing rows of table RegisteredTokens
    *  @param id Database column id SqlType(int4), PrimaryKey
    *  @param name Database column name SqlType(text)
    *  @param standard Database column standard SqlType(text)
    *  @param accountId Database column account_id SqlType(text) */
  case class RegisteredTokensRow(id: Int, name: String, standard: String, accountId: String)

  /** GetResult implicit for fetching RegisteredTokensRow objects using plain SQL queries */
  implicit def GetResultRegisteredTokensRow(implicit e0: GR[Int], e1: GR[String]): GR[RegisteredTokensRow] = GR { prs =>
    import prs._
    RegisteredTokensRow.tupled((<<[Int], <<[String], <<[String], <<[String]))
  }

  /** Table description of table registered_tokens. Objects of this class serve as prototypes for rows in queries. */
  class RegisteredTokens(_tableTag: Tag)
      extends profile.api.Table[RegisteredTokensRow](_tableTag, Some("tezos"), "registered_tokens") {
    def * = (id, name, standard, accountId) <> (RegisteredTokensRow.tupled, RegisteredTokensRow.unapply)

    /** Maps whole row to an option. Useful for outer joins. */
    def ? =
      ((Rep.Some(id), Rep.Some(name), Rep.Some(standard), Rep.Some(accountId))).shaped.<>(
        { r =>
          import r._; _1.map(_ => RegisteredTokensRow.tupled((_1.get, _2.get, _3.get, _4.get)))
        },
        (_: Any) => throw new Exception("Inserting into ? projection not supported.")
      )

    /** Database column id SqlType(int4), PrimaryKey */
    val id: Rep[Int] = column[Int]("id", O.PrimaryKey)

    /** Database column name SqlType(text) */
    val name: Rep[String] = column[String]("name")

    /** Database column standard SqlType(text) */
    val standard: Rep[String] = column[String]("standard")

    /** Database column account_id SqlType(text) */
    val accountId: Rep[String] = column[String]("account_id")
  }

  /** Collection-like TableQuery object for table RegisteredTokens */
  lazy val RegisteredTokens = new TableQuery(tag => new RegisteredTokens(tag))
}<|MERGE_RESOLUTION|>--- conflicted
+++ resolved
@@ -1738,11 +1738,7 @@
   /** Table description of table operations. Objects of this class serve as prototypes for rows in queries. */
   class Operations(_tableTag: Tag) extends profile.api.Table[OperationsRow](_tableTag, Some("tezos"), "operations") {
     def * =
-<<<<<<< HEAD
-      (branch :: numberOfSlots :: cycle :: operationId :: operationGroupHash :: kind :: level :: delegate :: slots :: nonce :: pkh :: secret :: source :: fee :: counter :: gasLimit :: storageLimit :: publicKey :: amount :: destination :: parameters :: parametersEntrypoints :: managerPubkey :: balance :: proposal :: spendable :: delegatable :: script :: storage :: status :: consumedGas :: storageSize :: paidStorageSizeDiff :: originatedContracts :: blockHash :: blockLevel :: ballot :: internal :: period :: ballotPeriod :: timestamp :: errors :: utcYear :: utcMonth :: utcDay :: utcTime :: HNil)
-=======
-      (branch :: numberOfSlots :: cycle :: operationId :: operationGroupHash :: kind :: level :: delegate :: slots :: nonce :: pkh :: secret :: source :: fee :: counter :: gasLimit :: storageLimit :: publicKey :: amount :: destination :: parameters :: parametersEntrypoints :: parametersMicheline :: managerPubkey :: balance :: proposal :: spendable :: delegatable :: script :: storage :: status :: consumedGas :: storageSize :: paidStorageSizeDiff :: originatedContracts :: blockHash :: blockLevel :: ballot :: internal :: period :: ballotPeriod :: timestamp :: errors :: HNil)
->>>>>>> e3d79f63
+      (branch :: numberOfSlots :: cycle :: operationId :: operationGroupHash :: kind :: level :: delegate :: slots :: nonce :: pkh :: secret :: source :: fee :: counter :: gasLimit :: storageLimit :: publicKey :: amount :: destination :: parameters :: parametersEntrypoints :: parametersMicheline :: managerPubkey :: balance :: proposal :: spendable :: delegatable :: script :: storage :: status :: consumedGas :: storageSize :: paidStorageSizeDiff :: originatedContracts :: blockHash :: blockLevel :: ballot :: internal :: period :: ballotPeriod :: timestamp :: errors :: utcYear :: utcMonth :: utcDay :: utcTime :: HNil)
         .mapTo[OperationsRow]
 
     /** Maps whole row to an option. Useful for outer joins. */
@@ -1794,18 +1790,13 @@
             r(37).asInstanceOf[Option[String]],
             r(38).asInstanceOf[Option[Boolean]].get,
             r(39).asInstanceOf[Option[Int]],
-<<<<<<< HEAD
-            r(40).asInstanceOf[Option[java.sql.Timestamp]].get,
-            r(41).asInstanceOf[Option[String]],
-            r(42).asInstanceOf[Option[Int]].get,
+            r(40).asInstanceOf[Option[Int]],
+            r(41).asInstanceOf[Option[java.sql.Timestamp]].get,
+            r(42).asInstanceOf[Option[String]],
             r(43).asInstanceOf[Option[Int]].get,
             r(44).asInstanceOf[Option[Int]].get,
-            r(45).asInstanceOf[Option[String]].get
-=======
-            r(40).asInstanceOf[Option[Int]],
-            r(41).asInstanceOf[Option[java.sql.Timestamp]].get,
-            r(42).asInstanceOf[Option[String]]
->>>>>>> e3d79f63
+            r(45).asInstanceOf[Option[Int]].get,
+            r(46).asInstanceOf[Option[String]].get
           ),
         (_: Any) => throw new Exception("Inserting into ? projection not supported.")
       )
