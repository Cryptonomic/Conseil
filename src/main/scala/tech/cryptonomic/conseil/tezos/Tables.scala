package tech.cryptonomic.conseil.tezos
// AUTO-GENERATED Slick data model
/** Stand-alone Slick data model for immediate use */
object Tables extends {
  val profile = slick.jdbc.PostgresProfile
} with Tables

/** Slick data model trait for extension, choice of backend or usage in the cake pattern. (Make sure to initialize this late.) */
trait Tables {
  val profile: slick.jdbc.JdbcProfile
  import profile.api._
  import slick.model.ForeignKeyAction
  import slick.collection.heterogeneous._
  import slick.collection.heterogeneous.syntax._
  // NOTE: GetResult mappers for plain SQL are only generated for tables where Slick knows how to map the types of all columns.
  import slick.jdbc.{GetResult => GR}

  /** DDL for all tables. Call .create to execute. */
  lazy val schema: profile.SchemaDescription = Array(
    Accounts.schema,
    AccountsCheckpoint.schema,
    AccountsHistory.schema,
    BakingRights.schema,
    BalanceUpdates.schema,
    BigMapContents.schema,
    BigMaps.schema,
    Blocks.schema,
    Delegates.schema,
    DelegatesCheckpoint.schema,
    EndorsingRights.schema,
    Fees.schema,
    OperationGroups.schema,
    Operations.schema,
    OriginatedAccountMaps.schema,
    ProcessedChainEvents.schema,
    Rolls.schema
  ).reduceLeft(_ ++ _)
  @deprecated("Use .schema instead of .ddl", "3.0")
  def ddl = schema

  /** Entity class storing rows of table Accounts
    *  @param accountId Database column account_id SqlType(varchar), PrimaryKey
    *  @param blockId Database column block_id SqlType(varchar)
    *  @param counter Database column counter SqlType(int4), Default(None)
    *  @param script Database column script SqlType(varchar), Default(None)
    *  @param storage Database column storage SqlType(varchar), Default(None)
    *  @param balance Database column balance SqlType(numeric)
    *  @param blockLevel Database column block_level SqlType(numeric), Default(-1)
    *  @param manager Database column manager SqlType(varchar), Default(None)
    *  @param spendable Database column spendable SqlType(bool), Default(None)
    *  @param delegateSetable Database column delegate_setable SqlType(bool), Default(None)
    *  @param delegateValue Database column delegate_value SqlType(varchar), Default(None)
    *  @param isBaker Database column is_baker SqlType(bool), Default(false) */
  case class AccountsRow(
      accountId: String,
      blockId: String,
      counter: Option[Int] = None,
      script: Option[String] = None,
      storage: Option[String] = None,
      balance: scala.math.BigDecimal,
      blockLevel: scala.math.BigDecimal = scala.math.BigDecimal("-1"),
      manager: Option[String] = None,
      spendable: Option[Boolean] = None,
      delegateSetable: Option[Boolean] = None,
      delegateValue: Option[String] = None,
      isBaker: Boolean = false
  )

  /** GetResult implicit for fetching AccountsRow objects using plain SQL queries */
  implicit def GetResultAccountsRow(
      implicit e0: GR[String],
      e1: GR[Option[Int]],
      e2: GR[Option[String]],
      e3: GR[scala.math.BigDecimal],
      e4: GR[Option[Boolean]],
      e5: GR[Boolean]
  ): GR[AccountsRow] = GR { prs =>
    import prs._
    AccountsRow.tupled(
      (
        <<[String],
        <<[String],
        <<?[Int],
        <<?[String],
        <<?[String],
        <<[scala.math.BigDecimal],
        <<[scala.math.BigDecimal],
        <<?[String],
        <<?[Boolean],
        <<?[Boolean],
        <<?[String],
        <<[Boolean]
      )
    )
  }

  /** Table description of table accounts. Objects of this class serve as prototypes for rows in queries. */
  class Accounts(_tableTag: Tag) extends profile.api.Table[AccountsRow](_tableTag, Some("tezos"), "accounts") {
    def * =
      (
        accountId,
        blockId,
        counter,
        script,
        storage,
        balance,
        blockLevel,
        manager,
        spendable,
        delegateSetable,
        delegateValue,
        isBaker
      ) <> (AccountsRow.tupled, AccountsRow.unapply)

    /** Maps whole row to an option. Useful for outer joins. */
    def ? =
      (
        (
          Rep.Some(accountId),
          Rep.Some(blockId),
          counter,
          script,
          storage,
          Rep.Some(balance),
          Rep.Some(blockLevel),
          manager,
          spendable,
          delegateSetable,
          delegateValue,
          Rep.Some(isBaker)
        )
      ).shaped.<>(
        { r =>
          import r._;
          _1.map(_ => AccountsRow.tupled((_1.get, _2.get, _3, _4, _5, _6.get, _7.get, _8, _9, _10, _11, _12.get)))
        },
        (_: Any) => throw new Exception("Inserting into ? projection not supported.")
      )

    /** Database column account_id SqlType(varchar), PrimaryKey */
    val accountId: Rep[String] = column[String]("account_id", O.PrimaryKey)

    /** Database column block_id SqlType(varchar) */
    val blockId: Rep[String] = column[String]("block_id")

    /** Database column counter SqlType(int4), Default(None) */
    val counter: Rep[Option[Int]] = column[Option[Int]]("counter", O.Default(None))

    /** Database column script SqlType(varchar), Default(None) */
    val script: Rep[Option[String]] = column[Option[String]]("script", O.Default(None))

    /** Database column storage SqlType(varchar), Default(None) */
    val storage: Rep[Option[String]] = column[Option[String]]("storage", O.Default(None))

    /** Database column balance SqlType(numeric) */
    val balance: Rep[scala.math.BigDecimal] = column[scala.math.BigDecimal]("balance")

    /** Database column block_level SqlType(numeric), Default(-1) */
    val blockLevel: Rep[scala.math.BigDecimal] =
      column[scala.math.BigDecimal]("block_level", O.Default(scala.math.BigDecimal("-1")))

    /** Database column manager SqlType(varchar), Default(None) */
    val manager: Rep[Option[String]] = column[Option[String]]("manager", O.Default(None))

    /** Database column spendable SqlType(bool), Default(None) */
    val spendable: Rep[Option[Boolean]] = column[Option[Boolean]]("spendable", O.Default(None))

    /** Database column delegate_setable SqlType(bool), Default(None) */
    val delegateSetable: Rep[Option[Boolean]] = column[Option[Boolean]]("delegate_setable", O.Default(None))

    /** Database column delegate_value SqlType(varchar), Default(None) */
    val delegateValue: Rep[Option[String]] = column[Option[String]]("delegate_value", O.Default(None))

    /** Database column is_baker SqlType(bool), Default(false) */
    val isBaker: Rep[Boolean] = column[Boolean]("is_baker", O.Default(false))

    /** Foreign key referencing Blocks (database name accounts_block_id_fkey) */
    lazy val blocksFk = foreignKey("accounts_block_id_fkey", blockId, Blocks)(
      r => r.hash,
      onUpdate = ForeignKeyAction.NoAction,
      onDelete = ForeignKeyAction.NoAction
    )

    /** Index over (blockLevel) (database name ix_accounts_block_level) */
    val index1 = index("ix_accounts_block_level", blockLevel)

    /** Index over (manager) (database name ix_accounts_manager) */
    val index2 = index("ix_accounts_manager", manager)
  }

  /** Collection-like TableQuery object for table Accounts */
  lazy val Accounts = new TableQuery(tag => new Accounts(tag))

  /** Entity class storing rows of table AccountsCheckpoint
    *  @param accountId Database column account_id SqlType(varchar)
    *  @param blockId Database column block_id SqlType(varchar)
    *  @param blockLevel Database column block_level SqlType(int4), Default(-1)
    *  @param asof Database column asof SqlType(timestamptz)
    *  @param cycle Database column cycle SqlType(int4), Default(None) */
  case class AccountsCheckpointRow(
      accountId: String,
      blockId: String,
      blockLevel: Int = -1,
      asof: java.sql.Timestamp,
      cycle: Option[Int] = None
  )

  /** GetResult implicit for fetching AccountsCheckpointRow objects using plain SQL queries */
  implicit def GetResultAccountsCheckpointRow(
      implicit e0: GR[String],
      e1: GR[Int],
      e2: GR[java.sql.Timestamp],
      e3: GR[Option[Int]]
  ): GR[AccountsCheckpointRow] = GR { prs =>
    import prs._
    AccountsCheckpointRow.tupled((<<[String], <<[String], <<[Int], <<[java.sql.Timestamp], <<?[Int]))
  }

  /** Table description of table accounts_checkpoint. Objects of this class serve as prototypes for rows in queries. */
  class AccountsCheckpoint(_tableTag: Tag)
      extends profile.api.Table[AccountsCheckpointRow](_tableTag, Some("tezos"), "accounts_checkpoint") {
    def * =
      (accountId, blockId, blockLevel, asof, cycle) <> (AccountsCheckpointRow.tupled, AccountsCheckpointRow.unapply)

    /** Maps whole row to an option. Useful for outer joins. */
    def ? =
      ((Rep.Some(accountId), Rep.Some(blockId), Rep.Some(blockLevel), Rep.Some(asof), cycle)).shaped.<>(
        { r =>
          import r._; _1.map(_ => AccountsCheckpointRow.tupled((_1.get, _2.get, _3.get, _4.get, _5)))
        },
        (_: Any) => throw new Exception("Inserting into ? projection not supported.")
      )

    /** Database column account_id SqlType(varchar) */
    val accountId: Rep[String] = column[String]("account_id")

    /** Database column block_id SqlType(varchar) */
    val blockId: Rep[String] = column[String]("block_id")

    /** Database column block_level SqlType(int4), Default(-1) */
    val blockLevel: Rep[Int] = column[Int]("block_level", O.Default(-1))

    /** Database column asof SqlType(timestamptz) */
    val asof: Rep[java.sql.Timestamp] = column[java.sql.Timestamp]("asof")

    /** Database column cycle SqlType(int4), Default(None) */
    val cycle: Rep[Option[Int]] = column[Option[Int]]("cycle", O.Default(None))

    /** Index over (accountId) (database name ix_accounts_checkpoint_account_id) */
    val index1 = index("ix_accounts_checkpoint_account_id", accountId)

    /** Index over (blockLevel) (database name ix_accounts_checkpoint_block_level) */
    val index2 = index("ix_accounts_checkpoint_block_level", blockLevel)
  }

  /** Collection-like TableQuery object for table AccountsCheckpoint */
  lazy val AccountsCheckpoint = new TableQuery(tag => new AccountsCheckpoint(tag))

  /** Entity class storing rows of table AccountsHistory
    *  @param accountId Database column account_id SqlType(varchar)
    *  @param blockId Database column block_id SqlType(varchar)
    *  @param counter Database column counter SqlType(int4), Default(None)
    *  @param storage Database column storage SqlType(varchar), Default(None)
    *  @param balance Database column balance SqlType(numeric)
    *  @param blockLevel Database column block_level SqlType(numeric), Default(-1)
    *  @param delegateValue Database column delegate_value SqlType(varchar), Default(None)
    *  @param asof Database column asof SqlType(timestamp)
    *  @param isBaker Database column is_baker SqlType(bool), Default(false)
    *  @param cycle Database column cycle SqlType(int4), Default(None)
    *  @param isBakerDeactivated Database column is_baker_deactivated SqlType(bool), Default(None) */
  case class AccountsHistoryRow(
      accountId: String,
      blockId: String,
      counter: Option[Int] = None,
      storage: Option[String] = None,
      balance: scala.math.BigDecimal,
      blockLevel: scala.math.BigDecimal = scala.math.BigDecimal("-1"),
      delegateValue: Option[String] = None,
      asof: java.sql.Timestamp,
      isBaker: Boolean = false,
      cycle: Option[Int] = None,
      isBakerDeactivated: Option[Boolean] = None
  )

  /** GetResult implicit for fetching AccountsHistoryRow objects using plain SQL queries */
  implicit def GetResultAccountsHistoryRow(
      implicit e0: GR[String],
      e1: GR[Option[Int]],
      e2: GR[Option[String]],
      e3: GR[scala.math.BigDecimal],
      e4: GR[java.sql.Timestamp],
      e5: GR[Boolean],
      e6: GR[Option[Boolean]]
  ): GR[AccountsHistoryRow] = GR { prs =>
    import prs._
    AccountsHistoryRow.tupled(
      (
        <<[String],
        <<[String],
        <<?[Int],
        <<?[String],
        <<[scala.math.BigDecimal],
        <<[scala.math.BigDecimal],
        <<?[String],
        <<[java.sql.Timestamp],
        <<[Boolean],
        <<?[Int],
        <<?[Boolean]
      )
    )
  }

  /** Table description of table accounts_history. Objects of this class serve as prototypes for rows in queries. */
  class AccountsHistory(_tableTag: Tag)
      extends profile.api.Table[AccountsHistoryRow](_tableTag, Some("tezos"), "accounts_history") {
    def * =
      (
        accountId,
        blockId,
        counter,
        storage,
        balance,
        blockLevel,
        delegateValue,
        asof,
        isBaker,
        cycle,
        isBakerDeactivated
      ) <> (AccountsHistoryRow.tupled, AccountsHistoryRow.unapply)

    /** Maps whole row to an option. Useful for outer joins. */
    def ? =
      (
        (
          Rep.Some(accountId),
          Rep.Some(blockId),
          counter,
          storage,
          Rep.Some(balance),
          Rep.Some(blockLevel),
          delegateValue,
          Rep.Some(asof),
          Rep.Some(isBaker),
          cycle,
          isBakerDeactivated
        )
      ).shaped.<>(
        { r =>
          import r._;
          _1.map(_ => AccountsHistoryRow.tupled((_1.get, _2.get, _3, _4, _5.get, _6.get, _7, _8.get, _9.get, _10, _11)))
        },
        (_: Any) => throw new Exception("Inserting into ? projection not supported.")
      )

    /** Database column account_id SqlType(varchar) */
    val accountId: Rep[String] = column[String]("account_id")

    /** Database column block_id SqlType(varchar) */
    val blockId: Rep[String] = column[String]("block_id")

    /** Database column counter SqlType(int4), Default(None) */
    val counter: Rep[Option[Int]] = column[Option[Int]]("counter", O.Default(None))

    /** Database column storage SqlType(varchar), Default(None) */
    val storage: Rep[Option[String]] = column[Option[String]]("storage", O.Default(None))

    /** Database column balance SqlType(numeric) */
    val balance: Rep[scala.math.BigDecimal] = column[scala.math.BigDecimal]("balance")

    /** Database column block_level SqlType(numeric), Default(-1) */
    val blockLevel: Rep[scala.math.BigDecimal] =
      column[scala.math.BigDecimal]("block_level", O.Default(scala.math.BigDecimal("-1")))

    /** Database column delegate_value SqlType(varchar), Default(None) */
    val delegateValue: Rep[Option[String]] = column[Option[String]]("delegate_value", O.Default(None))

    /** Database column asof SqlType(timestamp) */
    val asof: Rep[java.sql.Timestamp] = column[java.sql.Timestamp]("asof")

    /** Database column is_baker SqlType(bool), Default(false) */
    val isBaker: Rep[Boolean] = column[Boolean]("is_baker", O.Default(false))

    /** Database column cycle SqlType(int4), Default(None) */
    val cycle: Rep[Option[Int]] = column[Option[Int]]("cycle", O.Default(None))

<<<<<<< HEAD
    /** Database column is_baker_deactivated SqlType(bool), Default(None) */
    val isBakerDeactivated: Rep[Option[Boolean]] = column[Option[Boolean]]("is_baker_deactivated", O.Default(None))
=======
    /** Index over (blockId) (database name ix_accounts_history_block_id) */
    val index1 = index("ix_accounts_history_block_id", blockId)
>>>>>>> cf880eba
  }

  /** Collection-like TableQuery object for table AccountsHistory */
  lazy val AccountsHistory = new TableQuery(tag => new AccountsHistory(tag))

  /** Entity class storing rows of table BakingRights
    *  @param blockHash Database column block_hash SqlType(varchar), Default(None)
    *  @param level Database column level SqlType(int4)
    *  @param delegate Database column delegate SqlType(varchar)
    *  @param priority Database column priority SqlType(int4)
    *  @param estimatedTime Database column estimated_time SqlType(timestamp), Default(None)
    *  @param cycle Database column cycle SqlType(int4), Default(None)
    *  @param governancePeriod Database column governance_period SqlType(int4), Default(None) */
  case class BakingRightsRow(
      blockHash: Option[String] = None,
      level: Int,
      delegate: String,
      priority: Int,
      estimatedTime: Option[java.sql.Timestamp] = None,
      cycle: Option[Int] = None,
      governancePeriod: Option[Int] = None
  )

  /** GetResult implicit for fetching BakingRightsRow objects using plain SQL queries */
  implicit def GetResultBakingRightsRow(
      implicit e0: GR[Option[String]],
      e1: GR[Int],
      e2: GR[String],
      e3: GR[Option[java.sql.Timestamp]],
      e4: GR[Option[Int]]
  ): GR[BakingRightsRow] = GR { prs =>
    import prs._
    BakingRightsRow.tupled((<<?[String], <<[Int], <<[String], <<[Int], <<?[java.sql.Timestamp], <<?[Int], <<?[Int]))
  }

  /** Table description of table baking_rights. Objects of this class serve as prototypes for rows in queries. */
  class BakingRights(_tableTag: Tag)
      extends profile.api.Table[BakingRightsRow](_tableTag, Some("tezos"), "baking_rights") {
    def * =
      (blockHash, level, delegate, priority, estimatedTime, cycle, governancePeriod) <> (BakingRightsRow.tupled, BakingRightsRow.unapply)

    /** Maps whole row to an option. Useful for outer joins. */
    def ? =
      ((blockHash, Rep.Some(level), Rep.Some(delegate), Rep.Some(priority), estimatedTime, cycle, governancePeriod)).shaped
        .<>(
          { r =>
            import r._; _2.map(_ => BakingRightsRow.tupled((_1, _2.get, _3.get, _4.get, _5, _6, _7)))
          },
          (_: Any) => throw new Exception("Inserting into ? projection not supported.")
        )

    /** Database column block_hash SqlType(varchar), Default(None) */
    val blockHash: Rep[Option[String]] = column[Option[String]]("block_hash", O.Default(None))

    /** Database column level SqlType(int4) */
    val level: Rep[Int] = column[Int]("level")

    /** Database column delegate SqlType(varchar) */
    val delegate: Rep[String] = column[String]("delegate")

    /** Database column priority SqlType(int4) */
    val priority: Rep[Int] = column[Int]("priority")

    /** Database column estimated_time SqlType(timestamp), Default(None) */
    val estimatedTime: Rep[Option[java.sql.Timestamp]] =
      column[Option[java.sql.Timestamp]]("estimated_time", O.Default(None))

    /** Database column cycle SqlType(int4), Default(None) */
    val cycle: Rep[Option[Int]] = column[Option[Int]]("cycle", O.Default(None))

    /** Database column governance_period SqlType(int4), Default(None) */
    val governancePeriod: Rep[Option[Int]] = column[Option[Int]]("governance_period", O.Default(None))

    /** Primary key of BakingRights (database name baking_rights_pkey) */
    val pk = primaryKey("baking_rights_pkey", (level, delegate))

    /** Foreign key referencing Blocks (database name fk_block_hash) */
    lazy val blocksFk = foreignKey("fk_block_hash", blockHash, Blocks)(
      r => Rep.Some(r.hash),
      onUpdate = ForeignKeyAction.NoAction,
      onDelete = ForeignKeyAction.NoAction
    )

    /** Index over (level) (database name baking_rights_level_idx) */
    val index1 = index("baking_rights_level_idx", level)
  }

  /** Collection-like TableQuery object for table BakingRights */
  lazy val BakingRights = new TableQuery(tag => new BakingRights(tag))

  /** Entity class storing rows of table BalanceUpdates
    *  @param id Database column id SqlType(serial), AutoInc, PrimaryKey
    *  @param source Database column source SqlType(varchar)
    *  @param sourceId Database column source_id SqlType(int4), Default(None)
    *  @param sourceHash Database column source_hash SqlType(varchar), Default(None)
    *  @param kind Database column kind SqlType(varchar)
    *  @param contract Database column contract SqlType(varchar), Default(None)
    *  @param change Database column change SqlType(numeric)
    *  @param level Database column level SqlType(numeric), Default(None)
    *  @param delegate Database column delegate SqlType(varchar), Default(None)
    *  @param category Database column category SqlType(varchar), Default(None)
    *  @param operationGroupHash Database column operation_group_hash SqlType(varchar), Default(None) */
  case class BalanceUpdatesRow(
      id: Int,
      source: String,
      sourceId: Option[Int] = None,
      sourceHash: Option[String] = None,
      kind: String,
      contract: Option[String] = None,
      change: scala.math.BigDecimal,
      level: Option[scala.math.BigDecimal] = None,
      delegate: Option[String] = None,
      category: Option[String] = None,
      operationGroupHash: Option[String] = None
  )

  /** GetResult implicit for fetching BalanceUpdatesRow objects using plain SQL queries */
  implicit def GetResultBalanceUpdatesRow(
      implicit e0: GR[Int],
      e1: GR[String],
      e2: GR[Option[Int]],
      e3: GR[Option[String]],
      e4: GR[scala.math.BigDecimal],
      e5: GR[Option[scala.math.BigDecimal]]
  ): GR[BalanceUpdatesRow] = GR { prs =>
    import prs._
    BalanceUpdatesRow.tupled(
      (
        <<[Int],
        <<[String],
        <<?[Int],
        <<?[String],
        <<[String],
        <<?[String],
        <<[scala.math.BigDecimal],
        <<?[scala.math.BigDecimal],
        <<?[String],
        <<?[String],
        <<?[String]
      )
    )
  }

  /** Table description of table balance_updates. Objects of this class serve as prototypes for rows in queries. */
  class BalanceUpdates(_tableTag: Tag)
      extends profile.api.Table[BalanceUpdatesRow](_tableTag, Some("tezos"), "balance_updates") {
    def * =
      (id, source, sourceId, sourceHash, kind, contract, change, level, delegate, category, operationGroupHash) <> (BalanceUpdatesRow.tupled, BalanceUpdatesRow.unapply)

    /** Maps whole row to an option. Useful for outer joins. */
    def ? =
      (
        (
          Rep.Some(id),
          Rep.Some(source),
          sourceId,
          sourceHash,
          Rep.Some(kind),
          contract,
          Rep.Some(change),
          level,
          delegate,
          category,
          operationGroupHash
        )
      ).shaped.<>(
        { r =>
          import r._;
          _1.map(_ => BalanceUpdatesRow.tupled((_1.get, _2.get, _3, _4, _5.get, _6, _7.get, _8, _9, _10, _11)))
        },
        (_: Any) => throw new Exception("Inserting into ? projection not supported.")
      )

    /** Database column id SqlType(serial), AutoInc, PrimaryKey */
    val id: Rep[Int] = column[Int]("id", O.AutoInc, O.PrimaryKey)

    /** Database column source SqlType(varchar) */
    val source: Rep[String] = column[String]("source")

    /** Database column source_id SqlType(int4), Default(None) */
    val sourceId: Rep[Option[Int]] = column[Option[Int]]("source_id", O.Default(None))

    /** Database column source_hash SqlType(varchar), Default(None) */
    val sourceHash: Rep[Option[String]] = column[Option[String]]("source_hash", O.Default(None))

    /** Database column kind SqlType(varchar) */
    val kind: Rep[String] = column[String]("kind")

    /** Database column contract SqlType(varchar), Default(None) */
    val contract: Rep[Option[String]] = column[Option[String]]("contract", O.Default(None))

    /** Database column change SqlType(numeric) */
    val change: Rep[scala.math.BigDecimal] = column[scala.math.BigDecimal]("change")

    /** Database column level SqlType(numeric), Default(None) */
    val level: Rep[Option[scala.math.BigDecimal]] = column[Option[scala.math.BigDecimal]]("level", O.Default(None))

    /** Database column delegate SqlType(varchar), Default(None) */
    val delegate: Rep[Option[String]] = column[Option[String]]("delegate", O.Default(None))

    /** Database column category SqlType(varchar), Default(None) */
    val category: Rep[Option[String]] = column[Option[String]]("category", O.Default(None))

    /** Database column operation_group_hash SqlType(varchar), Default(None) */
    val operationGroupHash: Rep[Option[String]] = column[Option[String]]("operation_group_hash", O.Default(None))

    /** Index over (operationGroupHash) (database name ix_balance_updates_op_group_hash) */
    val index1 = index("ix_balance_updates_op_group_hash", operationGroupHash)
  }

  /** Collection-like TableQuery object for table BalanceUpdates */
  lazy val BalanceUpdates = new TableQuery(tag => new BalanceUpdates(tag))

  /** Entity class storing rows of table BigMapContents
    *  @param bigMapId Database column big_map_id SqlType(numeric)
    *  @param key Database column key SqlType(varchar)
    *  @param keyHash Database column key_hash SqlType(varchar), Default(None)
    *  @param value Database column value SqlType(varchar), Default(None) */
  case class BigMapContentsRow(
      bigMapId: scala.math.BigDecimal,
      key: String,
      keyHash: Option[String] = None,
      value: Option[String] = None
  )

  /** GetResult implicit for fetching BigMapContentsRow objects using plain SQL queries */
  implicit def GetResultBigMapContentsRow(
      implicit e0: GR[scala.math.BigDecimal],
      e1: GR[String],
      e2: GR[Option[String]]
  ): GR[BigMapContentsRow] = GR { prs =>
    import prs._
    BigMapContentsRow.tupled((<<[scala.math.BigDecimal], <<[String], <<?[String], <<?[String]))
  }

  /** Table description of table big_map_contents. Objects of this class serve as prototypes for rows in queries. */
  class BigMapContents(_tableTag: Tag)
      extends profile.api.Table[BigMapContentsRow](_tableTag, Some("tezos"), "big_map_contents") {
    def * = (bigMapId, key, keyHash, value) <> (BigMapContentsRow.tupled, BigMapContentsRow.unapply)

    /** Maps whole row to an option. Useful for outer joins. */
    def ? =
      ((Rep.Some(bigMapId), Rep.Some(key), keyHash, value)).shaped.<>({ r =>
        import r._; _1.map(_ => BigMapContentsRow.tupled((_1.get, _2.get, _3, _4)))
      }, (_: Any) => throw new Exception("Inserting into ? projection not supported."))

    /** Database column big_map_id SqlType(numeric) */
    val bigMapId: Rep[scala.math.BigDecimal] = column[scala.math.BigDecimal]("big_map_id")

    /** Database column key SqlType(varchar) */
    val key: Rep[String] = column[String]("key")

    /** Database column key_hash SqlType(varchar), Default(None) */
    val keyHash: Rep[Option[String]] = column[Option[String]]("key_hash", O.Default(None))

    /** Database column value SqlType(varchar), Default(None) */
    val value: Rep[Option[String]] = column[Option[String]]("value", O.Default(None))

    /** Primary key of BigMapContents (database name big_map_contents_pkey) */
    val pk = primaryKey("big_map_contents_pkey", (bigMapId, key))

    /** Foreign key referencing BigMaps (database name big_map_contents_id_fkey) */
    lazy val bigMapsFk = foreignKey("big_map_contents_id_fkey", bigMapId, BigMaps)(
      r => r.bigMapId,
      onUpdate = ForeignKeyAction.NoAction,
      onDelete = ForeignKeyAction.NoAction
    )
  }

  /** Collection-like TableQuery object for table BigMapContents */
  lazy val BigMapContents = new TableQuery(tag => new BigMapContents(tag))

  /** Entity class storing rows of table BigMaps
    *  @param bigMapId Database column big_map_id SqlType(numeric), PrimaryKey
    *  @param keyType Database column key_type SqlType(varchar), Default(None)
    *  @param valueType Database column value_type SqlType(varchar), Default(None) */
  case class BigMapsRow(
      bigMapId: scala.math.BigDecimal,
      keyType: Option[String] = None,
      valueType: Option[String] = None
  )

  /** GetResult implicit for fetching BigMapsRow objects using plain SQL queries */
  implicit def GetResultBigMapsRow(implicit e0: GR[scala.math.BigDecimal], e1: GR[Option[String]]): GR[BigMapsRow] =
    GR { prs =>
      import prs._
      BigMapsRow.tupled((<<[scala.math.BigDecimal], <<?[String], <<?[String]))
    }

  /** Table description of table big_maps. Objects of this class serve as prototypes for rows in queries. */
  class BigMaps(_tableTag: Tag) extends profile.api.Table[BigMapsRow](_tableTag, Some("tezos"), "big_maps") {
    def * = (bigMapId, keyType, valueType) <> (BigMapsRow.tupled, BigMapsRow.unapply)

    /** Maps whole row to an option. Useful for outer joins. */
    def ? =
      ((Rep.Some(bigMapId), keyType, valueType)).shaped.<>({ r =>
        import r._; _1.map(_ => BigMapsRow.tupled((_1.get, _2, _3)))
      }, (_: Any) => throw new Exception("Inserting into ? projection not supported."))

    /** Database column big_map_id SqlType(numeric), PrimaryKey */
    val bigMapId: Rep[scala.math.BigDecimal] = column[scala.math.BigDecimal]("big_map_id", O.PrimaryKey)

    /** Database column key_type SqlType(varchar), Default(None) */
    val keyType: Rep[Option[String]] = column[Option[String]]("key_type", O.Default(None))

    /** Database column value_type SqlType(varchar), Default(None) */
    val valueType: Rep[Option[String]] = column[Option[String]]("value_type", O.Default(None))
  }

  /** Collection-like TableQuery object for table BigMaps */
  lazy val BigMaps = new TableQuery(tag => new BigMaps(tag))

  /** Entity class storing rows of table Blocks
    *  @param level Database column level SqlType(int4)
    *  @param proto Database column proto SqlType(int4)
    *  @param predecessor Database column predecessor SqlType(varchar)
    *  @param timestamp Database column timestamp SqlType(timestamp)
    *  @param validationPass Database column validation_pass SqlType(int4)
    *  @param fitness Database column fitness SqlType(varchar)
    *  @param context Database column context SqlType(varchar), Default(None)
    *  @param signature Database column signature SqlType(varchar), Default(None)
    *  @param protocol Database column protocol SqlType(varchar)
    *  @param chainId Database column chain_id SqlType(varchar), Default(None)
    *  @param hash Database column hash SqlType(varchar)
    *  @param operationsHash Database column operations_hash SqlType(varchar), Default(None)
    *  @param periodKind Database column period_kind SqlType(varchar), Default(None)
    *  @param currentExpectedQuorum Database column current_expected_quorum SqlType(int4), Default(None)
    *  @param activeProposal Database column active_proposal SqlType(varchar), Default(None)
    *  @param baker Database column baker SqlType(varchar), Default(None)
    *  @param nonceHash Database column nonce_hash SqlType(varchar), Default(None)
    *  @param consumedGas Database column consumed_gas SqlType(numeric), Default(None)
    *  @param metaLevel Database column meta_level SqlType(int4), Default(None)
    *  @param metaLevelPosition Database column meta_level_position SqlType(int4), Default(None)
    *  @param metaCycle Database column meta_cycle SqlType(int4), Default(None)
    *  @param metaCyclePosition Database column meta_cycle_position SqlType(int4), Default(None)
    *  @param metaVotingPeriod Database column meta_voting_period SqlType(int4), Default(None)
    *  @param metaVotingPeriodPosition Database column meta_voting_period_position SqlType(int4), Default(None)
    *  @param expectedCommitment Database column expected_commitment SqlType(bool), Default(None)
    *  @param priority Database column priority SqlType(int4), Default(None) */
  case class BlocksRow(
      level: Int,
      proto: Int,
      predecessor: String,
      timestamp: java.sql.Timestamp,
      validationPass: Int,
      fitness: String,
      context: Option[String] = None,
      signature: Option[String] = None,
      protocol: String,
      chainId: Option[String] = None,
      hash: String,
      operationsHash: Option[String] = None,
      periodKind: Option[String] = None,
      currentExpectedQuorum: Option[Int] = None,
      activeProposal: Option[String] = None,
      baker: Option[String] = None,
      nonceHash: Option[String] = None,
      consumedGas: Option[scala.math.BigDecimal] = None,
      metaLevel: Option[Int] = None,
      metaLevelPosition: Option[Int] = None,
      metaCycle: Option[Int] = None,
      metaCyclePosition: Option[Int] = None,
      metaVotingPeriod: Option[Int] = None,
      metaVotingPeriodPosition: Option[Int] = None,
      expectedCommitment: Option[Boolean] = None,
      priority: Option[Int] = None
  )

  /** GetResult implicit for fetching BlocksRow objects using plain SQL queries */
  implicit def GetResultBlocksRow(
      implicit e0: GR[Int],
      e1: GR[String],
      e2: GR[java.sql.Timestamp],
      e3: GR[Option[String]],
      e4: GR[Option[Int]],
      e5: GR[Option[scala.math.BigDecimal]],
      e6: GR[Option[Boolean]]
  ): GR[BlocksRow] = GR { prs =>
    import prs._
    BlocksRow(
      <<[Int],
      <<[Int],
      <<[String],
      <<[java.sql.Timestamp],
      <<[Int],
      <<[String],
      <<?[String],
      <<?[String],
      <<[String],
      <<?[String],
      <<[String],
      <<?[String],
      <<?[String],
      <<?[Int],
      <<?[String],
      <<?[String],
      <<?[String],
      <<?[scala.math.BigDecimal],
      <<?[Int],
      <<?[Int],
      <<?[Int],
      <<?[Int],
      <<?[Int],
      <<?[Int],
      <<?[Boolean],
      <<?[Int]
    )
  }

  /** Table description of table blocks. Objects of this class serve as prototypes for rows in queries. */
  class Blocks(_tableTag: Tag) extends profile.api.Table[BlocksRow](_tableTag, Some("tezos"), "blocks") {
    def * =
      (level :: proto :: predecessor :: timestamp :: validationPass :: fitness :: context :: signature :: protocol :: chainId :: hash :: operationsHash :: periodKind :: currentExpectedQuorum :: activeProposal :: baker :: nonceHash :: consumedGas :: metaLevel :: metaLevelPosition :: metaCycle :: metaCyclePosition :: metaVotingPeriod :: metaVotingPeriodPosition :: expectedCommitment :: priority :: HNil)
        .mapTo[BlocksRow]

    /** Maps whole row to an option. Useful for outer joins. */
    def ? =
      (Rep.Some(level) :: Rep.Some(proto) :: Rep.Some(predecessor) :: Rep.Some(timestamp) :: Rep.Some(validationPass) :: Rep
            .Some(fitness) :: context :: signature :: Rep.Some(protocol) :: chainId :: Rep.Some(hash) :: operationsHash :: periodKind :: currentExpectedQuorum :: activeProposal :: baker :: nonceHash :: consumedGas :: metaLevel :: metaLevelPosition :: metaCycle :: metaCyclePosition :: metaVotingPeriod :: metaVotingPeriodPosition :: expectedCommitment :: priority :: HNil).shaped
        .<>(
          r =>
            BlocksRow(
              r(0).asInstanceOf[Option[Int]].get,
              r(1).asInstanceOf[Option[Int]].get,
              r(2).asInstanceOf[Option[String]].get,
              r(3).asInstanceOf[Option[java.sql.Timestamp]].get,
              r(4).asInstanceOf[Option[Int]].get,
              r(5).asInstanceOf[Option[String]].get,
              r(6).asInstanceOf[Option[String]],
              r(7).asInstanceOf[Option[String]],
              r(8).asInstanceOf[Option[String]].get,
              r(9).asInstanceOf[Option[String]],
              r(10).asInstanceOf[Option[String]].get,
              r(11).asInstanceOf[Option[String]],
              r(12).asInstanceOf[Option[String]],
              r(13).asInstanceOf[Option[Int]],
              r(14).asInstanceOf[Option[String]],
              r(15).asInstanceOf[Option[String]],
              r(16).asInstanceOf[Option[String]],
              r(17).asInstanceOf[Option[scala.math.BigDecimal]],
              r(18).asInstanceOf[Option[Int]],
              r(19).asInstanceOf[Option[Int]],
              r(20).asInstanceOf[Option[Int]],
              r(21).asInstanceOf[Option[Int]],
              r(22).asInstanceOf[Option[Int]],
              r(23).asInstanceOf[Option[Int]],
              r(24).asInstanceOf[Option[Boolean]],
              r(25).asInstanceOf[Option[Int]]
            ),
          (_: Any) => throw new Exception("Inserting into ? projection not supported.")
        )

    /** Database column level SqlType(int4) */
    val level: Rep[Int] = column[Int]("level")

    /** Database column proto SqlType(int4) */
    val proto: Rep[Int] = column[Int]("proto")

    /** Database column predecessor SqlType(varchar) */
    val predecessor: Rep[String] = column[String]("predecessor")

    /** Database column timestamp SqlType(timestamp) */
    val timestamp: Rep[java.sql.Timestamp] = column[java.sql.Timestamp]("timestamp")

    /** Database column validation_pass SqlType(int4) */
    val validationPass: Rep[Int] = column[Int]("validation_pass")

    /** Database column fitness SqlType(varchar) */
    val fitness: Rep[String] = column[String]("fitness")

    /** Database column context SqlType(varchar), Default(None) */
    val context: Rep[Option[String]] = column[Option[String]]("context", O.Default(None))

    /** Database column signature SqlType(varchar), Default(None) */
    val signature: Rep[Option[String]] = column[Option[String]]("signature", O.Default(None))

    /** Database column protocol SqlType(varchar) */
    val protocol: Rep[String] = column[String]("protocol")

    /** Database column chain_id SqlType(varchar), Default(None) */
    val chainId: Rep[Option[String]] = column[Option[String]]("chain_id", O.Default(None))

    /** Database column hash SqlType(varchar) */
    val hash: Rep[String] = column[String]("hash")

    /** Database column operations_hash SqlType(varchar), Default(None) */
    val operationsHash: Rep[Option[String]] = column[Option[String]]("operations_hash", O.Default(None))

    /** Database column period_kind SqlType(varchar), Default(None) */
    val periodKind: Rep[Option[String]] = column[Option[String]]("period_kind", O.Default(None))

    /** Database column current_expected_quorum SqlType(int4), Default(None) */
    val currentExpectedQuorum: Rep[Option[Int]] = column[Option[Int]]("current_expected_quorum", O.Default(None))

    /** Database column active_proposal SqlType(varchar), Default(None) */
    val activeProposal: Rep[Option[String]] = column[Option[String]]("active_proposal", O.Default(None))

    /** Database column baker SqlType(varchar), Default(None) */
    val baker: Rep[Option[String]] = column[Option[String]]("baker", O.Default(None))

    /** Database column nonce_hash SqlType(varchar), Default(None) */
    val nonceHash: Rep[Option[String]] = column[Option[String]]("nonce_hash", O.Default(None))

    /** Database column consumed_gas SqlType(numeric), Default(None) */
    val consumedGas: Rep[Option[scala.math.BigDecimal]] =
      column[Option[scala.math.BigDecimal]]("consumed_gas", O.Default(None))

    /** Database column meta_level SqlType(int4), Default(None) */
    val metaLevel: Rep[Option[Int]] = column[Option[Int]]("meta_level", O.Default(None))

    /** Database column meta_level_position SqlType(int4), Default(None) */
    val metaLevelPosition: Rep[Option[Int]] = column[Option[Int]]("meta_level_position", O.Default(None))

    /** Database column meta_cycle SqlType(int4), Default(None) */
    val metaCycle: Rep[Option[Int]] = column[Option[Int]]("meta_cycle", O.Default(None))

    /** Database column meta_cycle_position SqlType(int4), Default(None) */
    val metaCyclePosition: Rep[Option[Int]] = column[Option[Int]]("meta_cycle_position", O.Default(None))

    /** Database column meta_voting_period SqlType(int4), Default(None) */
    val metaVotingPeriod: Rep[Option[Int]] = column[Option[Int]]("meta_voting_period", O.Default(None))

    /** Database column meta_voting_period_position SqlType(int4), Default(None) */
    val metaVotingPeriodPosition: Rep[Option[Int]] = column[Option[Int]]("meta_voting_period_position", O.Default(None))

    /** Database column expected_commitment SqlType(bool), Default(None) */
    val expectedCommitment: Rep[Option[Boolean]] = column[Option[Boolean]]("expected_commitment", O.Default(None))

    /** Database column priority SqlType(int4), Default(None) */
    val priority: Rep[Option[Int]] = column[Option[Int]]("priority", O.Default(None))

    /** Uniqueness Index over (hash) (database name blocks_hash_key) */
    val index1 = index("blocks_hash_key", hash :: HNil, unique = true)

    /** Index over (level) (database name ix_blocks_level) */
    val index2 = index("ix_blocks_level", level :: HNil)
  }

  /** Collection-like TableQuery object for table Blocks */
  lazy val Blocks = new TableQuery(tag => new Blocks(tag))

  /** Entity class storing rows of table Delegates
    *  @param pkh Database column pkh SqlType(varchar), PrimaryKey
    *  @param blockId Database column block_id SqlType(varchar)
    *  @param balance Database column balance SqlType(numeric), Default(None)
    *  @param frozenBalance Database column frozen_balance SqlType(numeric), Default(None)
    *  @param stakingBalance Database column staking_balance SqlType(numeric), Default(None)
    *  @param delegatedBalance Database column delegated_balance SqlType(numeric), Default(None)
    *  @param deactivated Database column deactivated SqlType(bool)
    *  @param gracePeriod Database column grace_period SqlType(int4)
    *  @param blockLevel Database column block_level SqlType(int4), Default(-1) */
  case class DelegatesRow(
      pkh: String,
      blockId: String,
      balance: Option[scala.math.BigDecimal] = None,
      frozenBalance: Option[scala.math.BigDecimal] = None,
      stakingBalance: Option[scala.math.BigDecimal] = None,
      delegatedBalance: Option[scala.math.BigDecimal] = None,
      deactivated: Boolean,
      gracePeriod: Int,
      blockLevel: Int = -1
  )

  /** GetResult implicit for fetching DelegatesRow objects using plain SQL queries */
  implicit def GetResultDelegatesRow(
      implicit e0: GR[String],
      e1: GR[Option[scala.math.BigDecimal]],
      e2: GR[Boolean],
      e3: GR[Int]
  ): GR[DelegatesRow] = GR { prs =>
    import prs._
    DelegatesRow.tupled(
      (
        <<[String],
        <<[String],
        <<?[scala.math.BigDecimal],
        <<?[scala.math.BigDecimal],
        <<?[scala.math.BigDecimal],
        <<?[scala.math.BigDecimal],
        <<[Boolean],
        <<[Int],
        <<[Int]
      )
    )
  }

  /** Table description of table delegates. Objects of this class serve as prototypes for rows in queries. */
  class Delegates(_tableTag: Tag) extends profile.api.Table[DelegatesRow](_tableTag, Some("tezos"), "delegates") {
    def * =
      (pkh, blockId, balance, frozenBalance, stakingBalance, delegatedBalance, deactivated, gracePeriod, blockLevel) <> (DelegatesRow.tupled, DelegatesRow.unapply)

    /** Maps whole row to an option. Useful for outer joins. */
    def ? =
      (
        (
          Rep.Some(pkh),
          Rep.Some(blockId),
          balance,
          frozenBalance,
          stakingBalance,
          delegatedBalance,
          Rep.Some(deactivated),
          Rep.Some(gracePeriod),
          Rep.Some(blockLevel)
        )
      ).shaped.<>(
        { r =>
          import r._; _1.map(_ => DelegatesRow.tupled((_1.get, _2.get, _3, _4, _5, _6, _7.get, _8.get, _9.get)))
        },
        (_: Any) => throw new Exception("Inserting into ? projection not supported.")
      )

    /** Database column pkh SqlType(varchar), PrimaryKey */
    val pkh: Rep[String] = column[String]("pkh", O.PrimaryKey)

    /** Database column block_id SqlType(varchar) */
    val blockId: Rep[String] = column[String]("block_id")

    /** Database column balance SqlType(numeric), Default(None) */
    val balance: Rep[Option[scala.math.BigDecimal]] = column[Option[scala.math.BigDecimal]]("balance", O.Default(None))

    /** Database column frozen_balance SqlType(numeric), Default(None) */
    val frozenBalance: Rep[Option[scala.math.BigDecimal]] =
      column[Option[scala.math.BigDecimal]]("frozen_balance", O.Default(None))

    /** Database column staking_balance SqlType(numeric), Default(None) */
    val stakingBalance: Rep[Option[scala.math.BigDecimal]] =
      column[Option[scala.math.BigDecimal]]("staking_balance", O.Default(None))

    /** Database column delegated_balance SqlType(numeric), Default(None) */
    val delegatedBalance: Rep[Option[scala.math.BigDecimal]] =
      column[Option[scala.math.BigDecimal]]("delegated_balance", O.Default(None))

    /** Database column deactivated SqlType(bool) */
    val deactivated: Rep[Boolean] = column[Boolean]("deactivated")

    /** Database column grace_period SqlType(int4) */
    val gracePeriod: Rep[Int] = column[Int]("grace_period")

    /** Database column block_level SqlType(int4), Default(-1) */
    val blockLevel: Rep[Int] = column[Int]("block_level", O.Default(-1))

    /** Foreign key referencing Blocks (database name delegates_block_id_fkey) */
    lazy val blocksFk = foreignKey("delegates_block_id_fkey", blockId, Blocks)(
      r => r.hash,
      onUpdate = ForeignKeyAction.NoAction,
      onDelete = ForeignKeyAction.NoAction
    )
  }

  /** Collection-like TableQuery object for table Delegates */
  lazy val Delegates = new TableQuery(tag => new Delegates(tag))

  /** Entity class storing rows of table DelegatesCheckpoint
    *  @param delegatePkh Database column delegate_pkh SqlType(varchar)
    *  @param blockId Database column block_id SqlType(varchar)
    *  @param blockLevel Database column block_level SqlType(int4), Default(-1) */
  case class DelegatesCheckpointRow(delegatePkh: String, blockId: String, blockLevel: Int = -1)

  /** GetResult implicit for fetching DelegatesCheckpointRow objects using plain SQL queries */
  implicit def GetResultDelegatesCheckpointRow(implicit e0: GR[String], e1: GR[Int]): GR[DelegatesCheckpointRow] = GR {
    prs =>
      import prs._
      DelegatesCheckpointRow.tupled((<<[String], <<[String], <<[Int]))
  }

  /** Table description of table delegates_checkpoint. Objects of this class serve as prototypes for rows in queries. */
  class DelegatesCheckpoint(_tableTag: Tag)
      extends profile.api.Table[DelegatesCheckpointRow](_tableTag, Some("tezos"), "delegates_checkpoint") {
    def * = (delegatePkh, blockId, blockLevel) <> (DelegatesCheckpointRow.tupled, DelegatesCheckpointRow.unapply)

    /** Maps whole row to an option. Useful for outer joins. */
    def ? =
      ((Rep.Some(delegatePkh), Rep.Some(blockId), Rep.Some(blockLevel))).shaped.<>(
        { r =>
          import r._; _1.map(_ => DelegatesCheckpointRow.tupled((_1.get, _2.get, _3.get)))
        },
        (_: Any) => throw new Exception("Inserting into ? projection not supported.")
      )

    /** Database column delegate_pkh SqlType(varchar) */
    val delegatePkh: Rep[String] = column[String]("delegate_pkh")

    /** Database column block_id SqlType(varchar) */
    val blockId: Rep[String] = column[String]("block_id")

    /** Database column block_level SqlType(int4), Default(-1) */
    val blockLevel: Rep[Int] = column[Int]("block_level", O.Default(-1))

    /** Foreign key referencing Blocks (database name delegate_checkpoint_block_id_fkey) */
    lazy val blocksFk = foreignKey("delegate_checkpoint_block_id_fkey", blockId, Blocks)(
      r => r.hash,
      onUpdate = ForeignKeyAction.NoAction,
      onDelete = ForeignKeyAction.NoAction
    )

    /** Index over (blockLevel) (database name ix_delegates_checkpoint_block_level) */
    val index1 = index("ix_delegates_checkpoint_block_level", blockLevel)
  }

  /** Collection-like TableQuery object for table DelegatesCheckpoint */
  lazy val DelegatesCheckpoint = new TableQuery(tag => new DelegatesCheckpoint(tag))

  /** Entity class storing rows of table EndorsingRights
    *  @param blockHash Database column block_hash SqlType(varchar), Default(None)
    *  @param level Database column level SqlType(int4)
    *  @param delegate Database column delegate SqlType(varchar)
    *  @param slot Database column slot SqlType(int4)
    *  @param estimatedTime Database column estimated_time SqlType(timestamp), Default(None)
    *  @param cycle Database column cycle SqlType(int4), Default(None)
    *  @param governancePeriod Database column governance_period SqlType(int4), Default(None) */
  case class EndorsingRightsRow(
      blockHash: Option[String] = None,
      level: Int,
      delegate: String,
      slot: Int,
      estimatedTime: Option[java.sql.Timestamp] = None,
      cycle: Option[Int] = None,
      governancePeriod: Option[Int] = None
  )

  /** GetResult implicit for fetching EndorsingRightsRow objects using plain SQL queries */
  implicit def GetResultEndorsingRightsRow(
      implicit e0: GR[Option[String]],
      e1: GR[Int],
      e2: GR[String],
      e3: GR[Option[java.sql.Timestamp]],
      e4: GR[Option[Int]]
  ): GR[EndorsingRightsRow] = GR { prs =>
    import prs._
    EndorsingRightsRow.tupled((<<?[String], <<[Int], <<[String], <<[Int], <<?[java.sql.Timestamp], <<?[Int], <<?[Int]))
  }

  /** Table description of table endorsing_rights. Objects of this class serve as prototypes for rows in queries. */
  class EndorsingRights(_tableTag: Tag)
      extends profile.api.Table[EndorsingRightsRow](_tableTag, Some("tezos"), "endorsing_rights") {
    def * =
      (blockHash, level, delegate, slot, estimatedTime, cycle, governancePeriod) <> (EndorsingRightsRow.tupled, EndorsingRightsRow.unapply)

    /** Maps whole row to an option. Useful for outer joins. */
    def ? =
      ((blockHash, Rep.Some(level), Rep.Some(delegate), Rep.Some(slot), estimatedTime, cycle, governancePeriod)).shaped
        .<>(
          { r =>
            import r._; _2.map(_ => EndorsingRightsRow.tupled((_1, _2.get, _3.get, _4.get, _5, _6, _7)))
          },
          (_: Any) => throw new Exception("Inserting into ? projection not supported.")
        )

    /** Database column block_hash SqlType(varchar), Default(None) */
    val blockHash: Rep[Option[String]] = column[Option[String]]("block_hash", O.Default(None))

    /** Database column level SqlType(int4) */
    val level: Rep[Int] = column[Int]("level")

    /** Database column delegate SqlType(varchar) */
    val delegate: Rep[String] = column[String]("delegate")

    /** Database column slot SqlType(int4) */
    val slot: Rep[Int] = column[Int]("slot")

    /** Database column estimated_time SqlType(timestamp), Default(None) */
    val estimatedTime: Rep[Option[java.sql.Timestamp]] =
      column[Option[java.sql.Timestamp]]("estimated_time", O.Default(None))

    /** Database column cycle SqlType(int4), Default(None) */
    val cycle: Rep[Option[Int]] = column[Option[Int]]("cycle", O.Default(None))

    /** Database column governance_period SqlType(int4), Default(None) */
    val governancePeriod: Rep[Option[Int]] = column[Option[Int]]("governance_period", O.Default(None))

    /** Primary key of EndorsingRights (database name endorsing_rights_pkey) */
    val pk = primaryKey("endorsing_rights_pkey", (level, delegate, slot))

    /** Foreign key referencing Blocks (database name fk_block_hash) */
    lazy val blocksFk = foreignKey("fk_block_hash", blockHash, Blocks)(
      r => Rep.Some(r.hash),
      onUpdate = ForeignKeyAction.NoAction,
      onDelete = ForeignKeyAction.NoAction
    )

    /** Index over (level) (database name endorsing_rights_level_idx) */
    val index1 = index("endorsing_rights_level_idx", level)
  }

  /** Collection-like TableQuery object for table EndorsingRights */
  lazy val EndorsingRights = new TableQuery(tag => new EndorsingRights(tag))

  /** Entity class storing rows of table Fees
    *  @param low Database column low SqlType(int4)
    *  @param medium Database column medium SqlType(int4)
    *  @param high Database column high SqlType(int4)
    *  @param timestamp Database column timestamp SqlType(timestamp)
    *  @param kind Database column kind SqlType(varchar)
    *  @param cycle Database column cycle SqlType(int4), Default(None)
    *  @param level Database column level SqlType(int4), Default(None) */
  case class FeesRow(
      low: Int,
      medium: Int,
      high: Int,
      timestamp: java.sql.Timestamp,
      kind: String,
      cycle: Option[Int] = None,
      level: Option[Int] = None
  )

  /** GetResult implicit for fetching FeesRow objects using plain SQL queries */
  implicit def GetResultFeesRow(
      implicit e0: GR[Int],
      e1: GR[java.sql.Timestamp],
      e2: GR[String],
      e3: GR[Option[Int]]
  ): GR[FeesRow] = GR { prs =>
    import prs._
    FeesRow.tupled((<<[Int], <<[Int], <<[Int], <<[java.sql.Timestamp], <<[String], <<?[Int], <<?[Int]))
  }

  /** Table description of table fees. Objects of this class serve as prototypes for rows in queries. */
  class Fees(_tableTag: Tag) extends profile.api.Table[FeesRow](_tableTag, Some("tezos"), "fees") {
    def * = (low, medium, high, timestamp, kind, cycle, level) <> (FeesRow.tupled, FeesRow.unapply)

    /** Maps whole row to an option. Useful for outer joins. */
    def ? =
      ((Rep.Some(low), Rep.Some(medium), Rep.Some(high), Rep.Some(timestamp), Rep.Some(kind), cycle, level)).shaped.<>(
        { r =>
          import r._; _1.map(_ => FeesRow.tupled((_1.get, _2.get, _3.get, _4.get, _5.get, _6, _7)))
        },
        (_: Any) => throw new Exception("Inserting into ? projection not supported.")
      )

    /** Database column low SqlType(int4) */
    val low: Rep[Int] = column[Int]("low")

    /** Database column medium SqlType(int4) */
    val medium: Rep[Int] = column[Int]("medium")

    /** Database column high SqlType(int4) */
    val high: Rep[Int] = column[Int]("high")

    /** Database column timestamp SqlType(timestamp) */
    val timestamp: Rep[java.sql.Timestamp] = column[java.sql.Timestamp]("timestamp")

    /** Database column kind SqlType(varchar) */
    val kind: Rep[String] = column[String]("kind")

    /** Database column cycle SqlType(int4), Default(None) */
    val cycle: Rep[Option[Int]] = column[Option[Int]]("cycle", O.Default(None))

    /** Database column level SqlType(int4), Default(None) */
    val level: Rep[Option[Int]] = column[Option[Int]]("level", O.Default(None))
  }

  /** Collection-like TableQuery object for table Fees */
  lazy val Fees = new TableQuery(tag => new Fees(tag))

  /** Entity class storing rows of table OperationGroups
    *  @param protocol Database column protocol SqlType(varchar)
    *  @param chainId Database column chain_id SqlType(varchar), Default(None)
    *  @param hash Database column hash SqlType(varchar)
    *  @param branch Database column branch SqlType(varchar)
    *  @param signature Database column signature SqlType(varchar), Default(None)
    *  @param blockId Database column block_id SqlType(varchar)
    *  @param blockLevel Database column block_level SqlType(int4) */
  case class OperationGroupsRow(
      protocol: String,
      chainId: Option[String] = None,
      hash: String,
      branch: String,
      signature: Option[String] = None,
      blockId: String,
      blockLevel: Int
  )

  /** GetResult implicit for fetching OperationGroupsRow objects using plain SQL queries */
  implicit def GetResultOperationGroupsRow(
      implicit e0: GR[String],
      e1: GR[Option[String]],
      e2: GR[Int]
  ): GR[OperationGroupsRow] = GR { prs =>
    import prs._
    OperationGroupsRow.tupled((<<[String], <<?[String], <<[String], <<[String], <<?[String], <<[String], <<[Int]))
  }

  /** Table description of table operation_groups. Objects of this class serve as prototypes for rows in queries. */
  class OperationGroups(_tableTag: Tag)
      extends profile.api.Table[OperationGroupsRow](_tableTag, Some("tezos"), "operation_groups") {
    def * =
      (protocol, chainId, hash, branch, signature, blockId, blockLevel) <> (OperationGroupsRow.tupled, OperationGroupsRow.unapply)

    /** Maps whole row to an option. Useful for outer joins. */
    def ? =
      (
        (
          Rep.Some(protocol),
          chainId,
          Rep.Some(hash),
          Rep.Some(branch),
          signature,
          Rep.Some(blockId),
          Rep.Some(blockLevel)
        )
      ).shaped.<>(
        { r =>
          import r._; _1.map(_ => OperationGroupsRow.tupled((_1.get, _2, _3.get, _4.get, _5, _6.get, _7.get)))
        },
        (_: Any) => throw new Exception("Inserting into ? projection not supported.")
      )

    /** Database column protocol SqlType(varchar) */
    val protocol: Rep[String] = column[String]("protocol")

    /** Database column chain_id SqlType(varchar), Default(None) */
    val chainId: Rep[Option[String]] = column[Option[String]]("chain_id", O.Default(None))

    /** Database column hash SqlType(varchar) */
    val hash: Rep[String] = column[String]("hash")

    /** Database column branch SqlType(varchar) */
    val branch: Rep[String] = column[String]("branch")

    /** Database column signature SqlType(varchar), Default(None) */
    val signature: Rep[Option[String]] = column[Option[String]]("signature", O.Default(None))

    /** Database column block_id SqlType(varchar) */
    val blockId: Rep[String] = column[String]("block_id")

    /** Database column block_level SqlType(int4) */
    val blockLevel: Rep[Int] = column[Int]("block_level")

    /** Primary key of OperationGroups (database name OperationGroups_pkey) */
    val pk = primaryKey("OperationGroups_pkey", (blockId, hash))

    /** Foreign key referencing Blocks (database name block) */
    lazy val blocksFk = foreignKey("block", blockId, Blocks)(
      r => r.hash,
      onUpdate = ForeignKeyAction.NoAction,
      onDelete = ForeignKeyAction.NoAction
    )

    /** Index over (blockLevel) (database name ix_operation_groups_block_level) */
    val index1 = index("ix_operation_groups_block_level", blockLevel)
  }

  /** Collection-like TableQuery object for table OperationGroups */
  lazy val OperationGroups = new TableQuery(tag => new OperationGroups(tag))

  /** Entity class storing rows of table Operations
    *  @param branch Database column branch SqlType(varchar), Default(None)
    *  @param numberOfSlots Database column number_of_slots SqlType(int4), Default(None)
    *  @param cycle Database column cycle SqlType(int4), Default(None)
    *  @param operationId Database column operation_id SqlType(serial), AutoInc, PrimaryKey
    *  @param operationGroupHash Database column operation_group_hash SqlType(varchar)
    *  @param kind Database column kind SqlType(varchar)
    *  @param level Database column level SqlType(int4), Default(None)
    *  @param delegate Database column delegate SqlType(varchar), Default(None)
    *  @param slots Database column slots SqlType(varchar), Default(None)
    *  @param nonce Database column nonce SqlType(varchar), Default(None)
    *  @param pkh Database column pkh SqlType(varchar), Default(None)
    *  @param secret Database column secret SqlType(varchar), Default(None)
    *  @param source Database column source SqlType(varchar), Default(None)
    *  @param fee Database column fee SqlType(numeric), Default(None)
    *  @param counter Database column counter SqlType(numeric), Default(None)
    *  @param gasLimit Database column gas_limit SqlType(numeric), Default(None)
    *  @param storageLimit Database column storage_limit SqlType(numeric), Default(None)
    *  @param publicKey Database column public_key SqlType(varchar), Default(None)
    *  @param amount Database column amount SqlType(numeric), Default(None)
    *  @param destination Database column destination SqlType(varchar), Default(None)
    *  @param parameters Database column parameters SqlType(varchar), Default(None)
    *  @param managerPubkey Database column manager_pubkey SqlType(varchar), Default(None)
    *  @param balance Database column balance SqlType(numeric), Default(None)
    *  @param proposal Database column proposal SqlType(varchar), Default(None)
    *  @param spendable Database column spendable SqlType(bool), Default(None)
    *  @param delegatable Database column delegatable SqlType(bool), Default(None)
    *  @param script Database column script SqlType(varchar), Default(None)
    *  @param storage Database column storage SqlType(varchar), Default(None)
    *  @param status Database column status SqlType(varchar), Default(None)
    *  @param consumedGas Database column consumed_gas SqlType(numeric), Default(None)
    *  @param storageSize Database column storage_size SqlType(numeric), Default(None)
    *  @param paidStorageSizeDiff Database column paid_storage_size_diff SqlType(numeric), Default(None)
    *  @param originatedContracts Database column originated_contracts SqlType(varchar), Default(None)
    *  @param blockHash Database column block_hash SqlType(varchar)
    *  @param blockLevel Database column block_level SqlType(int4)
    *  @param ballot Database column ballot SqlType(varchar), Default(None)
    *  @param internal Database column internal SqlType(bool)
    *  @param period Database column period SqlType(int4), Default(None)
    *  @param timestamp Database column timestamp SqlType(timestamp) */
  case class OperationsRow(
      branch: Option[String] = None,
      numberOfSlots: Option[Int] = None,
      cycle: Option[Int] = None,
      operationId: Int,
      operationGroupHash: String,
      kind: String,
      level: Option[Int] = None,
      delegate: Option[String] = None,
      slots: Option[String] = None,
      nonce: Option[String] = None,
      pkh: Option[String] = None,
      secret: Option[String] = None,
      source: Option[String] = None,
      fee: Option[scala.math.BigDecimal] = None,
      counter: Option[scala.math.BigDecimal] = None,
      gasLimit: Option[scala.math.BigDecimal] = None,
      storageLimit: Option[scala.math.BigDecimal] = None,
      publicKey: Option[String] = None,
      amount: Option[scala.math.BigDecimal] = None,
      destination: Option[String] = None,
      parameters: Option[String] = None,
      managerPubkey: Option[String] = None,
      balance: Option[scala.math.BigDecimal] = None,
      proposal: Option[String] = None,
      spendable: Option[Boolean] = None,
      delegatable: Option[Boolean] = None,
      script: Option[String] = None,
      storage: Option[String] = None,
      status: Option[String] = None,
      consumedGas: Option[scala.math.BigDecimal] = None,
      storageSize: Option[scala.math.BigDecimal] = None,
      paidStorageSizeDiff: Option[scala.math.BigDecimal] = None,
      originatedContracts: Option[String] = None,
      blockHash: String,
      blockLevel: Int,
      ballot: Option[String] = None,
      internal: Boolean,
      period: Option[Int] = None,
      timestamp: java.sql.Timestamp
  )

  /** GetResult implicit for fetching OperationsRow objects using plain SQL queries */
  implicit def GetResultOperationsRow(
      implicit e0: GR[Option[String]],
      e1: GR[Option[Int]],
      e2: GR[Int],
      e3: GR[String],
      e4: GR[Option[scala.math.BigDecimal]],
      e5: GR[Option[Boolean]],
      e6: GR[Boolean],
      e7: GR[java.sql.Timestamp]
  ): GR[OperationsRow] = GR { prs =>
    import prs._
    OperationsRow(
      <<?[String],
      <<?[Int],
      <<?[Int],
      <<[Int],
      <<[String],
      <<[String],
      <<?[Int],
      <<?[String],
      <<?[String],
      <<?[String],
      <<?[String],
      <<?[String],
      <<?[String],
      <<?[scala.math.BigDecimal],
      <<?[scala.math.BigDecimal],
      <<?[scala.math.BigDecimal],
      <<?[scala.math.BigDecimal],
      <<?[String],
      <<?[scala.math.BigDecimal],
      <<?[String],
      <<?[String],
      <<?[String],
      <<?[scala.math.BigDecimal],
      <<?[String],
      <<?[Boolean],
      <<?[Boolean],
      <<?[String],
      <<?[String],
      <<?[String],
      <<?[scala.math.BigDecimal],
      <<?[scala.math.BigDecimal],
      <<?[scala.math.BigDecimal],
      <<?[String],
      <<[String],
      <<[Int],
      <<?[String],
      <<[Boolean],
      <<?[Int],
      <<[java.sql.Timestamp]
    )
  }

  /** Table description of table operations. Objects of this class serve as prototypes for rows in queries. */
  class Operations(_tableTag: Tag) extends profile.api.Table[OperationsRow](_tableTag, Some("tezos"), "operations") {
    def * =
      (branch :: numberOfSlots :: cycle :: operationId :: operationGroupHash :: kind :: level :: delegate :: slots :: nonce :: pkh :: secret :: source :: fee :: counter :: gasLimit :: storageLimit :: publicKey :: amount :: destination :: parameters :: managerPubkey :: balance :: proposal :: spendable :: delegatable :: script :: storage :: status :: consumedGas :: storageSize :: paidStorageSizeDiff :: originatedContracts :: blockHash :: blockLevel :: ballot :: internal :: period :: timestamp :: HNil)
        .mapTo[OperationsRow]

    /** Maps whole row to an option. Useful for outer joins. */
    def ? =
      (branch :: numberOfSlots :: cycle :: Rep.Some(operationId) :: Rep.Some(operationGroupHash) :: Rep.Some(kind) :: level :: delegate :: slots :: nonce :: pkh :: secret :: source :: fee :: counter :: gasLimit :: storageLimit :: publicKey :: amount :: destination :: parameters :: managerPubkey :: balance :: proposal :: spendable :: delegatable :: script :: storage :: status :: consumedGas :: storageSize :: paidStorageSizeDiff :: originatedContracts :: Rep
            .Some(
              blockHash
            ) :: Rep.Some(blockLevel) :: ballot :: Rep.Some(internal) :: period :: Rep.Some(timestamp) :: HNil).shaped
        .<>(
          r =>
            OperationsRow(
              r(0).asInstanceOf[Option[String]],
              r(1).asInstanceOf[Option[Int]],
              r(2).asInstanceOf[Option[Int]],
              r(3).asInstanceOf[Option[Int]].get,
              r(4).asInstanceOf[Option[String]].get,
              r(5).asInstanceOf[Option[String]].get,
              r(6).asInstanceOf[Option[Int]],
              r(7).asInstanceOf[Option[String]],
              r(8).asInstanceOf[Option[String]],
              r(9).asInstanceOf[Option[String]],
              r(10).asInstanceOf[Option[String]],
              r(11).asInstanceOf[Option[String]],
              r(12).asInstanceOf[Option[String]],
              r(13).asInstanceOf[Option[scala.math.BigDecimal]],
              r(14).asInstanceOf[Option[scala.math.BigDecimal]],
              r(15).asInstanceOf[Option[scala.math.BigDecimal]],
              r(16).asInstanceOf[Option[scala.math.BigDecimal]],
              r(17).asInstanceOf[Option[String]],
              r(18).asInstanceOf[Option[scala.math.BigDecimal]],
              r(19).asInstanceOf[Option[String]],
              r(20).asInstanceOf[Option[String]],
              r(21).asInstanceOf[Option[String]],
              r(22).asInstanceOf[Option[scala.math.BigDecimal]],
              r(23).asInstanceOf[Option[String]],
              r(24).asInstanceOf[Option[Boolean]],
              r(25).asInstanceOf[Option[Boolean]],
              r(26).asInstanceOf[Option[String]],
              r(27).asInstanceOf[Option[String]],
              r(28).asInstanceOf[Option[String]],
              r(29).asInstanceOf[Option[scala.math.BigDecimal]],
              r(30).asInstanceOf[Option[scala.math.BigDecimal]],
              r(31).asInstanceOf[Option[scala.math.BigDecimal]],
              r(32).asInstanceOf[Option[String]],
              r(33).asInstanceOf[Option[String]].get,
              r(34).asInstanceOf[Option[Int]].get,
              r(35).asInstanceOf[Option[String]],
              r(36).asInstanceOf[Option[Boolean]].get,
              r(37).asInstanceOf[Option[Int]],
              r(38).asInstanceOf[Option[java.sql.Timestamp]].get
            ),
          (_: Any) => throw new Exception("Inserting into ? projection not supported.")
        )

    /** Database column branch SqlType(varchar), Default(None) */
    val branch: Rep[Option[String]] = column[Option[String]]("branch", O.Default(None))

    /** Database column number_of_slots SqlType(int4), Default(None) */
    val numberOfSlots: Rep[Option[Int]] = column[Option[Int]]("number_of_slots", O.Default(None))

    /** Database column cycle SqlType(int4), Default(None) */
    val cycle: Rep[Option[Int]] = column[Option[Int]]("cycle", O.Default(None))

    /** Database column operation_id SqlType(serial), AutoInc, PrimaryKey */
    val operationId: Rep[Int] = column[Int]("operation_id", O.AutoInc, O.PrimaryKey)

    /** Database column operation_group_hash SqlType(varchar) */
    val operationGroupHash: Rep[String] = column[String]("operation_group_hash")

    /** Database column kind SqlType(varchar) */
    val kind: Rep[String] = column[String]("kind")

    /** Database column level SqlType(int4), Default(None) */
    val level: Rep[Option[Int]] = column[Option[Int]]("level", O.Default(None))

    /** Database column delegate SqlType(varchar), Default(None) */
    val delegate: Rep[Option[String]] = column[Option[String]]("delegate", O.Default(None))

    /** Database column slots SqlType(varchar), Default(None) */
    val slots: Rep[Option[String]] = column[Option[String]]("slots", O.Default(None))

    /** Database column nonce SqlType(varchar), Default(None) */
    val nonce: Rep[Option[String]] = column[Option[String]]("nonce", O.Default(None))

    /** Database column pkh SqlType(varchar), Default(None) */
    val pkh: Rep[Option[String]] = column[Option[String]]("pkh", O.Default(None))

    /** Database column secret SqlType(varchar), Default(None) */
    val secret: Rep[Option[String]] = column[Option[String]]("secret", O.Default(None))

    /** Database column source SqlType(varchar), Default(None) */
    val source: Rep[Option[String]] = column[Option[String]]("source", O.Default(None))

    /** Database column fee SqlType(numeric), Default(None) */
    val fee: Rep[Option[scala.math.BigDecimal]] = column[Option[scala.math.BigDecimal]]("fee", O.Default(None))

    /** Database column counter SqlType(numeric), Default(None) */
    val counter: Rep[Option[scala.math.BigDecimal]] = column[Option[scala.math.BigDecimal]]("counter", O.Default(None))

    /** Database column gas_limit SqlType(numeric), Default(None) */
    val gasLimit: Rep[Option[scala.math.BigDecimal]] =
      column[Option[scala.math.BigDecimal]]("gas_limit", O.Default(None))

    /** Database column storage_limit SqlType(numeric), Default(None) */
    val storageLimit: Rep[Option[scala.math.BigDecimal]] =
      column[Option[scala.math.BigDecimal]]("storage_limit", O.Default(None))

    /** Database column public_key SqlType(varchar), Default(None) */
    val publicKey: Rep[Option[String]] = column[Option[String]]("public_key", O.Default(None))

    /** Database column amount SqlType(numeric), Default(None) */
    val amount: Rep[Option[scala.math.BigDecimal]] = column[Option[scala.math.BigDecimal]]("amount", O.Default(None))

    /** Database column destination SqlType(varchar), Default(None) */
    val destination: Rep[Option[String]] = column[Option[String]]("destination", O.Default(None))

    /** Database column parameters SqlType(varchar), Default(None) */
    val parameters: Rep[Option[String]] = column[Option[String]]("parameters", O.Default(None))

    /** Database column manager_pubkey SqlType(varchar), Default(None) */
    val managerPubkey: Rep[Option[String]] = column[Option[String]]("manager_pubkey", O.Default(None))

    /** Database column balance SqlType(numeric), Default(None) */
    val balance: Rep[Option[scala.math.BigDecimal]] = column[Option[scala.math.BigDecimal]]("balance", O.Default(None))

    /** Database column proposal SqlType(varchar), Default(None) */
    val proposal: Rep[Option[String]] = column[Option[String]]("proposal", O.Default(None))

    /** Database column spendable SqlType(bool), Default(None) */
    val spendable: Rep[Option[Boolean]] = column[Option[Boolean]]("spendable", O.Default(None))

    /** Database column delegatable SqlType(bool), Default(None) */
    val delegatable: Rep[Option[Boolean]] = column[Option[Boolean]]("delegatable", O.Default(None))

    /** Database column script SqlType(varchar), Default(None) */
    val script: Rep[Option[String]] = column[Option[String]]("script", O.Default(None))

    /** Database column storage SqlType(varchar), Default(None) */
    val storage: Rep[Option[String]] = column[Option[String]]("storage", O.Default(None))

    /** Database column status SqlType(varchar), Default(None) */
    val status: Rep[Option[String]] = column[Option[String]]("status", O.Default(None))

    /** Database column consumed_gas SqlType(numeric), Default(None) */
    val consumedGas: Rep[Option[scala.math.BigDecimal]] =
      column[Option[scala.math.BigDecimal]]("consumed_gas", O.Default(None))

    /** Database column storage_size SqlType(numeric), Default(None) */
    val storageSize: Rep[Option[scala.math.BigDecimal]] =
      column[Option[scala.math.BigDecimal]]("storage_size", O.Default(None))

    /** Database column paid_storage_size_diff SqlType(numeric), Default(None) */
    val paidStorageSizeDiff: Rep[Option[scala.math.BigDecimal]] =
      column[Option[scala.math.BigDecimal]]("paid_storage_size_diff", O.Default(None))

    /** Database column originated_contracts SqlType(varchar), Default(None) */
    val originatedContracts: Rep[Option[String]] = column[Option[String]]("originated_contracts", O.Default(None))

    /** Database column block_hash SqlType(varchar) */
    val blockHash: Rep[String] = column[String]("block_hash")

    /** Database column block_level SqlType(int4) */
    val blockLevel: Rep[Int] = column[Int]("block_level")

    /** Database column ballot SqlType(varchar), Default(None) */
    val ballot: Rep[Option[String]] = column[Option[String]]("ballot", O.Default(None))

    /** Database column internal SqlType(bool) */
    val internal: Rep[Boolean] = column[Boolean]("internal")

    /** Database column period SqlType(int4), Default(None) */
    val period: Rep[Option[Int]] = column[Option[Int]]("period", O.Default(None))

    /** Database column timestamp SqlType(timestamp) */
    val timestamp: Rep[java.sql.Timestamp] = column[java.sql.Timestamp]("timestamp")

    /** Foreign key referencing Blocks (database name fk_blockhashes) */
    lazy val blocksFk = foreignKey("fk_blockhashes", blockHash :: HNil, Blocks)(
      r => r.hash :: HNil,
      onUpdate = ForeignKeyAction.NoAction,
      onDelete = ForeignKeyAction.NoAction
    )

    /** Foreign key referencing OperationGroups (database name fk_opgroups) */
    lazy val operationGroupsFk = foreignKey("fk_opgroups", operationGroupHash :: blockHash :: HNil, OperationGroups)(
      r => r.hash :: r.blockId :: HNil,
      onUpdate = ForeignKeyAction.NoAction,
      onDelete = ForeignKeyAction.NoAction
    )

    /** Index over (blockLevel) (database name ix_operations_block_level) */
    val index1 = index("ix_operations_block_level", blockLevel :: HNil)

    /** Index over (delegate) (database name ix_operations_delegate) */
    val index2 = index("ix_operations_delegate", delegate :: HNil)

    /** Index over (destination) (database name ix_operations_destination) */
    val index3 = index("ix_operations_destination", destination :: HNil)

    /** Index over (source) (database name ix_operations_source) */
    val index4 = index("ix_operations_source", source :: HNil)

    /** Index over (timestamp) (database name ix_operations_timestamp) */
    val index5 = index("ix_operations_timestamp", timestamp :: HNil)
  }

  /** Collection-like TableQuery object for table Operations */
  lazy val Operations = new TableQuery(tag => new Operations(tag))

  /** Entity class storing rows of table OriginatedAccountMaps
    *  @param bigMapId Database column big_map_id SqlType(numeric)
    *  @param accountId Database column account_id SqlType(varchar) */
  case class OriginatedAccountMapsRow(bigMapId: scala.math.BigDecimal, accountId: String)

  /** GetResult implicit for fetching OriginatedAccountMapsRow objects using plain SQL queries */
  implicit def GetResultOriginatedAccountMapsRow(
      implicit e0: GR[scala.math.BigDecimal],
      e1: GR[String]
  ): GR[OriginatedAccountMapsRow] = GR { prs =>
    import prs._
    OriginatedAccountMapsRow.tupled((<<[scala.math.BigDecimal], <<[String]))
  }

  /** Table description of table originated_account_maps. Objects of this class serve as prototypes for rows in queries. */
  class OriginatedAccountMaps(_tableTag: Tag)
      extends profile.api.Table[OriginatedAccountMapsRow](_tableTag, Some("tezos"), "originated_account_maps") {
    def * = (bigMapId, accountId) <> (OriginatedAccountMapsRow.tupled, OriginatedAccountMapsRow.unapply)

    /** Maps whole row to an option. Useful for outer joins. */
    def ? =
      ((Rep.Some(bigMapId), Rep.Some(accountId))).shaped.<>({ r =>
        import r._; _1.map(_ => OriginatedAccountMapsRow.tupled((_1.get, _2.get)))
      }, (_: Any) => throw new Exception("Inserting into ? projection not supported."))

    /** Database column big_map_id SqlType(numeric) */
    val bigMapId: Rep[scala.math.BigDecimal] = column[scala.math.BigDecimal]("big_map_id")

    /** Database column account_id SqlType(varchar) */
    val accountId: Rep[String] = column[String]("account_id")

    /** Primary key of OriginatedAccountMaps (database name originated_account_maps_pkey) */
    val pk = primaryKey("originated_account_maps_pkey", (bigMapId, accountId))

    /** Index over (accountId) (database name accounts_maps_idx) */
    val index1 = index("accounts_maps_idx", accountId)
  }

  /** Collection-like TableQuery object for table OriginatedAccountMaps */
  lazy val OriginatedAccountMaps = new TableQuery(tag => new OriginatedAccountMaps(tag))

  /** Entity class storing rows of table ProcessedChainEvents
    *  @param eventLevel Database column event_level SqlType(numeric)
    *  @param eventType Database column event_type SqlType(varchar) */
  case class ProcessedChainEventsRow(eventLevel: scala.math.BigDecimal, eventType: String)

  /** GetResult implicit for fetching ProcessedChainEventsRow objects using plain SQL queries */
  implicit def GetResultProcessedChainEventsRow(
      implicit e0: GR[scala.math.BigDecimal],
      e1: GR[String]
  ): GR[ProcessedChainEventsRow] = GR { prs =>
    import prs._
    ProcessedChainEventsRow.tupled((<<[scala.math.BigDecimal], <<[String]))
  }

  /** Table description of table processed_chain_events. Objects of this class serve as prototypes for rows in queries. */
  class ProcessedChainEvents(_tableTag: Tag)
      extends profile.api.Table[ProcessedChainEventsRow](_tableTag, Some("tezos"), "processed_chain_events") {
    def * = (eventLevel, eventType) <> (ProcessedChainEventsRow.tupled, ProcessedChainEventsRow.unapply)

    /** Maps whole row to an option. Useful for outer joins. */
    def ? =
      ((Rep.Some(eventLevel), Rep.Some(eventType))).shaped.<>({ r =>
        import r._; _1.map(_ => ProcessedChainEventsRow.tupled((_1.get, _2.get)))
      }, (_: Any) => throw new Exception("Inserting into ? projection not supported."))

    /** Database column event_level SqlType(numeric) */
    val eventLevel: Rep[scala.math.BigDecimal] = column[scala.math.BigDecimal]("event_level")

    /** Database column event_type SqlType(varchar) */
    val eventType: Rep[String] = column[String]("event_type")

    /** Primary key of ProcessedChainEvents (database name processed_chain_events_pkey) */
    val pk = primaryKey("processed_chain_events_pkey", (eventLevel, eventType))
  }

  /** Collection-like TableQuery object for table ProcessedChainEvents */
  lazy val ProcessedChainEvents = new TableQuery(tag => new ProcessedChainEvents(tag))

  /** Entity class storing rows of table Rolls
    *  @param pkh Database column pkh SqlType(varchar)
    *  @param rolls Database column rolls SqlType(int4)
    *  @param blockId Database column block_id SqlType(varchar)
    *  @param blockLevel Database column block_level SqlType(int4) */
  case class RollsRow(pkh: String, rolls: Int, blockId: String, blockLevel: Int)

  /** GetResult implicit for fetching RollsRow objects using plain SQL queries */
  implicit def GetResultRollsRow(implicit e0: GR[String], e1: GR[Int]): GR[RollsRow] = GR { prs =>
    import prs._
    RollsRow.tupled((<<[String], <<[Int], <<[String], <<[Int]))
  }

  /** Table description of table rolls. Objects of this class serve as prototypes for rows in queries. */
  class Rolls(_tableTag: Tag) extends profile.api.Table[RollsRow](_tableTag, Some("tezos"), "rolls") {
    def * = (pkh, rolls, blockId, blockLevel) <> (RollsRow.tupled, RollsRow.unapply)

    /** Maps whole row to an option. Useful for outer joins. */
    def ? =
      ((Rep.Some(pkh), Rep.Some(rolls), Rep.Some(blockId), Rep.Some(blockLevel))).shaped.<>({ r =>
        import r._; _1.map(_ => RollsRow.tupled((_1.get, _2.get, _3.get, _4.get)))
      }, (_: Any) => throw new Exception("Inserting into ? projection not supported."))

    /** Database column pkh SqlType(varchar) */
    val pkh: Rep[String] = column[String]("pkh")

    /** Database column rolls SqlType(int4) */
    val rolls: Rep[Int] = column[Int]("rolls")

    /** Database column block_id SqlType(varchar) */
    val blockId: Rep[String] = column[String]("block_id")

    /** Database column block_level SqlType(int4) */
    val blockLevel: Rep[Int] = column[Int]("block_level")

    /** Foreign key referencing Blocks (database name rolls_block_id_fkey) */
    lazy val blocksFk = foreignKey("rolls_block_id_fkey", blockId, Blocks)(
      r => r.hash,
      onUpdate = ForeignKeyAction.NoAction,
      onDelete = ForeignKeyAction.NoAction
    )

    /** Index over (blockLevel) (database name ix_rolls_block_level) */
    val index1 = index("ix_rolls_block_level", blockLevel)
  }

  /** Collection-like TableQuery object for table Rolls */
  lazy val Rolls = new TableQuery(tag => new Rolls(tag))
}<|MERGE_RESOLUTION|>--- conflicted
+++ resolved
@@ -383,13 +383,11 @@
     /** Database column cycle SqlType(int4), Default(None) */
     val cycle: Rep[Option[Int]] = column[Option[Int]]("cycle", O.Default(None))
 
-<<<<<<< HEAD
     /** Database column is_baker_deactivated SqlType(bool), Default(None) */
     val isBakerDeactivated: Rep[Option[Boolean]] = column[Option[Boolean]]("is_baker_deactivated", O.Default(None))
-=======
+
     /** Index over (blockId) (database name ix_accounts_history_block_id) */
     val index1 = index("ix_accounts_history_block_id", blockId)
->>>>>>> cf880eba
   }
 
   /** Collection-like TableQuery object for table AccountsHistory */
