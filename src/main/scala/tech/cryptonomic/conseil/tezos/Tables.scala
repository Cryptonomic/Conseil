--- conflicted
+++ resolved
@@ -252,12 +252,8 @@
     *  @param spendable Database column spendable SqlType(bool), Default(None)
     *  @param delegateSetable Database column delegate_setable SqlType(bool), Default(None)
     *  @param delegateValue Database column delegate_value SqlType(varchar), Default(None)
-<<<<<<< HEAD
     *  @param asof Database column asof SqlType(timestamp)
     *  @param isBaker Database column is_baker SqlType(bool), Default(false) */
-=======
-    *  @param asof Database column asof SqlType(timestamp) */
->>>>>>> eb6df168
   case class AccountsHistoryRow(
       accountId: String,
       blockId: String,
