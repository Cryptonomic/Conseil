package tech.cryptonomic.conseil.tezos
// AUTO-GENERATED Slick data model
/** Stand-alone Slick data model for immediate use */
object Tables extends {
  val profile = slick.jdbc.PostgresProfile
} with Tables

/** Slick data model trait for extension, choice of backend or usage in the cake pattern. (Make sure to initialize this late.) */
trait Tables {
  val profile: slick.jdbc.JdbcProfile
  import profile.api._
  import slick.model.ForeignKeyAction
  import slick.collection.heterogeneous._
  import slick.collection.heterogeneous.syntax._
  // NOTE: GetResult mappers for plain SQL are only generated for tables where Slick knows how to map the types of all columns.
  import slick.jdbc.{GetResult => GR}

  /** DDL for all tables. Call .create to execute. */
  lazy val schema: profile.SchemaDescription = Array(
    Accounts.schema,
    AccountsCheckpoint.schema,
    AccountsHistory.schema,
    BakingRights.schema,
    BalanceUpdates.schema,
    Blocks.schema,
    Delegates.schema,
    DelegatesCheckpoint.schema,
    EndorsingRights.schema,
    Fees.schema,
    OperationGroups.schema,
    Operations.schema,
    Rolls.schema
  ).reduceLeft(_ ++ _)
  @deprecated("Use .schema instead of .ddl", "3.0")
  def ddl = schema

  /** Entity class storing rows of table Accounts
    *  @param accountId Database column account_id SqlType(varchar), PrimaryKey
    *  @param blockId Database column block_id SqlType(varchar)
    *  @param counter Database column counter SqlType(int4), Default(None)
    *  @param script Database column script SqlType(varchar), Default(None)
    *  @param storage Database column storage SqlType(varchar), Default(None)
    *  @param balance Database column balance SqlType(numeric)
    *  @param blockLevel Database column block_level SqlType(numeric), Default(-1)
    *  @param manager Database column manager SqlType(varchar), Default(None)
    *  @param spendable Database column spendable SqlType(bool), Default(None)
    *  @param delegateSetable Database column delegate_setable SqlType(bool), Default(None)
    *  @param delegateValue Database column delegate_value SqlType(varchar), Default(None) */
  case class AccountsRow(
      accountId: String,
      blockId: String,
      counter: Option[Int] = None,
      script: Option[String] = None,
      storage: Option[String] = None,
      balance: scala.math.BigDecimal,
      blockLevel: scala.math.BigDecimal = scala.math.BigDecimal("-1"),
      manager: Option[String] = None,
      spendable: Option[Boolean] = None,
      delegateSetable: Option[Boolean] = None,
      delegateValue: Option[String] = None
  )

  /** GetResult implicit for fetching AccountsRow objects using plain SQL queries */
  implicit def GetResultAccountsRow(
      implicit e0: GR[String],
      e1: GR[Option[Int]],
      e2: GR[Option[String]],
      e3: GR[scala.math.BigDecimal],
      e4: GR[Option[Boolean]]
  ): GR[AccountsRow] = GR { prs =>
    import prs._
    AccountsRow.tupled(
      (
        <<[String],
        <<[String],
        <<?[Int],
        <<?[String],
        <<?[String],
        <<[scala.math.BigDecimal],
        <<[scala.math.BigDecimal],
        <<?[String],
        <<?[Boolean],
        <<?[Boolean],
        <<?[String]
      )
    )
  }

  /** Table description of table accounts. Objects of this class serve as prototypes for rows in queries. */
  class Accounts(_tableTag: Tag) extends profile.api.Table[AccountsRow](_tableTag, Some("tezos"), "accounts") {
    def * =
      (
        accountId,
        blockId,
        counter,
        script,
        storage,
        balance,
        blockLevel,
        manager,
        spendable,
        delegateSetable,
        delegateValue
      ) <> (AccountsRow.tupled, AccountsRow.unapply)

    /** Maps whole row to an option. Useful for outer joins. */
    def ? =
      (
        (
          Rep.Some(accountId),
          Rep.Some(blockId),
          counter,
          script,
          storage,
          Rep.Some(balance),
          Rep.Some(blockLevel),
          manager,
          spendable,
          delegateSetable,
          delegateValue
        )
      ).shaped.<>(
        { r =>
          import r._; _1.map(_ => AccountsRow.tupled((_1.get, _2.get, _3, _4, _5, _6.get, _7.get, _8, _9, _10, _11)))
        },
        (_: Any) => throw new Exception("Inserting into ? projection not supported.")
      )

    /** Database column account_id SqlType(varchar), PrimaryKey */
    val accountId: Rep[String] = column[String]("account_id", O.PrimaryKey)

    /** Database column block_id SqlType(varchar) */
    val blockId: Rep[String] = column[String]("block_id")

    /** Database column counter SqlType(int4), Default(None) */
    val counter: Rep[Option[Int]] = column[Option[Int]]("counter", O.Default(None))

    /** Database column script SqlType(varchar), Default(None) */
    val script: Rep[Option[String]] = column[Option[String]]("script", O.Default(None))

    /** Database column storage SqlType(varchar), Default(None) */
    val storage: Rep[Option[String]] = column[Option[String]]("storage", O.Default(None))

    /** Database column balance SqlType(numeric) */
    val balance: Rep[scala.math.BigDecimal] = column[scala.math.BigDecimal]("balance")

    /** Database column block_level SqlType(numeric), Default(-1) */
    val blockLevel: Rep[scala.math.BigDecimal] =
      column[scala.math.BigDecimal]("block_level", O.Default(scala.math.BigDecimal("-1")))

    /** Database column manager SqlType(varchar), Default(None) */
    val manager: Rep[Option[String]] = column[Option[String]]("manager", O.Default(None))

    /** Database column spendable SqlType(bool), Default(None) */
    val spendable: Rep[Option[Boolean]] = column[Option[Boolean]]("spendable", O.Default(None))

    /** Database column delegate_setable SqlType(bool), Default(None) */
    val delegateSetable: Rep[Option[Boolean]] = column[Option[Boolean]]("delegate_setable", O.Default(None))

    /** Database column delegate_value SqlType(varchar), Default(None) */
    val delegateValue: Rep[Option[String]] = column[Option[String]]("delegate_value", O.Default(None))

    /** Foreign key referencing Blocks (database name accounts_block_id_fkey) */
    lazy val blocksFk = foreignKey("accounts_block_id_fkey", blockId, Blocks)(
      r => r.hash,
      onUpdate = ForeignKeyAction.NoAction,
      onDelete = ForeignKeyAction.NoAction
    )

    /** Index over (blockLevel) (database name ix_accounts_block_level) */
    val index1 = index("ix_accounts_block_level", blockLevel)

    /** Index over (manager) (database name ix_accounts_manager) */
    val index2 = index("ix_accounts_manager", manager)
  }

  /** Collection-like TableQuery object for table Accounts */
  lazy val Accounts = new TableQuery(tag => new Accounts(tag))

  /** Entity class storing rows of table AccountsCheckpoint
    *  @param accountId Database column account_id SqlType(varchar)
    *  @param blockId Database column block_id SqlType(varchar)
    *  @param blockLevel Database column block_level SqlType(int4), Default(-1)
    *  @param asof Database column asof SqlType(timestamptz)
    *  @param cycle Database column cycle SqlType(int4), Default(None) */
  case class AccountsCheckpointRow(
      accountId: String,
      blockId: String,
      blockLevel: Int = -1,
      asof: java.sql.Timestamp,
      cycle: Option[Int] = None
  )

  /** GetResult implicit for fetching AccountsCheckpointRow objects using plain SQL queries */
  implicit def GetResultAccountsCheckpointRow(
      implicit e0: GR[String],
      e1: GR[Int],
      e2: GR[java.sql.Timestamp],
      e3: GR[Option[Int]]
  ): GR[AccountsCheckpointRow] = GR { prs =>
    import prs._
    AccountsCheckpointRow.tupled((<<[String], <<[String], <<[Int], <<[java.sql.Timestamp], <<?[Int]))
  }

  /** Table description of table accounts_checkpoint. Objects of this class serve as prototypes for rows in queries. */
  class AccountsCheckpoint(_tableTag: Tag)
      extends profile.api.Table[AccountsCheckpointRow](_tableTag, Some("tezos"), "accounts_checkpoint") {
    def * =
      (accountId, blockId, blockLevel, asof, cycle) <> (AccountsCheckpointRow.tupled, AccountsCheckpointRow.unapply)

    /** Maps whole row to an option. Useful for outer joins. */
    def ? =
      ((Rep.Some(accountId), Rep.Some(blockId), Rep.Some(blockLevel), Rep.Some(asof), cycle)).shaped.<>(
        { r =>
          import r._; _1.map(_ => AccountsCheckpointRow.tupled((_1.get, _2.get, _3.get, _4.get, _5)))
        },
        (_: Any) => throw new Exception("Inserting into ? projection not supported.")
      )

    /** Database column account_id SqlType(varchar) */
    val accountId: Rep[String] = column[String]("account_id")

    /** Database column block_id SqlType(varchar) */
    val blockId: Rep[String] = column[String]("block_id")

    /** Database column block_level SqlType(int4), Default(-1) */
    val blockLevel: Rep[Int] = column[Int]("block_level", O.Default(-1))

    /** Database column asof SqlType(timestamptz) */
    val asof: Rep[java.sql.Timestamp] = column[java.sql.Timestamp]("asof")

<<<<<<< HEAD
    /** Database column cycle SqlType(int4), Default(None) */
    val cycle: Rep[Option[Int]] = column[Option[Int]]("cycle", O.Default(None))

    /** Foreign key referencing Blocks (database name checkpoint_block_id_fkey) */
    lazy val blocksFk = foreignKey("checkpoint_block_id_fkey", blockId, Blocks)(
      r => r.hash,
      onUpdate = ForeignKeyAction.NoAction,
      onDelete = ForeignKeyAction.NoAction
    )

=======
>>>>>>> eb6df168
    /** Index over (accountId) (database name ix_accounts_checkpoint_account_id) */
    val index1 = index("ix_accounts_checkpoint_account_id", accountId)

    /** Index over (blockLevel) (database name ix_accounts_checkpoint_block_level) */
    val index2 = index("ix_accounts_checkpoint_block_level", blockLevel)
  }

  /** Collection-like TableQuery object for table AccountsCheckpoint */
  lazy val AccountsCheckpoint = new TableQuery(tag => new AccountsCheckpoint(tag))

  /** Entity class storing rows of table AccountsHistory
    *  @param accountId Database column account_id SqlType(varchar)
    *  @param blockId Database column block_id SqlType(varchar)
    *  @param counter Database column counter SqlType(int4), Default(None)
    *  @param storage Database column storage SqlType(varchar), Default(None)
    *  @param balance Database column balance SqlType(numeric)
    *  @param blockLevel Database column block_level SqlType(numeric), Default(-1)
    *  @param delegateValue Database column delegate_value SqlType(varchar), Default(None)
<<<<<<< HEAD
    *  @param asof Database column asof SqlType(timestamp)
    *  @param cycle Database column cycle SqlType(int4), Default(None) */
=======
    *  @param asof Database column asof SqlType(timestamp) */
>>>>>>> eb6df168
  case class AccountsHistoryRow(
      accountId: String,
      blockId: String,
      counter: Option[Int] = None,
      storage: Option[String] = None,
      balance: scala.math.BigDecimal,
      blockLevel: scala.math.BigDecimal = scala.math.BigDecimal("-1"),
      delegateValue: Option[String] = None,
      asof: java.sql.Timestamp,
      cycle: Option[Int] = None
  )

  /** GetResult implicit for fetching AccountsHistoryRow objects using plain SQL queries */
  implicit def GetResultAccountsHistoryRow(
      implicit e0: GR[String],
      e1: GR[Option[Int]],
      e2: GR[Option[String]],
      e3: GR[scala.math.BigDecimal],
      e4: GR[java.sql.Timestamp]
  ): GR[AccountsHistoryRow] = GR { prs =>
    import prs._
    AccountsHistoryRow.tupled(
      (
        <<[String],
        <<[String],
        <<?[Int],
        <<?[String],
        <<[scala.math.BigDecimal],
        <<[scala.math.BigDecimal],
        <<?[String],
        <<[java.sql.Timestamp],
        <<?[Int]
      )
    )
  }

  /** Table description of table accounts_history. Objects of this class serve as prototypes for rows in queries. */
  class AccountsHistory(_tableTag: Tag)
      extends profile.api.Table[AccountsHistoryRow](_tableTag, Some("tezos"), "accounts_history") {
    def * =
      (accountId, blockId, counter, storage, balance, blockLevel, delegateValue, asof, cycle) <> (AccountsHistoryRow.tupled, AccountsHistoryRow.unapply)

    /** Maps whole row to an option. Useful for outer joins. */
    def ? =
      (
        (
          Rep.Some(accountId),
          Rep.Some(blockId),
          counter,
          storage,
          Rep.Some(balance),
          Rep.Some(blockLevel),
          delegateValue,
          Rep.Some(asof),
          cycle
        )
      ).shaped.<>(
        { r =>
          import r._; _1.map(_ => AccountsHistoryRow.tupled((_1.get, _2.get, _3, _4, _5.get, _6.get, _7, _8.get, _9)))
        },
        (_: Any) => throw new Exception("Inserting into ? projection not supported.")
      )

    /** Database column account_id SqlType(varchar) */
    val accountId: Rep[String] = column[String]("account_id")

    /** Database column block_id SqlType(varchar) */
    val blockId: Rep[String] = column[String]("block_id")

    /** Database column counter SqlType(int4), Default(None) */
    val counter: Rep[Option[Int]] = column[Option[Int]]("counter", O.Default(None))

    /** Database column storage SqlType(varchar), Default(None) */
    val storage: Rep[Option[String]] = column[Option[String]]("storage", O.Default(None))

    /** Database column balance SqlType(numeric) */
    val balance: Rep[scala.math.BigDecimal] = column[scala.math.BigDecimal]("balance")

    /** Database column block_level SqlType(numeric), Default(-1) */
    val blockLevel: Rep[scala.math.BigDecimal] =
      column[scala.math.BigDecimal]("block_level", O.Default(scala.math.BigDecimal("-1")))

    /** Database column delegate_value SqlType(varchar), Default(None) */
    val delegateValue: Rep[Option[String]] = column[Option[String]]("delegate_value", O.Default(None))

    /** Database column asof SqlType(timestamp) */
    val asof: Rep[java.sql.Timestamp] = column[java.sql.Timestamp]("asof")

    /** Database column cycle SqlType(int4), Default(None) */
    val cycle: Rep[Option[Int]] = column[Option[Int]]("cycle", O.Default(None))
  }

  /** Collection-like TableQuery object for table AccountsHistory */
  lazy val AccountsHistory = new TableQuery(tag => new AccountsHistory(tag))

  /** Entity class storing rows of table BakingRights
    *  @param blockHash Database column block_hash SqlType(varchar)
    *  @param level Database column level SqlType(int4)
    *  @param delegate Database column delegate SqlType(varchar)
    *  @param priority Database column priority SqlType(int4)
    *  @param estimatedTime Database column estimated_time SqlType(timestamp) */
  case class BakingRightsRow(
      blockHash: String,
      level: Int,
      delegate: String,
      priority: Int,
      estimatedTime: java.sql.Timestamp
  )

  /** GetResult implicit for fetching BakingRightsRow objects using plain SQL queries */
  implicit def GetResultBakingRightsRow(
      implicit e0: GR[String],
      e1: GR[Int],
      e2: GR[java.sql.Timestamp]
  ): GR[BakingRightsRow] = GR { prs =>
    import prs._
    BakingRightsRow.tupled((<<[String], <<[Int], <<[String], <<[Int], <<[java.sql.Timestamp]))
  }

  /** Table description of table baking_rights. Objects of this class serve as prototypes for rows in queries. */
  class BakingRights(_tableTag: Tag)
      extends profile.api.Table[BakingRightsRow](_tableTag, Some("tezos"), "baking_rights") {
    def * = (blockHash, level, delegate, priority, estimatedTime) <> (BakingRightsRow.tupled, BakingRightsRow.unapply)

    /** Maps whole row to an option. Useful for outer joins. */
    def ? =
      ((Rep.Some(blockHash), Rep.Some(level), Rep.Some(delegate), Rep.Some(priority), Rep.Some(estimatedTime))).shaped
        .<>(
          { r =>
            import r._; _1.map(_ => BakingRightsRow.tupled((_1.get, _2.get, _3.get, _4.get, _5.get)))
          },
          (_: Any) => throw new Exception("Inserting into ? projection not supported.")
        )

    /** Database column block_hash SqlType(varchar) */
    val blockHash: Rep[String] = column[String]("block_hash")

    /** Database column level SqlType(int4) */
    val level: Rep[Int] = column[Int]("level")

    /** Database column delegate SqlType(varchar) */
    val delegate: Rep[String] = column[String]("delegate")

    /** Database column priority SqlType(int4) */
    val priority: Rep[Int] = column[Int]("priority")

    /** Database column estimated_time SqlType(timestamp) */
    val estimatedTime: Rep[java.sql.Timestamp] = column[java.sql.Timestamp]("estimated_time")

    /** Primary key of BakingRights (database name baking_rights_pkey) */
    val pk = primaryKey("baking_rights_pkey", (level, delegate))

    /** Foreign key referencing Blocks (database name fk_block_hash) */
    lazy val blocksFk = foreignKey("fk_block_hash", blockHash, Blocks)(
      r => r.hash,
      onUpdate = ForeignKeyAction.NoAction,
      onDelete = ForeignKeyAction.NoAction
    )

    /** Index over (level) (database name baking_rights_level_idx) */
    val index1 = index("baking_rights_level_idx", level)
  }

  /** Collection-like TableQuery object for table BakingRights */
  lazy val BakingRights = new TableQuery(tag => new BakingRights(tag))

  /** Entity class storing rows of table BalanceUpdates
    *  @param id Database column id SqlType(serial), AutoInc, PrimaryKey
    *  @param source Database column source SqlType(varchar)
    *  @param sourceId Database column source_id SqlType(int4), Default(None)
    *  @param sourceHash Database column source_hash SqlType(varchar), Default(None)
    *  @param kind Database column kind SqlType(varchar)
    *  @param contract Database column contract SqlType(varchar), Default(None)
    *  @param change Database column change SqlType(numeric)
    *  @param level Database column level SqlType(numeric), Default(None)
    *  @param delegate Database column delegate SqlType(varchar), Default(None)
    *  @param category Database column category SqlType(varchar), Default(None)
    *  @param operationGroupHash Database column operation_group_hash SqlType(varchar), Default(None) */
  case class BalanceUpdatesRow(
      id: Int,
      source: String,
      sourceId: Option[Int] = None,
      sourceHash: Option[String] = None,
      kind: String,
      contract: Option[String] = None,
      change: scala.math.BigDecimal,
      level: Option[scala.math.BigDecimal] = None,
      delegate: Option[String] = None,
      category: Option[String] = None,
      operationGroupHash: Option[String] = None
  )

  /** GetResult implicit for fetching BalanceUpdatesRow objects using plain SQL queries */
  implicit def GetResultBalanceUpdatesRow(
      implicit e0: GR[Int],
      e1: GR[String],
      e2: GR[Option[Int]],
      e3: GR[Option[String]],
      e4: GR[scala.math.BigDecimal],
      e5: GR[Option[scala.math.BigDecimal]]
  ): GR[BalanceUpdatesRow] = GR { prs =>
    import prs._
    BalanceUpdatesRow.tupled(
      (
        <<[Int],
        <<[String],
        <<?[Int],
        <<?[String],
        <<[String],
        <<?[String],
        <<[scala.math.BigDecimal],
        <<?[scala.math.BigDecimal],
        <<?[String],
        <<?[String],
        <<?[String]
      )
    )
  }

  /** Table description of table balance_updates. Objects of this class serve as prototypes for rows in queries. */
  class BalanceUpdates(_tableTag: Tag)
      extends profile.api.Table[BalanceUpdatesRow](_tableTag, Some("tezos"), "balance_updates") {
    def * =
      (id, source, sourceId, sourceHash, kind, contract, change, level, delegate, category, operationGroupHash) <> (BalanceUpdatesRow.tupled, BalanceUpdatesRow.unapply)

    /** Maps whole row to an option. Useful for outer joins. */
    def ? =
      (
        (
          Rep.Some(id),
          Rep.Some(source),
          sourceId,
          sourceHash,
          Rep.Some(kind),
          contract,
          Rep.Some(change),
          level,
          delegate,
          category,
          operationGroupHash
        )
      ).shaped.<>(
        { r =>
          import r._;
          _1.map(_ => BalanceUpdatesRow.tupled((_1.get, _2.get, _3, _4, _5.get, _6, _7.get, _8, _9, _10, _11)))
        },
        (_: Any) => throw new Exception("Inserting into ? projection not supported.")
      )

    /** Database column id SqlType(serial), AutoInc, PrimaryKey */
    val id: Rep[Int] = column[Int]("id", O.AutoInc, O.PrimaryKey)

    /** Database column source SqlType(varchar) */
    val source: Rep[String] = column[String]("source")

    /** Database column source_id SqlType(int4), Default(None) */
    val sourceId: Rep[Option[Int]] = column[Option[Int]]("source_id", O.Default(None))

    /** Database column source_hash SqlType(varchar), Default(None) */
    val sourceHash: Rep[Option[String]] = column[Option[String]]("source_hash", O.Default(None))

    /** Database column kind SqlType(varchar) */
    val kind: Rep[String] = column[String]("kind")

    /** Database column contract SqlType(varchar), Default(None) */
    val contract: Rep[Option[String]] = column[Option[String]]("contract", O.Default(None))

    /** Database column change SqlType(numeric) */
    val change: Rep[scala.math.BigDecimal] = column[scala.math.BigDecimal]("change")

    /** Database column level SqlType(numeric), Default(None) */
    val level: Rep[Option[scala.math.BigDecimal]] = column[Option[scala.math.BigDecimal]]("level", O.Default(None))

    /** Database column delegate SqlType(varchar), Default(None) */
    val delegate: Rep[Option[String]] = column[Option[String]]("delegate", O.Default(None))

    /** Database column category SqlType(varchar), Default(None) */
    val category: Rep[Option[String]] = column[Option[String]]("category", O.Default(None))

    /** Database column operation_group_hash SqlType(varchar), Default(None) */
    val operationGroupHash: Rep[Option[String]] = column[Option[String]]("operation_group_hash", O.Default(None))
  }

  /** Collection-like TableQuery object for table BalanceUpdates */
  lazy val BalanceUpdates = new TableQuery(tag => new BalanceUpdates(tag))

  /** Entity class storing rows of table Blocks
    *  @param level Database column level SqlType(int4)
    *  @param proto Database column proto SqlType(int4)
    *  @param predecessor Database column predecessor SqlType(varchar)
    *  @param timestamp Database column timestamp SqlType(timestamp)
    *  @param validationPass Database column validation_pass SqlType(int4)
    *  @param fitness Database column fitness SqlType(varchar)
    *  @param context Database column context SqlType(varchar), Default(None)
    *  @param signature Database column signature SqlType(varchar), Default(None)
    *  @param protocol Database column protocol SqlType(varchar)
    *  @param chainId Database column chain_id SqlType(varchar), Default(None)
    *  @param hash Database column hash SqlType(varchar)
    *  @param operationsHash Database column operations_hash SqlType(varchar), Default(None)
    *  @param periodKind Database column period_kind SqlType(varchar), Default(None)
    *  @param currentExpectedQuorum Database column current_expected_quorum SqlType(int4), Default(None)
    *  @param activeProposal Database column active_proposal SqlType(varchar), Default(None)
    *  @param baker Database column baker SqlType(varchar), Default(None)
    *  @param nonceHash Database column nonce_hash SqlType(varchar), Default(None)
    *  @param consumedGas Database column consumed_gas SqlType(numeric), Default(None)
    *  @param metaLevel Database column meta_level SqlType(int4), Default(None)
    *  @param metaLevelPosition Database column meta_level_position SqlType(int4), Default(None)
    *  @param metaCycle Database column meta_cycle SqlType(int4), Default(None)
    *  @param metaCyclePosition Database column meta_cycle_position SqlType(int4), Default(None)
    *  @param metaVotingPeriod Database column meta_voting_period SqlType(int4), Default(None)
    *  @param metaVotingPeriodPosition Database column meta_voting_period_position SqlType(int4), Default(None)
    *  @param expectedCommitment Database column expected_commitment SqlType(bool), Default(None)
    *  @param priority Database column priority SqlType(int4), Default(None) */
  case class BlocksRow(
      level: Int,
      proto: Int,
      predecessor: String,
      timestamp: java.sql.Timestamp,
      validationPass: Int,
      fitness: String,
      context: Option[String] = None,
      signature: Option[String] = None,
      protocol: String,
      chainId: Option[String] = None,
      hash: String,
      operationsHash: Option[String] = None,
      periodKind: Option[String] = None,
      currentExpectedQuorum: Option[Int] = None,
      activeProposal: Option[String] = None,
      baker: Option[String] = None,
      nonceHash: Option[String] = None,
      consumedGas: Option[scala.math.BigDecimal] = None,
      metaLevel: Option[Int] = None,
      metaLevelPosition: Option[Int] = None,
      metaCycle: Option[Int] = None,
      metaCyclePosition: Option[Int] = None,
      metaVotingPeriod: Option[Int] = None,
      metaVotingPeriodPosition: Option[Int] = None,
      expectedCommitment: Option[Boolean] = None,
      priority: Option[Int] = None
  )

  /** GetResult implicit for fetching BlocksRow objects using plain SQL queries */
  implicit def GetResultBlocksRow(
      implicit e0: GR[Int],
      e1: GR[String],
      e2: GR[java.sql.Timestamp],
      e3: GR[Option[String]],
      e4: GR[Option[Int]],
      e5: GR[Option[scala.math.BigDecimal]],
      e6: GR[Option[Boolean]]
  ): GR[BlocksRow] = GR { prs =>
    import prs._
    BlocksRow(
      <<[Int],
      <<[Int],
      <<[String],
      <<[java.sql.Timestamp],
      <<[Int],
      <<[String],
      <<?[String],
      <<?[String],
      <<[String],
      <<?[String],
      <<[String],
      <<?[String],
      <<?[String],
      <<?[Int],
      <<?[String],
      <<?[String],
      <<?[String],
      <<?[scala.math.BigDecimal],
      <<?[Int],
      <<?[Int],
      <<?[Int],
      <<?[Int],
      <<?[Int],
      <<?[Int],
      <<?[Boolean],
      <<?[Int]
    )
  }

  /** Table description of table blocks. Objects of this class serve as prototypes for rows in queries. */
  class Blocks(_tableTag: Tag) extends profile.api.Table[BlocksRow](_tableTag, Some("tezos"), "blocks") {
    def * =
      (level :: proto :: predecessor :: timestamp :: validationPass :: fitness :: context :: signature :: protocol :: chainId :: hash :: operationsHash :: periodKind :: currentExpectedQuorum :: activeProposal :: baker :: nonceHash :: consumedGas :: metaLevel :: metaLevelPosition :: metaCycle :: metaCyclePosition :: metaVotingPeriod :: metaVotingPeriodPosition :: expectedCommitment :: priority :: HNil)
        .mapTo[BlocksRow]

    /** Maps whole row to an option. Useful for outer joins. */
    def ? =
      (Rep.Some(level) :: Rep.Some(proto) :: Rep.Some(predecessor) :: Rep.Some(timestamp) :: Rep.Some(validationPass) :: Rep
            .Some(fitness) :: context :: signature :: Rep.Some(protocol) :: chainId :: Rep.Some(hash) :: operationsHash :: periodKind :: currentExpectedQuorum :: activeProposal :: baker :: nonceHash :: consumedGas :: metaLevel :: metaLevelPosition :: metaCycle :: metaCyclePosition :: metaVotingPeriod :: metaVotingPeriodPosition :: expectedCommitment :: priority :: HNil).shaped
        .<>(
          r =>
            BlocksRow(
              r(0).asInstanceOf[Option[Int]].get,
              r(1).asInstanceOf[Option[Int]].get,
              r(2).asInstanceOf[Option[String]].get,
              r(3).asInstanceOf[Option[java.sql.Timestamp]].get,
              r(4).asInstanceOf[Option[Int]].get,
              r(5).asInstanceOf[Option[String]].get,
              r(6).asInstanceOf[Option[String]],
              r(7).asInstanceOf[Option[String]],
              r(8).asInstanceOf[Option[String]].get,
              r(9).asInstanceOf[Option[String]],
              r(10).asInstanceOf[Option[String]].get,
              r(11).asInstanceOf[Option[String]],
              r(12).asInstanceOf[Option[String]],
              r(13).asInstanceOf[Option[Int]],
              r(14).asInstanceOf[Option[String]],
              r(15).asInstanceOf[Option[String]],
              r(16).asInstanceOf[Option[String]],
              r(17).asInstanceOf[Option[scala.math.BigDecimal]],
              r(18).asInstanceOf[Option[Int]],
              r(19).asInstanceOf[Option[Int]],
              r(20).asInstanceOf[Option[Int]],
              r(21).asInstanceOf[Option[Int]],
              r(22).asInstanceOf[Option[Int]],
              r(23).asInstanceOf[Option[Int]],
              r(24).asInstanceOf[Option[Boolean]],
              r(25).asInstanceOf[Option[Int]]
            ),
          (_: Any) => throw new Exception("Inserting into ? projection not supported.")
        )

    /** Database column level SqlType(int4) */
    val level: Rep[Int] = column[Int]("level")

    /** Database column proto SqlType(int4) */
    val proto: Rep[Int] = column[Int]("proto")

    /** Database column predecessor SqlType(varchar) */
    val predecessor: Rep[String] = column[String]("predecessor")

    /** Database column timestamp SqlType(timestamp) */
    val timestamp: Rep[java.sql.Timestamp] = column[java.sql.Timestamp]("timestamp")

    /** Database column validation_pass SqlType(int4) */
    val validationPass: Rep[Int] = column[Int]("validation_pass")

    /** Database column fitness SqlType(varchar) */
    val fitness: Rep[String] = column[String]("fitness")

    /** Database column context SqlType(varchar), Default(None) */
    val context: Rep[Option[String]] = column[Option[String]]("context", O.Default(None))

    /** Database column signature SqlType(varchar), Default(None) */
    val signature: Rep[Option[String]] = column[Option[String]]("signature", O.Default(None))

    /** Database column protocol SqlType(varchar) */
    val protocol: Rep[String] = column[String]("protocol")

    /** Database column chain_id SqlType(varchar), Default(None) */
    val chainId: Rep[Option[String]] = column[Option[String]]("chain_id", O.Default(None))

    /** Database column hash SqlType(varchar) */
    val hash: Rep[String] = column[String]("hash")

    /** Database column operations_hash SqlType(varchar), Default(None) */
    val operationsHash: Rep[Option[String]] = column[Option[String]]("operations_hash", O.Default(None))

    /** Database column period_kind SqlType(varchar), Default(None) */
    val periodKind: Rep[Option[String]] = column[Option[String]]("period_kind", O.Default(None))

    /** Database column current_expected_quorum SqlType(int4), Default(None) */
    val currentExpectedQuorum: Rep[Option[Int]] = column[Option[Int]]("current_expected_quorum", O.Default(None))

    /** Database column active_proposal SqlType(varchar), Default(None) */
    val activeProposal: Rep[Option[String]] = column[Option[String]]("active_proposal", O.Default(None))

    /** Database column baker SqlType(varchar), Default(None) */
    val baker: Rep[Option[String]] = column[Option[String]]("baker", O.Default(None))

    /** Database column nonce_hash SqlType(varchar), Default(None) */
    val nonceHash: Rep[Option[String]] = column[Option[String]]("nonce_hash", O.Default(None))

    /** Database column consumed_gas SqlType(numeric), Default(None) */
    val consumedGas: Rep[Option[scala.math.BigDecimal]] =
      column[Option[scala.math.BigDecimal]]("consumed_gas", O.Default(None))

    /** Database column meta_level SqlType(int4), Default(None) */
    val metaLevel: Rep[Option[Int]] = column[Option[Int]]("meta_level", O.Default(None))

    /** Database column meta_level_position SqlType(int4), Default(None) */
    val metaLevelPosition: Rep[Option[Int]] = column[Option[Int]]("meta_level_position", O.Default(None))

    /** Database column meta_cycle SqlType(int4), Default(None) */
    val metaCycle: Rep[Option[Int]] = column[Option[Int]]("meta_cycle", O.Default(None))

    /** Database column meta_cycle_position SqlType(int4), Default(None) */
    val metaCyclePosition: Rep[Option[Int]] = column[Option[Int]]("meta_cycle_position", O.Default(None))

    /** Database column meta_voting_period SqlType(int4), Default(None) */
    val metaVotingPeriod: Rep[Option[Int]] = column[Option[Int]]("meta_voting_period", O.Default(None))

    /** Database column meta_voting_period_position SqlType(int4), Default(None) */
    val metaVotingPeriodPosition: Rep[Option[Int]] = column[Option[Int]]("meta_voting_period_position", O.Default(None))

    /** Database column expected_commitment SqlType(bool), Default(None) */
    val expectedCommitment: Rep[Option[Boolean]] = column[Option[Boolean]]("expected_commitment", O.Default(None))

    /** Database column priority SqlType(int4), Default(None) */
    val priority: Rep[Option[Int]] = column[Option[Int]]("priority", O.Default(None))

    /** Uniqueness Index over (hash) (database name blocks_hash_key) */
    val index1 = index("blocks_hash_key", hash :: HNil, unique = true)

    /** Index over (level) (database name ix_blocks_level) */
    val index2 = index("ix_blocks_level", level :: HNil)
  }

  /** Collection-like TableQuery object for table Blocks */
  lazy val Blocks = new TableQuery(tag => new Blocks(tag))

  /** Entity class storing rows of table Delegates
    *  @param pkh Database column pkh SqlType(varchar), PrimaryKey
    *  @param blockId Database column block_id SqlType(varchar)
    *  @param balance Database column balance SqlType(numeric), Default(None)
    *  @param frozenBalance Database column frozen_balance SqlType(numeric), Default(None)
    *  @param stakingBalance Database column staking_balance SqlType(numeric), Default(None)
    *  @param delegatedBalance Database column delegated_balance SqlType(numeric), Default(None)
    *  @param deactivated Database column deactivated SqlType(bool)
    *  @param gracePeriod Database column grace_period SqlType(int4)
    *  @param blockLevel Database column block_level SqlType(int4), Default(-1) */
  case class DelegatesRow(
      pkh: String,
      blockId: String,
      balance: Option[scala.math.BigDecimal] = None,
      frozenBalance: Option[scala.math.BigDecimal] = None,
      stakingBalance: Option[scala.math.BigDecimal] = None,
      delegatedBalance: Option[scala.math.BigDecimal] = None,
      deactivated: Boolean,
      gracePeriod: Int,
      blockLevel: Int = -1
  )

  /** GetResult implicit for fetching DelegatesRow objects using plain SQL queries */
  implicit def GetResultDelegatesRow(
      implicit e0: GR[String],
      e1: GR[Option[scala.math.BigDecimal]],
      e2: GR[Boolean],
      e3: GR[Int]
  ): GR[DelegatesRow] = GR { prs =>
    import prs._
    DelegatesRow.tupled(
      (
        <<[String],
        <<[String],
        <<?[scala.math.BigDecimal],
        <<?[scala.math.BigDecimal],
        <<?[scala.math.BigDecimal],
        <<?[scala.math.BigDecimal],
        <<[Boolean],
        <<[Int],
        <<[Int]
      )
    )
  }

  /** Table description of table delegates. Objects of this class serve as prototypes for rows in queries. */
  class Delegates(_tableTag: Tag) extends profile.api.Table[DelegatesRow](_tableTag, Some("tezos"), "delegates") {
    def * =
      (pkh, blockId, balance, frozenBalance, stakingBalance, delegatedBalance, deactivated, gracePeriod, blockLevel) <> (DelegatesRow.tupled, DelegatesRow.unapply)

    /** Maps whole row to an option. Useful for outer joins. */
    def ? =
      (
        (
          Rep.Some(pkh),
          Rep.Some(blockId),
          balance,
          frozenBalance,
          stakingBalance,
          delegatedBalance,
          Rep.Some(deactivated),
          Rep.Some(gracePeriod),
          Rep.Some(blockLevel)
        )
      ).shaped.<>(
        { r =>
          import r._; _1.map(_ => DelegatesRow.tupled((_1.get, _2.get, _3, _4, _5, _6, _7.get, _8.get, _9.get)))
        },
        (_: Any) => throw new Exception("Inserting into ? projection not supported.")
      )

    /** Database column pkh SqlType(varchar), PrimaryKey */
    val pkh: Rep[String] = column[String]("pkh", O.PrimaryKey)

    /** Database column block_id SqlType(varchar) */
    val blockId: Rep[String] = column[String]("block_id")

    /** Database column balance SqlType(numeric), Default(None) */
    val balance: Rep[Option[scala.math.BigDecimal]] = column[Option[scala.math.BigDecimal]]("balance", O.Default(None))

    /** Database column frozen_balance SqlType(numeric), Default(None) */
    val frozenBalance: Rep[Option[scala.math.BigDecimal]] =
      column[Option[scala.math.BigDecimal]]("frozen_balance", O.Default(None))

    /** Database column staking_balance SqlType(numeric), Default(None) */
    val stakingBalance: Rep[Option[scala.math.BigDecimal]] =
      column[Option[scala.math.BigDecimal]]("staking_balance", O.Default(None))

    /** Database column delegated_balance SqlType(numeric), Default(None) */
    val delegatedBalance: Rep[Option[scala.math.BigDecimal]] =
      column[Option[scala.math.BigDecimal]]("delegated_balance", O.Default(None))

    /** Database column deactivated SqlType(bool) */
    val deactivated: Rep[Boolean] = column[Boolean]("deactivated")

    /** Database column grace_period SqlType(int4) */
    val gracePeriod: Rep[Int] = column[Int]("grace_period")

    /** Database column block_level SqlType(int4), Default(-1) */
    val blockLevel: Rep[Int] = column[Int]("block_level", O.Default(-1))

    /** Foreign key referencing Blocks (database name delegates_block_id_fkey) */
    lazy val blocksFk = foreignKey("delegates_block_id_fkey", blockId, Blocks)(
      r => r.hash,
      onUpdate = ForeignKeyAction.NoAction,
      onDelete = ForeignKeyAction.NoAction
    )
  }

  /** Collection-like TableQuery object for table Delegates */
  lazy val Delegates = new TableQuery(tag => new Delegates(tag))

  /** Entity class storing rows of table DelegatesCheckpoint
    *  @param delegatePkh Database column delegate_pkh SqlType(varchar)
    *  @param blockId Database column block_id SqlType(varchar)
    *  @param blockLevel Database column block_level SqlType(int4), Default(-1) */
  case class DelegatesCheckpointRow(delegatePkh: String, blockId: String, blockLevel: Int = -1)

  /** GetResult implicit for fetching DelegatesCheckpointRow objects using plain SQL queries */
  implicit def GetResultDelegatesCheckpointRow(implicit e0: GR[String], e1: GR[Int]): GR[DelegatesCheckpointRow] = GR {
    prs =>
      import prs._
      DelegatesCheckpointRow.tupled((<<[String], <<[String], <<[Int]))
  }

  /** Table description of table delegates_checkpoint. Objects of this class serve as prototypes for rows in queries. */
  class DelegatesCheckpoint(_tableTag: Tag)
      extends profile.api.Table[DelegatesCheckpointRow](_tableTag, Some("tezos"), "delegates_checkpoint") {
    def * = (delegatePkh, blockId, blockLevel) <> (DelegatesCheckpointRow.tupled, DelegatesCheckpointRow.unapply)

    /** Maps whole row to an option. Useful for outer joins. */
    def ? =
      ((Rep.Some(delegatePkh), Rep.Some(blockId), Rep.Some(blockLevel))).shaped.<>(
        { r =>
          import r._; _1.map(_ => DelegatesCheckpointRow.tupled((_1.get, _2.get, _3.get)))
        },
        (_: Any) => throw new Exception("Inserting into ? projection not supported.")
      )

    /** Database column delegate_pkh SqlType(varchar) */
    val delegatePkh: Rep[String] = column[String]("delegate_pkh")

    /** Database column block_id SqlType(varchar) */
    val blockId: Rep[String] = column[String]("block_id")

    /** Database column block_level SqlType(int4), Default(-1) */
    val blockLevel: Rep[Int] = column[Int]("block_level", O.Default(-1))

    /** Foreign key referencing Blocks (database name delegate_checkpoint_block_id_fkey) */
    lazy val blocksFk = foreignKey("delegate_checkpoint_block_id_fkey", blockId, Blocks)(
      r => r.hash,
      onUpdate = ForeignKeyAction.NoAction,
      onDelete = ForeignKeyAction.NoAction
    )

    /** Index over (blockLevel) (database name ix_delegates_checkpoint_block_level) */
    val index1 = index("ix_delegates_checkpoint_block_level", blockLevel)
  }

  /** Collection-like TableQuery object for table DelegatesCheckpoint */
  lazy val DelegatesCheckpoint = new TableQuery(tag => new DelegatesCheckpoint(tag))

  /** Entity class storing rows of table EndorsingRights
    *  @param blockHash Database column block_hash SqlType(varchar)
    *  @param level Database column level SqlType(int4)
    *  @param delegate Database column delegate SqlType(varchar)
    *  @param slot Database column slot SqlType(int4)
    *  @param estimatedTime Database column estimated_time SqlType(timestamp) */
  case class EndorsingRightsRow(
      blockHash: String,
      level: Int,
      delegate: String,
      slot: Int,
      estimatedTime: java.sql.Timestamp
  )

  /** GetResult implicit for fetching EndorsingRightsRow objects using plain SQL queries */
  implicit def GetResultEndorsingRightsRow(
      implicit e0: GR[String],
      e1: GR[Int],
      e2: GR[java.sql.Timestamp]
  ): GR[EndorsingRightsRow] = GR { prs =>
    import prs._
    EndorsingRightsRow.tupled((<<[String], <<[Int], <<[String], <<[Int], <<[java.sql.Timestamp]))
  }

  /** Table description of table endorsing_rights. Objects of this class serve as prototypes for rows in queries. */
  class EndorsingRights(_tableTag: Tag)
      extends profile.api.Table[EndorsingRightsRow](_tableTag, Some("tezos"), "endorsing_rights") {
    def * = (blockHash, level, delegate, slot, estimatedTime) <> (EndorsingRightsRow.tupled, EndorsingRightsRow.unapply)

    /** Maps whole row to an option. Useful for outer joins. */
    def ? =
      ((Rep.Some(blockHash), Rep.Some(level), Rep.Some(delegate), Rep.Some(slot), Rep.Some(estimatedTime))).shaped.<>(
        { r =>
          import r._; _1.map(_ => EndorsingRightsRow.tupled((_1.get, _2.get, _3.get, _4.get, _5.get)))
        },
        (_: Any) => throw new Exception("Inserting into ? projection not supported.")
      )

    /** Database column block_hash SqlType(varchar) */
    val blockHash: Rep[String] = column[String]("block_hash")

    /** Database column level SqlType(int4) */
    val level: Rep[Int] = column[Int]("level")

    /** Database column delegate SqlType(varchar) */
    val delegate: Rep[String] = column[String]("delegate")

    /** Database column slot SqlType(int4) */
    val slot: Rep[Int] = column[Int]("slot")

    /** Database column estimated_time SqlType(timestamp) */
    val estimatedTime: Rep[java.sql.Timestamp] = column[java.sql.Timestamp]("estimated_time")

    /** Primary key of EndorsingRights (database name endorsing_rights_pkey) */
    val pk = primaryKey("endorsing_rights_pkey", (level, delegate, slot))

    /** Foreign key referencing Blocks (database name fk_block_hash) */
    lazy val blocksFk = foreignKey("fk_block_hash", blockHash, Blocks)(
      r => r.hash,
      onUpdate = ForeignKeyAction.NoAction,
      onDelete = ForeignKeyAction.NoAction
    )

    /** Index over (level) (database name endorsing_rights_level_idx) */
    val index1 = index("endorsing_rights_level_idx", level)
  }

  /** Collection-like TableQuery object for table EndorsingRights */
  lazy val EndorsingRights = new TableQuery(tag => new EndorsingRights(tag))

  /** Entity class storing rows of table Fees
    *  @param low Database column low SqlType(int4)
    *  @param medium Database column medium SqlType(int4)
    *  @param high Database column high SqlType(int4)
    *  @param timestamp Database column timestamp SqlType(timestamp)
    *  @param kind Database column kind SqlType(varchar)
    *  @param cycle Database column cycle SqlType(int4), Default(None)
    *  @param level Database column level SqlType(int4), Default(None) */
  case class FeesRow(
      low: Int,
      medium: Int,
      high: Int,
      timestamp: java.sql.Timestamp,
      kind: String,
      cycle: Option[Int] = None,
      level: Option[Int] = None
  )

  /** GetResult implicit for fetching FeesRow objects using plain SQL queries */
  implicit def GetResultFeesRow(
      implicit e0: GR[Int],
      e1: GR[java.sql.Timestamp],
      e2: GR[String],
      e3: GR[Option[Int]]
  ): GR[FeesRow] = GR { prs =>
    import prs._
    FeesRow.tupled((<<[Int], <<[Int], <<[Int], <<[java.sql.Timestamp], <<[String], <<?[Int], <<?[Int]))
  }

  /** Table description of table fees. Objects of this class serve as prototypes for rows in queries. */
  class Fees(_tableTag: Tag) extends profile.api.Table[FeesRow](_tableTag, Some("tezos"), "fees") {
    def * = (low, medium, high, timestamp, kind, cycle, level) <> (FeesRow.tupled, FeesRow.unapply)

    /** Maps whole row to an option. Useful for outer joins. */
    def ? =
      ((Rep.Some(low), Rep.Some(medium), Rep.Some(high), Rep.Some(timestamp), Rep.Some(kind), cycle, level)).shaped.<>(
        { r =>
          import r._; _1.map(_ => FeesRow.tupled((_1.get, _2.get, _3.get, _4.get, _5.get, _6, _7)))
        },
        (_: Any) => throw new Exception("Inserting into ? projection not supported.")
      )

    /** Database column low SqlType(int4) */
    val low: Rep[Int] = column[Int]("low")

    /** Database column medium SqlType(int4) */
    val medium: Rep[Int] = column[Int]("medium")

    /** Database column high SqlType(int4) */
    val high: Rep[Int] = column[Int]("high")

    /** Database column timestamp SqlType(timestamp) */
    val timestamp: Rep[java.sql.Timestamp] = column[java.sql.Timestamp]("timestamp")

    /** Database column kind SqlType(varchar) */
    val kind: Rep[String] = column[String]("kind")

    /** Database column cycle SqlType(int4), Default(None) */
    val cycle: Rep[Option[Int]] = column[Option[Int]]("cycle", O.Default(None))

    /** Database column level SqlType(int4), Default(None) */
    val level: Rep[Option[Int]] = column[Option[Int]]("level", O.Default(None))
  }

  /** Collection-like TableQuery object for table Fees */
  lazy val Fees = new TableQuery(tag => new Fees(tag))

  /** Entity class storing rows of table OperationGroups
    *  @param protocol Database column protocol SqlType(varchar)
    *  @param chainId Database column chain_id SqlType(varchar), Default(None)
    *  @param hash Database column hash SqlType(varchar)
    *  @param branch Database column branch SqlType(varchar)
    *  @param signature Database column signature SqlType(varchar), Default(None)
    *  @param blockId Database column block_id SqlType(varchar)
    *  @param blockLevel Database column block_level SqlType(int4) */
  case class OperationGroupsRow(
      protocol: String,
      chainId: Option[String] = None,
      hash: String,
      branch: String,
      signature: Option[String] = None,
      blockId: String,
      blockLevel: Int
  )

  /** GetResult implicit for fetching OperationGroupsRow objects using plain SQL queries */
  implicit def GetResultOperationGroupsRow(
      implicit e0: GR[String],
      e1: GR[Option[String]],
      e2: GR[Int]
  ): GR[OperationGroupsRow] = GR { prs =>
    import prs._
    OperationGroupsRow.tupled((<<[String], <<?[String], <<[String], <<[String], <<?[String], <<[String], <<[Int]))
  }

  /** Table description of table operation_groups. Objects of this class serve as prototypes for rows in queries. */
  class OperationGroups(_tableTag: Tag)
      extends profile.api.Table[OperationGroupsRow](_tableTag, Some("tezos"), "operation_groups") {
    def * =
      (protocol, chainId, hash, branch, signature, blockId, blockLevel) <> (OperationGroupsRow.tupled, OperationGroupsRow.unapply)

    /** Maps whole row to an option. Useful for outer joins. */
    def ? =
      (
        (
          Rep.Some(protocol),
          chainId,
          Rep.Some(hash),
          Rep.Some(branch),
          signature,
          Rep.Some(blockId),
          Rep.Some(blockLevel)
        )
      ).shaped.<>(
        { r =>
          import r._; _1.map(_ => OperationGroupsRow.tupled((_1.get, _2, _3.get, _4.get, _5, _6.get, _7.get)))
        },
        (_: Any) => throw new Exception("Inserting into ? projection not supported.")
      )

    /** Database column protocol SqlType(varchar) */
    val protocol: Rep[String] = column[String]("protocol")

    /** Database column chain_id SqlType(varchar), Default(None) */
    val chainId: Rep[Option[String]] = column[Option[String]]("chain_id", O.Default(None))

    /** Database column hash SqlType(varchar) */
    val hash: Rep[String] = column[String]("hash")

    /** Database column branch SqlType(varchar) */
    val branch: Rep[String] = column[String]("branch")

    /** Database column signature SqlType(varchar), Default(None) */
    val signature: Rep[Option[String]] = column[Option[String]]("signature", O.Default(None))

    /** Database column block_id SqlType(varchar) */
    val blockId: Rep[String] = column[String]("block_id")

    /** Database column block_level SqlType(int4) */
    val blockLevel: Rep[Int] = column[Int]("block_level")

    /** Primary key of OperationGroups (database name OperationGroups_pkey) */
    val pk = primaryKey("OperationGroups_pkey", (blockId, hash))

    /** Foreign key referencing Blocks (database name block) */
    lazy val blocksFk = foreignKey("block", blockId, Blocks)(
      r => r.hash,
      onUpdate = ForeignKeyAction.NoAction,
      onDelete = ForeignKeyAction.NoAction
    )

    /** Index over (blockLevel) (database name ix_operation_groups_block_level) */
    val index1 = index("ix_operation_groups_block_level", blockLevel)
  }

  /** Collection-like TableQuery object for table OperationGroups */
  lazy val OperationGroups = new TableQuery(tag => new OperationGroups(tag))

  /** Entity class storing rows of table Operations
    *  @param branch Database column branch SqlType(varchar), Default(None)
    *  @param numberOfSlots Database column number_of_slots SqlType(int4), Default(None)
    *  @param cycle Database column cycle SqlType(int4), Default(None)
    *  @param operationId Database column operation_id SqlType(serial), AutoInc, PrimaryKey
    *  @param operationGroupHash Database column operation_group_hash SqlType(varchar)
    *  @param kind Database column kind SqlType(varchar)
    *  @param level Database column level SqlType(int4), Default(None)
    *  @param delegate Database column delegate SqlType(varchar), Default(None)
    *  @param slots Database column slots SqlType(varchar), Default(None)
    *  @param nonce Database column nonce SqlType(varchar), Default(None)
    *  @param pkh Database column pkh SqlType(varchar), Default(None)
    *  @param secret Database column secret SqlType(varchar), Default(None)
    *  @param source Database column source SqlType(varchar), Default(None)
    *  @param fee Database column fee SqlType(numeric), Default(None)
    *  @param counter Database column counter SqlType(numeric), Default(None)
    *  @param gasLimit Database column gas_limit SqlType(numeric), Default(None)
    *  @param storageLimit Database column storage_limit SqlType(numeric), Default(None)
    *  @param publicKey Database column public_key SqlType(varchar), Default(None)
    *  @param amount Database column amount SqlType(numeric), Default(None)
    *  @param destination Database column destination SqlType(varchar), Default(None)
    *  @param parameters Database column parameters SqlType(varchar), Default(None)
    *  @param managerPubkey Database column manager_pubkey SqlType(varchar), Default(None)
    *  @param balance Database column balance SqlType(numeric), Default(None)
    *  @param proposal Database column proposal SqlType(varchar), Default(None)
    *  @param spendable Database column spendable SqlType(bool), Default(None)
    *  @param delegatable Database column delegatable SqlType(bool), Default(None)
    *  @param script Database column script SqlType(varchar), Default(None)
    *  @param storage Database column storage SqlType(varchar), Default(None)
    *  @param status Database column status SqlType(varchar), Default(None)
    *  @param consumedGas Database column consumed_gas SqlType(numeric), Default(None)
    *  @param storageSize Database column storage_size SqlType(numeric), Default(None)
    *  @param paidStorageSizeDiff Database column paid_storage_size_diff SqlType(numeric), Default(None)
    *  @param originatedContracts Database column originated_contracts SqlType(varchar), Default(None)
    *  @param blockHash Database column block_hash SqlType(varchar)
    *  @param blockLevel Database column block_level SqlType(int4)
    *  @param ballot Database column ballot SqlType(varchar), Default(None)
    *  @param internal Database column internal SqlType(bool)
    *  @param period Database column period SqlType(int4), Default(None)
    *  @param timestamp Database column timestamp SqlType(timestamp) */
  case class OperationsRow(
      branch: Option[String] = None,
      numberOfSlots: Option[Int] = None,
      cycle: Option[Int] = None,
      operationId: Int,
      operationGroupHash: String,
      kind: String,
      level: Option[Int] = None,
      delegate: Option[String] = None,
      slots: Option[String] = None,
      nonce: Option[String] = None,
      pkh: Option[String] = None,
      secret: Option[String] = None,
      source: Option[String] = None,
      fee: Option[scala.math.BigDecimal] = None,
      counter: Option[scala.math.BigDecimal] = None,
      gasLimit: Option[scala.math.BigDecimal] = None,
      storageLimit: Option[scala.math.BigDecimal] = None,
      publicKey: Option[String] = None,
      amount: Option[scala.math.BigDecimal] = None,
      destination: Option[String] = None,
      parameters: Option[String] = None,
      managerPubkey: Option[String] = None,
      balance: Option[scala.math.BigDecimal] = None,
      proposal: Option[String] = None,
      spendable: Option[Boolean] = None,
      delegatable: Option[Boolean] = None,
      script: Option[String] = None,
      storage: Option[String] = None,
      status: Option[String] = None,
      consumedGas: Option[scala.math.BigDecimal] = None,
      storageSize: Option[scala.math.BigDecimal] = None,
      paidStorageSizeDiff: Option[scala.math.BigDecimal] = None,
      originatedContracts: Option[String] = None,
      blockHash: String,
      blockLevel: Int,
      ballot: Option[String] = None,
      internal: Boolean,
      period: Option[Int] = None,
      timestamp: java.sql.Timestamp
  )

  /** GetResult implicit for fetching OperationsRow objects using plain SQL queries */
  implicit def GetResultOperationsRow(
      implicit e0: GR[Option[String]],
      e1: GR[Option[Int]],
      e2: GR[Int],
      e3: GR[String],
      e4: GR[Option[scala.math.BigDecimal]],
      e5: GR[Option[Boolean]],
      e6: GR[Boolean],
      e7: GR[java.sql.Timestamp]
  ): GR[OperationsRow] = GR { prs =>
    import prs._
    OperationsRow(
      <<?[String],
      <<?[Int],
      <<?[Int],
      <<[Int],
      <<[String],
      <<[String],
      <<?[Int],
      <<?[String],
      <<?[String],
      <<?[String],
      <<?[String],
      <<?[String],
      <<?[String],
      <<?[scala.math.BigDecimal],
      <<?[scala.math.BigDecimal],
      <<?[scala.math.BigDecimal],
      <<?[scala.math.BigDecimal],
      <<?[String],
      <<?[scala.math.BigDecimal],
      <<?[String],
      <<?[String],
      <<?[String],
      <<?[scala.math.BigDecimal],
      <<?[String],
      <<?[Boolean],
      <<?[Boolean],
      <<?[String],
      <<?[String],
      <<?[String],
      <<?[scala.math.BigDecimal],
      <<?[scala.math.BigDecimal],
      <<?[scala.math.BigDecimal],
      <<?[String],
      <<[String],
      <<[Int],
      <<?[String],
      <<[Boolean],
      <<?[Int],
      <<[java.sql.Timestamp]
    )
  }

  /** Table description of table operations. Objects of this class serve as prototypes for rows in queries. */
  class Operations(_tableTag: Tag) extends profile.api.Table[OperationsRow](_tableTag, Some("tezos"), "operations") {
    def * =
      (branch :: numberOfSlots :: cycle :: operationId :: operationGroupHash :: kind :: level :: delegate :: slots :: nonce :: pkh :: secret :: source :: fee :: counter :: gasLimit :: storageLimit :: publicKey :: amount :: destination :: parameters :: managerPubkey :: balance :: proposal :: spendable :: delegatable :: script :: storage :: status :: consumedGas :: storageSize :: paidStorageSizeDiff :: originatedContracts :: blockHash :: blockLevel :: ballot :: internal :: period :: timestamp :: HNil)
        .mapTo[OperationsRow]

    /** Maps whole row to an option. Useful for outer joins. */
    def ? =
      (branch :: numberOfSlots :: cycle :: Rep.Some(operationId) :: Rep.Some(operationGroupHash) :: Rep.Some(kind) :: level :: delegate :: slots :: nonce :: pkh :: secret :: source :: fee :: counter :: gasLimit :: storageLimit :: publicKey :: amount :: destination :: parameters :: managerPubkey :: balance :: proposal :: spendable :: delegatable :: script :: storage :: status :: consumedGas :: storageSize :: paidStorageSizeDiff :: originatedContracts :: Rep.Some(
            blockHash
          ) :: Rep.Some(blockLevel) :: ballot :: Rep.Some(internal) :: period :: Rep.Some(timestamp) :: HNil).shaped.<>(
        r =>
          OperationsRow(
            r(0).asInstanceOf[Option[String]],
            r(1).asInstanceOf[Option[Int]],
            r(2).asInstanceOf[Option[Int]],
            r(3).asInstanceOf[Option[Int]].get,
            r(4).asInstanceOf[Option[String]].get,
            r(5).asInstanceOf[Option[String]].get,
            r(6).asInstanceOf[Option[Int]],
            r(7).asInstanceOf[Option[String]],
            r(8).asInstanceOf[Option[String]],
            r(9).asInstanceOf[Option[String]],
            r(10).asInstanceOf[Option[String]],
            r(11).asInstanceOf[Option[String]],
            r(12).asInstanceOf[Option[String]],
            r(13).asInstanceOf[Option[scala.math.BigDecimal]],
            r(14).asInstanceOf[Option[scala.math.BigDecimal]],
            r(15).asInstanceOf[Option[scala.math.BigDecimal]],
            r(16).asInstanceOf[Option[scala.math.BigDecimal]],
            r(17).asInstanceOf[Option[String]],
            r(18).asInstanceOf[Option[scala.math.BigDecimal]],
            r(19).asInstanceOf[Option[String]],
            r(20).asInstanceOf[Option[String]],
            r(21).asInstanceOf[Option[String]],
            r(22).asInstanceOf[Option[scala.math.BigDecimal]],
            r(23).asInstanceOf[Option[String]],
            r(24).asInstanceOf[Option[Boolean]],
            r(25).asInstanceOf[Option[Boolean]],
            r(26).asInstanceOf[Option[String]],
            r(27).asInstanceOf[Option[String]],
            r(28).asInstanceOf[Option[String]],
            r(29).asInstanceOf[Option[scala.math.BigDecimal]],
            r(30).asInstanceOf[Option[scala.math.BigDecimal]],
            r(31).asInstanceOf[Option[scala.math.BigDecimal]],
            r(32).asInstanceOf[Option[String]],
            r(33).asInstanceOf[Option[String]].get,
            r(34).asInstanceOf[Option[Int]].get,
            r(35).asInstanceOf[Option[String]],
            r(36).asInstanceOf[Option[Boolean]].get,
            r(37).asInstanceOf[Option[Int]],
            r(38).asInstanceOf[Option[java.sql.Timestamp]].get
          ),
        (_: Any) => throw new Exception("Inserting into ? projection not supported.")
      )

    /** Database column branch SqlType(varchar), Default(None) */
    val branch: Rep[Option[String]] = column[Option[String]]("branch", O.Default(None))

    /** Database column number_of_slots SqlType(int4), Default(None) */
    val numberOfSlots: Rep[Option[Int]] = column[Option[Int]]("number_of_slots", O.Default(None))

    /** Database column cycle SqlType(int4), Default(None) */
    val cycle: Rep[Option[Int]] = column[Option[Int]]("cycle", O.Default(None))

    /** Database column operation_id SqlType(serial), AutoInc, PrimaryKey */
    val operationId: Rep[Int] = column[Int]("operation_id", O.AutoInc, O.PrimaryKey)

    /** Database column operation_group_hash SqlType(varchar) */
    val operationGroupHash: Rep[String] = column[String]("operation_group_hash")

    /** Database column kind SqlType(varchar) */
    val kind: Rep[String] = column[String]("kind")

    /** Database column level SqlType(int4), Default(None) */
    val level: Rep[Option[Int]] = column[Option[Int]]("level", O.Default(None))

    /** Database column delegate SqlType(varchar), Default(None) */
    val delegate: Rep[Option[String]] = column[Option[String]]("delegate", O.Default(None))

    /** Database column slots SqlType(varchar), Default(None) */
    val slots: Rep[Option[String]] = column[Option[String]]("slots", O.Default(None))

    /** Database column nonce SqlType(varchar), Default(None) */
    val nonce: Rep[Option[String]] = column[Option[String]]("nonce", O.Default(None))

    /** Database column pkh SqlType(varchar), Default(None) */
    val pkh: Rep[Option[String]] = column[Option[String]]("pkh", O.Default(None))

    /** Database column secret SqlType(varchar), Default(None) */
    val secret: Rep[Option[String]] = column[Option[String]]("secret", O.Default(None))

    /** Database column source SqlType(varchar), Default(None) */
    val source: Rep[Option[String]] = column[Option[String]]("source", O.Default(None))

    /** Database column fee SqlType(numeric), Default(None) */
    val fee: Rep[Option[scala.math.BigDecimal]] = column[Option[scala.math.BigDecimal]]("fee", O.Default(None))

    /** Database column counter SqlType(numeric), Default(None) */
    val counter: Rep[Option[scala.math.BigDecimal]] = column[Option[scala.math.BigDecimal]]("counter", O.Default(None))

    /** Database column gas_limit SqlType(numeric), Default(None) */
    val gasLimit: Rep[Option[scala.math.BigDecimal]] =
      column[Option[scala.math.BigDecimal]]("gas_limit", O.Default(None))

    /** Database column storage_limit SqlType(numeric), Default(None) */
    val storageLimit: Rep[Option[scala.math.BigDecimal]] =
      column[Option[scala.math.BigDecimal]]("storage_limit", O.Default(None))

    /** Database column public_key SqlType(varchar), Default(None) */
    val publicKey: Rep[Option[String]] = column[Option[String]]("public_key", O.Default(None))

    /** Database column amount SqlType(numeric), Default(None) */
    val amount: Rep[Option[scala.math.BigDecimal]] = column[Option[scala.math.BigDecimal]]("amount", O.Default(None))

    /** Database column destination SqlType(varchar), Default(None) */
    val destination: Rep[Option[String]] = column[Option[String]]("destination", O.Default(None))

    /** Database column parameters SqlType(varchar), Default(None) */
    val parameters: Rep[Option[String]] = column[Option[String]]("parameters", O.Default(None))

    /** Database column manager_pubkey SqlType(varchar), Default(None) */
    val managerPubkey: Rep[Option[String]] = column[Option[String]]("manager_pubkey", O.Default(None))

    /** Database column balance SqlType(numeric), Default(None) */
    val balance: Rep[Option[scala.math.BigDecimal]] = column[Option[scala.math.BigDecimal]]("balance", O.Default(None))

    /** Database column proposal SqlType(varchar), Default(None) */
    val proposal: Rep[Option[String]] = column[Option[String]]("proposal", O.Default(None))

    /** Database column spendable SqlType(bool), Default(None) */
    val spendable: Rep[Option[Boolean]] = column[Option[Boolean]]("spendable", O.Default(None))

    /** Database column delegatable SqlType(bool), Default(None) */
    val delegatable: Rep[Option[Boolean]] = column[Option[Boolean]]("delegatable", O.Default(None))

    /** Database column script SqlType(varchar), Default(None) */
    val script: Rep[Option[String]] = column[Option[String]]("script", O.Default(None))

    /** Database column storage SqlType(varchar), Default(None) */
    val storage: Rep[Option[String]] = column[Option[String]]("storage", O.Default(None))

    /** Database column status SqlType(varchar), Default(None) */
    val status: Rep[Option[String]] = column[Option[String]]("status", O.Default(None))

    /** Database column consumed_gas SqlType(numeric), Default(None) */
    val consumedGas: Rep[Option[scala.math.BigDecimal]] =
      column[Option[scala.math.BigDecimal]]("consumed_gas", O.Default(None))

    /** Database column storage_size SqlType(numeric), Default(None) */
    val storageSize: Rep[Option[scala.math.BigDecimal]] =
      column[Option[scala.math.BigDecimal]]("storage_size", O.Default(None))

    /** Database column paid_storage_size_diff SqlType(numeric), Default(None) */
    val paidStorageSizeDiff: Rep[Option[scala.math.BigDecimal]] =
      column[Option[scala.math.BigDecimal]]("paid_storage_size_diff", O.Default(None))

    /** Database column originated_contracts SqlType(varchar), Default(None) */
    val originatedContracts: Rep[Option[String]] = column[Option[String]]("originated_contracts", O.Default(None))

    /** Database column block_hash SqlType(varchar) */
    val blockHash: Rep[String] = column[String]("block_hash")

    /** Database column block_level SqlType(int4) */
    val blockLevel: Rep[Int] = column[Int]("block_level")

    /** Database column ballot SqlType(varchar), Default(None) */
    val ballot: Rep[Option[String]] = column[Option[String]]("ballot", O.Default(None))

    /** Database column internal SqlType(bool) */
    val internal: Rep[Boolean] = column[Boolean]("internal")

    /** Database column period SqlType(int4), Default(None) */
    val period: Rep[Option[Int]] = column[Option[Int]]("period", O.Default(None))

    /** Database column timestamp SqlType(timestamp) */
    val timestamp: Rep[java.sql.Timestamp] = column[java.sql.Timestamp]("timestamp")

    /** Foreign key referencing Blocks (database name fk_blockhashes) */
    lazy val blocksFk = foreignKey("fk_blockhashes", blockHash :: HNil, Blocks)(
      r => r.hash :: HNil,
      onUpdate = ForeignKeyAction.NoAction,
      onDelete = ForeignKeyAction.NoAction
    )

    /** Foreign key referencing OperationGroups (database name fk_opgroups) */
    lazy val operationGroupsFk = foreignKey("fk_opgroups", operationGroupHash :: blockHash :: HNil, OperationGroups)(
      r => r.hash :: r.blockId :: HNil,
      onUpdate = ForeignKeyAction.NoAction,
      onDelete = ForeignKeyAction.NoAction
    )

    /** Index over (blockLevel) (database name ix_operations_block_level) */
    val index1 = index("ix_operations_block_level", blockLevel :: HNil)

    /** Index over (delegate) (database name ix_operations_delegate) */
    val index2 = index("ix_operations_delegate", delegate :: HNil)

    /** Index over (destination) (database name ix_operations_destination) */
    val index3 = index("ix_operations_destination", destination :: HNil)

    /** Index over (source) (database name ix_operations_source) */
    val index4 = index("ix_operations_source", source :: HNil)

    /** Index over (timestamp) (database name ix_operations_timestamp) */
    val index5 = index("ix_operations_timestamp", timestamp :: HNil)
  }

  /** Collection-like TableQuery object for table Operations */
  lazy val Operations = new TableQuery(tag => new Operations(tag))

  /** Entity class storing rows of table Rolls
    *  @param pkh Database column pkh SqlType(varchar)
    *  @param rolls Database column rolls SqlType(int4)
    *  @param blockId Database column block_id SqlType(varchar)
    *  @param blockLevel Database column block_level SqlType(int4) */
  case class RollsRow(pkh: String, rolls: Int, blockId: String, blockLevel: Int)

  /** GetResult implicit for fetching RollsRow objects using plain SQL queries */
  implicit def GetResultRollsRow(implicit e0: GR[String], e1: GR[Int]): GR[RollsRow] = GR { prs =>
    import prs._
    RollsRow.tupled((<<[String], <<[Int], <<[String], <<[Int]))
  }

  /** Table description of table rolls. Objects of this class serve as prototypes for rows in queries. */
  class Rolls(_tableTag: Tag) extends profile.api.Table[RollsRow](_tableTag, Some("tezos"), "rolls") {
    def * = (pkh, rolls, blockId, blockLevel) <> (RollsRow.tupled, RollsRow.unapply)

    /** Maps whole row to an option. Useful for outer joins. */
    def ? =
      ((Rep.Some(pkh), Rep.Some(rolls), Rep.Some(blockId), Rep.Some(blockLevel))).shaped.<>({ r =>
        import r._; _1.map(_ => RollsRow.tupled((_1.get, _2.get, _3.get, _4.get)))
      }, (_: Any) => throw new Exception("Inserting into ? projection not supported."))

    /** Database column pkh SqlType(varchar) */
    val pkh: Rep[String] = column[String]("pkh")

    /** Database column rolls SqlType(int4) */
    val rolls: Rep[Int] = column[Int]("rolls")

    /** Database column block_id SqlType(varchar) */
    val blockId: Rep[String] = column[String]("block_id")

    /** Database column block_level SqlType(int4) */
    val blockLevel: Rep[Int] = column[Int]("block_level")

    /** Foreign key referencing Blocks (database name rolls_block_id_fkey) */
    lazy val blocksFk = foreignKey("rolls_block_id_fkey", blockId, Blocks)(
      r => r.hash,
      onUpdate = ForeignKeyAction.NoAction,
      onDelete = ForeignKeyAction.NoAction
    )

    /** Index over (blockLevel) (database name ix_rolls_block_level) */
    val index1 = index("ix_rolls_block_level", blockLevel)
  }

  /** Collection-like TableQuery object for table Rolls */
  lazy val Rolls = new TableQuery(tag => new Rolls(tag))
}<|MERGE_RESOLUTION|>--- conflicted
+++ resolved
@@ -229,7 +229,6 @@
     /** Database column asof SqlType(timestamptz) */
     val asof: Rep[java.sql.Timestamp] = column[java.sql.Timestamp]("asof")
 
-<<<<<<< HEAD
     /** Database column cycle SqlType(int4), Default(None) */
     val cycle: Rep[Option[Int]] = column[Option[Int]]("cycle", O.Default(None))
 
@@ -240,8 +239,6 @@
       onDelete = ForeignKeyAction.NoAction
     )
 
-=======
->>>>>>> eb6df168
     /** Index over (accountId) (database name ix_accounts_checkpoint_account_id) */
     val index1 = index("ix_accounts_checkpoint_account_id", accountId)
 
@@ -260,12 +257,8 @@
     *  @param balance Database column balance SqlType(numeric)
     *  @param blockLevel Database column block_level SqlType(numeric), Default(-1)
     *  @param delegateValue Database column delegate_value SqlType(varchar), Default(None)
-<<<<<<< HEAD
     *  @param asof Database column asof SqlType(timestamp)
     *  @param cycle Database column cycle SqlType(int4), Default(None) */
-=======
-    *  @param asof Database column asof SqlType(timestamp) */
->>>>>>> eb6df168
   case class AccountsHistoryRow(
       accountId: String,
       blockId: String,
