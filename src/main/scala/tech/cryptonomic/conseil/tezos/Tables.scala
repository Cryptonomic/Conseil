package tech.cryptonomic.conseil.tezos
// AUTO-GENERATED Slick data model
/** Stand-alone Slick data model for immediate use */
object Tables extends {
  val profile = slick.jdbc.PostgresProfile
} with Tables

/** Slick data model trait for extension, choice of backend or usage in the cake pattern. (Make sure to initialize this late.) */
trait Tables {
  val profile: slick.jdbc.JdbcProfile
  import profile.api._
  import slick.model.ForeignKeyAction
  import slick.collection.heterogeneous._
  import slick.collection.heterogeneous.syntax._
  // NOTE: GetResult mappers for plain SQL are only generated for tables where Slick knows how to map the types of all columns.
  import slick.jdbc.{GetResult => GR}

  /** DDL for all tables. Call .create to execute. */
  lazy val schema: profile.SchemaDescription = Array(
    Accounts.schema,
    AccountsCheckpoint.schema,
    AccountsHistory.schema,
    BakingRights.schema,
    BalanceUpdates.schema,
    BigMapContents.schema,
    BigMaps.schema,
    Blocks.schema,
    Delegates.schema,
    DelegatesCheckpoint.schema,
    EndorsingRights.schema,
    Fees.schema,
    OperationGroups.schema,
    Operations.schema,
    OriginatedAccountMaps.schema,
    ProcessedChainEvents.schema,
    Rolls.schema
  ).reduceLeft(_ ++ _)
  @deprecated("Use .schema instead of .ddl", "3.0")
  def ddl = schema

  /** Entity class storing rows of table Accounts
    *  @param accountId Database column account_id SqlType(varchar), PrimaryKey
    *  @param blockId Database column block_id SqlType(varchar)
    *  @param counter Database column counter SqlType(int4), Default(None)
    *  @param script Database column script SqlType(varchar), Default(None)
    *  @param storage Database column storage SqlType(varchar), Default(None)
    *  @param balance Database column balance SqlType(numeric)
    *  @param blockLevel Database column block_level SqlType(numeric), Default(-1)
    *  @param manager Database column manager SqlType(varchar), Default(None)
    *  @param spendable Database column spendable SqlType(bool), Default(None)
    *  @param delegateSetable Database column delegate_setable SqlType(bool), Default(None)
    *  @param delegateValue Database column delegate_value SqlType(varchar), Default(None)
    *  @param isBaker Database column is_baker SqlType(bool), Default(false)
    *  @param isActivated Database column is_activated SqlType(bool), Default(false) */
  case class AccountsRow(
      accountId: String,
      blockId: String,
      counter: Option[Int] = None,
      script: Option[String] = None,
      storage: Option[String] = None,
      balance: scala.math.BigDecimal,
      blockLevel: scala.math.BigDecimal = scala.math.BigDecimal("-1"),
      manager: Option[String] = None,
      spendable: Option[Boolean] = None,
      delegateSetable: Option[Boolean] = None,
      delegateValue: Option[String] = None,
      isBaker: Boolean = false,
      isActivated: Boolean = false
  )

  /** GetResult implicit for fetching AccountsRow objects using plain SQL queries */
  implicit def GetResultAccountsRow(
      implicit e0: GR[String],
      e1: GR[Option[Int]],
      e2: GR[Option[String]],
      e3: GR[scala.math.BigDecimal],
      e4: GR[Option[Boolean]],
      e5: GR[Boolean]
  ): GR[AccountsRow] = GR { prs =>
    import prs._
    AccountsRow.tupled(
      (
        <<[String],
        <<[String],
        <<?[Int],
        <<?[String],
        <<?[String],
        <<[scala.math.BigDecimal],
        <<[scala.math.BigDecimal],
        <<?[String],
        <<?[Boolean],
        <<?[Boolean],
        <<?[String],
        <<[Boolean],
        <<[Boolean]
      )
    )
  }

  /** Table description of table accounts. Objects of this class serve as prototypes for rows in queries. */
  class Accounts(_tableTag: Tag) extends profile.api.Table[AccountsRow](_tableTag, Some("tezos"), "accounts") {
    def * =
      (
        accountId,
        blockId,
        counter,
        script,
        storage,
        balance,
        blockLevel,
        manager,
        spendable,
        delegateSetable,
        delegateValue,
        isBaker,
        isActivated
      ) <> (AccountsRow.tupled, AccountsRow.unapply)

    /** Maps whole row to an option. Useful for outer joins. */
    def ? =
      (
        (
          Rep.Some(accountId),
          Rep.Some(blockId),
          counter,
          script,
          storage,
          Rep.Some(balance),
          Rep.Some(blockLevel),
          manager,
          spendable,
          delegateSetable,
          delegateValue,
          Rep.Some(isBaker),
          Rep.Some(isActivated)
        )
      ).shaped.<>(
        { r =>
          import r._;
          _1.map(
            _ => AccountsRow.tupled((_1.get, _2.get, _3, _4, _5, _6.get, _7.get, _8, _9, _10, _11, _12.get, _13.get))
          )
        },
        (_: Any) => throw new Exception("Inserting into ? projection not supported.")
      )

    /** Database column account_id SqlType(varchar), PrimaryKey */
    val accountId: Rep[String] = column[String]("account_id", O.PrimaryKey)

    /** Database column block_id SqlType(varchar) */
    val blockId: Rep[String] = column[String]("block_id")

    /** Database column counter SqlType(int4), Default(None) */
    val counter: Rep[Option[Int]] = column[Option[Int]]("counter", O.Default(None))

    /** Database column script SqlType(varchar), Default(None) */
    val script: Rep[Option[String]] = column[Option[String]]("script", O.Default(None))

    /** Database column storage SqlType(varchar), Default(None) */
    val storage: Rep[Option[String]] = column[Option[String]]("storage", O.Default(None))

    /** Database column balance SqlType(numeric) */
    val balance: Rep[scala.math.BigDecimal] = column[scala.math.BigDecimal]("balance")

    /** Database column block_level SqlType(numeric), Default(-1) */
    val blockLevel: Rep[scala.math.BigDecimal] =
      column[scala.math.BigDecimal]("block_level", O.Default(scala.math.BigDecimal("-1")))

    /** Database column manager SqlType(varchar), Default(None) */
    val manager: Rep[Option[String]] = column[Option[String]]("manager", O.Default(None))

    /** Database column spendable SqlType(bool), Default(None) */
    val spendable: Rep[Option[Boolean]] = column[Option[Boolean]]("spendable", O.Default(None))

    /** Database column delegate_setable SqlType(bool), Default(None) */
    val delegateSetable: Rep[Option[Boolean]] = column[Option[Boolean]]("delegate_setable", O.Default(None))

    /** Database column delegate_value SqlType(varchar), Default(None) */
    val delegateValue: Rep[Option[String]] = column[Option[String]]("delegate_value", O.Default(None))

    /** Database column is_baker SqlType(bool), Default(false) */
    val isBaker: Rep[Boolean] = column[Boolean]("is_baker", O.Default(false))

    /** Database column is_activated SqlType(bool), Default(false) */
    val isActivated: Rep[Boolean] = column[Boolean]("is_activated", O.Default(false))

    /** Foreign key referencing Blocks (database name accounts_block_id_fkey) */
    lazy val blocksFk = foreignKey("accounts_block_id_fkey", blockId, Blocks)(
      r => r.hash,
      onUpdate = ForeignKeyAction.NoAction,
      onDelete = ForeignKeyAction.NoAction
    )

    /** Index over (blockLevel) (database name ix_accounts_block_level) */
    val index1 = index("ix_accounts_block_level", blockLevel)

    /** Index over (isActivated) (database name ix_accounts_is_activated) */
    val index2 = index("ix_accounts_is_activated", isActivated)

    /** Index over (manager) (database name ix_accounts_manager) */
    val index3 = index("ix_accounts_manager", manager)
  }

  /** Collection-like TableQuery object for table Accounts */
  lazy val Accounts = new TableQuery(tag => new Accounts(tag))

  /** Entity class storing rows of table AccountsCheckpoint
    *  @param accountId Database column account_id SqlType(varchar)
    *  @param blockId Database column block_id SqlType(varchar)
    *  @param blockLevel Database column block_level SqlType(int4), Default(-1)
    *  @param asof Database column asof SqlType(timestamptz)
    *  @param cycle Database column cycle SqlType(int4), Default(None) */
  case class AccountsCheckpointRow(
      accountId: String,
      blockId: String,
      blockLevel: Int = -1,
      asof: java.sql.Timestamp,
      cycle: Option[Int] = None
  )

  /** GetResult implicit for fetching AccountsCheckpointRow objects using plain SQL queries */
  implicit def GetResultAccountsCheckpointRow(
      implicit e0: GR[String],
      e1: GR[Int],
      e2: GR[java.sql.Timestamp],
      e3: GR[Option[Int]]
  ): GR[AccountsCheckpointRow] = GR { prs =>
    import prs._
    AccountsCheckpointRow.tupled((<<[String], <<[String], <<[Int], <<[java.sql.Timestamp], <<?[Int]))
  }

  /** Table description of table accounts_checkpoint. Objects of this class serve as prototypes for rows in queries. */
  class AccountsCheckpoint(_tableTag: Tag)
      extends profile.api.Table[AccountsCheckpointRow](_tableTag, Some("tezos"), "accounts_checkpoint") {
    def * =
      (accountId, blockId, blockLevel, asof, cycle) <> (AccountsCheckpointRow.tupled, AccountsCheckpointRow.unapply)

    /** Maps whole row to an option. Useful for outer joins. */
    def ? =
      ((Rep.Some(accountId), Rep.Some(blockId), Rep.Some(blockLevel), Rep.Some(asof), cycle)).shaped.<>(
        { r =>
          import r._; _1.map(_ => AccountsCheckpointRow.tupled((_1.get, _2.get, _3.get, _4.get, _5)))
        },
        (_: Any) => throw new Exception("Inserting into ? projection not supported.")
      )

    /** Database column account_id SqlType(varchar) */
    val accountId: Rep[String] = column[String]("account_id")

    /** Database column block_id SqlType(varchar) */
    val blockId: Rep[String] = column[String]("block_id")

    /** Database column block_level SqlType(int4), Default(-1) */
    val blockLevel: Rep[Int] = column[Int]("block_level", O.Default(-1))

    /** Database column asof SqlType(timestamptz) */
    val asof: Rep[java.sql.Timestamp] = column[java.sql.Timestamp]("asof")

    /** Database column cycle SqlType(int4), Default(None) */
    val cycle: Rep[Option[Int]] = column[Option[Int]]("cycle", O.Default(None))

    /** Index over (accountId) (database name ix_accounts_checkpoint_account_id) */
    val index1 = index("ix_accounts_checkpoint_account_id", accountId)

    /** Index over (blockLevel) (database name ix_accounts_checkpoint_block_level) */
    val index2 = index("ix_accounts_checkpoint_block_level", blockLevel)
  }

  /** Collection-like TableQuery object for table AccountsCheckpoint */
  lazy val AccountsCheckpoint = new TableQuery(tag => new AccountsCheckpoint(tag))

  /** Entity class storing rows of table AccountsHistory
    *  @param accountId Database column account_id SqlType(varchar)
    *  @param blockId Database column block_id SqlType(varchar)
    *  @param counter Database column counter SqlType(int4), Default(None)
    *  @param storage Database column storage SqlType(varchar), Default(None)
    *  @param balance Database column balance SqlType(numeric)
    *  @param blockLevel Database column block_level SqlType(numeric), Default(-1)
    *  @param delegateValue Database column delegate_value SqlType(varchar), Default(None)
    *  @param asof Database column asof SqlType(timestamp)
    *  @param isBaker Database column is_baker SqlType(bool), Default(false)
    *  @param cycle Database column cycle SqlType(int4), Default(None)
    *  @param isActivated Database column is_activated SqlType(bool), Default(false) */
  case class AccountsHistoryRow(
      accountId: String,
      blockId: String,
      counter: Option[Int] = None,
      storage: Option[String] = None,
      balance: scala.math.BigDecimal,
      blockLevel: scala.math.BigDecimal = scala.math.BigDecimal("-1"),
      delegateValue: Option[String] = None,
      asof: java.sql.Timestamp,
      isBaker: Boolean = false,
      cycle: Option[Int] = None,
      isActivated: Boolean = false
  )

  /** GetResult implicit for fetching AccountsHistoryRow objects using plain SQL queries */
  implicit def GetResultAccountsHistoryRow(
      implicit e0: GR[String],
      e1: GR[Option[Int]],
      e2: GR[Option[String]],
      e3: GR[scala.math.BigDecimal],
      e4: GR[java.sql.Timestamp],
      e5: GR[Boolean]
  ): GR[AccountsHistoryRow] = GR { prs =>
    import prs._
    AccountsHistoryRow.tupled(
      (
        <<[String],
        <<[String],
        <<?[Int],
        <<?[String],
        <<[scala.math.BigDecimal],
        <<[scala.math.BigDecimal],
        <<?[String],
        <<[java.sql.Timestamp],
        <<[Boolean],
        <<?[Int],
        <<[Boolean]
      )
    )
  }

  /** Table description of table accounts_history. Objects of this class serve as prototypes for rows in queries. */
  class AccountsHistory(_tableTag: Tag)
      extends profile.api.Table[AccountsHistoryRow](_tableTag, Some("tezos"), "accounts_history") {
    def * =
      (accountId, blockId, counter, storage, balance, blockLevel, delegateValue, asof, isBaker, cycle, isActivated) <> (AccountsHistoryRow.tupled, AccountsHistoryRow.unapply)

    /** Maps whole row to an option. Useful for outer joins. */
    def ? =
      (
        (
          Rep.Some(accountId),
          Rep.Some(blockId),
          counter,
          storage,
          Rep.Some(balance),
          Rep.Some(blockLevel),
          delegateValue,
          Rep.Some(asof),
          Rep.Some(isBaker),
          cycle,
          Rep.Some(isActivated)
        )
      ).shaped.<>(
        { r =>
          import r._;
          _1.map(
            _ => AccountsHistoryRow.tupled((_1.get, _2.get, _3, _4, _5.get, _6.get, _7, _8.get, _9.get, _10, _11.get))
          )
        },
        (_: Any) => throw new Exception("Inserting into ? projection not supported.")
      )

    /** Database column account_id SqlType(varchar) */
    val accountId: Rep[String] = column[String]("account_id")

    /** Database column block_id SqlType(varchar) */
    val blockId: Rep[String] = column[String]("block_id")

    /** Database column counter SqlType(int4), Default(None) */
    val counter: Rep[Option[Int]] = column[Option[Int]]("counter", O.Default(None))

    /** Database column storage SqlType(varchar), Default(None) */
    val storage: Rep[Option[String]] = column[Option[String]]("storage", O.Default(None))

    /** Database column balance SqlType(numeric) */
    val balance: Rep[scala.math.BigDecimal] = column[scala.math.BigDecimal]("balance")

    /** Database column block_level SqlType(numeric), Default(-1) */
    val blockLevel: Rep[scala.math.BigDecimal] =
      column[scala.math.BigDecimal]("block_level", O.Default(scala.math.BigDecimal("-1")))

    /** Database column delegate_value SqlType(varchar), Default(None) */
    val delegateValue: Rep[Option[String]] = column[Option[String]]("delegate_value", O.Default(None))

    /** Database column asof SqlType(timestamp) */
    val asof: Rep[java.sql.Timestamp] = column[java.sql.Timestamp]("asof")

    /** Database column is_baker SqlType(bool), Default(false) */
    val isBaker: Rep[Boolean] = column[Boolean]("is_baker", O.Default(false))

    /** Database column cycle SqlType(int4), Default(None) */
    val cycle: Rep[Option[Int]] = column[Option[Int]]("cycle", O.Default(None))

    /** Database column is_activated SqlType(bool), Default(false) */
    val isActivated: Rep[Boolean] = column[Boolean]("is_activated", O.Default(false))

    /** Index over (blockId) (database name ix_accounts_history_block_id) */
    val index1 = index("ix_accounts_history_block_id", blockId)
  }

  /** Collection-like TableQuery object for table AccountsHistory */
  lazy val AccountsHistory = new TableQuery(tag => new AccountsHistory(tag))

  /** Entity class storing rows of table BakingRights
    *  @param blockHash Database column block_hash SqlType(varchar), Default(None)
    *  @param level Database column level SqlType(int4)
    *  @param delegate Database column delegate SqlType(varchar)
    *  @param priority Database column priority SqlType(int4)
    *  @param estimatedTime Database column estimated_time SqlType(timestamp), Default(None)
    *  @param cycle Database column cycle SqlType(int4), Default(None)
    *  @param governancePeriod Database column governance_period SqlType(int4), Default(None) */
  case class BakingRightsRow(
      blockHash: Option[String] = None,
      level: Int,
      delegate: String,
      priority: Int,
      estimatedTime: Option[java.sql.Timestamp] = None,
      cycle: Option[Int] = None,
      governancePeriod: Option[Int] = None
  )

  /** GetResult implicit for fetching BakingRightsRow objects using plain SQL queries */
  implicit def GetResultBakingRightsRow(
      implicit e0: GR[Option[String]],
      e1: GR[Int],
      e2: GR[String],
      e3: GR[Option[java.sql.Timestamp]],
      e4: GR[Option[Int]]
  ): GR[BakingRightsRow] = GR { prs =>
    import prs._
    BakingRightsRow.tupled((<<?[String], <<[Int], <<[String], <<[Int], <<?[java.sql.Timestamp], <<?[Int], <<?[Int]))
  }

  /** Table description of table baking_rights. Objects of this class serve as prototypes for rows in queries. */
  class BakingRights(_tableTag: Tag)
      extends profile.api.Table[BakingRightsRow](_tableTag, Some("tezos"), "baking_rights") {
    def * =
      (blockHash, level, delegate, priority, estimatedTime, cycle, governancePeriod) <> (BakingRightsRow.tupled, BakingRightsRow.unapply)

    /** Maps whole row to an option. Useful for outer joins. */
    def ? =
      ((blockHash, Rep.Some(level), Rep.Some(delegate), Rep.Some(priority), estimatedTime, cycle, governancePeriod)).shaped
        .<>(
          { r =>
            import r._; _2.map(_ => BakingRightsRow.tupled((_1, _2.get, _3.get, _4.get, _5, _6, _7)))
          },
          (_: Any) => throw new Exception("Inserting into ? projection not supported.")
        )

    /** Database column block_hash SqlType(varchar), Default(None) */
    val blockHash: Rep[Option[String]] = column[Option[String]]("block_hash", O.Default(None))

    /** Database column level SqlType(int4) */
    val level: Rep[Int] = column[Int]("level")

    /** Database column delegate SqlType(varchar) */
    val delegate: Rep[String] = column[String]("delegate")

    /** Database column priority SqlType(int4) */
    val priority: Rep[Int] = column[Int]("priority")

    /** Database column estimated_time SqlType(timestamp), Default(None) */
    val estimatedTime: Rep[Option[java.sql.Timestamp]] =
      column[Option[java.sql.Timestamp]]("estimated_time", O.Default(None))

    /** Database column cycle SqlType(int4), Default(None) */
    val cycle: Rep[Option[Int]] = column[Option[Int]]("cycle", O.Default(None))

    /** Database column governance_period SqlType(int4), Default(None) */
    val governancePeriod: Rep[Option[Int]] = column[Option[Int]]("governance_period", O.Default(None))

    /** Primary key of BakingRights (database name baking_rights_pkey) */
    val pk = primaryKey("baking_rights_pkey", (level, delegate))

    /** Foreign key referencing Blocks (database name fk_block_hash) */
    lazy val blocksFk = foreignKey("fk_block_hash", blockHash, Blocks)(
      r => Rep.Some(r.hash),
      onUpdate = ForeignKeyAction.NoAction,
      onDelete = ForeignKeyAction.NoAction
    )

    /** Index over (level) (database name baking_rights_level_idx) */
    val index1 = index("baking_rights_level_idx", level)
  }

  /** Collection-like TableQuery object for table BakingRights */
  lazy val BakingRights = new TableQuery(tag => new BakingRights(tag))

  /** Entity class storing rows of table BalanceUpdates
    *  @param id Database column id SqlType(serial), AutoInc, PrimaryKey
    *  @param source Database column source SqlType(varchar)
    *  @param sourceId Database column source_id SqlType(int4), Default(None)
    *  @param sourceHash Database column source_hash SqlType(varchar), Default(None)
    *  @param kind Database column kind SqlType(varchar)
    *  @param contract Database column contract SqlType(varchar), Default(None)
    *  @param change Database column change SqlType(numeric)
    *  @param level Database column level SqlType(numeric), Default(None)
    *  @param delegate Database column delegate SqlType(varchar), Default(None)
    *  @param category Database column category SqlType(varchar), Default(None)
    *  @param operationGroupHash Database column operation_group_hash SqlType(varchar), Default(None) */
  case class BalanceUpdatesRow(
      id: Int,
      source: String,
      sourceId: Option[Int] = None,
      sourceHash: Option[String] = None,
      kind: String,
      contract: Option[String] = None,
      change: scala.math.BigDecimal,
      level: Option[scala.math.BigDecimal] = None,
      delegate: Option[String] = None,
      category: Option[String] = None,
      operationGroupHash: Option[String] = None
  )

  /** GetResult implicit for fetching BalanceUpdatesRow objects using plain SQL queries */
  implicit def GetResultBalanceUpdatesRow(
      implicit e0: GR[Int],
      e1: GR[String],
      e2: GR[Option[Int]],
      e3: GR[Option[String]],
      e4: GR[scala.math.BigDecimal],
      e5: GR[Option[scala.math.BigDecimal]]
  ): GR[BalanceUpdatesRow] = GR { prs =>
    import prs._
    BalanceUpdatesRow.tupled(
      (
        <<[Int],
        <<[String],
        <<?[Int],
        <<?[String],
        <<[String],
        <<?[String],
        <<[scala.math.BigDecimal],
        <<?[scala.math.BigDecimal],
        <<?[String],
        <<?[String],
        <<?[String]
      )
    )
  }

  /** Table description of table balance_updates. Objects of this class serve as prototypes for rows in queries. */
  class BalanceUpdates(_tableTag: Tag)
      extends profile.api.Table[BalanceUpdatesRow](_tableTag, Some("tezos"), "balance_updates") {
    def * =
      (id, source, sourceId, sourceHash, kind, contract, change, level, delegate, category, operationGroupHash) <> (BalanceUpdatesRow.tupled, BalanceUpdatesRow.unapply)

    /** Maps whole row to an option. Useful for outer joins. */
    def ? =
      (
        (
          Rep.Some(id),
          Rep.Some(source),
          sourceId,
          sourceHash,
          Rep.Some(kind),
          contract,
          Rep.Some(change),
          level,
          delegate,
          category,
          operationGroupHash
        )
      ).shaped.<>(
        { r =>
          import r._;
          _1.map(_ => BalanceUpdatesRow.tupled((_1.get, _2.get, _3, _4, _5.get, _6, _7.get, _8, _9, _10, _11)))
        },
        (_: Any) => throw new Exception("Inserting into ? projection not supported.")
      )

    /** Database column id SqlType(serial), AutoInc, PrimaryKey */
    val id: Rep[Int] = column[Int]("id", O.AutoInc, O.PrimaryKey)

    /** Database column source SqlType(varchar) */
    val source: Rep[String] = column[String]("source")

    /** Database column source_id SqlType(int4), Default(None) */
    val sourceId: Rep[Option[Int]] = column[Option[Int]]("source_id", O.Default(None))

    /** Database column source_hash SqlType(varchar), Default(None) */
    val sourceHash: Rep[Option[String]] = column[Option[String]]("source_hash", O.Default(None))

    /** Database column kind SqlType(varchar) */
    val kind: Rep[String] = column[String]("kind")

    /** Database column contract SqlType(varchar), Default(None) */
    val contract: Rep[Option[String]] = column[Option[String]]("contract", O.Default(None))

    /** Database column change SqlType(numeric) */
    val change: Rep[scala.math.BigDecimal] = column[scala.math.BigDecimal]("change")

    /** Database column level SqlType(numeric), Default(None) */
    val level: Rep[Option[scala.math.BigDecimal]] = column[Option[scala.math.BigDecimal]]("level", O.Default(None))

    /** Database column delegate SqlType(varchar), Default(None) */
    val delegate: Rep[Option[String]] = column[Option[String]]("delegate", O.Default(None))

    /** Database column category SqlType(varchar), Default(None) */
    val category: Rep[Option[String]] = column[Option[String]]("category", O.Default(None))

    /** Database column operation_group_hash SqlType(varchar), Default(None) */
    val operationGroupHash: Rep[Option[String]] = column[Option[String]]("operation_group_hash", O.Default(None))

    /** Index over (operationGroupHash) (database name ix_balance_updates_op_group_hash) */
    val index1 = index("ix_balance_updates_op_group_hash", operationGroupHash)
  }

  /** Collection-like TableQuery object for table BalanceUpdates */
  lazy val BalanceUpdates = new TableQuery(tag => new BalanceUpdates(tag))

  /** Entity class storing rows of table BigMapContents
    *  @param bigMapId Database column big_map_id SqlType(numeric)
    *  @param key Database column key SqlType(varchar)
    *  @param keyHash Database column key_hash SqlType(varchar), Default(None)
    *  @param value Database column value SqlType(varchar), Default(None) */
  case class BigMapContentsRow(
      bigMapId: scala.math.BigDecimal,
      key: String,
      keyHash: Option[String] = None,
      value: Option[String] = None
  )

  /** GetResult implicit for fetching BigMapContentsRow objects using plain SQL queries */
  implicit def GetResultBigMapContentsRow(
      implicit e0: GR[scala.math.BigDecimal],
      e1: GR[String],
      e2: GR[Option[String]]
  ): GR[BigMapContentsRow] = GR { prs =>
    import prs._
    BigMapContentsRow.tupled((<<[scala.math.BigDecimal], <<[String], <<?[String], <<?[String]))
  }

  /** Table description of table big_map_contents. Objects of this class serve as prototypes for rows in queries. */
  class BigMapContents(_tableTag: Tag)
      extends profile.api.Table[BigMapContentsRow](_tableTag, Some("tezos"), "big_map_contents") {
    def * = (bigMapId, key, keyHash, value) <> (BigMapContentsRow.tupled, BigMapContentsRow.unapply)

    /** Maps whole row to an option. Useful for outer joins. */
    def ? =
      ((Rep.Some(bigMapId), Rep.Some(key), keyHash, value)).shaped.<>({ r =>
        import r._; _1.map(_ => BigMapContentsRow.tupled((_1.get, _2.get, _3, _4)))
      }, (_: Any) => throw new Exception("Inserting into ? projection not supported."))

    /** Database column big_map_id SqlType(numeric) */
    val bigMapId: Rep[scala.math.BigDecimal] = column[scala.math.BigDecimal]("big_map_id")

    /** Database column key SqlType(varchar) */
    val key: Rep[String] = column[String]("key")

    /** Database column key_hash SqlType(varchar), Default(None) */
    val keyHash: Rep[Option[String]] = column[Option[String]]("key_hash", O.Default(None))

    /** Database column value SqlType(varchar), Default(None) */
    val value: Rep[Option[String]] = column[Option[String]]("value", O.Default(None))

    /** Primary key of BigMapContents (database name big_map_contents_pkey) */
    val pk = primaryKey("big_map_contents_pkey", (bigMapId, key))

    /** Foreign key referencing BigMaps (database name big_map_contents_id_fkey) */
    lazy val bigMapsFk = foreignKey("big_map_contents_id_fkey", bigMapId, BigMaps)(
      r => r.bigMapId,
      onUpdate = ForeignKeyAction.NoAction,
      onDelete = ForeignKeyAction.NoAction
    )
  }

  /** Collection-like TableQuery object for table BigMapContents */
  lazy val BigMapContents = new TableQuery(tag => new BigMapContents(tag))

  /** Entity class storing rows of table BigMaps
    *  @param bigMapId Database column big_map_id SqlType(numeric), PrimaryKey
    *  @param keyType Database column key_type SqlType(varchar), Default(None)
    *  @param valueType Database column value_type SqlType(varchar), Default(None) */
  case class BigMapsRow(
      bigMapId: scala.math.BigDecimal,
      keyType: Option[String] = None,
      valueType: Option[String] = None
  )

  /** GetResult implicit for fetching BigMapsRow objects using plain SQL queries */
  implicit def GetResultBigMapsRow(implicit e0: GR[scala.math.BigDecimal], e1: GR[Option[String]]): GR[BigMapsRow] =
    GR { prs =>
      import prs._
      BigMapsRow.tupled((<<[scala.math.BigDecimal], <<?[String], <<?[String]))
    }

  /** Table description of table big_maps. Objects of this class serve as prototypes for rows in queries. */
  class BigMaps(_tableTag: Tag) extends profile.api.Table[BigMapsRow](_tableTag, Some("tezos"), "big_maps") {
    def * = (bigMapId, keyType, valueType) <> (BigMapsRow.tupled, BigMapsRow.unapply)

    /** Maps whole row to an option. Useful for outer joins. */
    def ? =
      ((Rep.Some(bigMapId), keyType, valueType)).shaped.<>({ r =>
        import r._; _1.map(_ => BigMapsRow.tupled((_1.get, _2, _3)))
      }, (_: Any) => throw new Exception("Inserting into ? projection not supported."))

    /** Database column big_map_id SqlType(numeric), PrimaryKey */
    val bigMapId: Rep[scala.math.BigDecimal] = column[scala.math.BigDecimal]("big_map_id", O.PrimaryKey)

    /** Database column key_type SqlType(varchar), Default(None) */
    val keyType: Rep[Option[String]] = column[Option[String]]("key_type", O.Default(None))

    /** Database column value_type SqlType(varchar), Default(None) */
    val valueType: Rep[Option[String]] = column[Option[String]]("value_type", O.Default(None))
  }

  /** Collection-like TableQuery object for table BigMaps */
  lazy val BigMaps = new TableQuery(tag => new BigMaps(tag))

  /** Entity class storing rows of table Blocks
    *  @param level Database column level SqlType(int4)
    *  @param proto Database column proto SqlType(int4)
    *  @param predecessor Database column predecessor SqlType(varchar)
    *  @param timestamp Database column timestamp SqlType(timestamp)
    *  @param validationPass Database column validation_pass SqlType(int4)
    *  @param fitness Database column fitness SqlType(varchar)
    *  @param context Database column context SqlType(varchar), Default(None)
    *  @param signature Database column signature SqlType(varchar), Default(None)
    *  @param protocol Database column protocol SqlType(varchar)
    *  @param chainId Database column chain_id SqlType(varchar), Default(None)
    *  @param hash Database column hash SqlType(varchar)
    *  @param operationsHash Database column operations_hash SqlType(varchar), Default(None)
    *  @param periodKind Database column period_kind SqlType(varchar), Default(None)
    *  @param currentExpectedQuorum Database column current_expected_quorum SqlType(int4), Default(None)
    *  @param activeProposal Database column active_proposal SqlType(varchar), Default(None)
    *  @param baker Database column baker SqlType(varchar), Default(None)
    *  @param nonceHash Database column nonce_hash SqlType(varchar), Default(None)
    *  @param consumedGas Database column consumed_gas SqlType(numeric), Default(None)
    *  @param metaLevel Database column meta_level SqlType(int4), Default(None)
    *  @param metaLevelPosition Database column meta_level_position SqlType(int4), Default(None)
    *  @param metaCycle Database column meta_cycle SqlType(int4), Default(None)
    *  @param metaCyclePosition Database column meta_cycle_position SqlType(int4), Default(None)
    *  @param metaVotingPeriod Database column meta_voting_period SqlType(int4), Default(None)
    *  @param metaVotingPeriodPosition Database column meta_voting_period_position SqlType(int4), Default(None)
    *  @param expectedCommitment Database column expected_commitment SqlType(bool), Default(None)
    *  @param priority Database column priority SqlType(int4), Default(None) */
  case class BlocksRow(
      level: Int,
      proto: Int,
      predecessor: String,
      timestamp: java.sql.Timestamp,
      validationPass: Int,
      fitness: String,
      context: Option[String] = None,
      signature: Option[String] = None,
      protocol: String,
      chainId: Option[String] = None,
      hash: String,
      operationsHash: Option[String] = None,
      periodKind: Option[String] = None,
      currentExpectedQuorum: Option[Int] = None,
      activeProposal: Option[String] = None,
      baker: Option[String] = None,
      nonceHash: Option[String] = None,
      consumedGas: Option[scala.math.BigDecimal] = None,
      metaLevel: Option[Int] = None,
      metaLevelPosition: Option[Int] = None,
      metaCycle: Option[Int] = None,
      metaCyclePosition: Option[Int] = None,
      metaVotingPeriod: Option[Int] = None,
      metaVotingPeriodPosition: Option[Int] = None,
      expectedCommitment: Option[Boolean] = None,
      priority: Option[Int] = None
  )

  /** GetResult implicit for fetching BlocksRow objects using plain SQL queries */
  implicit def GetResultBlocksRow(
      implicit e0: GR[Int],
      e1: GR[String],
      e2: GR[java.sql.Timestamp],
      e3: GR[Option[String]],
      e4: GR[Option[Int]],
      e5: GR[Option[scala.math.BigDecimal]],
      e6: GR[Option[Boolean]]
  ): GR[BlocksRow] = GR { prs =>
    import prs._
    BlocksRow(
      <<[Int],
      <<[Int],
      <<[String],
      <<[java.sql.Timestamp],
      <<[Int],
      <<[String],
      <<?[String],
      <<?[String],
      <<[String],
      <<?[String],
      <<[String],
      <<?[String],
      <<?[String],
      <<?[Int],
      <<?[String],
      <<?[String],
      <<?[String],
      <<?[scala.math.BigDecimal],
      <<?[Int],
      <<?[Int],
      <<?[Int],
      <<?[Int],
      <<?[Int],
      <<?[Int],
      <<?[Boolean],
      <<?[Int]
    )
  }

  /** Table description of table blocks. Objects of this class serve as prototypes for rows in queries. */
  class Blocks(_tableTag: Tag) extends profile.api.Table[BlocksRow](_tableTag, Some("tezos"), "blocks") {
    def * =
      (level :: proto :: predecessor :: timestamp :: validationPass :: fitness :: context :: signature :: protocol :: chainId :: hash :: operationsHash :: periodKind :: currentExpectedQuorum :: activeProposal :: baker :: nonceHash :: consumedGas :: metaLevel :: metaLevelPosition :: metaCycle :: metaCyclePosition :: metaVotingPeriod :: metaVotingPeriodPosition :: expectedCommitment :: priority :: HNil)
        .mapTo[BlocksRow]

    /** Maps whole row to an option. Useful for outer joins. */
    def ? =
      (Rep.Some(level) :: Rep.Some(proto) :: Rep.Some(predecessor) :: Rep.Some(timestamp) :: Rep.Some(validationPass) :: Rep
            .Some(fitness) :: context :: signature :: Rep.Some(protocol) :: chainId :: Rep.Some(hash) :: operationsHash :: periodKind :: currentExpectedQuorum :: activeProposal :: baker :: nonceHash :: consumedGas :: metaLevel :: metaLevelPosition :: metaCycle :: metaCyclePosition :: metaVotingPeriod :: metaVotingPeriodPosition :: expectedCommitment :: priority :: HNil).shaped
        .<>(
          r =>
            BlocksRow(
              r(0).asInstanceOf[Option[Int]].get,
              r(1).asInstanceOf[Option[Int]].get,
              r(2).asInstanceOf[Option[String]].get,
              r(3).asInstanceOf[Option[java.sql.Timestamp]].get,
              r(4).asInstanceOf[Option[Int]].get,
              r(5).asInstanceOf[Option[String]].get,
              r(6).asInstanceOf[Option[String]],
              r(7).asInstanceOf[Option[String]],
              r(8).asInstanceOf[Option[String]].get,
              r(9).asInstanceOf[Option[String]],
              r(10).asInstanceOf[Option[String]].get,
              r(11).asInstanceOf[Option[String]],
              r(12).asInstanceOf[Option[String]],
              r(13).asInstanceOf[Option[Int]],
              r(14).asInstanceOf[Option[String]],
              r(15).asInstanceOf[Option[String]],
              r(16).asInstanceOf[Option[String]],
              r(17).asInstanceOf[Option[scala.math.BigDecimal]],
              r(18).asInstanceOf[Option[Int]],
              r(19).asInstanceOf[Option[Int]],
              r(20).asInstanceOf[Option[Int]],
              r(21).asInstanceOf[Option[Int]],
              r(22).asInstanceOf[Option[Int]],
              r(23).asInstanceOf[Option[Int]],
              r(24).asInstanceOf[Option[Boolean]],
              r(25).asInstanceOf[Option[Int]]
            ),
          (_: Any) => throw new Exception("Inserting into ? projection not supported.")
        )

    /** Database column level SqlType(int4) */
    val level: Rep[Int] = column[Int]("level")

    /** Database column proto SqlType(int4) */
    val proto: Rep[Int] = column[Int]("proto")

    /** Database column predecessor SqlType(varchar) */
    val predecessor: Rep[String] = column[String]("predecessor")

    /** Database column timestamp SqlType(timestamp) */
    val timestamp: Rep[java.sql.Timestamp] = column[java.sql.Timestamp]("timestamp")

    /** Database column validation_pass SqlType(int4) */
    val validationPass: Rep[Int] = column[Int]("validation_pass")

    /** Database column fitness SqlType(varchar) */
    val fitness: Rep[String] = column[String]("fitness")

    /** Database column context SqlType(varchar), Default(None) */
    val context: Rep[Option[String]] = column[Option[String]]("context", O.Default(None))

    /** Database column signature SqlType(varchar), Default(None) */
    val signature: Rep[Option[String]] = column[Option[String]]("signature", O.Default(None))

    /** Database column protocol SqlType(varchar) */
    val protocol: Rep[String] = column[String]("protocol")

    /** Database column chain_id SqlType(varchar), Default(None) */
    val chainId: Rep[Option[String]] = column[Option[String]]("chain_id", O.Default(None))

    /** Database column hash SqlType(varchar) */
    val hash: Rep[String] = column[String]("hash")

    /** Database column operations_hash SqlType(varchar), Default(None) */
    val operationsHash: Rep[Option[String]] = column[Option[String]]("operations_hash", O.Default(None))

    /** Database column period_kind SqlType(varchar), Default(None) */
    val periodKind: Rep[Option[String]] = column[Option[String]]("period_kind", O.Default(None))

    /** Database column current_expected_quorum SqlType(int4), Default(None) */
    val currentExpectedQuorum: Rep[Option[Int]] = column[Option[Int]]("current_expected_quorum", O.Default(None))

    /** Database column active_proposal SqlType(varchar), Default(None) */
    val activeProposal: Rep[Option[String]] = column[Option[String]]("active_proposal", O.Default(None))

    /** Database column baker SqlType(varchar), Default(None) */
    val baker: Rep[Option[String]] = column[Option[String]]("baker", O.Default(None))

    /** Database column nonce_hash SqlType(varchar), Default(None) */
    val nonceHash: Rep[Option[String]] = column[Option[String]]("nonce_hash", O.Default(None))

    /** Database column consumed_gas SqlType(numeric), Default(None) */
    val consumedGas: Rep[Option[scala.math.BigDecimal]] =
      column[Option[scala.math.BigDecimal]]("consumed_gas", O.Default(None))

    /** Database column meta_level SqlType(int4), Default(None) */
    val metaLevel: Rep[Option[Int]] = column[Option[Int]]("meta_level", O.Default(None))

    /** Database column meta_level_position SqlType(int4), Default(None) */
    val metaLevelPosition: Rep[Option[Int]] = column[Option[Int]]("meta_level_position", O.Default(None))

    /** Database column meta_cycle SqlType(int4), Default(None) */
    val metaCycle: Rep[Option[Int]] = column[Option[Int]]("meta_cycle", O.Default(None))

    /** Database column meta_cycle_position SqlType(int4), Default(None) */
    val metaCyclePosition: Rep[Option[Int]] = column[Option[Int]]("meta_cycle_position", O.Default(None))

    /** Database column meta_voting_period SqlType(int4), Default(None) */
    val metaVotingPeriod: Rep[Option[Int]] = column[Option[Int]]("meta_voting_period", O.Default(None))

    /** Database column meta_voting_period_position SqlType(int4), Default(None) */
    val metaVotingPeriodPosition: Rep[Option[Int]] = column[Option[Int]]("meta_voting_period_position", O.Default(None))

    /** Database column expected_commitment SqlType(bool), Default(None) */
    val expectedCommitment: Rep[Option[Boolean]] = column[Option[Boolean]]("expected_commitment", O.Default(None))

    /** Database column priority SqlType(int4), Default(None) */
    val priority: Rep[Option[Int]] = column[Option[Int]]("priority", O.Default(None))

    /** Uniqueness Index over (hash) (database name blocks_hash_key) */
    val index1 = index("blocks_hash_key", hash :: HNil, unique = true)

    /** Index over (level) (database name ix_blocks_level) */
    val index2 = index("ix_blocks_level", level :: HNil)
  }

  /** Collection-like TableQuery object for table Blocks */
  lazy val Blocks = new TableQuery(tag => new Blocks(tag))

  /** Entity class storing rows of table Delegates
    *  @param pkh Database column pkh SqlType(varchar), PrimaryKey
    *  @param blockId Database column block_id SqlType(varchar)
    *  @param balance Database column balance SqlType(numeric), Default(None)
    *  @param frozenBalance Database column frozen_balance SqlType(numeric), Default(None)
    *  @param stakingBalance Database column staking_balance SqlType(numeric), Default(None)
    *  @param delegatedBalance Database column delegated_balance SqlType(numeric), Default(None)
    *  @param deactivated Database column deactivated SqlType(bool)
    *  @param gracePeriod Database column grace_period SqlType(int4)
    *  @param blockLevel Database column block_level SqlType(int4), Default(-1) */
  case class DelegatesRow(
      pkh: String,
      blockId: String,
      balance: Option[scala.math.BigDecimal] = None,
      frozenBalance: Option[scala.math.BigDecimal] = None,
      stakingBalance: Option[scala.math.BigDecimal] = None,
      delegatedBalance: Option[scala.math.BigDecimal] = None,
      deactivated: Boolean,
      gracePeriod: Int,
      blockLevel: Int = -1
  )

  /** GetResult implicit for fetching DelegatesRow objects using plain SQL queries */
  implicit def GetResultDelegatesRow(
      implicit e0: GR[String],
      e1: GR[Option[scala.math.BigDecimal]],
      e2: GR[Boolean],
      e3: GR[Int]
  ): GR[DelegatesRow] = GR { prs =>
    import prs._
    DelegatesRow.tupled(
      (
        <<[String],
        <<[String],
        <<?[scala.math.BigDecimal],
        <<?[scala.math.BigDecimal],
        <<?[scala.math.BigDecimal],
        <<?[scala.math.BigDecimal],
        <<[Boolean],
        <<[Int],
        <<[Int]
      )
    )
  }

  /** Table description of table delegates. Objects of this class serve as prototypes for rows in queries. */
  class Delegates(_tableTag: Tag) extends profile.api.Table[DelegatesRow](_tableTag, Some("tezos"), "delegates") {
    def * =
      (pkh, blockId, balance, frozenBalance, stakingBalance, delegatedBalance, deactivated, gracePeriod, blockLevel) <> (DelegatesRow.tupled, DelegatesRow.unapply)

    /** Maps whole row to an option. Useful for outer joins. */
    def ? =
      (
        (
          Rep.Some(pkh),
          Rep.Some(blockId),
          balance,
          frozenBalance,
          stakingBalance,
          delegatedBalance,
          Rep.Some(deactivated),
          Rep.Some(gracePeriod),
          Rep.Some(blockLevel)
        )
      ).shaped.<>(
        { r =>
          import r._; _1.map(_ => DelegatesRow.tupled((_1.get, _2.get, _3, _4, _5, _6, _7.get, _8.get, _9.get)))
        },
        (_: Any) => throw new Exception("Inserting into ? projection not supported.")
      )

    /** Database column pkh SqlType(varchar), PrimaryKey */
    val pkh: Rep[String] = column[String]("pkh", O.PrimaryKey)

    /** Database column block_id SqlType(varchar) */
    val blockId: Rep[String] = column[String]("block_id")

    /** Database column balance SqlType(numeric), Default(None) */
    val balance: Rep[Option[scala.math.BigDecimal]] = column[Option[scala.math.BigDecimal]]("balance", O.Default(None))

    /** Database column frozen_balance SqlType(numeric), Default(None) */
    val frozenBalance: Rep[Option[scala.math.BigDecimal]] =
      column[Option[scala.math.BigDecimal]]("frozen_balance", O.Default(None))

    /** Database column staking_balance SqlType(numeric), Default(None) */
    val stakingBalance: Rep[Option[scala.math.BigDecimal]] =
      column[Option[scala.math.BigDecimal]]("staking_balance", O.Default(None))

    /** Database column delegated_balance SqlType(numeric), Default(None) */
    val delegatedBalance: Rep[Option[scala.math.BigDecimal]] =
      column[Option[scala.math.BigDecimal]]("delegated_balance", O.Default(None))

    /** Database column deactivated SqlType(bool) */
    val deactivated: Rep[Boolean] = column[Boolean]("deactivated")

    /** Database column grace_period SqlType(int4) */
    val gracePeriod: Rep[Int] = column[Int]("grace_period")

    /** Database column block_level SqlType(int4), Default(-1) */
    val blockLevel: Rep[Int] = column[Int]("block_level", O.Default(-1))

    /** Foreign key referencing Blocks (database name delegates_block_id_fkey) */
    lazy val blocksFk = foreignKey("delegates_block_id_fkey", blockId, Blocks)(
      r => r.hash,
      onUpdate = ForeignKeyAction.NoAction,
      onDelete = ForeignKeyAction.NoAction
    )
  }

  /** Collection-like TableQuery object for table Delegates */
  lazy val Delegates = new TableQuery(tag => new Delegates(tag))

  /** Entity class storing rows of table DelegatesCheckpoint
    *  @param delegatePkh Database column delegate_pkh SqlType(varchar)
    *  @param blockId Database column block_id SqlType(varchar)
    *  @param blockLevel Database column block_level SqlType(int4), Default(-1) */
  case class DelegatesCheckpointRow(delegatePkh: String, blockId: String, blockLevel: Int = -1)

  /** GetResult implicit for fetching DelegatesCheckpointRow objects using plain SQL queries */
  implicit def GetResultDelegatesCheckpointRow(implicit e0: GR[String], e1: GR[Int]): GR[DelegatesCheckpointRow] = GR {
    prs =>
      import prs._
      DelegatesCheckpointRow.tupled((<<[String], <<[String], <<[Int]))
  }

  /** Table description of table delegates_checkpoint. Objects of this class serve as prototypes for rows in queries. */
  class DelegatesCheckpoint(_tableTag: Tag)
      extends profile.api.Table[DelegatesCheckpointRow](_tableTag, Some("tezos"), "delegates_checkpoint") {
    def * = (delegatePkh, blockId, blockLevel) <> (DelegatesCheckpointRow.tupled, DelegatesCheckpointRow.unapply)

    /** Maps whole row to an option. Useful for outer joins. */
    def ? =
      ((Rep.Some(delegatePkh), Rep.Some(blockId), Rep.Some(blockLevel))).shaped.<>(
        { r =>
          import r._; _1.map(_ => DelegatesCheckpointRow.tupled((_1.get, _2.get, _3.get)))
        },
        (_: Any) => throw new Exception("Inserting into ? projection not supported.")
      )

    /** Database column delegate_pkh SqlType(varchar) */
    val delegatePkh: Rep[String] = column[String]("delegate_pkh")

    /** Database column block_id SqlType(varchar) */
    val blockId: Rep[String] = column[String]("block_id")

    /** Database column block_level SqlType(int4), Default(-1) */
    val blockLevel: Rep[Int] = column[Int]("block_level", O.Default(-1))

    /** Foreign key referencing Blocks (database name delegate_checkpoint_block_id_fkey) */
    lazy val blocksFk = foreignKey("delegate_checkpoint_block_id_fkey", blockId, Blocks)(
      r => r.hash,
      onUpdate = ForeignKeyAction.NoAction,
      onDelete = ForeignKeyAction.NoAction
    )

    /** Index over (blockLevel) (database name ix_delegates_checkpoint_block_level) */
    val index1 = index("ix_delegates_checkpoint_block_level", blockLevel)
  }

  /** Collection-like TableQuery object for table DelegatesCheckpoint */
  lazy val DelegatesCheckpoint = new TableQuery(tag => new DelegatesCheckpoint(tag))

  /** Entity class storing rows of table EndorsingRights
    *  @param blockHash Database column block_hash SqlType(varchar), Default(None)
    *  @param level Database column level SqlType(int4)
    *  @param delegate Database column delegate SqlType(varchar)
    *  @param slot Database column slot SqlType(int4)
    *  @param estimatedTime Database column estimated_time SqlType(timestamp), Default(None)
    *  @param cycle Database column cycle SqlType(int4), Default(None)
    *  @param governancePeriod Database column governance_period SqlType(int4), Default(None) */
  case class EndorsingRightsRow(
      blockHash: Option[String] = None,
      level: Int,
      delegate: String,
      slot: Int,
      estimatedTime: Option[java.sql.Timestamp] = None,
      cycle: Option[Int] = None,
      governancePeriod: Option[Int] = None
  )

  /** GetResult implicit for fetching EndorsingRightsRow objects using plain SQL queries */
  implicit def GetResultEndorsingRightsRow(
      implicit e0: GR[Option[String]],
      e1: GR[Int],
      e2: GR[String],
      e3: GR[Option[java.sql.Timestamp]],
      e4: GR[Option[Int]]
  ): GR[EndorsingRightsRow] = GR { prs =>
    import prs._
    EndorsingRightsRow.tupled((<<?[String], <<[Int], <<[String], <<[Int], <<?[java.sql.Timestamp], <<?[Int], <<?[Int]))
  }

  /** Table description of table endorsing_rights. Objects of this class serve as prototypes for rows in queries. */
  class EndorsingRights(_tableTag: Tag)
      extends profile.api.Table[EndorsingRightsRow](_tableTag, Some("tezos"), "endorsing_rights") {
    def * =
      (blockHash, level, delegate, slot, estimatedTime, cycle, governancePeriod) <> (EndorsingRightsRow.tupled, EndorsingRightsRow.unapply)

    /** Maps whole row to an option. Useful for outer joins. */
    def ? =
      ((blockHash, Rep.Some(level), Rep.Some(delegate), Rep.Some(slot), estimatedTime, cycle, governancePeriod)).shaped
        .<>(
          { r =>
            import r._; _2.map(_ => EndorsingRightsRow.tupled((_1, _2.get, _3.get, _4.get, _5, _6, _7)))
          },
          (_: Any) => throw new Exception("Inserting into ? projection not supported.")
        )

    /** Database column block_hash SqlType(varchar), Default(None) */
    val blockHash: Rep[Option[String]] = column[Option[String]]("block_hash", O.Default(None))

    /** Database column level SqlType(int4) */
    val level: Rep[Int] = column[Int]("level")

    /** Database column delegate SqlType(varchar) */
    val delegate: Rep[String] = column[String]("delegate")

    /** Database column slot SqlType(int4) */
    val slot: Rep[Int] = column[Int]("slot")

    /** Database column estimated_time SqlType(timestamp), Default(None) */
    val estimatedTime: Rep[Option[java.sql.Timestamp]] =
      column[Option[java.sql.Timestamp]]("estimated_time", O.Default(None))

    /** Database column cycle SqlType(int4), Default(None) */
    val cycle: Rep[Option[Int]] = column[Option[Int]]("cycle", O.Default(None))

    /** Database column governance_period SqlType(int4), Default(None) */
    val governancePeriod: Rep[Option[Int]] = column[Option[Int]]("governance_period", O.Default(None))

    /** Primary key of EndorsingRights (database name endorsing_rights_pkey) */
    val pk = primaryKey("endorsing_rights_pkey", (level, delegate, slot))

    /** Foreign key referencing Blocks (database name fk_block_hash) */
    lazy val blocksFk = foreignKey("fk_block_hash", blockHash, Blocks)(
      r => Rep.Some(r.hash),
      onUpdate = ForeignKeyAction.NoAction,
      onDelete = ForeignKeyAction.NoAction
    )

    /** Index over (level) (database name endorsing_rights_level_idx) */
    val index1 = index("endorsing_rights_level_idx", level)
  }

  /** Collection-like TableQuery object for table EndorsingRights */
  lazy val EndorsingRights = new TableQuery(tag => new EndorsingRights(tag))

  /** Entity class storing rows of table Fees
    *  @param low Database column low SqlType(int4)
    *  @param medium Database column medium SqlType(int4)
    *  @param high Database column high SqlType(int4)
    *  @param timestamp Database column timestamp SqlType(timestamp)
    *  @param kind Database column kind SqlType(varchar)
    *  @param cycle Database column cycle SqlType(int4), Default(None)
    *  @param level Database column level SqlType(int4), Default(None) */
  case class FeesRow(
      low: Int,
      medium: Int,
      high: Int,
      timestamp: java.sql.Timestamp,
      kind: String,
      cycle: Option[Int] = None,
      level: Option[Int] = None
  )

  /** GetResult implicit for fetching FeesRow objects using plain SQL queries */
  implicit def GetResultFeesRow(
      implicit e0: GR[Int],
      e1: GR[java.sql.Timestamp],
      e2: GR[String],
      e3: GR[Option[Int]]
  ): GR[FeesRow] = GR { prs =>
    import prs._
    FeesRow.tupled((<<[Int], <<[Int], <<[Int], <<[java.sql.Timestamp], <<[String], <<?[Int], <<?[Int]))
  }

  /** Table description of table fees. Objects of this class serve as prototypes for rows in queries. */
  class Fees(_tableTag: Tag) extends profile.api.Table[FeesRow](_tableTag, Some("tezos"), "fees") {
    def * = (low, medium, high, timestamp, kind, cycle, level) <> (FeesRow.tupled, FeesRow.unapply)

    /** Maps whole row to an option. Useful for outer joins. */
    def ? =
      ((Rep.Some(low), Rep.Some(medium), Rep.Some(high), Rep.Some(timestamp), Rep.Some(kind), cycle, level)).shaped.<>(
        { r =>
          import r._; _1.map(_ => FeesRow.tupled((_1.get, _2.get, _3.get, _4.get, _5.get, _6, _7)))
        },
        (_: Any) => throw new Exception("Inserting into ? projection not supported.")
      )

    /** Database column low SqlType(int4) */
    val low: Rep[Int] = column[Int]("low")

    /** Database column medium SqlType(int4) */
    val medium: Rep[Int] = column[Int]("medium")

    /** Database column high SqlType(int4) */
    val high: Rep[Int] = column[Int]("high")

    /** Database column timestamp SqlType(timestamp) */
    val timestamp: Rep[java.sql.Timestamp] = column[java.sql.Timestamp]("timestamp")

    /** Database column kind SqlType(varchar) */
    val kind: Rep[String] = column[String]("kind")

    /** Database column cycle SqlType(int4), Default(None) */
    val cycle: Rep[Option[Int]] = column[Option[Int]]("cycle", O.Default(None))

    /** Database column level SqlType(int4), Default(None) */
    val level: Rep[Option[Int]] = column[Option[Int]]("level", O.Default(None))
  }

  /** Collection-like TableQuery object for table Fees */
  lazy val Fees = new TableQuery(tag => new Fees(tag))

  /** Entity class storing rows of table OperationGroups
    *  @param protocol Database column protocol SqlType(varchar)
    *  @param chainId Database column chain_id SqlType(varchar), Default(None)
    *  @param hash Database column hash SqlType(varchar)
    *  @param branch Database column branch SqlType(varchar)
    *  @param signature Database column signature SqlType(varchar), Default(None)
    *  @param blockId Database column block_id SqlType(varchar)
    *  @param blockLevel Database column block_level SqlType(int4) */
  case class OperationGroupsRow(
      protocol: String,
      chainId: Option[String] = None,
      hash: String,
      branch: String,
      signature: Option[String] = None,
      blockId: String,
      blockLevel: Int
  )

  /** GetResult implicit for fetching OperationGroupsRow objects using plain SQL queries */
  implicit def GetResultOperationGroupsRow(
      implicit e0: GR[String],
      e1: GR[Option[String]],
      e2: GR[Int]
  ): GR[OperationGroupsRow] = GR { prs =>
    import prs._
    OperationGroupsRow.tupled((<<[String], <<?[String], <<[String], <<[String], <<?[String], <<[String], <<[Int]))
  }

  /** Table description of table operation_groups. Objects of this class serve as prototypes for rows in queries. */
  class OperationGroups(_tableTag: Tag)
      extends profile.api.Table[OperationGroupsRow](_tableTag, Some("tezos"), "operation_groups") {
    def * =
      (protocol, chainId, hash, branch, signature, blockId, blockLevel) <> (OperationGroupsRow.tupled, OperationGroupsRow.unapply)

    /** Maps whole row to an option. Useful for outer joins. */
    def ? =
      (
        (
          Rep.Some(protocol),
          chainId,
          Rep.Some(hash),
          Rep.Some(branch),
          signature,
          Rep.Some(blockId),
          Rep.Some(blockLevel)
        )
      ).shaped.<>(
        { r =>
          import r._; _1.map(_ => OperationGroupsRow.tupled((_1.get, _2, _3.get, _4.get, _5, _6.get, _7.get)))
        },
        (_: Any) => throw new Exception("Inserting into ? projection not supported.")
      )

    /** Database column protocol SqlType(varchar) */
    val protocol: Rep[String] = column[String]("protocol")

    /** Database column chain_id SqlType(varchar), Default(None) */
    val chainId: Rep[Option[String]] = column[Option[String]]("chain_id", O.Default(None))

    /** Database column hash SqlType(varchar) */
    val hash: Rep[String] = column[String]("hash")

    /** Database column branch SqlType(varchar) */
    val branch: Rep[String] = column[String]("branch")

    /** Database column signature SqlType(varchar), Default(None) */
    val signature: Rep[Option[String]] = column[Option[String]]("signature", O.Default(None))

    /** Database column block_id SqlType(varchar) */
    val blockId: Rep[String] = column[String]("block_id")

    /** Database column block_level SqlType(int4) */
    val blockLevel: Rep[Int] = column[Int]("block_level")

    /** Primary key of OperationGroups (database name OperationGroups_pkey) */
    val pk = primaryKey("OperationGroups_pkey", (blockId, hash))

    /** Foreign key referencing Blocks (database name block) */
    lazy val blocksFk = foreignKey("block", blockId, Blocks)(
      r => r.hash,
      onUpdate = ForeignKeyAction.NoAction,
      onDelete = ForeignKeyAction.NoAction
    )

    /** Index over (blockLevel) (database name ix_operation_groups_block_level) */
    val index1 = index("ix_operation_groups_block_level", blockLevel)
  }

  /** Collection-like TableQuery object for table OperationGroups */
  lazy val OperationGroups = new TableQuery(tag => new OperationGroups(tag))

  /** Entity class storing rows of table Operations
    *  @param branch Database column branch SqlType(varchar), Default(None)
    *  @param numberOfSlots Database column number_of_slots SqlType(int4), Default(None)
    *  @param cycle Database column cycle SqlType(int4), Default(None)
    *  @param operationId Database column operation_id SqlType(serial), AutoInc, PrimaryKey
    *  @param operationGroupHash Database column operation_group_hash SqlType(varchar)
    *  @param kind Database column kind SqlType(varchar)
    *  @param level Database column level SqlType(int4), Default(None)
    *  @param delegate Database column delegate SqlType(varchar), Default(None)
    *  @param slots Database column slots SqlType(varchar), Default(None)
    *  @param nonce Database column nonce SqlType(varchar), Default(None)
    *  @param pkh Database column pkh SqlType(varchar), Default(None)
    *  @param secret Database column secret SqlType(varchar), Default(None)
    *  @param source Database column source SqlType(varchar), Default(None)
    *  @param fee Database column fee SqlType(numeric), Default(None)
    *  @param counter Database column counter SqlType(numeric), Default(None)
    *  @param gasLimit Database column gas_limit SqlType(numeric), Default(None)
    *  @param storageLimit Database column storage_limit SqlType(numeric), Default(None)
    *  @param publicKey Database column public_key SqlType(varchar), Default(None)
    *  @param amount Database column amount SqlType(numeric), Default(None)
    *  @param destination Database column destination SqlType(varchar), Default(None)
    *  @param parameters Database column parameters SqlType(varchar), Default(None)
    *  @param managerPubkey Database column manager_pubkey SqlType(varchar), Default(None)
    *  @param balance Database column balance SqlType(numeric), Default(None)
    *  @param proposal Database column proposal SqlType(varchar), Default(None)
    *  @param spendable Database column spendable SqlType(bool), Default(None)
    *  @param delegatable Database column delegatable SqlType(bool), Default(None)
    *  @param script Database column script SqlType(varchar), Default(None)
    *  @param storage Database column storage SqlType(varchar), Default(None)
    *  @param status Database column status SqlType(varchar), Default(None)
    *  @param consumedGas Database column consumed_gas SqlType(numeric), Default(None)
    *  @param storageSize Database column storage_size SqlType(numeric), Default(None)
    *  @param paidStorageSizeDiff Database column paid_storage_size_diff SqlType(numeric), Default(None)
    *  @param originatedContracts Database column originated_contracts SqlType(varchar), Default(None)
    *  @param blockHash Database column block_hash SqlType(varchar)
    *  @param blockLevel Database column block_level SqlType(int4)
    *  @param ballot Database column ballot SqlType(varchar), Default(None)
    *  @param internal Database column internal SqlType(bool)
    *  @param period Database column period SqlType(int4), Default(None)
    *  @param ballotPeriod Database column ballot_period SqlType(int4), Default(None)
    *  @param timestamp Database column timestamp SqlType(timestamp) */
  case class OperationsRow(
      branch: Option[String] = None,
      numberOfSlots: Option[Int] = None,
      cycle: Option[Int] = None,
      operationId: Int,
      operationGroupHash: String,
      kind: String,
      level: Option[Int] = None,
      delegate: Option[String] = None,
      slots: Option[String] = None,
      nonce: Option[String] = None,
      pkh: Option[String] = None,
      secret: Option[String] = None,
      source: Option[String] = None,
      fee: Option[scala.math.BigDecimal] = None,
      counter: Option[scala.math.BigDecimal] = None,
      gasLimit: Option[scala.math.BigDecimal] = None,
      storageLimit: Option[scala.math.BigDecimal] = None,
      publicKey: Option[String] = None,
      amount: Option[scala.math.BigDecimal] = None,
      destination: Option[String] = None,
      parameters: Option[String] = None,
      managerPubkey: Option[String] = None,
      balance: Option[scala.math.BigDecimal] = None,
      proposal: Option[String] = None,
      spendable: Option[Boolean] = None,
      delegatable: Option[Boolean] = None,
      script: Option[String] = None,
      storage: Option[String] = None,
      status: Option[String] = None,
      consumedGas: Option[scala.math.BigDecimal] = None,
      storageSize: Option[scala.math.BigDecimal] = None,
      paidStorageSizeDiff: Option[scala.math.BigDecimal] = None,
      originatedContracts: Option[String] = None,
      blockHash: String,
      blockLevel: Int,
      ballot: Option[String] = None,
      internal: Boolean,
      period: Option[Int] = None,
      ballotPeriod: Option[Int] = None,
      timestamp: java.sql.Timestamp
  )

  /** GetResult implicit for fetching OperationsRow objects using plain SQL queries */
  implicit def GetResultOperationsRow(
      implicit e0: GR[Option[String]],
      e1: GR[Option[Int]],
      e2: GR[Int],
      e3: GR[String],
      e4: GR[Option[scala.math.BigDecimal]],
      e5: GR[Option[Boolean]],
      e6: GR[Boolean],
      e7: GR[java.sql.Timestamp]
  ): GR[OperationsRow] = GR { prs =>
    import prs._
    OperationsRow(
      <<?[String],
      <<?[Int],
      <<?[Int],
      <<[Int],
      <<[String],
      <<[String],
      <<?[Int],
      <<?[String],
      <<?[String],
      <<?[String],
      <<?[String],
      <<?[String],
      <<?[String],
      <<?[scala.math.BigDecimal],
      <<?[scala.math.BigDecimal],
      <<?[scala.math.BigDecimal],
      <<?[scala.math.BigDecimal],
      <<?[String],
      <<?[scala.math.BigDecimal],
      <<?[String],
      <<?[String],
      <<?[String],
      <<?[scala.math.BigDecimal],
      <<?[String],
      <<?[Boolean],
      <<?[Boolean],
      <<?[String],
      <<?[String],
      <<?[String],
      <<?[scala.math.BigDecimal],
      <<?[scala.math.BigDecimal],
      <<?[scala.math.BigDecimal],
      <<?[String],
      <<[String],
      <<[Int],
      <<?[String],
      <<[Boolean],
      <<?[Int],
      <<?[Int],
      <<[java.sql.Timestamp]
    )
  }

  /** Table description of table operations. Objects of this class serve as prototypes for rows in queries. */
  class Operations(_tableTag: Tag) extends profile.api.Table[OperationsRow](_tableTag, Some("tezos"), "operations") {
    def * =
      (branch :: numberOfSlots :: cycle :: operationId :: operationGroupHash :: kind :: level :: delegate :: slots :: nonce :: pkh :: secret :: source :: fee :: counter :: gasLimit :: storageLimit :: publicKey :: amount :: destination :: parameters :: managerPubkey :: balance :: proposal :: spendable :: delegatable :: script :: storage :: status :: consumedGas :: storageSize :: paidStorageSizeDiff :: originatedContracts :: blockHash :: blockLevel :: ballot :: internal :: period :: ballotPeriod :: timestamp :: HNil)
        .mapTo[OperationsRow]

    /** Maps whole row to an option. Useful for outer joins. */
    def ? =
<<<<<<< HEAD
      (branch :: numberOfSlots :: cycle :: Rep.Some(operationId) :: Rep.Some(operationGroupHash) :: Rep.Some(kind) :: level :: delegate :: slots :: nonce :: pkh :: secret :: source :: fee :: counter :: gasLimit :: storageLimit :: publicKey :: amount :: destination :: parameters :: managerPubkey :: balance :: proposal :: spendable :: delegatable :: script :: storage :: status :: consumedGas :: storageSize :: paidStorageSizeDiff :: originatedContracts :: Rep
            .Some(blockHash) :: Rep.Some(blockLevel) :: ballot :: Rep.Some(internal) :: period :: ballotPeriod :: Rep
            .Some(timestamp) :: HNil).shaped.<>(
=======
      (branch :: numberOfSlots :: cycle :: Rep.Some(operationId) :: Rep.Some(operationGroupHash) :: Rep.Some(kind) :: level :: delegate :: slots :: nonce :: pkh :: secret :: source :: fee :: counter :: gasLimit :: storageLimit :: publicKey :: amount :: destination :: parameters :: managerPubkey :: balance :: proposal :: spendable :: delegatable :: script :: storage :: status :: consumedGas :: storageSize :: paidStorageSizeDiff :: originatedContracts :: Rep.Some(
            blockHash
          ) :: Rep.Some(blockLevel) :: ballot :: Rep.Some(internal) :: period :: Rep.Some(timestamp) :: HNil).shaped.<>(
>>>>>>> 135cc08c
        r =>
          OperationsRow(
            r(0).asInstanceOf[Option[String]],
            r(1).asInstanceOf[Option[Int]],
            r(2).asInstanceOf[Option[Int]],
            r(3).asInstanceOf[Option[Int]].get,
            r(4).asInstanceOf[Option[String]].get,
            r(5).asInstanceOf[Option[String]].get,
            r(6).asInstanceOf[Option[Int]],
            r(7).asInstanceOf[Option[String]],
            r(8).asInstanceOf[Option[String]],
            r(9).asInstanceOf[Option[String]],
            r(10).asInstanceOf[Option[String]],
            r(11).asInstanceOf[Option[String]],
            r(12).asInstanceOf[Option[String]],
            r(13).asInstanceOf[Option[scala.math.BigDecimal]],
            r(14).asInstanceOf[Option[scala.math.BigDecimal]],
            r(15).asInstanceOf[Option[scala.math.BigDecimal]],
            r(16).asInstanceOf[Option[scala.math.BigDecimal]],
            r(17).asInstanceOf[Option[String]],
            r(18).asInstanceOf[Option[scala.math.BigDecimal]],
            r(19).asInstanceOf[Option[String]],
            r(20).asInstanceOf[Option[String]],
            r(21).asInstanceOf[Option[String]],
            r(22).asInstanceOf[Option[scala.math.BigDecimal]],
            r(23).asInstanceOf[Option[String]],
            r(24).asInstanceOf[Option[Boolean]],
            r(25).asInstanceOf[Option[Boolean]],
            r(26).asInstanceOf[Option[String]],
            r(27).asInstanceOf[Option[String]],
            r(28).asInstanceOf[Option[String]],
            r(29).asInstanceOf[Option[scala.math.BigDecimal]],
            r(30).asInstanceOf[Option[scala.math.BigDecimal]],
            r(31).asInstanceOf[Option[scala.math.BigDecimal]],
            r(32).asInstanceOf[Option[String]],
            r(33).asInstanceOf[Option[String]].get,
            r(34).asInstanceOf[Option[Int]].get,
            r(35).asInstanceOf[Option[String]],
            r(36).asInstanceOf[Option[Boolean]].get,
            r(37).asInstanceOf[Option[Int]],
<<<<<<< HEAD
            r(38).asInstanceOf[Option[Int]],
            r(39).asInstanceOf[Option[java.sql.Timestamp]].get
=======
            r(38).asInstanceOf[Option[java.sql.Timestamp]].get
>>>>>>> 135cc08c
          ),
        (_: Any) => throw new Exception("Inserting into ? projection not supported.")
      )

    /** Database column branch SqlType(varchar), Default(None) */
    val branch: Rep[Option[String]] = column[Option[String]]("branch", O.Default(None))

    /** Database column number_of_slots SqlType(int4), Default(None) */
    val numberOfSlots: Rep[Option[Int]] = column[Option[Int]]("number_of_slots", O.Default(None))

    /** Database column cycle SqlType(int4), Default(None) */
    val cycle: Rep[Option[Int]] = column[Option[Int]]("cycle", O.Default(None))

    /** Database column operation_id SqlType(serial), AutoInc, PrimaryKey */
    val operationId: Rep[Int] = column[Int]("operation_id", O.AutoInc, O.PrimaryKey)

    /** Database column operation_group_hash SqlType(varchar) */
    val operationGroupHash: Rep[String] = column[String]("operation_group_hash")

    /** Database column kind SqlType(varchar) */
    val kind: Rep[String] = column[String]("kind")

    /** Database column level SqlType(int4), Default(None) */
    val level: Rep[Option[Int]] = column[Option[Int]]("level", O.Default(None))

    /** Database column delegate SqlType(varchar), Default(None) */
    val delegate: Rep[Option[String]] = column[Option[String]]("delegate", O.Default(None))

    /** Database column slots SqlType(varchar), Default(None) */
    val slots: Rep[Option[String]] = column[Option[String]]("slots", O.Default(None))

    /** Database column nonce SqlType(varchar), Default(None) */
    val nonce: Rep[Option[String]] = column[Option[String]]("nonce", O.Default(None))

    /** Database column pkh SqlType(varchar), Default(None) */
    val pkh: Rep[Option[String]] = column[Option[String]]("pkh", O.Default(None))

    /** Database column secret SqlType(varchar), Default(None) */
    val secret: Rep[Option[String]] = column[Option[String]]("secret", O.Default(None))

    /** Database column source SqlType(varchar), Default(None) */
    val source: Rep[Option[String]] = column[Option[String]]("source", O.Default(None))

    /** Database column fee SqlType(numeric), Default(None) */
    val fee: Rep[Option[scala.math.BigDecimal]] = column[Option[scala.math.BigDecimal]]("fee", O.Default(None))

    /** Database column counter SqlType(numeric), Default(None) */
    val counter: Rep[Option[scala.math.BigDecimal]] = column[Option[scala.math.BigDecimal]]("counter", O.Default(None))

    /** Database column gas_limit SqlType(numeric), Default(None) */
    val gasLimit: Rep[Option[scala.math.BigDecimal]] =
      column[Option[scala.math.BigDecimal]]("gas_limit", O.Default(None))

    /** Database column storage_limit SqlType(numeric), Default(None) */
    val storageLimit: Rep[Option[scala.math.BigDecimal]] =
      column[Option[scala.math.BigDecimal]]("storage_limit", O.Default(None))

    /** Database column public_key SqlType(varchar), Default(None) */
    val publicKey: Rep[Option[String]] = column[Option[String]]("public_key", O.Default(None))

    /** Database column amount SqlType(numeric), Default(None) */
    val amount: Rep[Option[scala.math.BigDecimal]] = column[Option[scala.math.BigDecimal]]("amount", O.Default(None))

    /** Database column destination SqlType(varchar), Default(None) */
    val destination: Rep[Option[String]] = column[Option[String]]("destination", O.Default(None))

    /** Database column parameters SqlType(varchar), Default(None) */
    val parameters: Rep[Option[String]] = column[Option[String]]("parameters", O.Default(None))

    /** Database column manager_pubkey SqlType(varchar), Default(None) */
    val managerPubkey: Rep[Option[String]] = column[Option[String]]("manager_pubkey", O.Default(None))

    /** Database column balance SqlType(numeric), Default(None) */
    val balance: Rep[Option[scala.math.BigDecimal]] = column[Option[scala.math.BigDecimal]]("balance", O.Default(None))

    /** Database column proposal SqlType(varchar), Default(None) */
    val proposal: Rep[Option[String]] = column[Option[String]]("proposal", O.Default(None))

    /** Database column spendable SqlType(bool), Default(None) */
    val spendable: Rep[Option[Boolean]] = column[Option[Boolean]]("spendable", O.Default(None))

    /** Database column delegatable SqlType(bool), Default(None) */
    val delegatable: Rep[Option[Boolean]] = column[Option[Boolean]]("delegatable", O.Default(None))

    /** Database column script SqlType(varchar), Default(None) */
    val script: Rep[Option[String]] = column[Option[String]]("script", O.Default(None))

    /** Database column storage SqlType(varchar), Default(None) */
    val storage: Rep[Option[String]] = column[Option[String]]("storage", O.Default(None))

    /** Database column status SqlType(varchar), Default(None) */
    val status: Rep[Option[String]] = column[Option[String]]("status", O.Default(None))

    /** Database column consumed_gas SqlType(numeric), Default(None) */
    val consumedGas: Rep[Option[scala.math.BigDecimal]] =
      column[Option[scala.math.BigDecimal]]("consumed_gas", O.Default(None))

    /** Database column storage_size SqlType(numeric), Default(None) */
    val storageSize: Rep[Option[scala.math.BigDecimal]] =
      column[Option[scala.math.BigDecimal]]("storage_size", O.Default(None))

    /** Database column paid_storage_size_diff SqlType(numeric), Default(None) */
    val paidStorageSizeDiff: Rep[Option[scala.math.BigDecimal]] =
      column[Option[scala.math.BigDecimal]]("paid_storage_size_diff", O.Default(None))

    /** Database column originated_contracts SqlType(varchar), Default(None) */
    val originatedContracts: Rep[Option[String]] = column[Option[String]]("originated_contracts", O.Default(None))

    /** Database column block_hash SqlType(varchar) */
    val blockHash: Rep[String] = column[String]("block_hash")

    /** Database column block_level SqlType(int4) */
    val blockLevel: Rep[Int] = column[Int]("block_level")

    /** Database column ballot SqlType(varchar), Default(None) */
    val ballot: Rep[Option[String]] = column[Option[String]]("ballot", O.Default(None))

    /** Database column internal SqlType(bool) */
    val internal: Rep[Boolean] = column[Boolean]("internal")

    /** Database column period SqlType(int4), Default(None) */
    val period: Rep[Option[Int]] = column[Option[Int]]("period", O.Default(None))

    /** Database column ballot_period SqlType(int4), Default(None) */
    val ballotPeriod: Rep[Option[Int]] = column[Option[Int]]("ballot_period", O.Default(None))

    /** Database column timestamp SqlType(timestamp) */
    val timestamp: Rep[java.sql.Timestamp] = column[java.sql.Timestamp]("timestamp")

    /** Foreign key referencing Blocks (database name fk_blockhashes) */
    lazy val blocksFk = foreignKey("fk_blockhashes", blockHash :: HNil, Blocks)(
      r => r.hash :: HNil,
      onUpdate = ForeignKeyAction.NoAction,
      onDelete = ForeignKeyAction.NoAction
    )

    /** Foreign key referencing OperationGroups (database name fk_opgroups) */
    lazy val operationGroupsFk = foreignKey("fk_opgroups", operationGroupHash :: blockHash :: HNil, OperationGroups)(
      r => r.hash :: r.blockId :: HNil,
      onUpdate = ForeignKeyAction.NoAction,
      onDelete = ForeignKeyAction.NoAction
    )

    /** Index over (blockLevel) (database name ix_operations_block_level) */
    val index1 = index("ix_operations_block_level", blockLevel :: HNil)

    /** Index over (delegate) (database name ix_operations_delegate) */
    val index2 = index("ix_operations_delegate", delegate :: HNil)

    /** Index over (destination) (database name ix_operations_destination) */
    val index3 = index("ix_operations_destination", destination :: HNil)

    /** Index over (source) (database name ix_operations_source) */
    val index4 = index("ix_operations_source", source :: HNil)

    /** Index over (timestamp) (database name ix_operations_timestamp) */
    val index5 = index("ix_operations_timestamp", timestamp :: HNil)
  }

  /** Collection-like TableQuery object for table Operations */
  lazy val Operations = new TableQuery(tag => new Operations(tag))

  /** Entity class storing rows of table OriginatedAccountMaps
    *  @param bigMapId Database column big_map_id SqlType(numeric)
    *  @param accountId Database column account_id SqlType(varchar) */
  case class OriginatedAccountMapsRow(bigMapId: scala.math.BigDecimal, accountId: String)

  /** GetResult implicit for fetching OriginatedAccountMapsRow objects using plain SQL queries */
  implicit def GetResultOriginatedAccountMapsRow(
      implicit e0: GR[scala.math.BigDecimal],
      e1: GR[String]
  ): GR[OriginatedAccountMapsRow] = GR { prs =>
    import prs._
    OriginatedAccountMapsRow.tupled((<<[scala.math.BigDecimal], <<[String]))
  }

  /** Table description of table originated_account_maps. Objects of this class serve as prototypes for rows in queries. */
  class OriginatedAccountMaps(_tableTag: Tag)
      extends profile.api.Table[OriginatedAccountMapsRow](_tableTag, Some("tezos"), "originated_account_maps") {
    def * = (bigMapId, accountId) <> (OriginatedAccountMapsRow.tupled, OriginatedAccountMapsRow.unapply)

    /** Maps whole row to an option. Useful for outer joins. */
    def ? =
      ((Rep.Some(bigMapId), Rep.Some(accountId))).shaped.<>({ r =>
        import r._; _1.map(_ => OriginatedAccountMapsRow.tupled((_1.get, _2.get)))
      }, (_: Any) => throw new Exception("Inserting into ? projection not supported."))

    /** Database column big_map_id SqlType(numeric) */
    val bigMapId: Rep[scala.math.BigDecimal] = column[scala.math.BigDecimal]("big_map_id")

    /** Database column account_id SqlType(varchar) */
    val accountId: Rep[String] = column[String]("account_id")

    /** Primary key of OriginatedAccountMaps (database name originated_account_maps_pkey) */
    val pk = primaryKey("originated_account_maps_pkey", (bigMapId, accountId))

    /** Index over (accountId) (database name accounts_maps_idx) */
    val index1 = index("accounts_maps_idx", accountId)
  }

  /** Collection-like TableQuery object for table OriginatedAccountMaps */
  lazy val OriginatedAccountMaps = new TableQuery(tag => new OriginatedAccountMaps(tag))

  /** Entity class storing rows of table ProcessedChainEvents
    *  @param eventLevel Database column event_level SqlType(numeric)
    *  @param eventType Database column event_type SqlType(varchar) */
  case class ProcessedChainEventsRow(eventLevel: scala.math.BigDecimal, eventType: String)

  /** GetResult implicit for fetching ProcessedChainEventsRow objects using plain SQL queries */
  implicit def GetResultProcessedChainEventsRow(
      implicit e0: GR[scala.math.BigDecimal],
      e1: GR[String]
  ): GR[ProcessedChainEventsRow] = GR { prs =>
    import prs._
    ProcessedChainEventsRow.tupled((<<[scala.math.BigDecimal], <<[String]))
  }

  /** Table description of table processed_chain_events. Objects of this class serve as prototypes for rows in queries. */
  class ProcessedChainEvents(_tableTag: Tag)
      extends profile.api.Table[ProcessedChainEventsRow](_tableTag, Some("tezos"), "processed_chain_events") {
    def * = (eventLevel, eventType) <> (ProcessedChainEventsRow.tupled, ProcessedChainEventsRow.unapply)

    /** Maps whole row to an option. Useful for outer joins. */
    def ? =
      ((Rep.Some(eventLevel), Rep.Some(eventType))).shaped.<>({ r =>
        import r._; _1.map(_ => ProcessedChainEventsRow.tupled((_1.get, _2.get)))
      }, (_: Any) => throw new Exception("Inserting into ? projection not supported."))

    /** Database column event_level SqlType(numeric) */
    val eventLevel: Rep[scala.math.BigDecimal] = column[scala.math.BigDecimal]("event_level")

    /** Database column event_type SqlType(varchar) */
    val eventType: Rep[String] = column[String]("event_type")

    /** Primary key of ProcessedChainEvents (database name processed_chain_events_pkey) */
    val pk = primaryKey("processed_chain_events_pkey", (eventLevel, eventType))
  }

  /** Collection-like TableQuery object for table ProcessedChainEvents */
  lazy val ProcessedChainEvents = new TableQuery(tag => new ProcessedChainEvents(tag))

  /** Entity class storing rows of table Rolls
    *  @param pkh Database column pkh SqlType(varchar)
    *  @param rolls Database column rolls SqlType(int4)
    *  @param blockId Database column block_id SqlType(varchar)
    *  @param blockLevel Database column block_level SqlType(int4) */
  case class RollsRow(pkh: String, rolls: Int, blockId: String, blockLevel: Int)

  /** GetResult implicit for fetching RollsRow objects using plain SQL queries */
  implicit def GetResultRollsRow(implicit e0: GR[String], e1: GR[Int]): GR[RollsRow] = GR { prs =>
    import prs._
    RollsRow.tupled((<<[String], <<[Int], <<[String], <<[Int]))
  }

  /** Table description of table rolls. Objects of this class serve as prototypes for rows in queries. */
  class Rolls(_tableTag: Tag) extends profile.api.Table[RollsRow](_tableTag, Some("tezos"), "rolls") {
    def * = (pkh, rolls, blockId, blockLevel) <> (RollsRow.tupled, RollsRow.unapply)

    /** Maps whole row to an option. Useful for outer joins. */
    def ? =
      ((Rep.Some(pkh), Rep.Some(rolls), Rep.Some(blockId), Rep.Some(blockLevel))).shaped.<>({ r =>
        import r._; _1.map(_ => RollsRow.tupled((_1.get, _2.get, _3.get, _4.get)))
      }, (_: Any) => throw new Exception("Inserting into ? projection not supported."))

    /** Database column pkh SqlType(varchar) */
    val pkh: Rep[String] = column[String]("pkh")

    /** Database column rolls SqlType(int4) */
    val rolls: Rep[Int] = column[Int]("rolls")

    /** Database column block_id SqlType(varchar) */
    val blockId: Rep[String] = column[String]("block_id")

    /** Database column block_level SqlType(int4) */
    val blockLevel: Rep[Int] = column[Int]("block_level")

    /** Foreign key referencing Blocks (database name rolls_block_id_fkey) */
    lazy val blocksFk = foreignKey("rolls_block_id_fkey", blockId, Blocks)(
      r => r.hash,
      onUpdate = ForeignKeyAction.NoAction,
      onDelete = ForeignKeyAction.NoAction
    )

    /** Index over (blockLevel) (database name ix_rolls_block_level) */
    val index1 = index("ix_rolls_block_level", blockLevel)
  }

  /** Collection-like TableQuery object for table Rolls */
  lazy val Rolls = new TableQuery(tag => new Rolls(tag))
}<|MERGE_RESOLUTION|>--- conflicted
+++ resolved
@@ -1484,15 +1484,9 @@
 
     /** Maps whole row to an option. Useful for outer joins. */
     def ? =
-<<<<<<< HEAD
       (branch :: numberOfSlots :: cycle :: Rep.Some(operationId) :: Rep.Some(operationGroupHash) :: Rep.Some(kind) :: level :: delegate :: slots :: nonce :: pkh :: secret :: source :: fee :: counter :: gasLimit :: storageLimit :: publicKey :: amount :: destination :: parameters :: managerPubkey :: balance :: proposal :: spendable :: delegatable :: script :: storage :: status :: consumedGas :: storageSize :: paidStorageSizeDiff :: originatedContracts :: Rep
             .Some(blockHash) :: Rep.Some(blockLevel) :: ballot :: Rep.Some(internal) :: period :: ballotPeriod :: Rep
             .Some(timestamp) :: HNil).shaped.<>(
-=======
-      (branch :: numberOfSlots :: cycle :: Rep.Some(operationId) :: Rep.Some(operationGroupHash) :: Rep.Some(kind) :: level :: delegate :: slots :: nonce :: pkh :: secret :: source :: fee :: counter :: gasLimit :: storageLimit :: publicKey :: amount :: destination :: parameters :: managerPubkey :: balance :: proposal :: spendable :: delegatable :: script :: storage :: status :: consumedGas :: storageSize :: paidStorageSizeDiff :: originatedContracts :: Rep.Some(
-            blockHash
-          ) :: Rep.Some(blockLevel) :: ballot :: Rep.Some(internal) :: period :: Rep.Some(timestamp) :: HNil).shaped.<>(
->>>>>>> 135cc08c
         r =>
           OperationsRow(
             r(0).asInstanceOf[Option[String]],
@@ -1533,12 +1527,8 @@
             r(35).asInstanceOf[Option[String]],
             r(36).asInstanceOf[Option[Boolean]].get,
             r(37).asInstanceOf[Option[Int]],
-<<<<<<< HEAD
             r(38).asInstanceOf[Option[Int]],
             r(39).asInstanceOf[Option[java.sql.Timestamp]].get
-=======
-            r(38).asInstanceOf[Option[java.sql.Timestamp]].get
->>>>>>> 135cc08c
           ),
         (_: Any) => throw new Exception("Inserting into ? projection not supported.")
       )
