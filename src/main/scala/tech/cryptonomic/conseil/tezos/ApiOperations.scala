package tech.cryptonomic.conseil.tezos

import java.sql.Timestamp

import slick.jdbc.PostgresProfile.api._
import tech.cryptonomic.conseil
import tech.cryptonomic.conseil.tezos
import tech.cryptonomic.conseil.tezos.Tables.AccountsRow
import tech.cryptonomic.conseil.util.DatabaseUtil

import scala.concurrent.duration.Duration
import scala.concurrent.{Await, Future}
import scala.concurrent.ExecutionContext.Implicits.global
import scala.util.Try


/**
  * Functionality for fetching data from the Conseil database.
  */
object ApiOperations {

  lazy val dbHandle: Database = DatabaseUtil.db

  /**
    * Repesents a query filter submitted to the Conseil API.
    *
    * @param limit               How many records to return
    * @param blockIDs            Block IDs
    * @param levels              Block levels
    * @param chainIDs            Chain IDs
    * @param protocols           Protocols
    * @param operationGroupIDs         Operation IDs
    * @param operationSources    Operation sources
    * @param accountIDs          Account IDs
    * @param accountManagers     Account managers
    * @param accountDelegates    Account delegates
    * @param operationKinds      Operation outer kind
    * @param sortBy              Database column name to sort by
    * @param order               Sort items ascending or descending
    */
  case class Filter(
                     limit: Option[Int] = Some(10),
                     blockIDs: Option[Set[String]] = Some(Set[String]()),
                     levels: Option[Set[Int]] = Some(Set[Int]()),
                     chainIDs: Option[Set[String]] = Some(Set[String]()),
                     protocols: Option[Set[String]] = Some(Set[String]()),
                     operationGroupIDs: Option[Set[String]] = Some(Set[String]()),
                     operationSources: Option[Set[String]] = Some(Set[String]()),
                     operationDestinations: Option[Set[String]] = Some(Set[String]()),
                     operationKinds: Option[Set[String]] = Some(Set[String]()),
                     accountIDs: Option[Set[String]] = Some(Set[String]()),
                     accountManagers: Option[Set[String]] = Some(Set[String]()),
                     accountDelegates: Option[Set[String]] = Some(Set[String]()),
                     sortBy: Option[String] = None,
                     order: Option[String] = Some("DESC")
                   )


  /**
    * Represents queries for filtered tables for Accounts, Blocks, Operation Groups, and Operations.
    *
    * @param filteredAccounts         Filtered Accounts table
    * @param filteredBlocks           Filtered Blocks table
    * @param filteredOperationGroups  Filtered OperationGroups table
    * @param filteredOperations       Filtered Operations table
   */
  case class FilteredTables(
                             filteredAccounts: Query[Tables.Accounts, Tables.Accounts#TableElementType, Seq],
                             filteredBlocks: Query[Tables.Blocks, Tables.Blocks#TableElementType, Seq],
                             filteredOperationGroups: Query[Tables.OperationGroups, Tables.OperationGroups#TableElementType, Seq],
                             filteredOperations: Query[Tables.Operations, Tables.Operations#TableElementType, Seq]
                           )

  /**
    * Represents all possible joins of tables that can be made from Accounts, Blocks, Operation Groups, and Operations.
    *
    * Example: BlocksOperationGroupsOperationsAccounts corresponds to the four way inner join between the Blocks,
    * Operation Groups, Operations, and Accounts tables.
    *
    * Example: OperationGroupsOperationsAccounts corresponds to the three way join between the Operation Groups,
    * Operations, and Accounts Tables.
    */
  sealed trait JoinedTables

  case class BlocksOperationGroupsOperationsAccounts
  (table: Query[(((Tables.Blocks, Tables.OperationGroups), Tables.Operations), Tables.Accounts),
                (((Tables.Blocks#TableElementType, Tables.OperationGroups#TableElementType),
                   Tables.Operations#TableElementType), Tables.Accounts#TableElementType),
                Seq]) extends JoinedTables

  case class BlocksOperationGroupsOperations
  (table: Query[((Tables.Blocks, Tables.OperationGroups), Tables.Operations),
                ((Tables.Blocks#TableElementType, Tables.OperationGroups#TableElementType),
                  Tables.Operations#TableElementType),
                Seq]) extends JoinedTables

  case class BlocksOperationGroupsAccounts
  (table: Query[((Tables.Blocks, Tables.OperationGroups), Tables.Accounts),
                ((Tables.Blocks#TableElementType, Tables.OperationGroups#TableElementType),
                  Tables.Accounts#TableElementType),
                Seq]) extends JoinedTables

  case class BlocksOperationGroups
  (table: Query[(Tables.Blocks, Tables.OperationGroups),
                (Tables.Blocks#TableElementType, Tables.OperationGroups#TableElementType),
                Seq]) extends JoinedTables

  case class BlocksOperationsAccounts
  (table: Query[((Tables.Blocks, Tables.Operations), Tables.Accounts),
                ((Tables.Blocks#TableElementType, Tables.Operations#TableElementType),
                  Tables.Accounts#TableElementType),
                Seq]) extends JoinedTables

  case class BlocksOperations
  (table: Query[(Tables.Blocks, Tables.Operations),
                (Tables.Blocks#TableElementType, Tables.Operations#TableElementType),
                Seq]) extends JoinedTables

  case class BlocksAccounts
  (table: Query[(Tables.Blocks, Tables.Accounts),
                (Tables.Blocks#TableElementType, Tables.Accounts#TableElementType),
                Seq]) extends JoinedTables

  case class Blocks
  (table: Query[Tables.Blocks, Tables.Blocks#TableElementType, Seq]) extends JoinedTables

  case class OperationGroupsOperationsAccounts
  (table: Query[((Tables.OperationGroups, Tables.Operations), Tables.Accounts),
                ((Tables.OperationGroups#TableElementType, Tables.Operations#TableElementType),
                  Tables.Accounts#TableElementType),
                Seq]) extends JoinedTables

  case class OperationGroupsOperations
  (table: Query[(Tables.OperationGroups, Tables.Operations),
                (Tables.OperationGroups#TableElementType, Tables.Operations#TableElementType),
                Seq]) extends JoinedTables

  case class OperationGroupsAccounts
  (table: Query[(Tables.OperationGroups, Tables.Accounts),
                (Tables.OperationGroups#TableElementType, Tables.Accounts#TableElementType),
                Seq]) extends JoinedTables

  case class OperationGroups
  (table: Query[Tables.OperationGroups, Tables.OperationGroups#TableElementType, Seq]) extends JoinedTables

  case class OperationsAccounts
  (table: Query[(Tables.Operations, Tables.Accounts),
                (Tables.Operations#TableElementType, Tables.Accounts#TableElementType),
                Seq]) extends JoinedTables

  case class Operations
  (table: Query[Tables.Operations, Tables.Operations#TableElementType, Seq]) extends JoinedTables

  case class Accounts
  (table: Query[Tables.Accounts, Tables.Accounts#TableElementType, Seq]) extends JoinedTables

  /**
    * This represents a database query that returns all of the columns of the table in a scala tuple.
    * The only options available are for the Blocks, Operation Groups, and Operations Table,
    * corresponding to the functions fetchBlocks, fetchOperationGroups, and fetchOperations, and these
    * types are used for convenience in fetchSortedTables.
    */
  sealed trait Action

  case class BlocksAction
    (action: Query[(Rep[Int], Rep[Int], Rep[String], Rep[Timestamp], Rep[Int],
                    Rep[String], Rep[Option[String]], Rep[Option[String]], Rep[String],
                    Rep[Option[String]], Rep[String], Rep[Option[String]]),
                   (Int, Int, String, Timestamp, Int, String,
                     Option[String], Option[String],
                     String, Option[String], String, Option[String]),
                   Seq]) extends Action

  case class OperationGroupsAction
    (action: Query[(Rep[String], Rep[Option[String]], Rep[String], Rep[String],
                    Rep[Option[String]], Rep[String]),
                   (String, Option[String], String, String, Option[String], String),
                   Seq]) extends Action


  case class AccountsAction
  (action: Query [(Rep[String], Rep[String], Rep[String], Rep[Boolean], Rep[Boolean], Rep[Option[String]], Rep[Int], Rep[Option[String]], Rep[BigDecimal]),
                  (String, String, String, Boolean, Boolean, Option[String], Int, Option[String], BigDecimal),
                  Seq]) extends Action

  // Predicates to determine existence of specific type of filter

  private def isBlockFilter(filter: Filter): Boolean =
    (filter.blockIDs.isDefined && filter.blockIDs.get.nonEmpty) ||
      (filter.levels.isDefined && filter.levels.get.nonEmpty) ||
      (filter.chainIDs.isDefined && filter.chainIDs.get.nonEmpty) ||
      (filter.protocols.isDefined && filter.protocols.get.nonEmpty)

  private def isOperationGroupFilter(filter: Filter): Boolean =
    (filter.operationGroupIDs.isDefined && filter.operationGroupIDs.get.nonEmpty) ||
      (filter.operationSources.isDefined && filter.operationSources.get.nonEmpty)

  private def isOperationFilter(filter: Filter): Boolean =
    (filter.operationKinds.isDefined && filter.operationKinds.get.nonEmpty) ||
      (filter.operationSources.isDefined && filter.operationSources.get.nonEmpty) ||
        (filter.operationDestinations.isDefined && filter.operationDestinations.get.nonEmpty)

  private def isAccountFilter(filter: Filter): Boolean =
    (filter.accountDelegates.isDefined && filter.accountDelegates.get.nonEmpty) ||
      (filter.accountIDs.isDefined && filter.accountIDs.get.nonEmpty) ||
      (filter.accountManagers.isDefined && filter.accountManagers.get.nonEmpty)

  // Start helper functions for constructing Slick queries

  private def filterBlockIDs(filter: Filter, b: Tables.Blocks): Rep[Boolean] =
    if (filter.blockIDs.isDefined && filter.blockIDs.get.nonEmpty) b.hash.inSet(filter.blockIDs.get) else true

  private def filterBlockLevels(filter: Filter, b: Tables.Blocks): Rep[Boolean] =
    if (filter.levels.isDefined && filter.levels.get.nonEmpty) b.level.inSet(filter.levels.get) else true

  private def filterChainIDs(filter: Filter, b: Tables.Blocks): Rep[Boolean] =
    if (filter.chainIDs.isDefined && filter.chainIDs.get.nonEmpty)
      b.chainId.getOrElse("").inSet(filter.chainIDs.get) else true

  private def filterProtocols(filter: Filter, b: Tables.Blocks): Rep[Boolean] =
    if (filter.protocols.isDefined && filter.protocols.get.nonEmpty) b.protocol.inSet(filter.protocols.get) else true

  private def filterOperationIDs(filter: Filter, og: Tables.OperationGroups): Rep[Boolean] =
    if (filter.operationGroupIDs.isDefined && filter.operationGroupIDs.get.nonEmpty)
      og.hash.inSet(filter.operationGroupIDs.get)
    else true

  private def filterOperationIDs(filter: Filter, o: Tables.Operations): Rep[Boolean] =
    if (filter.operationGroupIDs.isDefined && filter.operationGroupIDs.get.nonEmpty)
      o.operationGroupHash.inSet(filter.operationGroupIDs.get)
    else true

  private def filterOperationSources(filter: Filter, o: Tables.Operations): Rep[Boolean] =
    if (filter.operationSources.isDefined && filter.operationSources.get.nonEmpty)
      o.source.getOrElse("").inSet(filter.operationSources.get)
    else true

  private def filterOperationDestinations(filter: Filter, o: Tables.Operations): Rep[Boolean] =
    if (filter.operationDestinations.isDefined && filter.operationDestinations.get.nonEmpty)
      o.destination.getOrElse("").inSet(filter.operationDestinations.get)
    else true

  private def filterAccountIDs(filter: Filter, a: Tables.Accounts): Rep[Boolean] =
    if (filter.accountIDs.isDefined && filter.accountIDs.get.nonEmpty) a.accountId.inSet(filter.accountIDs.get) else true

  private def filterAccountManagers(filter: Filter, a: Tables.Accounts): Rep[Boolean] =
    if (filter.accountManagers.isDefined && filter.accountManagers.get.nonEmpty) a.manager.inSet(filter.accountManagers.get) else true

  private def filterAccountDelegates(filter: Filter, a: Tables.Accounts): Rep[Boolean] =
    if (filter.accountDelegates.isDefined && filter.accountDelegates.get.nonEmpty)
      a.delegateValue.getOrElse("").inSet(filter.accountDelegates.get)
    else true

  private def filterOperationKinds(filter: Filter, o: Tables.Operations): Rep[Boolean] =
    if (filter.operationKinds.isDefined && filter.operationKinds.get.nonEmpty)
      o.kind.inSet(filter.operationKinds.get) else true

  private def getFilterLimit(filter: Filter): Int = if (filter.limit.isDefined) filter.limit.get else 10

  // End helper functions for constructing Slick queries


  /**
    * Filters Accounts, Operation Groups, Operations, and Blocks tables based on users input to the filter.
    * @param filter
    * @return
    */
  private def getFilteredTables(filter: Filter): Future[FilteredTables] = {
    fetchLatestBlock().map{ latestBlock =>
      val filteredAccounts = Tables.Accounts.filter(account =>
        filterAccountIDs(filter, account) &&
          filterAccountDelegates(filter, account) &&
          filterAccountManagers(filter, account) &&
          account.blockId === latestBlock.hash )

      val filteredOpGroups = Tables.OperationGroups.filter({ opGroup =>
        filterOperationIDs(filter, opGroup)})

      val filteredOps = Tables.Operations.filter({ op =>
        filterOperationKinds(filter, op) &&
          filterOperationDestinations(filter, op) &&
          filterOperationSources(filter, op)})

      val filteredBlocks = Tables.Blocks.filter({ block =>
        filterBlockIDs(filter, block) &&
          filterBlockLevels(filter, block) &&
          filterChainIDs(filter, block) &&
          filterProtocols(filter, block)})

      FilteredTables(filteredAccounts, filteredBlocks, filteredOpGroups, filteredOps)
    }
    /*Used to return Try[FilteredTables]
    fetchLatestBlock().flatMap { latestBlock =>
      Try {

        val filteredAccounts = Tables.Accounts.filter(account =>
            filterAccountIDs(filter, account) &&
            filterAccountDelegates(filter, account) &&
            filterAccountManagers(filter, account) &&
            account.blockId === latestBlock.hash )

        val filteredOpGroups = Tables.OperationGroups.filter({ opGroup =>
            filterOperationIDs(filter, opGroup)})

        val filteredOps = Tables.Operations.filter({ op =>
            filterOperationKinds(filter, op) &&
            filterOperationDestinations(filter, op) &&
            filterOperationSources(filter, op)})

        val filteredBlocks = Tables.Blocks.filter({ block =>
            filterBlockIDs(filter, block) &&
            filterBlockLevels(filter, block) &&
            filterChainIDs(filter, block) &&
            filterProtocols(filter, block)})

        FilteredTables(filteredAccounts, filteredBlocks, filteredOpGroups, filteredOps)
      }
    }*/
  }

  /**
    * Returns the join of some combination of the Blocks, Operation Groups, Operations, and Accounts
    * tables, given the flags of which tables are necessary. If a table shouldn't be created based
    * on domain specific knowledge of Tezos, return None.
    * @param blockFlag          Flag which affirms that blocks need to be included in the join.
    * @param operationGroupFlag Flag which affirms that operationGroups need to be included in the join.
    * @param operationFlag      Flag which affirms that operations need to be included in the join.
    * @param accountFlag        Flag which affirms that accounts need to be included in the join.
    * @param tables             Product which contains queries for all tables.
    * @param filter             Used for filtering when
    * @return
    */
  private def getJoinedTables(blockFlag: Boolean,
                              operationGroupFlag: Boolean,
                              operationFlag: Boolean,
                              accountFlag: Boolean,
                              tables: FilteredTables,
                              filter: Filter): Option[JoinedTables] = {

    val blocks = tables.filteredBlocks
    val operationGroups = tables.filteredOperationGroups
    val operations = tables.filteredOperations
    val accounts = tables.filteredAccounts

    (blockFlag, operationGroupFlag, operationFlag, accountFlag) match {
      case (true, true, true, true) =>
        Some(BlocksOperationGroupsOperationsAccounts(
          blocks
            .join(operationGroups).on(_.hash === _.blockId)
            .join(operations).on(_._2.hash === _.operationGroupHash)
            .join(accounts).on(_._2.source === _.accountId)))
      case (true, true, true, false) =>
        Some(BlocksOperationGroupsOperations(
          blocks
            .join(operationGroups).on(_.hash === _.blockId)
            .join(operations).on(_._2.hash === _.operationGroupHash)))
      case (true, true, false, true) =>
        None
      case (true, true, false, false) =>
        Some(BlocksOperationGroups(
          blocks.join(operationGroups).on(_.hash === _.blockId)))
      case (true, false, true, true) =>
        None
      case (true, false, true, false) =>
        None
      case (true, false, false, true) =>
        None
      case (true, false, false, false) =>
        Some(Blocks(blocks))
      case (false, true, true, true) =>
        Some(OperationGroupsOperationsAccounts(
          operationGroups
            .join(operations).on(_.hash === _.operationGroupHash)
            .join(accounts).on(_._2.source === _.accountId)))
      case (false, true, true, false) =>
        Some(OperationGroupsOperations(
          operationGroups
            .join(operations).on(_.hash === _.operationGroupHash)))
      case (false, true, false, true) =>
          Some(OperationGroupsOperationsAccounts(
            operationGroups
              .join(operations).on(_.hash === _.operationGroupHash)
              .join(accounts).on(_._2.source === _.accountId)))
      case (false, true, false, false) =>
        Some(OperationGroups(operationGroups))
      case (false, false, true, true) =>
        Some(OperationGroupsOperationsAccounts(operationGroups
          .join(operations).on(_.hash === _.operationGroupHash)
          .join(accounts).on(_._2.source === _.accountId)))
      case (false, false, true, false) =>
        None
      case (false, false, false, true) =>
        Some(Accounts(accounts))
      case (false, false, false, false) =>
        None
    }
  }

  /**
    * Return table query which is the sorted verion of action, based on database column name, sortBy, and the order.
    * This will be refactored out later, as this is just an initial solution to the user wanting to sort by columns
    * according to the current schema. This will break if the schema changes.
    * @param order  Parameter to determine whether to sort in ascending or descending order.
    * @param action The query for the table we want to sort.
    * @param sortBy Parameter to say what column to sort by.
    * @return
    */
  private def fetchSortedAction(order: Option[String], action: Action, sortBy: Option[String]): Action = {

    //default is sorting descending by block level, operation group hash, and account ID, otherwise order and sorting column chosen by user
    val sortedAction =
      action match {
        case BlocksAction(blockAction) =>
          sortBy.map(_.toLowerCase) match {
            case Some(x) if x == "level" =>
              order.map(_.toLowerCase) match {
                case Some(x) if x == "asc" => BlocksAction(blockAction.sortBy(_._1.asc))
                case Some(x) if x == "desc" => BlocksAction(blockAction.sortBy(_._1.desc))
                case None => BlocksAction(blockAction.sortBy(_._1.desc))
              }
            case Some(x) if x == "proto" =>
              order.map(_.toLowerCase) match {
                case Some(x) if x == "asc" => BlocksAction(blockAction.sortBy(_._2.asc))
                case Some(x) if x == "desc" => BlocksAction(blockAction.sortBy(_._2.desc))
                case None => BlocksAction(blockAction.sortBy(_._2.desc))
              }
            case Some(x) if x == "predecessor" =>
              order.map(_.toLowerCase) match {
                case Some(x) if x == "asc" => BlocksAction(blockAction.sortBy(_._3.asc))
                case Some(x) if x == "desc" => BlocksAction(blockAction.sortBy(_._3.desc))
                case None => BlocksAction(blockAction.sortBy(_._3.desc))
              }
            case Some(x) if x == "timestamp" =>
              order.map(_.toLowerCase) match {
                case Some(x) if x == "asc" => BlocksAction(blockAction.sortBy(_._4.asc))
                case Some(x) if x == "desc" => BlocksAction(blockAction.sortBy(_._4.desc))
                case None => BlocksAction(blockAction.sortBy(_._4.desc))
              }
            case Some(x) if x == "validation_pass" =>
              order.map(_.toLowerCase) match {
                case Some(x) if x == "asc" => BlocksAction(blockAction.sortBy(_._5.asc))
                case Some(x) if x == "desc" => BlocksAction(blockAction.sortBy(_._5.desc))
                case None => BlocksAction(blockAction.sortBy(_._5.desc))
              }

            case Some(x) if x == "fitness" =>
              order.map(_.toLowerCase) match {
                case Some(x) if x == "asc" => BlocksAction(blockAction.sortBy(_._6.asc))
                case Some(x) if x == "desc" => BlocksAction(blockAction.sortBy(_._6.desc))
                case None => BlocksAction(blockAction.sortBy(_._6.desc))
              }
            case Some(x) if x == "context" =>
              order.map(_.toLowerCase) match {
                case Some(x) if x == "asc" => BlocksAction(blockAction.sortBy(_._7.asc))
                case Some(x) if x == "desc" => BlocksAction(blockAction.sortBy(_._7.desc))
                case None => BlocksAction(blockAction.sortBy(_._7.desc))
              }
            case Some(x) if x == "signature" =>
              order.map(_.toLowerCase) match {
                case Some(x) if x == "asc" => BlocksAction(blockAction.sortBy(_._8.asc))
                case Some(x) if x == "desc" => BlocksAction(blockAction.sortBy(_._8.desc))
                case None => BlocksAction(blockAction.sortBy(_._8.desc))
              }
            case Some(x) if x == "protocol" =>
              order.map(_.toLowerCase) match {
                case Some(x) if x == "asc" => BlocksAction(blockAction.sortBy(_._9.asc))
                case Some(x) if x == "desc" => BlocksAction(blockAction.sortBy(_._9.desc))
                case None => BlocksAction(blockAction.sortBy(_._9.desc))
              }
            case Some(x) if x == "chain_id" =>
              order.map(_.toLowerCase) match {
                case Some(x) if x == "asc" => BlocksAction(blockAction.sortBy(_._10.asc))
                case Some(x) if x == "desc" => BlocksAction(blockAction.sortBy(_._10.desc))
                case None => BlocksAction(blockAction.sortBy(_._10.desc))
              }
            case Some(x) if x == "hash" =>
              order.map(_.toLowerCase) match {
                case Some(x) if x == "asc" => BlocksAction(blockAction.sortBy(_._11.asc))
                case Some(x) if x == "desc" => BlocksAction(blockAction.sortBy(_._11.desc))
                case None => BlocksAction(blockAction.sortBy(_._11.desc))
              }
            case Some(x) if x == "operations_hash" =>
              order.map(_.toLowerCase) match {
                case Some(x) if x == "asc" => BlocksAction(blockAction.sortBy(_._12.asc))
                case Some(x) if x == "desc" => BlocksAction(blockAction.sortBy(_._12.desc))
                case None => BlocksAction(blockAction.sortBy(_._12.desc))
              }
            case None =>
              order.map(_.toLowerCase) match {
                case Some(x) if x == "asc" => BlocksAction(blockAction.sortBy(_._1.asc))
                case Some(x) if x == "desc" => BlocksAction(blockAction.sortBy(_._1.desc))
                case None => BlocksAction(blockAction.sortBy(_._1.desc))
              }
          }
        case OperationGroupsAction(opGroupAction) =>
          sortBy.map(_.toLowerCase) match {
            case Some(x) if x == "protocol" =>
              order.map(_.toLowerCase) match {
                case Some(x) if x == "asc" => OperationGroupsAction(opGroupAction.sortBy(_._1.asc))
                case Some(x) if x == "desc" => OperationGroupsAction(opGroupAction.sortBy(_._1.desc))
                case None => OperationGroupsAction(opGroupAction.sortBy(_._1.desc))
              }
            case Some(x) if x == "chain_id" =>
              order.map(_.toLowerCase) match {
                case Some(x) if x == "asc" => OperationGroupsAction(opGroupAction.sortBy(_._2.asc))
                case Some(x) if x == "desc" => OperationGroupsAction(opGroupAction.sortBy(_._2.desc))
                case None => OperationGroupsAction(opGroupAction.sortBy(_._2.desc))
              }
            case Some(x) if x == "hash" =>
              order.map(_.toLowerCase) match {
                case Some(x) if x == "asc" => OperationGroupsAction(opGroupAction.sortBy(_._3.asc))
                case Some(x) if x == "desc" => OperationGroupsAction(opGroupAction.sortBy(_._3.desc))
                case None => OperationGroupsAction(opGroupAction.sortBy(_._3.desc))
              }
            case Some(x) if x == "branch" =>
              order.map(_.toLowerCase) match {
                case Some(x) if x == "asc" => OperationGroupsAction(opGroupAction.sortBy(_._4.asc))
                case Some(x) if x == "desc" => OperationGroupsAction(opGroupAction.sortBy(_._4.desc))
                case None => OperationGroupsAction(opGroupAction.sortBy(_._4.desc))
              }
            case Some(x) if x == "signature" =>
              order.map(_.toLowerCase) match {
                case Some(x) if x == "asc" => OperationGroupsAction(opGroupAction.sortBy(_._5.asc))
                case Some(x) if x == "desc" => OperationGroupsAction(opGroupAction.sortBy(_._5.desc))
                case None => OperationGroupsAction(opGroupAction.sortBy(_._5.desc))
              }
            case Some(x) if x == "block_id" =>
              order.map(_.toLowerCase) match {
                case Some(x) if x == "asc" => OperationGroupsAction(opGroupAction.sortBy(_._6.asc))
                case Some(x) if x == "desc" => OperationGroupsAction(opGroupAction.sortBy(_._6.desc))
                case None => OperationGroupsAction(opGroupAction.sortBy(_._6.desc))
              }
            case None =>
              order.map(_.toLowerCase) match {
                case Some(x) if x == "asc" => OperationGroupsAction(opGroupAction.sortBy(_._3.asc))
                case Some(x) if x == "desc" => OperationGroupsAction(opGroupAction.sortBy(_._3.desc))
                case None => OperationGroupsAction(opGroupAction.sortBy(_._3.desc))
              }
          }
        case AccountsAction(accountAction) =>
          sortBy.map(_.toLowerCase) match {
            case Some(x) if x == "account_id" =>
              order.map(_.toLowerCase) match {
                case Some(x) if x == "asc" => AccountsAction(accountAction.sortBy(_._1.asc))
                case Some(x) if x == "desc" => AccountsAction(accountAction.sortBy(_._1.desc))
                case None => AccountsAction(accountAction.sortBy(_._1.desc))
              }
            case Some(x) if x == "block_id" =>
              order.map(_.toLowerCase) match {
                case Some(x) if x == "asc" => AccountsAction(accountAction.sortBy(_._2.asc))
                case Some(x) if x == "desc" => AccountsAction(accountAction.sortBy(_._2.desc))
                case None => AccountsAction(accountAction.sortBy(_._2.desc))
              }
            case Some(x) if x == "manager" =>
              order.map(_.toLowerCase) match {
                case Some(x) if x == "asc" => AccountsAction(accountAction.sortBy(_._3.asc))
                case Some(x) if x == "desc" => AccountsAction(accountAction.sortBy(_._3.desc))
                case None => AccountsAction(accountAction.sortBy(_._3.desc))
              }
            case Some(x) if x == "spendable" =>
              order.map(_.toLowerCase) match {
                case Some(x) if x == "asc" => AccountsAction(accountAction.sortBy(_._4.asc))
                case Some(x) if x == "desc" => AccountsAction(accountAction.sortBy(_._4.desc))
                case None => AccountsAction(accountAction.sortBy(_._4.desc))
              }
            case Some(x) if x == "delegate_setable" =>
              order.map(_.toLowerCase) match {
                case Some(x) if x == "asc" => AccountsAction(accountAction.sortBy(_._5.asc))
                case Some(x) if x == "desc" => AccountsAction(accountAction.sortBy(_._5.desc))
                case None => AccountsAction(accountAction.sortBy(_._5.desc))
              }
            case Some(x) if x == "delegate_value" =>
              order.map(_.toLowerCase) match {
                case Some(x) if x == "asc" => AccountsAction(accountAction.sortBy(_._6.asc))
                case Some(x) if x == "desc" => AccountsAction(accountAction.sortBy(_._6.desc))
                case None => AccountsAction(accountAction.sortBy(_._6.desc))
              }
            case Some(x) if x == "counter" =>
              order.map(_.toLowerCase) match {
                case Some(x) if x == "asc" => AccountsAction(accountAction.sortBy(_._7.asc))
                case Some(x) if x == "desc" => AccountsAction(accountAction.sortBy(_._7.desc))
                case None => AccountsAction(accountAction.sortBy(_._7.desc))
              }
            case Some(x) if x == "script" =>
              order.map(_.toLowerCase) match {
                case Some(x) if x == "asc" => AccountsAction(accountAction.sortBy(_._8.asc))
                case Some(x) if x == "desc" => AccountsAction(accountAction.sortBy(_._8.desc))
                case None => AccountsAction(accountAction.sortBy(_._8.desc))
              }
            case Some(x) if x == "balance" =>
              order.map(_.toLowerCase) match {
                case Some(x) if x == "asc" => AccountsAction(accountAction.sortBy(_._9.asc))
                case Some(x) if x == "desc" => AccountsAction(accountAction.sortBy(_._9.desc))
                case None => AccountsAction(accountAction.sortBy(_._9.desc))
              }
            case None =>
              order.map(_.toLowerCase) match {
                case Some(x) if x == "asc" => AccountsAction(accountAction.sortBy(_._1.asc))
                case Some(x) if x == "desc" => AccountsAction(accountAction.sortBy(_._1.desc))
                case None => AccountsAction(accountAction.sortBy(_._1.desc))
              }
          }
      }

    sortedAction
  }

  /**
    * Fetches the level of the most recent block stored in the database.
    *
    * @return Max level or -1 if no blocks were found in the database.
    */
  def fetchMaxLevel(): Future[Int] = {
  //Try {, used to return Try[Int]
    val op: Future[Option[Int]] = dbHandle.run(Tables.Blocks.map(_.level).max.result)
    //val maxLevelOpt = Await.result(op, Duration.Inf)
    op.map(maxLevelOpt => maxLevelOpt match {
      case Some(maxLevel) => maxLevel
      case None => -1
    })
  }

  /**
    * Fetches the most recent block stored in the database.
    *
    * @return Latest block.
    */
  def fetchLatestBlock(): Future[Tables.BlocksRow] = {
    fetchMaxLevel().flatMap{ maxLevel =>
      val op: Future[Seq[tezos.Tables.BlocksRow]] = dbHandle.run(Tables.Blocks.filter(_.level === maxLevel).take(1).result)
      op.map(_.head)
    }
    //used to return Try[Tables.BlocksRow]
    /*fetchMaxLevel().flatMap { maxLevel =>
      Try {
        val op: Future[Seq[tezos.Tables.BlocksRow]] = dbHandle.run(Tables.Blocks.filter(_.level === maxLevel).take(1).result)
        Await.result(op, Duration.Inf).head
      }
    }*/
  }

  /**
    * Fetches a block by block hash from the db.
    *
    * @param hash The block's hash
    * @return The block along with its operations
    */
  def fetchBlock(hash: String): Future[Map[String, Any]] = {
    val op = dbHandle.run(Tables.Blocks.filter(_.hash === hash).take(1).result)
    val op2 = dbHandle.run(Tables.OperationGroups.filter(_.blockId === hash).result)
    for {
      blocks <- op
      operationGroups <- op2
    } yield Map("block" -> blocks.head, "operation_groups" -> operationGroups)

    /* Try[Map[String, Any]]
    Try {
      val op = dbHandle.run(Tables.Blocks.filter(_.hash === hash).take(1).result)
      val block = Await.result(op, Duration.Inf).head
      val op2 = dbHandle.run(Tables.OperationGroups.filter(_.blockId === hash).result)
      val operationGroups = Await.result(op2, Duration.Inf)
      Map("block" -> block, "operation_groups" -> operationGroups)
    }*/
  }


  private def extractFromBlock(b: Tables.Blocks) = {
    (b.level, b.proto, b.predecessor, b.timestamp, b.validationPass,
      b.fitness, b.context,
      b.signature, b.protocol, b.chainId, b.hash, b.operationsHash)
  }

  /**
    * Fetches all blocks from the db.
    *
    * @param filter Filters to apply
    * @return List of blocks
    */
  def fetchBlocks(filter: Filter): Future[Seq[Tables.BlocksRow]] = {
    getFilteredTables(filter).flatMap{ filteredTables =>

      // Blocks need to be fetched, other tables needed if user asks for them via the filter
      val blockFlag = true
      val operationGroupFlag = isOperationGroupFilter(filter)
      val operationFlag = isOperationFilter(filter)
      val accountFlag = isAccountFilter(filter)
      val joinedTables = getJoinedTables(blockFlag, operationGroupFlag, operationFlag, accountFlag, filteredTables, filter)

      val action = joinedTables match {

        case Some(Blocks(blocks)) =>
          for {
            b <- blocks
          } yield extractFromBlock(b)

        case Some(BlocksOperationGroups(blocksOperationGroups)) =>
          for {
            (b, _) <- blocksOperationGroups
          } yield extractFromBlock(b)

        case Some(BlocksOperationGroupsOperations(blocksOperationGroupsOperations)) =>
          for {
            ((b, _), _) <- blocksOperationGroupsOperations
          } yield extractFromBlock(b)

        case _ =>
          throw new Exception("You can only filter blocks by block ID, level, chain ID, protocol, operation ID, operation source, or inner and outer operation kind.")

      }

      val BlocksAction(sortedAction) = fetchSortedAction(filter.order, BlocksAction(action), filter.sortBy)
      val op = dbHandle.run(sortedAction.distinct.take(getFilterLimit(filter)).result)
      op.map{ results =>
        results.map{ x =>
          Tables.BlocksRow(x._1, x._2, x._3, x._4, x._5, x._6, x._7, x._8, x._9, x._10, x._11, x._12)
        }
      }
      //val results = Await.result(op, Duration.Inf)
      //results.map(x => Tables.BlocksRow(x._1, x._2, x._3, x._4, x._5, x._6, x._7, x._8, x._9, x._10, x._11, x._12))

    }

    /* used to return Try[Seq[Tables.BlocksRow]]
    getFilteredTables(filter).flatMap { filteredTables =>

      Try {

        // Blocks need to be fetched, other tables needed if user asks for them via the filter
        val blockFlag = true
        val operationGroupFlag = isOperationGroupFilter(filter)
        val operationFlag = isOperationFilter(filter)
        val accountFlag = isAccountFilter(filter)
        val joinedTables = getJoinedTables(blockFlag, operationGroupFlag, operationFlag, accountFlag, filteredTables, filter)

        val action = joinedTables match {

          case Some(Blocks(blocks)) =>
            for {
              b <- blocks
            } yield extractFromBlock(b)

          case Some(BlocksOperationGroups(blocksOperationGroups)) =>
            for {
              (b, _) <- blocksOperationGroups
            } yield extractFromBlock(b)

          case Some(BlocksOperationGroupsOperations(blocksOperationGroupsOperations)) =>
            for {
              ((b, _), _) <- blocksOperationGroupsOperations
            } yield extractFromBlock(b)

          case _ =>
            throw new Exception("You can only filter blocks by block ID, level, chain ID, protocol, operation ID, operation source, or inner and outer operation kind.")

        }

        val BlocksAction(sortedAction) = fetchSortedAction(filter.order, BlocksAction(action), filter.sortBy)
        val op = dbHandle.run(sortedAction.distinct.take(getFilterLimit(filter)).result)
        val results = Await.result(op, Duration.Inf)
        results.map(x => Tables.BlocksRow(x._1, x._2, x._3, x._4, x._5, x._6, x._7, x._8, x._9, x._10, x._11, x._12))
      }
      */
    }

  /**
    * Fetch a given operation group
    * @param operationGroupHash Operation group hash
    * @return Operation group along with associated operations and accounts
    */
  def fetchOperationGroup(operationGroupHash: String): Future[Map[String, Any]] = {
    fetchLatestBlock().flatMap{ latestBlock =>
      val op = dbHandle.run(Tables.OperationGroups.filter(_.hash === operationGroupHash).take(1).result)
      val op2 = dbHandle.run(Tables.Operations.filter(_.operationGroupHash === operationGroupHash).result)
      val op3 = dbHandle.run(Tables.Accounts.
        filter(_.blockId === latestBlock.hash).
        result)
      for {
        og <- op
        opGroup = og.head
        operations <- op2
        accounts <- op3
      } yield Map(
        "operation_group" -> opGroup,
        "operations" -> operations,
        "accounts" -> accounts
      )
    }
    /* Used to be of type Try[Map[String, Any]]
    fetchLatestBlock().flatMap { latestBlock =>
      Try {
        val op = dbHandle.run(Tables.OperationGroups.filter(_.hash === operationGroupHash).take(1).result)
        val opGroup = Await.result(op, Duration.Inf).head
        val op2 = dbHandle.run(Tables.Operations.filter(_.operationGroupHash === operationGroupHash).result)
        val operations = Await.result(op2, Duration.Inf)
        val op3 = dbHandle.run(Tables.Accounts.
          filter(_.blockId === latestBlock.hash).
          result)
        val accounts = Await.result(op3, Duration.Inf)
        Map(
          "operation_group" -> opGroup,
          "operations" -> operations,
          "accounts" -> accounts
        )
      }
      */
    }

  private def extractFromOperationGroup(opGroup: Tables.OperationGroups) = {
    (opGroup.protocol, opGroup.chainId, opGroup.hash, opGroup.branch,
      opGroup.signature, opGroup.blockId)
  }

  /**
    * Fetches all operation groups.
    * @param filter Filters to apply
    * @return List of operation groups
    */
  def fetchOperationGroups(filter: Filter): Future[Seq[Tables.OperationGroupsRow]] = {
    getFilteredTables(filter).flatMap { filteredTables =>
      val blockFlag = isBlockFilter(filter)
      val operationGroupFlag = true
      val operationFlag = isOperationFilter(filter)
      val accountFlag = isAccountFilter(filter)
      val joinedTables = getJoinedTables(blockFlag, operationGroupFlag, operationFlag, accountFlag, filteredTables, filter)
      val action = joinedTables match {

        case Some(OperationGroups(operationGroups)) =>
          for {
            opGroup <- operationGroups
          } yield extractFromOperationGroup(opGroup)

        case Some(BlocksOperationGroups(blocksOperationGroups)) =>
          for {
            (_, opGroup) <- blocksOperationGroups
          } yield extractFromOperationGroup(opGroup)

        case Some(OperationGroupsOperations(operationGroupsOperations)) =>
          for {
            (opGroup, _) <- operationGroupsOperations
          } yield extractFromOperationGroup(opGroup)

        case Some(OperationGroupsAccounts(operationGroupsAccounts)) =>
          for {
            (opGroup, _) <- operationGroupsAccounts
          } yield extractFromOperationGroup(opGroup)

        case Some(OperationGroupsOperationsAccounts(operationGroupsOperationsAccounts)) =>
          for {
            ((opGroup, _), _) <- operationGroupsOperationsAccounts
          } yield extractFromOperationGroup(opGroup)

        case Some(BlocksOperationGroupsOperations(blocksOperationGroupsOperations)) =>
          for {
            ((_, opGroup), _) <- blocksOperationGroupsOperations
          } yield extractFromOperationGroup(opGroup)

        case Some(BlocksOperationGroupsOperationsAccounts(blocksOperationGroupsOperationsAccounts)) =>
          for {
            (((_, opGroup), _), _) <- blocksOperationGroupsOperationsAccounts
          } yield  extractFromOperationGroup(opGroup)

        case _ =>
          throw new Exception("This exception should never be reached, but is included for completeness.")
      }

      val OperationGroupsAction(sortedAction) = fetchSortedAction(filter.order, OperationGroupsAction(action), filter.sortBy)
      val op = dbHandle.run(sortedAction.distinct.take(getFilterLimit(filter)).result)
      op.map { results =>
        results.map { x =>
          Tables.OperationGroupsRow(x._1, x._2, x._3, x._4, x._5, x._6)
        }
      }
    }

    /* used to return Try[Seq[Tables.OperationGroupsRow]

    getFilteredTables(filter).flatMap { filteredTables =>
      Try {
        val blockFlag = isBlockFilter(filter)
        val operationGroupFlag = true
        val operationFlag = isOperationFilter(filter)
        val accountFlag = isAccountFilter(filter)
        val joinedTables = getJoinedTables(blockFlag, operationGroupFlag, operationFlag, accountFlag, filteredTables, filter)
        val action = joinedTables match {

          case Some(OperationGroups(operationGroups)) =>
            for {
              opGroup <- operationGroups
            } yield extractFromOperationGroup(opGroup)

          case Some(BlocksOperationGroups(blocksOperationGroups)) =>
            for {
              (_, opGroup) <- blocksOperationGroups
            } yield extractFromOperationGroup(opGroup)

          case Some(OperationGroupsOperations(operationGroupsOperations)) =>
            for {
              (opGroup, _) <- operationGroupsOperations
            } yield extractFromOperationGroup(opGroup)

          case Some(OperationGroupsAccounts(operationGroupsAccounts)) =>
            for {
              (opGroup, _) <- operationGroupsAccounts
            } yield extractFromOperationGroup(opGroup)

          case Some(OperationGroupsOperationsAccounts(operationGroupsOperationsAccounts)) =>
            for {
              ((opGroup, _), _) <- operationGroupsOperationsAccounts
            } yield extractFromOperationGroup(opGroup)

          case Some(BlocksOperationGroupsOperations(blocksOperationGroupsOperations)) =>
            for {
              ((_, opGroup), _) <- blocksOperationGroupsOperations
            } yield extractFromOperationGroup(opGroup)

          case Some(BlocksOperationGroupsOperationsAccounts(blocksOperationGroupsOperationsAccounts)) =>
            for {
              (((_, opGroup), _), _) <- blocksOperationGroupsOperationsAccounts
            } yield  extractFromOperationGroup(opGroup)

          case _ =>
            throw new Exception("This exception should never be reached, but is included for completeness.")
        }

        val OperationGroupsAction(sortedAction) = fetchSortedAction(filter.order, OperationGroupsAction(action), filter.sortBy)
        val op = dbHandle.run(sortedAction.distinct.take(getFilterLimit(filter)).result)
        val results = Await.result(op, Duration.Inf)
        results.map(x => Tables.OperationGroupsRow(x._1, x._2, x._3, x._4, x._5, x._6))
      }
      */
    }

  /**
    * Fetches all operations.
    * @param filter Filters to apply
    * @return List of operations
    */
  def fetchOperations(filter: Filter): Future[Seq[Tables.OperationsRow]] = {//Try{
    val action = for {
      o <- Tables.Operations
      og <- Tables.OperationGroups
      b <- Tables.Blocks
      if o.operationGroupHash === og.hash &&
      og.blockId === b.hash &&
      filterOperationIDs(filter, o) &&
      filterOperationSources(filter, o) &&
      filterOperationDestinations(filter, o) &&
      filterOperationKinds(filter, o) &&
      filterBlockIDs(filter, b) &&
      filterBlockLevels(filter, b) &&
      filterChainIDs(filter, b) &&
      filterProtocols(filter, b)
    } yield (
      o.kind,
      o.source,
      o.amount,
      o.destination,
      o.balance,
      o.delegate,
      o.operationGroupHash,
      o.operationId,
      o.fee,
      o.storageLimit,
      o.gasLimit
      )
    val op = dbHandle.run(action.distinct.take(getFilterLimit(filter)).result)
<<<<<<< HEAD
    //val results = Await.result(op, Duration.Inf)
    op.map { results =>
      results.map { x =>
        Tables.OperationsRow(
          x._1, x._2, x._3, x._4, x._5, x._6, x._7, x._8, x._9, x._10, x._11,
          x._12, x._13, x._14, x._15, x._16, x._17, x._18, x._19, x._20, x._21, x._22)
      }
    }
    //results.map(x => Tables.OperationsRow(
    //  x._1, x._2, x._3, x._4, x._5, x._6, x._7, x._8, x._9, x._10, x._11,
    //  x._12, x._13, x._14, x._15, x._16, x._17, x._18, x._19, x._20, x._21, x._22)
    //)
=======
    val results = Await.result(op, Duration.Inf)
    results.map(x => Tables.OperationsRow(
      x._1, x._2, x._3, x._4, x._5, x._6, x._7, x._8, x._9, x._10, x._11)
    )
>>>>>>> 0562c96a
  }

  /**
    * Fetches an account by account id from the db.
    * @param account_id The account's id number
    * @return           The account with its associated operation groups
    */
  def fetchAccount(account_id: String): Future[Map[String, Any]] = {
    fetchLatestBlock().flatMap{ latestBlock =>
      val op = dbHandle.run(Tables.Accounts
        .filter(_.blockId === latestBlock.hash)
        .filter(_.accountId === account_id).take(1).result)
      for (accounts <- op) yield Map("account" -> accounts.head)
    }
    /* Try[Map[String, Any]]
    fetchLatestBlock().flatMap { latestBlock =>
      Try {
        val op = dbHandle.run(Tables.Accounts
          .filter(_.blockId === latestBlock.hash)
          .filter(_.accountId === account_id).take(1).result)
        val account = Await.result(op, Duration.Inf).head
        Map("account" -> account)
      }
    }*/
  }

  /**
    * Fetches a list of accounts from the db.
    * @param filter Filters to apply
    * @return       List of accounts
    */
  def fetchAccounts(filter: Filter): Future[Seq[AccountsRow]] = {
    getFilteredTables(filter).flatMap { filteredTables =>
      val blockFlag = isBlockFilter(filter)
      val operationGroupFlag = isOperationGroupFilter(filter)
      val operationFlag = isOperationFilter(filter)
      val accountFlag = true
      val joinedTables = getJoinedTables(blockFlag, operationGroupFlag, operationFlag, accountFlag, filteredTables, filter)

      val action = joinedTables match {

        case Some(Accounts(accounts)) =>
          for {
            a <- accounts
          } yield (a.accountId, a.blockId, a.manager, a.spendable, a.delegateSetable, a.delegateValue, a.counter, a.script, a.balance)

        case Some(OperationGroupsAccounts(operationGroupsAccounts)) =>
          for {
            (_, a) <- operationGroupsAccounts
          } yield (a.accountId, a.blockId, a.manager, a.spendable, a.delegateSetable, a.delegateValue, a.counter, a.script, a.balance)

        case Some(OperationGroupsOperationsAccounts(operationGroupsOperationsAccounts)) =>
          for {
            ((_, _), a) <- operationGroupsOperationsAccounts
          } yield (a.accountId, a.blockId, a.manager, a.spendable, a.delegateSetable, a.delegateValue, a.counter, a.script, a.balance)

        case _ =>
          throw new Exception("You can only filter accounts by operation ID, operation source, account ID, account manager, account delegate, or inner and outer operation kind.")
      }

      val AccountsAction(sortedAction) = fetchSortedAction(filter.order, AccountsAction(action), filter.sortBy)
      val op = dbHandle.run(sortedAction.distinct.take(getFilterLimit(filter)).result)
      op.map { results =>
        results.map { x =>
          Tables.AccountsRow(x._1, x._2, x._3, x._4, x._5, x._6, x._7, x._8, x._9)
        }
      }
    }
    /* Try[Seq[AccountsRow]]
    getFilteredTables(filter).flatMap { filteredTables =>

      Try {

        val blockFlag = isBlockFilter(filter)
        val operationGroupFlag = isOperationGroupFilter(filter)
        val operationFlag = isOperationFilter(filter)
        val accountFlag = true
        val joinedTables = getJoinedTables(blockFlag, operationGroupFlag, operationFlag, accountFlag, filteredTables, filter)

        val action = joinedTables match {

          case Some(Accounts(accounts)) =>
            for {
              a <- accounts
            } yield (a.accountId, a.blockId, a.manager, a.spendable, a.delegateSetable, a.delegateValue, a.counter, a.script, a.balance)

          case Some(OperationGroupsAccounts(operationGroupsAccounts)) =>
            for {
              (_, a) <- operationGroupsAccounts
            } yield (a.accountId, a.blockId, a.manager, a.spendable, a.delegateSetable, a.delegateValue, a.counter, a.script, a.balance)

          case Some(OperationGroupsOperationsAccounts(operationGroupsOperationsAccounts)) =>
            for {
              ((_, _), a) <- operationGroupsOperationsAccounts
            } yield (a.accountId, a.blockId, a.manager, a.spendable, a.delegateSetable, a.delegateValue, a.counter, a.script, a.balance)

          case _ =>
            throw new Exception("You can only filter accounts by operation ID, operation source, account ID, account manager, account delegate, or inner and outer operation kind.")
        }

        val AccountsAction(sortedAction) = fetchSortedAction(filter.order, AccountsAction(action), filter.sortBy)
        val op = dbHandle.run(sortedAction.distinct.take(getFilterLimit(filter)).result)
        val results = Await.result(op, Duration.Inf)
        results.map(x => Tables.AccountsRow(x._1, x._2, x._3, x._4, x._5, x._6, x._7, x._8, x._9))

      }

    }*/

  }

}

<|MERGE_RESOLUTION|>--- conflicted
+++ resolved
@@ -10,7 +10,6 @@
 
 import scala.concurrent.duration.Duration
 import scala.concurrent.{Await, Future}
-import scala.concurrent.ExecutionContext.Implicits.global
 import scala.util.Try
 
 
@@ -265,31 +264,7 @@
     * @param filter
     * @return
     */
-  private def getFilteredTables(filter: Filter): Future[FilteredTables] = {
-    fetchLatestBlock().map{ latestBlock =>
-      val filteredAccounts = Tables.Accounts.filter(account =>
-        filterAccountIDs(filter, account) &&
-          filterAccountDelegates(filter, account) &&
-          filterAccountManagers(filter, account) &&
-          account.blockId === latestBlock.hash )
-
-      val filteredOpGroups = Tables.OperationGroups.filter({ opGroup =>
-        filterOperationIDs(filter, opGroup)})
-
-      val filteredOps = Tables.Operations.filter({ op =>
-        filterOperationKinds(filter, op) &&
-          filterOperationDestinations(filter, op) &&
-          filterOperationSources(filter, op)})
-
-      val filteredBlocks = Tables.Blocks.filter({ block =>
-        filterBlockIDs(filter, block) &&
-          filterBlockLevels(filter, block) &&
-          filterChainIDs(filter, block) &&
-          filterProtocols(filter, block)})
-
-      FilteredTables(filteredAccounts, filteredBlocks, filteredOpGroups, filteredOps)
-    }
-    /*Used to return Try[FilteredTables]
+  private def getFilteredTables(filter: Filter): Try[FilteredTables] = {
     fetchLatestBlock().flatMap { latestBlock =>
       Try {
 
@@ -315,7 +290,7 @@
 
         FilteredTables(filteredAccounts, filteredBlocks, filteredOpGroups, filteredOps)
       }
-    }*/
+    }
   }
 
   /**
@@ -610,14 +585,13 @@
     *
     * @return Max level or -1 if no blocks were found in the database.
     */
-  def fetchMaxLevel(): Future[Int] = {
-  //Try {, used to return Try[Int]
+  def fetchMaxLevel(): Try[Int] = Try {
     val op: Future[Option[Int]] = dbHandle.run(Tables.Blocks.map(_.level).max.result)
-    //val maxLevelOpt = Await.result(op, Duration.Inf)
-    op.map(maxLevelOpt => maxLevelOpt match {
+    val maxLevelOpt = Await.result(op, Duration.Inf)
+    maxLevelOpt match {
       case Some(maxLevel) => maxLevel
       case None => -1
-    })
+    }
   }
 
   /**
@@ -625,18 +599,13 @@
     *
     * @return Latest block.
     */
-  def fetchLatestBlock(): Future[Tables.BlocksRow] = {
-    fetchMaxLevel().flatMap{ maxLevel =>
-      val op: Future[Seq[tezos.Tables.BlocksRow]] = dbHandle.run(Tables.Blocks.filter(_.level === maxLevel).take(1).result)
-      op.map(_.head)
-    }
-    //used to return Try[Tables.BlocksRow]
-    /*fetchMaxLevel().flatMap { maxLevel =>
+  def fetchLatestBlock(): Try[Tables.BlocksRow] = {
+    fetchMaxLevel().flatMap { maxLevel =>
       Try {
         val op: Future[Seq[tezos.Tables.BlocksRow]] = dbHandle.run(Tables.Blocks.filter(_.level === maxLevel).take(1).result)
         Await.result(op, Duration.Inf).head
       }
-    }*/
+    }
   }
 
   /**
@@ -645,22 +614,12 @@
     * @param hash The block's hash
     * @return The block along with its operations
     */
-  def fetchBlock(hash: String): Future[Map[String, Any]] = {
+  def fetchBlock(hash: String): Try[Map[String, Any]] = Try {
     val op = dbHandle.run(Tables.Blocks.filter(_.hash === hash).take(1).result)
+    val block = Await.result(op, Duration.Inf).head
     val op2 = dbHandle.run(Tables.OperationGroups.filter(_.blockId === hash).result)
-    for {
-      blocks <- op
-      operationGroups <- op2
-    } yield Map("block" -> blocks.head, "operation_groups" -> operationGroups)
-
-    /* Try[Map[String, Any]]
-    Try {
-      val op = dbHandle.run(Tables.Blocks.filter(_.hash === hash).take(1).result)
-      val block = Await.result(op, Duration.Inf).head
-      val op2 = dbHandle.run(Tables.OperationGroups.filter(_.blockId === hash).result)
-      val operationGroups = Await.result(op2, Duration.Inf)
-      Map("block" -> block, "operation_groups" -> operationGroups)
-    }*/
+    val operationGroups = Await.result(op2, Duration.Inf)
+    Map("block" -> block, "operation_groups" -> operationGroups)
   }
 
 
@@ -676,51 +635,9 @@
     * @param filter Filters to apply
     * @return List of blocks
     */
-  def fetchBlocks(filter: Filter): Future[Seq[Tables.BlocksRow]] = {
-    getFilteredTables(filter).flatMap{ filteredTables =>
-
-      // Blocks need to be fetched, other tables needed if user asks for them via the filter
-      val blockFlag = true
-      val operationGroupFlag = isOperationGroupFilter(filter)
-      val operationFlag = isOperationFilter(filter)
-      val accountFlag = isAccountFilter(filter)
-      val joinedTables = getJoinedTables(blockFlag, operationGroupFlag, operationFlag, accountFlag, filteredTables, filter)
-
-      val action = joinedTables match {
-
-        case Some(Blocks(blocks)) =>
-          for {
-            b <- blocks
-          } yield extractFromBlock(b)
-
-        case Some(BlocksOperationGroups(blocksOperationGroups)) =>
-          for {
-            (b, _) <- blocksOperationGroups
-          } yield extractFromBlock(b)
-
-        case Some(BlocksOperationGroupsOperations(blocksOperationGroupsOperations)) =>
-          for {
-            ((b, _), _) <- blocksOperationGroupsOperations
-          } yield extractFromBlock(b)
-
-        case _ =>
-          throw new Exception("You can only filter blocks by block ID, level, chain ID, protocol, operation ID, operation source, or inner and outer operation kind.")
-
-      }
-
-      val BlocksAction(sortedAction) = fetchSortedAction(filter.order, BlocksAction(action), filter.sortBy)
-      val op = dbHandle.run(sortedAction.distinct.take(getFilterLimit(filter)).result)
-      op.map{ results =>
-        results.map{ x =>
-          Tables.BlocksRow(x._1, x._2, x._3, x._4, x._5, x._6, x._7, x._8, x._9, x._10, x._11, x._12)
-        }
-      }
-      //val results = Await.result(op, Duration.Inf)
-      //results.map(x => Tables.BlocksRow(x._1, x._2, x._3, x._4, x._5, x._6, x._7, x._8, x._9, x._10, x._11, x._12))
-
-    }
-
-    /* used to return Try[Seq[Tables.BlocksRow]]
+  def fetchBlocks(filter: Filter): Try[Seq[Tables.BlocksRow]] =
+
+
     getFilteredTables(filter).flatMap { filteredTables =>
 
       Try {
@@ -759,7 +676,6 @@
         val results = Await.result(op, Duration.Inf)
         results.map(x => Tables.BlocksRow(x._1, x._2, x._3, x._4, x._5, x._6, x._7, x._8, x._9, x._10, x._11, x._12))
       }
-      */
     }
 
   /**
@@ -767,25 +683,7 @@
     * @param operationGroupHash Operation group hash
     * @return Operation group along with associated operations and accounts
     */
-  def fetchOperationGroup(operationGroupHash: String): Future[Map[String, Any]] = {
-    fetchLatestBlock().flatMap{ latestBlock =>
-      val op = dbHandle.run(Tables.OperationGroups.filter(_.hash === operationGroupHash).take(1).result)
-      val op2 = dbHandle.run(Tables.Operations.filter(_.operationGroupHash === operationGroupHash).result)
-      val op3 = dbHandle.run(Tables.Accounts.
-        filter(_.blockId === latestBlock.hash).
-        result)
-      for {
-        og <- op
-        opGroup = og.head
-        operations <- op2
-        accounts <- op3
-      } yield Map(
-        "operation_group" -> opGroup,
-        "operations" -> operations,
-        "accounts" -> accounts
-      )
-    }
-    /* Used to be of type Try[Map[String, Any]]
+  def fetchOperationGroup(operationGroupHash: String): Try[Map[String, Any]] =
     fetchLatestBlock().flatMap { latestBlock =>
       Try {
         val op = dbHandle.run(Tables.OperationGroups.filter(_.hash === operationGroupHash).take(1).result)
@@ -802,7 +700,6 @@
           "accounts" -> accounts
         )
       }
-      */
     }
 
   private def extractFromOperationGroup(opGroup: Tables.OperationGroups) = {
@@ -815,64 +712,7 @@
     * @param filter Filters to apply
     * @return List of operation groups
     */
-  def fetchOperationGroups(filter: Filter): Future[Seq[Tables.OperationGroupsRow]] = {
-    getFilteredTables(filter).flatMap { filteredTables =>
-      val blockFlag = isBlockFilter(filter)
-      val operationGroupFlag = true
-      val operationFlag = isOperationFilter(filter)
-      val accountFlag = isAccountFilter(filter)
-      val joinedTables = getJoinedTables(blockFlag, operationGroupFlag, operationFlag, accountFlag, filteredTables, filter)
-      val action = joinedTables match {
-
-        case Some(OperationGroups(operationGroups)) =>
-          for {
-            opGroup <- operationGroups
-          } yield extractFromOperationGroup(opGroup)
-
-        case Some(BlocksOperationGroups(blocksOperationGroups)) =>
-          for {
-            (_, opGroup) <- blocksOperationGroups
-          } yield extractFromOperationGroup(opGroup)
-
-        case Some(OperationGroupsOperations(operationGroupsOperations)) =>
-          for {
-            (opGroup, _) <- operationGroupsOperations
-          } yield extractFromOperationGroup(opGroup)
-
-        case Some(OperationGroupsAccounts(operationGroupsAccounts)) =>
-          for {
-            (opGroup, _) <- operationGroupsAccounts
-          } yield extractFromOperationGroup(opGroup)
-
-        case Some(OperationGroupsOperationsAccounts(operationGroupsOperationsAccounts)) =>
-          for {
-            ((opGroup, _), _) <- operationGroupsOperationsAccounts
-          } yield extractFromOperationGroup(opGroup)
-
-        case Some(BlocksOperationGroupsOperations(blocksOperationGroupsOperations)) =>
-          for {
-            ((_, opGroup), _) <- blocksOperationGroupsOperations
-          } yield extractFromOperationGroup(opGroup)
-
-        case Some(BlocksOperationGroupsOperationsAccounts(blocksOperationGroupsOperationsAccounts)) =>
-          for {
-            (((_, opGroup), _), _) <- blocksOperationGroupsOperationsAccounts
-          } yield  extractFromOperationGroup(opGroup)
-
-        case _ =>
-          throw new Exception("This exception should never be reached, but is included for completeness.")
-      }
-
-      val OperationGroupsAction(sortedAction) = fetchSortedAction(filter.order, OperationGroupsAction(action), filter.sortBy)
-      val op = dbHandle.run(sortedAction.distinct.take(getFilterLimit(filter)).result)
-      op.map { results =>
-        results.map { x =>
-          Tables.OperationGroupsRow(x._1, x._2, x._3, x._4, x._5, x._6)
-        }
-      }
-    }
-
-    /* used to return Try[Seq[Tables.OperationGroupsRow]
+  def fetchOperationGroups(filter: Filter): Try[Seq[Tables.OperationGroupsRow]] =
 
     getFilteredTables(filter).flatMap { filteredTables =>
       Try {
@@ -927,7 +767,6 @@
         val results = Await.result(op, Duration.Inf)
         results.map(x => Tables.OperationGroupsRow(x._1, x._2, x._3, x._4, x._5, x._6))
       }
-      */
     }
 
   /**
@@ -935,7 +774,7 @@
     * @param filter Filters to apply
     * @return List of operations
     */
-  def fetchOperations(filter: Filter): Future[Seq[Tables.OperationsRow]] = {//Try{
+  def fetchOperations(filter: Filter): Try[Seq[Tables.OperationsRow]] = Try{
     val action = for {
       o <- Tables.Operations
       og <- Tables.OperationGroups
@@ -952,10 +791,21 @@
       filterProtocols(filter, b)
     } yield (
       o.kind,
+      o.block,
+      o.level,
+      o.slots,
+      o.nonce,
+      o.pkh,
+      o.secret,
       o.source,
+      o.counter,
+      o.publicKey,
       o.amount,
       o.destination,
+      o.managerPubKey,
       o.balance,
+      o.spendable,
+      o.delegatable,
       o.delegate,
       o.operationGroupHash,
       o.operationId,
@@ -964,25 +814,11 @@
       o.gasLimit
       )
     val op = dbHandle.run(action.distinct.take(getFilterLimit(filter)).result)
-<<<<<<< HEAD
-    //val results = Await.result(op, Duration.Inf)
-    op.map { results =>
-      results.map { x =>
-        Tables.OperationsRow(
-          x._1, x._2, x._3, x._4, x._5, x._6, x._7, x._8, x._9, x._10, x._11,
-          x._12, x._13, x._14, x._15, x._16, x._17, x._18, x._19, x._20, x._21, x._22)
-      }
-    }
-    //results.map(x => Tables.OperationsRow(
-    //  x._1, x._2, x._3, x._4, x._5, x._6, x._7, x._8, x._9, x._10, x._11,
-    //  x._12, x._13, x._14, x._15, x._16, x._17, x._18, x._19, x._20, x._21, x._22)
-    //)
-=======
     val results = Await.result(op, Duration.Inf)
     results.map(x => Tables.OperationsRow(
-      x._1, x._2, x._3, x._4, x._5, x._6, x._7, x._8, x._9, x._10, x._11)
+      x._1, x._2, x._3, x._4, x._5, x._6, x._7, x._8, x._9, x._10, x._11,
+      x._12, x._13, x._14, x._15, x._16, x._17, x._18, x._19, x._20, x._21, x._22)
     )
->>>>>>> 0562c96a
   }
 
   /**
@@ -990,14 +826,7 @@
     * @param account_id The account's id number
     * @return           The account with its associated operation groups
     */
-  def fetchAccount(account_id: String): Future[Map[String, Any]] = {
-    fetchLatestBlock().flatMap{ latestBlock =>
-      val op = dbHandle.run(Tables.Accounts
-        .filter(_.blockId === latestBlock.hash)
-        .filter(_.accountId === account_id).take(1).result)
-      for (accounts <- op) yield Map("account" -> accounts.head)
-    }
-    /* Try[Map[String, Any]]
+  def fetchAccount(account_id: String): Try[Map[String, Any]] =
     fetchLatestBlock().flatMap { latestBlock =>
       Try {
         val op = dbHandle.run(Tables.Accounts
@@ -1006,52 +835,14 @@
         val account = Await.result(op, Duration.Inf).head
         Map("account" -> account)
       }
-    }*/
-  }
+    }
 
   /**
     * Fetches a list of accounts from the db.
     * @param filter Filters to apply
     * @return       List of accounts
     */
-  def fetchAccounts(filter: Filter): Future[Seq[AccountsRow]] = {
-    getFilteredTables(filter).flatMap { filteredTables =>
-      val blockFlag = isBlockFilter(filter)
-      val operationGroupFlag = isOperationGroupFilter(filter)
-      val operationFlag = isOperationFilter(filter)
-      val accountFlag = true
-      val joinedTables = getJoinedTables(blockFlag, operationGroupFlag, operationFlag, accountFlag, filteredTables, filter)
-
-      val action = joinedTables match {
-
-        case Some(Accounts(accounts)) =>
-          for {
-            a <- accounts
-          } yield (a.accountId, a.blockId, a.manager, a.spendable, a.delegateSetable, a.delegateValue, a.counter, a.script, a.balance)
-
-        case Some(OperationGroupsAccounts(operationGroupsAccounts)) =>
-          for {
-            (_, a) <- operationGroupsAccounts
-          } yield (a.accountId, a.blockId, a.manager, a.spendable, a.delegateSetable, a.delegateValue, a.counter, a.script, a.balance)
-
-        case Some(OperationGroupsOperationsAccounts(operationGroupsOperationsAccounts)) =>
-          for {
-            ((_, _), a) <- operationGroupsOperationsAccounts
-          } yield (a.accountId, a.blockId, a.manager, a.spendable, a.delegateSetable, a.delegateValue, a.counter, a.script, a.balance)
-
-        case _ =>
-          throw new Exception("You can only filter accounts by operation ID, operation source, account ID, account manager, account delegate, or inner and outer operation kind.")
-      }
-
-      val AccountsAction(sortedAction) = fetchSortedAction(filter.order, AccountsAction(action), filter.sortBy)
-      val op = dbHandle.run(sortedAction.distinct.take(getFilterLimit(filter)).result)
-      op.map { results =>
-        results.map { x =>
-          Tables.AccountsRow(x._1, x._2, x._3, x._4, x._5, x._6, x._7, x._8, x._9)
-        }
-      }
-    }
-    /* Try[Seq[AccountsRow]]
+  def fetchAccounts(filter: Filter): Try[Seq[AccountsRow]] = {
     getFilteredTables(filter).flatMap { filteredTables =>
 
       Try {
@@ -1090,7 +881,7 @@
 
       }
 
-    }*/
+    }
 
   }
 
