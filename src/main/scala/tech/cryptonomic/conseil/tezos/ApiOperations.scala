--- conflicted
+++ resolved
@@ -9,12 +9,8 @@
 import tech.cryptonomic.conseil.tezos.Tables.BlocksRow
 import tech.cryptonomic.conseil.util.DatabaseUtil
 
-<<<<<<< HEAD
 import scala.concurrent.{Await, ExecutionContext, Future}
-=======
-import scala.concurrent.{Await, Future}
->>>>>>> 07ee25d8
-import scala.concurrent.duration.{Duration, _}
+import scala.concurrent.duration._
 import scala.util.Try
 
 
@@ -288,7 +284,7 @@
   private def filteredTablesIO(filter: Filter)(implicit ec: ExecutionContext): DBIO[FilteredTables] =
     latestBlockIO().collect { // we fail the operation if no block is there
       case Some(_) =>
-        TezosDatabaseOperations.accountsMaxBlockLevel.map {
+        TezosDatabaseOperations.fetchAccountsMaxBlockLevel.map {
           maxLevelForAccounts =>
 
             val filteredAccounts = Tables.Accounts.filter(account =>
@@ -637,8 +633,6 @@
     Map("block" -> block, "operation_groups" -> operationGroups)
   }
 
-<<<<<<< HEAD
-
   private def extractFromBlock(b: Tables.Blocks) =
     (b.level,
       b.proto,
@@ -653,13 +647,6 @@
       b.hash,
       b.operationsHash
     )
-=======
-  private def extractFromBlock(b: Tables.Blocks) = {
-    (b.level, b.proto, b.predecessor, b.timestamp, b.validationPass,
-      b.fitness, b.context,
-      b.signature, b.protocol, b.chainId, b.hash, b.operationsHash)
-  }
->>>>>>> 07ee25d8
 
   /**
     * Fetches all blocks from the db.
@@ -972,7 +959,7 @@
     * @return the most recent block, if one exists in the database.
     */
   private[tezos] def latestBlockIO()(implicit ec: ExecutionContext): DBIO[Option[BlocksRow]] =
-    TezosDb.maxBlockLevel.flatMap(
+    TezosDb.fetchMaxBlockLevel.flatMap(
       maxLevel =>
         Tables.Blocks
           .filter(_.level === maxLevel)
