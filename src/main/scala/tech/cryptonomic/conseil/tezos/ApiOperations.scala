package tech.cryptonomic.conseil.tezos

import slick.jdbc.PostgresProfile.api._
import tech.cryptonomic.conseil.generic.chain.{DataOperations, DataTypes}
import tech.cryptonomic.conseil.tezos.FeeOperations._
import tech.cryptonomic.conseil.generic.chain.DataTypes.{OperationType, Predicate, Query, OrderDirection, QueryOrdering, AnyMap, QueryResponse}
import tech.cryptonomic.conseil.tezos.TezosPlatformDiscoveryOperations.{areFieldsValid, sanitizeForSql}
import tech.cryptonomic.conseil.tezos.TezosTypes.{AccountId, BlockHash}
import tech.cryptonomic.conseil.tezos.{TezosDatabaseOperations => TezosDb}
import tech.cryptonomic.conseil.util.DatabaseUtil

import scala.concurrent.{ExecutionContext, Future}

/**
  * Functionality for fetching data from the Conseil database.
  */
object ApiOperations extends DataOperations {

  lazy val dbHandle: Database = DatabaseUtil.db

  /** Define sorting order for api queries */
  sealed trait Sorting extends Product with Serializable
  case object AscendingSort extends Sorting
  case object DescendingSort extends Sorting
  object Sorting {

    /** Read an input string (`asc` or `desc`) to return a
      * (possible) [[tech.cryptonomic.conseil.tezos.ApiOperations.Sorting]] value
      */
    def fromString(s: String): Option[Sorting] = s.toLowerCase match {
      case "asc" => Some(AscendingSort)
      case "desc" => Some(DescendingSort)
      case _ => None
    }
  }

  import Filter._

  /**
    * Represents a query filter submitted to the Conseil API.
    *
    * @param limit                  How many records to return
    * @param blockIDs               Block IDs
    * @param levels                 Block levels
    * @param chainIDs               Chain IDs
    * @param protocols              Protocols
    * @param operationGroupIDs      Operation IDs
    * @param operationSources       Operation sources
    * @param operationDestinations  Operation destinations
    * @param operationParticipants  Operations sources or destinations
    * @param accountIDs             Account IDs
    * @param accountManagers        Account managers
    * @param accountDelegates       Account delegates
    * @param operationKinds         Operation outer kind
    * @param sortBy                 Database column name to sort by
    * @param order                  Sort items ascending or descending
    */
  final case class Filter(
                     limit: Option[Int] = Some(defaultLimit),
                     blockIDs: Set[String] = Set.empty,
                     levels: Set[Int] = Set.empty,
                     chainIDs: Set[String] = Set.empty,
                     protocols: Set[String] = Set.empty,
                     operationGroupIDs: Set[String] = Set.empty,
                     operationSources: Set[String] = Set.empty,
                     operationDestinations: Set[String] = Set.empty,
                     operationParticipants: Set[String] = Set.empty,
                     operationKinds: Set[String] = Set.empty,
                     accountIDs: Set[String] = Set.empty,
                     accountManagers: Set[String] = Set.empty,
                     accountDelegates: Set[String] = Set.empty,
                     sortBy: Option[String] = None,
                     order: Option[Sorting] = Some(DescendingSort)
                   ) {

    /** transforms Filter into a Query with a set of predicates */
    def toQuery: DataTypes.Query = {
      Query(
        fields = List.empty,
        predicates = List(
          Predicate(
            field = "block_id",
            operation = OperationType.in,
            set = blockIDs.toList
          ),
          Predicate(
            field = "level",
            operation = OperationType.in,
            set = levels.toList
          ),
          Predicate(
            field = "chain_id",
            operation = OperationType.in,
            set = chainIDs.toList
          ),
          Predicate(
            field = "protocol",
            operation = OperationType.in,
            set = protocols.toList
          ),
          Predicate(
            field = "level",
            operation = OperationType.in,
            set = levels.toList
          ),
          Predicate(
            field = "group_id",
            operation = OperationType.in,
            set = operationGroupIDs.toList
          ),
          Predicate(
            field = "source",
            operation = OperationType.in,
            set = operationSources.toList
          ),
          Predicate(
            field = "destination",
            operation = OperationType.in,
            set = operationDestinations.toList
          ),
          Predicate(
            field = "participant",
            operation = OperationType.in,
            set = operationParticipants.toList
          ),
          Predicate(
            field = "kind",
            operation = OperationType.in,
            set = operationKinds.toList
          ),
          Predicate(
            field = "account_id",
            operation = OperationType.in,
            set = accountIDs.toList
          ),
          Predicate(
            field = "manager",
            operation = OperationType.in,
            set = accountManagers.toList
          ),
          Predicate(
            field = "delegate",
            operation = OperationType.in,
            set = accountDelegates.toList
          )
        ).filter(_.set.nonEmpty),
        limit = limit.getOrElse(DataTypes.defaultLimitValue),
        orderBy = sortBy.map { o =>
          val direction = order match {
            case Some(AscendingSort) => OrderDirection.asc
            case _ => OrderDirection.desc
          }
          QueryOrdering(o, direction)
        }.toList
      )
    }
  }

  object Filter {

    /** builds a filter from incoming string-based parameters */
    def readParams(
      limit: Option[Int],
      blockIDs: Iterable[String],
      levels: Iterable[Int],
      chainIDs: Iterable[String],
      protocols: Iterable[String],
      operationGroupIDs: Iterable[String],
      operationSources: Iterable[String],
      operationDestinations: Iterable[String],
      operationParticipants: Iterable[String],
      operationKinds: Iterable[String],
      accountIDs: Iterable[String],
      accountManagers: Iterable[String],
      accountDelegates: Iterable[String],
      sortBy: Option[String],
      order: Option[String]
    ): Filter =
      Filter(
        limit,
        blockIDs.toSet,
        levels.toSet,
        chainIDs.toSet,
        protocols.toSet,
        operationGroupIDs.toSet,
        operationSources.toSet,
        operationDestinations.toSet,
        operationParticipants.toSet,
        operationKinds.toSet,
        accountIDs.toSet,
        accountManagers.toSet,
        accountDelegates.toSet,
        sortBy,
        order.flatMap(Sorting.fromString)
      )

    // Common values

    // default limit on output results, if not available as call input
    val defaultLimit = 10

  }

  /**
    * Fetches the level of the most recent block stored in the database.
    *
    * @return Max level or -1 if no blocks were found in the database.
    */
  def fetchMaxLevel()(implicit ec: ExecutionContext): Future[Int] = {
    val optionalMax: Future[Option[Int]] = dbHandle.run(Tables.Blocks.map(_.level).max.result)
    optionalMax.map(_.getOrElse(-1))
  }

  /**
    * Fetches the most recent block stored in the database.
    *
    * @return Latest block.
    */
  def fetchLatestBlock()(implicit ec: ExecutionContext): Future[Option[Tables.BlocksRow]] =
    dbHandle.run(latestBlockIO())

  /**
    * Fetches a block by block hash from the db.
    *
    * @param hash The block's hash
    * @return The block along with its operations, if the hash matches anything
    */
<<<<<<< HEAD
  def fetchBlock(hash: BlockHash)(implicit ec: ExecutionContext): Future[Option[AnyMap]] = {
=======
  def fetchBlock(hash: BlockHash)(implicit ec: ExecutionContext): Future[Option[Map[String, Any]]] = {
>>>>>>> c3d4a98b
    val joins = for {
      groups <- Tables.OperationGroups if groups.blockId === hash.value
      block <- groups.blocksFk
    } yield (block, groups)

    dbHandle.run(joins.result).map { paired =>
      val (blocks, groups) = paired.unzip
      blocks.headOption.map {
        block => Map(
          "block" -> block,
          "operation_groups" -> groups
        )
      }
    }
  }

  /**
    * Fetches all blocks from the db.
    *
    * @param filter Filters to apply
    * @param apiFilters an instance in scope that actually executes filtered data-fetching
    * @return List of blocks
    */
  def fetchBlocks(filter: Filter)(implicit apiFilters: ApiFiltering[Future, Tables.BlocksRow]): Future[Seq[Tables.BlocksRow]] =
    apiFilters(filter)

  /**
    * Fetch a given operation group
    *
    * Running the returned operation will fail with `NoSuchElementException` if no block is found on the db
    *
    * @param operationGroupHash Operation group hash
    * @param ec ExecutionContext needed to invoke the data fetching using async results
    * @return Operation group along with associated operations and accounts
    */
<<<<<<< HEAD
  def fetchOperationGroup(operationGroupHash: String)(implicit ec: ExecutionContext): Future[Option[AnyMap]] = {
=======
  def fetchOperationGroup(operationGroupHash: String)(implicit ec: ExecutionContext): Future[Option[Map[String, Any]]] = {
>>>>>>> c3d4a98b
    val groupsMapIO = for {
      latest <- latestBlockIO if latest.nonEmpty
      operations <- TezosDatabaseOperations.operationsForGroup(operationGroupHash)
    } yield operations.map {
        case (opGroup, ops) =>
          Map(
            "operation_group" -> opGroup,
            "operations" -> ops
          )
        }

    dbHandle.run(groupsMapIO)
  }

  /**
    * Fetches all operation groups.
    * @param filter Filters to apply
    * @param apiFilters an instance in scope that actually executes filtered data-fetching
    * @return List of operation groups
    */
  def fetchOperationGroups(filter: Filter)(implicit apiFilters: ApiFiltering[Future, Tables.OperationGroupsRow]): Future[Seq[Tables.OperationGroupsRow]] =
    apiFilters(filter)

  /**
    * Fetches all operations.
    * @param filter Filters to apply
    * @param apiFilters an instance in scope that actually executes filtered data-fetching
    * @return List of operations
    */
  def fetchOperations(filter: Filter)(implicit apiFilters: ApiFiltering[Future, DBTableMapping.Operation]): Future[Seq[DBTableMapping.Operation]] =
    apiFilters(filter)

  /**
    * Given the operation kind return the mean (along with +/- one standard deviation)
    * of fees incurred in those operations.
    * @param filter Filters to apply, specifically operation kinds
    * @param apiFilters an instance in scope that actually executes filtered data-fetching
    * @param ec ExecutionContext needed to invoke the data fetching using async results
    * @return AverageFee class, getting low, medium, and high
    *           estimates for average fees, timestamp the calculation
    *           was performed at, and the kind of operation being
    *           averaged over.
    */
  def fetchAverageFees(filter: Filter)(implicit apiFilters: ApiFiltering[Future, Tables.FeesRow], ec: ExecutionContext): Future[Option[AverageFees]] =
    apiFilters(filter)
      .map( rows =>
        rows.headOption map {
          case Tables.FeesRow(low, medium, high, timestamp, kind) => AverageFees(low, medium, high, timestamp, kind)
        }
      )

  /**
    * Fetches an account by account id from the db.
    * @param account_id The account's id number
    * @param ec ExecutionContext needed to invoke the data fetching using async results
    * @return The account with its associated operation groups
    */
  def fetchAccount(account_id: AccountId)(implicit ec: ExecutionContext): Future[Option[AnyMap]] = {
    val fetchOperation =
        Tables.Accounts
          .filter(row => row.accountId === account_id.id)
          .take(1)
          .result

    dbHandle.run(fetchOperation).map{
      accounts =>
        accounts.headOption.map { account =>
          Map("account" -> account)
        }
    }
  }

  /**
    * Fetches a list of accounts from the db.
    * @param filter Filters to apply
    * @param apiFilters an instance in scope that actually executes filtered data-fetching
    * @return List of accounts
    */
  def fetchAccounts(filter: Filter)(implicit apiFilters: ApiFiltering[Future, Tables.AccountsRow]): Future[Seq[Tables.AccountsRow]] =
    apiFilters(filter)

  /**
    * @param ec ExecutionContext needed to invoke the data fetching using async results
    * @return the most recent block, if one exists in the database.
    */
  private[tezos] def latestBlockIO()(implicit ec: ExecutionContext): DBIO[Option[Tables.BlocksRow]] =
    TezosDb.fetchMaxBlockLevel.flatMap(
      maxLevel =>
        Tables.Blocks
          .filter(_.level === maxLevel)
          .take(1)
          .result
          .headOption
    )

  /**
    * Counts all entities in the db
    * @param ec ExecutionContext needed to invoke the data fetching using async results
    * @return Count with all amounts
    */
  def countAll(implicit ec: ExecutionContext): Future[Map[String, Int]] = {
    dbHandle.run {
      for {
        blocks <- TezosDb.countRows(Tables.Blocks)
        accounts <- TezosDb.countRows(Tables.Accounts)
        operationGroups <- TezosDb.countRows(Tables.OperationGroups)
        operations <- TezosDb.countRows(Tables.Operations)
        fees <- TezosDb.countRows(Tables.Fees)
      } yield
        Map(
          Tables.Blocks.baseTableRow.tableName -> blocks,
          Tables.Accounts.baseTableRow.tableName -> accounts,
          Tables.OperationGroups.baseTableRow.tableName -> operationGroups,
          Tables.Operations.baseTableRow.tableName -> operations,
          Tables.Fees.baseTableRow.tableName -> fees
        )
    }
  }

  /**
    * Runs DBIO action
    * @param  action action to be performed on db
    * @return result of DBIO action as a Future
    */
  def runQuery[A](action: DBIO[A]): Future[A] = {
    dbHandle.run {
      action
    }
  }

  /** Executes the query with given predicates
    *
    * @param  tableName name of the table which we query
    * @param  query     query predicates and fields
    * @return query result as a map
    * */
  override def queryWithPredicates(tableName: String, query: Query)(implicit ec: ExecutionContext): Future[List[QueryResponse]] = {
    if (areFieldsValid(tableName, (query.fields ++ query.predicates.map(_.field) ++ query.orderBy.map(_.field)).toSet)) {
      runQuery(
        TezosDatabaseOperations.selectWithPredicates(
          tableName,
          query.fields,
          sanitizePredicates(query.predicates),
          query.orderBy,
          Math.min(query.limit, DataTypes.maxLimitValue)
        )
      )
    } else {
      Future.successful(List.empty)
    }
  }

  /** Sanitizes predicate values so query is safe from SQL injection */
  def sanitizePredicates(predicates: List[Predicate]): List[Predicate] = {
    predicates.map { predicate =>
      predicate.copy(set = predicate.set.map(field => sanitizeForSql(field.toString)))
    }
  }
}
<|MERGE_RESOLUTION|>--- conflicted
+++ resolved
@@ -225,11 +225,7 @@
     * @param hash The block's hash
     * @return The block along with its operations, if the hash matches anything
     */
-<<<<<<< HEAD
-  def fetchBlock(hash: BlockHash)(implicit ec: ExecutionContext): Future[Option[AnyMap]] = {
-=======
   def fetchBlock(hash: BlockHash)(implicit ec: ExecutionContext): Future[Option[Map[String, Any]]] = {
->>>>>>> c3d4a98b
     val joins = for {
       groups <- Tables.OperationGroups if groups.blockId === hash.value
       block <- groups.blocksFk
@@ -239,8 +235,8 @@
       val (blocks, groups) = paired.unzip
       blocks.headOption.map {
         block => Map(
-          "block" -> block,
-          "operation_groups" -> groups
+          'block -> block,
+          'operation_groups -> groups
         )
       }
     }
@@ -265,19 +261,15 @@
     * @param ec ExecutionContext needed to invoke the data fetching using async results
     * @return Operation group along with associated operations and accounts
     */
-<<<<<<< HEAD
-  def fetchOperationGroup(operationGroupHash: String)(implicit ec: ExecutionContext): Future[Option[AnyMap]] = {
-=======
-  def fetchOperationGroup(operationGroupHash: String)(implicit ec: ExecutionContext): Future[Option[Map[String, Any]]] = {
->>>>>>> c3d4a98b
+  def fetchOperationGroup(operationGroupHash: String)(implicit ec: ExecutionContext): Future[Option[Map[Symbol, Any]]] = {
     val groupsMapIO = for {
       latest <- latestBlockIO if latest.nonEmpty
       operations <- TezosDatabaseOperations.operationsForGroup(operationGroupHash)
     } yield operations.map {
         case (opGroup, ops) =>
           Map(
-            "operation_group" -> opGroup,
-            "operations" -> ops
+            'operation_group -> opGroup,
+            'operations -> ops
           )
         }
 
