--- conflicted
+++ resolved
@@ -4,11 +4,7 @@
 import slick.jdbc.PostgresProfile.api._
 import tech.cryptonomic.conseil.tezos.{TezosDatabaseOperations => TezosDb}
 import tech.cryptonomic.conseil.tezos.FeeOperations._
-<<<<<<< HEAD
-import tech.cryptonomic.conseil.tezos.TezosTypes.BlockHash
-=======
-import tech.cryptonomic.conseil.tezos.Tables.{FeesRow, BlocksRow}
->>>>>>> d2efcc12
+import tech.cryptonomic.conseil.tezos.TezosTypes.{BlockHash, AccountId}
 import tech.cryptonomic.conseil.util.DatabaseUtil
 
 import scala.concurrent.{ExecutionContext, Future}
@@ -21,7 +17,6 @@
   private val conf = ConfigFactory.load
   lazy val dbHandle: Database = DatabaseUtil.db
 
-<<<<<<< HEAD
   /** Define sorting order for api queries */
   sealed trait Sorting extends Product with Serializable
   case object AscendingSort extends Sorting
@@ -36,9 +31,7 @@
       case _ => throw new IllegalArgumentException("""Please provide a valid value for the ordering parameter ['asc', 'desc'] """)
     }
   }
-=======
   import Filter._
->>>>>>> d2efcc12
 
   /**
     * Represents a query filter submitted to the Conseil API.
@@ -60,8 +53,7 @@
     * @param order                  Sort items ascending or descending
     */
   case class Filter(
-<<<<<<< HEAD
-                     limit: Option[Int] = Some(10),
+                     limit: Option[Int] = Some(defaultLimit),
                      blockIDs: Set[String] = Set.empty,
                      levels: Set[Int] = Set.empty,
                      chainIDs: Set[String] = Set.empty,
@@ -74,27 +66,13 @@
                      accountIDs: Set[String] = Set.empty,
                      accountManagers: Set[String] = Set.empty,
                      accountDelegates: Set[String] = Set.empty,
-=======
-                     limit: Option[Int] = Some(defaultLimit),
-                     blockIDs: Option[Set[String]] = emptyOptions,
-                     levels: Option[Set[Int]] = emptyOptions,
-                     chainIDs: Option[Set[String]] = emptyOptions,
-                     protocols: Option[Set[String]] = emptyOptions,
-                     operationGroupIDs: Option[Set[String]] = emptyOptions,
-                     operationSources: Option[Set[String]] = emptyOptions,
-                     operationDestinations: Option[Set[String]] = emptyOptions,
-                     operationParticipants: Option[Set[String]] = emptyOptions,
-                     operationKinds: Option[Set[String]] = emptyOptions,
-                     accountIDs: Option[Set[String]] = emptyOptions,
-                     accountManagers: Option[Set[String]] = emptyOptions,
-                     accountDelegates: Option[Set[String]] = emptyOptions,
->>>>>>> d2efcc12
                      sortBy: Option[String] = None,
                      order: Option[Sorting] = Some(DescendingSort)
                    )
 
   object Filter {
-<<<<<<< HEAD
+
+    /** builds a filter from incoming string-based parameters */
     def readParams(
       limit: Option[Int],
       blockIDs: Iterable[String],
@@ -129,556 +107,12 @@
         sortBy,
         order.flatMap(Sorting.fromString)
       )
-  }
-
-  /**
-    * Represents queries for filtered tables for Accounts, Blocks, Operation Groups, and Operations.
-    *
-    * @param filteredAccounts         Filtered Accounts table
-    * @param filteredBlocks           Filtered Blocks table
-    * @param filteredOperationGroups  Filtered OperationGroups table
-    * @param filteredOperations       Filtered Operations table
-   */
-  case class FilteredTables(
-                             filteredAccounts: Query[Tables.Accounts, Tables.Accounts#TableElementType, Seq],
-                             filteredBlocks: Query[Tables.Blocks, Tables.Blocks#TableElementType, Seq],
-                             filteredOperationGroups: Query[Tables.OperationGroups, Tables.OperationGroups#TableElementType, Seq],
-                             filteredOperations: Query[Tables.Operations, Tables.Operations#TableElementType, Seq]
-                           )
-
-  /**
-    * Represents all possible joins of tables that can be made from Accounts, Blocks, Operation Groups, and Operations.
-    *
-    * Example: BlocksOperationGroupsOperationsAccounts corresponds to the four way inner join between the Blocks,
-    * Operation Groups, Operations, and Accounts tables.
-    *
-    * Example: OperationGroupsOperationsAccounts corresponds to the three way join between the Operation Groups,
-    * Operations, and Accounts Tables.
-    */
-  sealed trait JoinedTables
-
-  case class BlocksOperationGroupsOperationsAccounts
-  (table: Query[(((Tables.Blocks, Tables.OperationGroups), Tables.Operations), Tables.Accounts),
-                (((Tables.Blocks#TableElementType, Tables.OperationGroups#TableElementType),
-                   Tables.Operations#TableElementType), Tables.Accounts#TableElementType),
-                Seq]) extends JoinedTables
-
-  case class BlocksOperationGroupsOperations
-  (table: Query[((Tables.Blocks, Tables.OperationGroups), Tables.Operations),
-                ((Tables.Blocks#TableElementType, Tables.OperationGroups#TableElementType),
-                  Tables.Operations#TableElementType),
-                Seq]) extends JoinedTables
-
-  case class BlocksOperationGroupsAccounts
-  (table: Query[((Tables.Blocks, Tables.OperationGroups), Tables.Accounts),
-                ((Tables.Blocks#TableElementType, Tables.OperationGroups#TableElementType),
-                  Tables.Accounts#TableElementType),
-                Seq]) extends JoinedTables
-
-  case class BlocksOperationGroups
-  (table: Query[(Tables.Blocks, Tables.OperationGroups),
-                (Tables.Blocks#TableElementType, Tables.OperationGroups#TableElementType),
-                Seq]) extends JoinedTables
-
-  case class BlocksOperationsAccounts
-  (table: Query[((Tables.Blocks, Tables.Operations), Tables.Accounts),
-                ((Tables.Blocks#TableElementType, Tables.Operations#TableElementType),
-                  Tables.Accounts#TableElementType),
-                Seq]) extends JoinedTables
-
-  case class BlocksOperations
-  (table: Query[(Tables.Blocks, Tables.Operations),
-                (Tables.Blocks#TableElementType, Tables.Operations#TableElementType),
-                Seq]) extends JoinedTables
-
-  case class BlocksAccounts
-  (table: Query[(Tables.Blocks, Tables.Accounts),
-                (Tables.Blocks#TableElementType, Tables.Accounts#TableElementType),
-                Seq]) extends JoinedTables
-
-  case class Blocks
-  (table: Query[Tables.Blocks, Tables.Blocks#TableElementType, Seq]) extends JoinedTables
-
-  case class OperationGroupsOperationsAccounts
-  (table: Query[((Tables.OperationGroups, Tables.Operations), Tables.Accounts),
-                ((Tables.OperationGroups#TableElementType, Tables.Operations#TableElementType),
-                  Tables.Accounts#TableElementType),
-                Seq]) extends JoinedTables
-
-  case class OperationGroupsOperations
-  (table: Query[(Tables.OperationGroups, Tables.Operations),
-                (Tables.OperationGroups#TableElementType, Tables.Operations#TableElementType),
-                Seq]) extends JoinedTables
-
-  case class OperationGroupsAccounts
-  (table: Query[(Tables.OperationGroups, Tables.Accounts),
-                (Tables.OperationGroups#TableElementType, Tables.Accounts#TableElementType),
-                Seq]) extends JoinedTables
-
-  case class OperationGroups
-  (table: Query[Tables.OperationGroups, Tables.OperationGroups#TableElementType, Seq]) extends JoinedTables
-
-  case class OperationsAccounts
-  (table: Query[(Tables.Operations, Tables.Accounts),
-                (Tables.Operations#TableElementType, Tables.Accounts#TableElementType),
-                Seq]) extends JoinedTables
-
-  case class Operations
-  (table: Query[Tables.Operations, Tables.Operations#TableElementType, Seq]) extends JoinedTables
-
-  case class Accounts
-  (table: Query[Tables.Accounts, Tables.Accounts#TableElementType, Seq]) extends JoinedTables
-
-  /**
-    * This represents a database query that returns all of the columns of the table in a scala tuple.
-    * The only options available are for the Blocks, Operation Groups, and Operations Table,
-    * corresponding to the functions fetchBlocks, fetchOperationGroups, and fetchOperations, and these
-    * types are used for convenience in fetchSortedTables.
-    */
-  sealed trait Action
-
-  case class BlocksAction
-    (action: Query[(Rep[Int], Rep[Int], Rep[String], Rep[Timestamp], Rep[Int],
-                    Rep[String], Rep[Option[String]], Rep[Option[String]], Rep[String],
-                    Rep[Option[String]], Rep[String], Rep[Option[String]]),
-                   (Int, Int, String, Timestamp, Int, String,
-                     Option[String], Option[String],
-                     String, Option[String], String, Option[String]),
-                   Seq]) extends Action
-
-  case class OperationGroupsAction
-    (action: Query[(Rep[String], Rep[Option[String]], Rep[String], Rep[String],
-                    Rep[Option[String]], Rep[String]),
-                   (String, Option[String], String, String, Option[String], String),
-                   Seq]) extends Action
-
-
-  case class AccountsAction
-  (action: Query [(Rep[String], Rep[String], Rep[String], Rep[Boolean], Rep[Boolean], Rep[Option[String]], Rep[Int], Rep[Option[String]], Rep[BigDecimal], Rep[BigDecimal]),
-                  (String, String, String, Boolean, Boolean, Option[String], Int, Option[String], BigDecimal, BigDecimal),
-                  Seq]) extends Action
-
-  // Predicates to determine existence of specific type of filter
-
-  private def isBlockFilter(filter: Filter): Boolean =
-    filter.blockIDs.nonEmpty ||
-      filter.levels.nonEmpty ||
-      filter.chainIDs.nonEmpty ||
-      filter.protocols.nonEmpty
-
-  private def isOperationGroupFilter(filter: Filter): Boolean =
-    filter.operationGroupIDs.nonEmpty ||
-      filter.operationSources.nonEmpty
-
-  private def isOperationFilter(filter: Filter): Boolean =
-    filter.operationKinds.nonEmpty ||
-      filter.operationSources.nonEmpty ||
-        filter.operationDestinations.nonEmpty
-
-  private def isAccountFilter(filter: Filter): Boolean =
-    filter.accountDelegates.nonEmpty ||
-      filter.accountIDs.nonEmpty ||
-      filter.accountManagers.nonEmpty
-=======
 
     // Common values
 
     // default limit on output results, if not available as call input
     val defaultLimit = 10
->>>>>>> d2efcc12
-
-    private def emptyOptions[A] = Some(Set.empty[A])
-
-<<<<<<< HEAD
-  private def filterBlockIDs(filter: Filter, b: Tables.Blocks): Rep[Boolean] =
-    filter.blockIDs.isEmpty.bind ||
-      b.hash.inSet(filter.blockIDs)
-
-  private def filterBlockLevels(filter: Filter, b: Tables.Blocks): Rep[Boolean] =
-    filter.levels.isEmpty.bind ||
-      b.level.inSet(filter.levels)
-
-  private def filterChainIDs(filter: Filter, b: Tables.Blocks): Rep[Boolean] =
-    filter.chainIDs.isEmpty.bind ||
-      b.chainId.getOrElse("").inSet(filter.chainIDs)
-
-  private def filterProtocols(filter: Filter, b: Tables.Blocks): Rep[Boolean] =
-    filter.protocols.isEmpty.bind ||
-      b.protocol.inSet(filter.protocols)
-
-  private def filterOperationIDs(filter: Filter, og: Tables.OperationGroups): Rep[Boolean] =
-    filter.operationGroupIDs.isEmpty.bind ||
-      og.hash.inSet(filter.operationGroupIDs)
-
-  private def filterOperationIDs(filter: Filter, o: Tables.Operations): Rep[Boolean] =
-    filter.operationGroupIDs.isEmpty.bind ||
-      o.operationGroupHash.inSet(filter.operationGroupIDs)
-
-  private def filterOperationSources(filter: Filter, o: Tables.Operations): Rep[Boolean] =
-    filter.operationSources.isEmpty.bind ||
-      o.source.getOrElse("").inSet(filter.operationSources)
-
-  private def filterOperationDestinations(filter: Filter, o: Tables.Operations): Rep[Boolean] =
-    filter.operationDestinations.isEmpty.bind ||
-      o.destination.getOrElse("").inSet(filter.operationDestinations)
-
-  private def filterOperationParticipants(filter: Filter, o: Tables.Operations): Rep[Boolean] =
-    filter.operationParticipants.isEmpty.bind ||
-      o.destination.getOrElse("").inSet(filter.operationParticipants) ||
-      o.source.getOrElse("").inSet(filter.operationParticipants)
-
-
-  private def filterAccountIDs(filter: Filter, a: Tables.Accounts): Rep[Boolean] =
-    filter.accountIDs.isEmpty.bind ||
-      a.accountId.inSet(filter.accountIDs)
-
-  private def filterAccountManagers(filter: Filter, a: Tables.Accounts): Rep[Boolean] =
-    filter.accountManagers.isEmpty.bind ||
-      a.manager.inSet(filter.accountManagers)
-
-  private def filterAccountDelegates(filter: Filter, a: Tables.Accounts): Rep[Boolean] =
-    filter.accountDelegates.isEmpty.bind ||
-      a.delegateValue.getOrElse("").inSet(filter.accountDelegates)
-
-
-  private def filterOperationKinds(filter: Filter, o: Tables.Operations): Rep[Boolean] =
-    filter.operationKinds.isEmpty.bind ||
-      o.kind.inSet(filter.operationKinds)
-
-  private def filterOperationKindsForFees(filter: Filter, fee: Tables.Fees): Rep[Boolean] =
-    filter.operationKinds.isEmpty.bind ||
-      fee.kind.inSet(filter.operationKinds)
-
-  private def getFilterLimit(filter: Filter): Int = if (filter.limit.isDefined) filter.limit.get else 10
-
-  // End helper functions for constructing Slick queries
-
-
-  /**
-    * Filters Accounts, Operation Groups, Operations, and Blocks tables based on users input to the filter.
-    * @param filter Filter parameters.
-    * @return
-    */
-  private def filteredTablesIO(filter: Filter)(implicit ec: ExecutionContext): DBIO[FilteredTables] =
-    latestBlockIO().collect { // we fail the operation if no block is there
-      case Some(_) =>
-        TezosDatabaseOperations.fetchAccountsMaxBlockLevel.map {
-          maxLevelForAccounts =>
-
-            val filteredAccounts = Tables.Accounts.filter(account =>
-              filterAccountIDs(filter, account) &&
-                filterAccountDelegates(filter, account) &&
-                filterAccountManagers(filter, account) &&
-                account.blockLevel === maxLevelForAccounts)
-
-            val filteredOpGroups = Tables.OperationGroups.filter({ opGroup =>
-              filterOperationIDs(filter, opGroup)
-            })
-
-            val filteredOps = Tables.Operations.filter({ op =>
-              filterOperationKinds(filter, op) &&
-                filterOperationDestinations(filter, op) &&
-                filterOperationSources(filter, op)
-            })
-
-            val filteredBlocks = Tables.Blocks.filter({ block =>
-              filterBlockIDs(filter, block) &&
-                filterBlockLevels(filter, block) &&
-                filterChainIDs(filter, block) &&
-                filterProtocols(filter, block)
-            })
-
-            FilteredTables(filteredAccounts, filteredBlocks, filteredOpGroups, filteredOps)
-        }
-    }.flatten
-
-  /**
-    * Returns the join of some combination of the Blocks, Operation Groups, Operations, and Accounts
-    * tables, given the flags of which tables are necessary. If a table shouldn't be created based
-    * on domain specific knowledge of Tezos, return None.
-    * @param blockFlag          Flag which affirms that blocks need to be included in the join.
-    * @param operationGroupFlag Flag which affirms that operationGroups need to be included in the join.
-    * @param operationFlag      Flag which affirms that operations need to be included in the join.
-    * @param accountFlag        Flag which affirms that accounts need to be included in the join.
-    * @param tables             Product which contains queries for all tables.
-    * @param filter             Used for filtering when
-    * @return
-    */
-  private def getJoinedTables(blockFlag: Boolean,
-                              operationGroupFlag: Boolean,
-                              operationFlag: Boolean,
-                              accountFlag: Boolean,
-                              tables: FilteredTables,
-                              filter: Filter): Option[JoinedTables] = {
-
-    val blocks = tables.filteredBlocks
-    val operationGroups = tables.filteredOperationGroups
-    val operations = tables.filteredOperations
-    val accounts = tables.filteredAccounts
-
-    (blockFlag, operationGroupFlag, operationFlag, accountFlag) match {
-      case (true, true, true, true) =>
-        Some(BlocksOperationGroupsOperationsAccounts(
-          blocks
-            .join(operationGroups).on(_.hash === _.blockId)
-            .join(operations).on(_._2.hash === _.operationGroupHash)
-            .join(accounts).on(_._2.source === _.accountId)))
-      case (true, true, true, false) =>
-        Some(BlocksOperationGroupsOperations(
-          blocks
-            .join(operationGroups).on(_.hash === _.blockId)
-            .join(operations).on(_._2.hash === _.operationGroupHash)))
-      case (true, true, false, true) =>
-        None
-      case (true, true, false, false) =>
-        Some(BlocksOperationGroups(
-          blocks.join(operationGroups).on(_.hash === _.blockId)))
-      case (true, false, true, true) =>
-        None
-      case (true, false, true, false) =>
-        None
-      case (true, false, false, true) =>
-        None
-      case (true, false, false, false) =>
-        Some(Blocks(blocks))
-      case (false, true, true, true) =>
-        Some(OperationGroupsOperationsAccounts(
-          operationGroups
-            .join(operations).on(_.hash === _.operationGroupHash)
-            .join(accounts).on(_._2.source === _.accountId)))
-      case (false, true, true, false) =>
-        Some(OperationGroupsOperations(
-          operationGroups
-            .join(operations).on(_.hash === _.operationGroupHash)))
-      case (false, true, false, true) =>
-          Some(OperationGroupsOperationsAccounts(
-            operationGroups
-              .join(operations).on(_.hash === _.operationGroupHash)
-              .join(accounts).on(_._2.source === _.accountId)))
-      case (false, true, false, false) =>
-        Some(OperationGroups(operationGroups))
-      case (false, false, true, true) =>
-        Some(OperationGroupsOperationsAccounts(operationGroups
-          .join(operations).on(_.hash === _.operationGroupHash)
-          .join(accounts).on(_._2.source === _.accountId)))
-      case (false, false, true, false) =>
-        None
-      case (false, false, false, true) =>
-        Some(Accounts(accounts))
-      case (false, false, false, false) =>
-        None
-    }
-  }
-
-  /**
-    * Return table query which is the sorted verion of action, based on database column name, sortBy, and the order.
-    * This will be refactored out later, as this is just an initial solution to the user wanting to sort by columns
-    * according to the current schema. This will break if the schema changes.
-    * @param order  Parameter to determine whether to sort in ascending or descending order.
-    * @param action The query for the table we want to sort.
-    * @param sortBy Parameter to say what column to sort by.
-    * @return
-    */
-  private def fetchSortedAction(order: Option[Sorting], action: Action, sortBy: Option[String]): Action = {
-
-    //default is sorting descending by block level, operation group hash, and account ID, otherwise order and sorting column chosen by user
-    val sortedAction =
-      action match {
-        case BlocksAction(blockAction) =>
-          sortBy.map(_.toLowerCase) match {
-            case Some(x) if x == "level" =>
-              order match {
-                case Some(AscendingSort) => BlocksAction(blockAction.sortBy(_._1.asc))
-                case Some(DescendingSort) => BlocksAction(blockAction.sortBy(_._1.desc))
-                case None => BlocksAction(blockAction.sortBy(_._1.desc))
-              }
-            case Some(x) if x == "proto" =>
-              order match {
-                case Some(AscendingSort) => BlocksAction(blockAction.sortBy(_._2.asc))
-                case Some(DescendingSort) => BlocksAction(blockAction.sortBy(_._2.desc))
-                case None => BlocksAction(blockAction.sortBy(_._2.desc))
-              }
-            case Some(x) if x == "predecessor" =>
-              order match {
-                case Some(AscendingSort) => BlocksAction(blockAction.sortBy(_._3.asc))
-                case Some(DescendingSort) => BlocksAction(blockAction.sortBy(_._3.desc))
-                case None => BlocksAction(blockAction.sortBy(_._3.desc))
-              }
-            case Some(x) if x == "timestamp" =>
-              order match {
-                case Some(AscendingSort) => BlocksAction(blockAction.sortBy(_._4.asc))
-                case Some(DescendingSort) => BlocksAction(blockAction.sortBy(_._4.desc))
-                case None => BlocksAction(blockAction.sortBy(_._4.desc))
-              }
-            case Some(x) if x == "validation_pass" =>
-              order match {
-                case Some(AscendingSort) => BlocksAction(blockAction.sortBy(_._5.asc))
-                case Some(DescendingSort) => BlocksAction(blockAction.sortBy(_._5.desc))
-                case None => BlocksAction(blockAction.sortBy(_._5.desc))
-              }
-
-            case Some(x) if x == "fitness" =>
-              order match {
-                case Some(AscendingSort) => BlocksAction(blockAction.sortBy(_._6.asc))
-                case Some(DescendingSort) => BlocksAction(blockAction.sortBy(_._6.desc))
-                case None => BlocksAction(blockAction.sortBy(_._6.desc))
-              }
-            case Some(x) if x == "context" =>
-              order match {
-                case Some(AscendingSort) => BlocksAction(blockAction.sortBy(_._7.asc))
-                case Some(DescendingSort) => BlocksAction(blockAction.sortBy(_._7.desc))
-                case None => BlocksAction(blockAction.sortBy(_._7.desc))
-              }
-            case Some(x) if x == "signature" =>
-              order match {
-                case Some(AscendingSort) => BlocksAction(blockAction.sortBy(_._8.asc))
-                case Some(DescendingSort) => BlocksAction(blockAction.sortBy(_._8.desc))
-                case None => BlocksAction(blockAction.sortBy(_._8.desc))
-              }
-            case Some(x) if x == "protocol" =>
-              order match {
-                case Some(AscendingSort) => BlocksAction(blockAction.sortBy(_._9.asc))
-                case Some(DescendingSort) => BlocksAction(blockAction.sortBy(_._9.desc))
-                case None => BlocksAction(blockAction.sortBy(_._9.desc))
-              }
-            case Some(x) if x == "chain_id" =>
-              order match {
-                case Some(AscendingSort) => BlocksAction(blockAction.sortBy(_._10.asc))
-                case Some(DescendingSort) => BlocksAction(blockAction.sortBy(_._10.desc))
-                case None => BlocksAction(blockAction.sortBy(_._10.desc))
-              }
-            case Some(x) if x == "hash" =>
-              order match {
-                case Some(AscendingSort) => BlocksAction(blockAction.sortBy(_._11.asc))
-                case Some(DescendingSort) => BlocksAction(blockAction.sortBy(_._11.desc))
-                case None => BlocksAction(blockAction.sortBy(_._11.desc))
-              }
-            case Some(x) if x == "operations_hash" =>
-              order match {
-                case Some(AscendingSort) => BlocksAction(blockAction.sortBy(_._12.asc))
-                case Some(DescendingSort) => BlocksAction(blockAction.sortBy(_._12.desc))
-                case None => BlocksAction(blockAction.sortBy(_._12.desc))
-              }
-            case None =>
-              order match {
-                case Some(AscendingSort) => BlocksAction(blockAction.sortBy(_._1.asc))
-                case Some(DescendingSort) => BlocksAction(blockAction.sortBy(_._1.desc))
-                case None => BlocksAction(blockAction.sortBy(_._1.desc))
-              }
-          }
-        case OperationGroupsAction(opGroupAction) =>
-          sortBy.map(_.toLowerCase) match {
-            case Some(x) if x == "protocol" =>
-              order match {
-                case Some(AscendingSort) => OperationGroupsAction(opGroupAction.sortBy(_._1.asc))
-                case Some(DescendingSort) => OperationGroupsAction(opGroupAction.sortBy(_._1.desc))
-                case None => OperationGroupsAction(opGroupAction.sortBy(_._1.desc))
-              }
-            case Some(x) if x == "chain_id" =>
-              order match {
-                case Some(AscendingSort) => OperationGroupsAction(opGroupAction.sortBy(_._2.asc))
-                case Some(DescendingSort) => OperationGroupsAction(opGroupAction.sortBy(_._2.desc))
-                case None => OperationGroupsAction(opGroupAction.sortBy(_._2.desc))
-              }
-            case Some(x) if x == "hash" =>
-              order match {
-                case Some(AscendingSort) => OperationGroupsAction(opGroupAction.sortBy(_._3.asc))
-                case Some(DescendingSort) => OperationGroupsAction(opGroupAction.sortBy(_._3.desc))
-                case None => OperationGroupsAction(opGroupAction.sortBy(_._3.desc))
-              }
-            case Some(x) if x == "branch" =>
-              order match {
-                case Some(AscendingSort) => OperationGroupsAction(opGroupAction.sortBy(_._4.asc))
-                case Some(DescendingSort) => OperationGroupsAction(opGroupAction.sortBy(_._4.desc))
-                case None => OperationGroupsAction(opGroupAction.sortBy(_._4.desc))
-              }
-            case Some(x) if x == "signature" =>
-              order match {
-                case Some(AscendingSort) => OperationGroupsAction(opGroupAction.sortBy(_._5.asc))
-                case Some(DescendingSort) => OperationGroupsAction(opGroupAction.sortBy(_._5.desc))
-                case None => OperationGroupsAction(opGroupAction.sortBy(_._5.desc))
-              }
-            case Some(x) if x == "block_id" =>
-              order match {
-                case Some(AscendingSort) => OperationGroupsAction(opGroupAction.sortBy(_._6.asc))
-                case Some(DescendingSort) => OperationGroupsAction(opGroupAction.sortBy(_._6.desc))
-                case None => OperationGroupsAction(opGroupAction.sortBy(_._6.desc))
-              }
-            case None =>
-              order match {
-                case Some(AscendingSort) => OperationGroupsAction(opGroupAction.sortBy(_._3.asc))
-                case Some(DescendingSort) => OperationGroupsAction(opGroupAction.sortBy(_._3.desc))
-                case None => OperationGroupsAction(opGroupAction.sortBy(_._3.desc))
-              }
-          }
-        case AccountsAction(accountAction) =>
-          sortBy.map(_.toLowerCase) match {
-            case Some(x) if x == "account_id" =>
-              order match {
-                case Some(AscendingSort) => AccountsAction(accountAction.sortBy(_._1.asc))
-                case Some(DescendingSort) => AccountsAction(accountAction.sortBy(_._1.desc))
-                case None => AccountsAction(accountAction.sortBy(_._1.desc))
-              }
-            case Some(x) if x == "block_id" =>
-              order match {
-                case Some(AscendingSort) => AccountsAction(accountAction.sortBy(_._2.asc))
-                case Some(DescendingSort) => AccountsAction(accountAction.sortBy(_._2.desc))
-                case None => AccountsAction(accountAction.sortBy(_._2.desc))
-              }
-            case Some(x) if x == "manager" =>
-              order match {
-                case Some(AscendingSort) => AccountsAction(accountAction.sortBy(_._3.asc))
-                case Some(DescendingSort) => AccountsAction(accountAction.sortBy(_._3.desc))
-                case None => AccountsAction(accountAction.sortBy(_._3.desc))
-              }
-            case Some(x) if x == "spendable" =>
-              order match {
-                case Some(AscendingSort) => AccountsAction(accountAction.sortBy(_._4.asc))
-                case Some(DescendingSort) => AccountsAction(accountAction.sortBy(_._4.desc))
-                case None => AccountsAction(accountAction.sortBy(_._4.desc))
-              }
-            case Some(x) if x == "delegate_setable" =>
-              order match {
-                case Some(AscendingSort) => AccountsAction(accountAction.sortBy(_._5.asc))
-                case Some(DescendingSort) => AccountsAction(accountAction.sortBy(_._5.desc))
-                case None => AccountsAction(accountAction.sortBy(_._5.desc))
-              }
-            case Some(x) if x == "delegate_value" =>
-              order match {
-                case Some(AscendingSort) => AccountsAction(accountAction.sortBy(_._6.asc))
-                case Some(DescendingSort) => AccountsAction(accountAction.sortBy(_._6.desc))
-                case None => AccountsAction(accountAction.sortBy(_._6.desc))
-              }
-            case Some(x) if x == "counter" =>
-              order match {
-                case Some(AscendingSort) => AccountsAction(accountAction.sortBy(_._7.asc))
-                case Some(DescendingSort) => AccountsAction(accountAction.sortBy(_._7.desc))
-                case None => AccountsAction(accountAction.sortBy(_._7.desc))
-              }
-            case Some(x) if x == "script" =>
-              order match {
-                case Some(AscendingSort) => AccountsAction(accountAction.sortBy(_._8.asc))
-                case Some(DescendingSort) => AccountsAction(accountAction.sortBy(_._8.desc))
-                case None => AccountsAction(accountAction.sortBy(_._8.desc))
-              }
-            case Some(x) if x == "balance" =>
-              order match {
-                case Some(AscendingSort) => AccountsAction(accountAction.sortBy(_._9.asc))
-                case Some(DescendingSort) => AccountsAction(accountAction.sortBy(_._9.desc))
-                case None => AccountsAction(accountAction.sortBy(_._9.desc))
-              }
-            case None =>
-              order match {
-                case Some(AscendingSort) => AccountsAction(accountAction.sortBy(_._1.asc))
-                case Some(DescendingSort) => AccountsAction(accountAction.sortBy(_._1.desc))
-                case None => AccountsAction(accountAction.sortBy(_._1.desc))
-              }
-          }
-      }
-
-    sortedAction
-=======
->>>>>>> d2efcc12
+
   }
 
   /**
@@ -705,22 +139,12 @@
     * @param hash The block's hash
     * @return The block along with its operations
     */
-<<<<<<< HEAD
-  def fetchBlock(hash: BlockHash): Try[Map[String, Any]] = Try {
-    val op = dbHandle.run(Tables.Blocks.filter(_.hash === hash.value).take(1).result)
-    val block = Await.result(op, Duration.apply(awaitTimeInSeconds, SECONDS)).head
-    val op2 = dbHandle.run(Tables.OperationGroups.filter(_.blockId === hash.value).result)
-    val operationGroups = Await.result(op2, Duration.apply(awaitTimeInSeconds, SECONDS))
-    Map("block" -> block, "operation_groups" -> operationGroups)
-  }
-=======
   @throws[NoSuchElementException]("when the hash doesn't match any block")
-  def fetchBlock(hash: String)(implicit ec: ExecutionContext): Future[Map[String, Any]] = {
+  def fetchBlock(hash: BlockHash)(implicit ec: ExecutionContext): Future[Map[String, Any]] = {
     val joins = for {
-      groups <- Tables.OperationGroups if groups.blockId === hash
+      groups <- Tables.OperationGroups if groups.blockId === hash.value
       block <- groups.blocksFk
     } yield (block, groups)
->>>>>>> d2efcc12
 
     dbHandle.run(joins.result).map { paired =>
       val (blocks, groups) = paired.unzip
@@ -802,7 +226,7 @@
     apiFilters(filter)(0)
       .map( rows =>
         rows.head match {
-          case FeesRow(low, medium, high, timestamp, kind) => AverageFees(low, medium, high, timestamp, kind)
+          case Tables.FeesRow(low, medium, high, timestamp, kind) => AverageFees(low, medium, high, timestamp, kind)
         }
       )
 
@@ -820,12 +244,12 @@
     * @param ec ExecutionContext needed to invoke the data fetching using async results
     * @return The account with its associated operation groups
     */
-  def fetchAccount(account_id: String)(implicit ec: ExecutionContext): Future[Map[String, Any]] = {
+  def fetchAccount(account_id: AccountId)(implicit ec: ExecutionContext): Future[Map[String, Any]] = {
     val fetchOperation = TezosDb.fetchAccountsMaxBlockLevel.flatMap {
       latestBlockLevel =>
         Tables.Accounts
           .filter(row =>
-            row.blockLevel === latestBlockLevel && row.accountId === account_id
+            row.blockLevel === latestBlockLevel && row.accountId === account_id.id
           ).take(1)
           .result
     }
