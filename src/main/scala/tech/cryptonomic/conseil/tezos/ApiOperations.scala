--- conflicted
+++ resolved
@@ -60,7 +60,26 @@
   }
 
   /**
-<<<<<<< HEAD
+    * Fetches the max level of baking rights.
+    *
+    * @return Max level or -1 if no baking rights were found in the database.
+    */
+  def fetchMaxBakingRightsLevel()(implicit ec: ExecutionContext): Future[Int] = {
+    val optionalMax: Future[Option[Int]] = runQuery(Tables.BakingRights.map(_.level).max.result)
+    optionalMax.map(_.getOrElse(-1))
+  }
+
+  /**
+    * Fetches the max level of endorsing rights.
+    *
+    * @return Max level or -1 if no endorsing rights were found in the database.
+    */
+  def fetchMaxEndorsingRightsLevel()(implicit ec: ExecutionContext): Future[Int] = {
+    val optionalMax: Future[Option[Int]] = runQuery(Tables.EndorsingRights.map(_.level).max.result)
+    optionalMax.map(_.getOrElse(-1))
+  }
+
+  /**
     * Fetches the level of the most recent votes stored in the database.
     *
     * @return Max level or -1 if no votes were found in the database.
@@ -72,26 +91,6 @@
 
   def fetchVotesAtLevel(level: Int)(implicit ec: ExecutionContext): Future[List[VotesRow]] =
     runQuery(Tables.Votes.filter(_.level === level).result).map(_.toList)
-=======
-    * Fetches the max level of baking rights.
-    *
-    * @return Max level or -1 if no baking rights were found in the database.
-    */
-  def fetchMaxBakingRightsLevel()(implicit ec: ExecutionContext): Future[Int] = {
-    val optionalMax: Future[Option[Int]] = runQuery(Tables.BakingRights.map(_.level).max.result)
-    optionalMax.map(_.getOrElse(-1))
-  }
-
-  /**
-    * Fetches the max level of endorsing rights.
-    *
-    * @return Max level or -1 if no endorsing rights were found in the database.
-    */
-  def fetchMaxEndorsingRightsLevel()(implicit ec: ExecutionContext): Future[Int] = {
-    val optionalMax: Future[Option[Int]] = runQuery(Tables.EndorsingRights.map(_.level).max.result)
-    optionalMax.map(_.getOrElse(-1))
-  }
->>>>>>> c32608b1
 
   /**
     * Fetches the most recent block stored in the database.
