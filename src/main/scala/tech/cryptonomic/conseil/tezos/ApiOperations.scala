--- conflicted
+++ resolved
@@ -6,12 +6,7 @@
 import slick.jdbc.PostgresProfile.api._
 import tech.cryptonomic.conseil.tezos.{TezosDatabaseOperations => TezosDb}
 import tech.cryptonomic.conseil.tezos.FeeOperations._
-<<<<<<< HEAD
-import tech.cryptonomic.conseil.tezos.Tables.AccountsRow
 import tech.cryptonomic.conseil.tezos.TezosTypes.BlockHash
-=======
-import tech.cryptonomic.conseil.tezos.Tables.BlocksRow
->>>>>>> 6d3757e5
 import tech.cryptonomic.conseil.util.DatabaseUtil
 
 import scala.concurrent.{Await, ExecutionContext, Future}
@@ -1014,7 +1009,7 @@
   /**
     * @return the most recent block, if one exists in the database.
     */
-  private[tezos] def latestBlockIO()(implicit ec: ExecutionContext): DBIO[Option[BlocksRow]] =
+  private[tezos] def latestBlockIO()(implicit ec: ExecutionContext): DBIO[Option[Tables.BlocksRow]] =
     TezosDb.fetchMaxBlockLevel.flatMap(
       maxLevel =>
         Tables.Blocks
