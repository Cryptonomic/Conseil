--- conflicted
+++ resolved
@@ -282,7 +282,6 @@
     Profunctor[IOFetcher].lmap(genericCommandFetcher)(makeCommand)
   }
 
-<<<<<<< HEAD
   /** a fetcher for accounts, dependent on a specific block hash reference */
   implicit val accountsFetcherProvider: Reader[BlockHash, IOFetcher[AccountId, Option[Account]]] = Reader {
     referenceBlock =>
@@ -299,55 +298,26 @@
               //we need to consider that some accounts failed to be written in the chain, though we have ids in the block
               case NonFatal(_) => Option.empty
             }
-=======
-  implicit def delegateFetcher(referenceBlock: BlockHash) = new FutureFetcher {
-    import JsonDecoders.Circe.Delegates._
-
-    type Encoded = String
-    type In = PublicKeyHash
-    type Out = Option[Delegate]
-
-    private val makeUrl = (pkh: PublicKeyHash) => s"blocks/${referenceBlock.value}/context/delegates/${pkh.value}"
-
-    override val fetchData = Kleisli(
-      keyHashes =>
-        node.runBatchedGetQuery(network, keyHashes, makeUrl, accountsFetchConcurrency)
-          .onError {
-            case err =>
-              logger.error("I encountered problems while fetching delegates data from {}, for pkhs {}. The error says {}",
-                network,
-                keyHashes.map(_.value).mkString(", "),
-                err.getMessage
-              ).pure[Future]
-          }
->>>>>>> 8d6cadac
       )
   }
 
-<<<<<<< HEAD
   /** a fetcher for delegates, dependent on a specific block hash reference */
-  implicit val delegateFetcherProvider: Reader[BlockHash, IOFetcher[PublicKeyHash, Delegate]] = Reader {
+  implicit val delegateFetcherProvider: Reader[BlockHash, IOFetcher[PublicKeyHash, Option[Delegate]]] = Reader {
     referenceBlock =>
       import JsonDecoders.Circe.Delegates._
-
-      makeIOFetcherFromRpc[PublicKeyHash, Delegate](
+      import cats.syntax.option._
+
+      makeIOFetcherFromRpc[PublicKeyHash, Option[Delegate]](
         makeCommand = (pkh: PublicKeyHash) => s"blocks/${referenceBlock.value}/context/delegates/${pkh.value}",
         decodeJson = json =>
           decodeLiftingTo[IO, Delegate](json)
             .onError(logErrorOnJsonDecoding[IO](s"I fetched an account delegate json from tezos node that I'm unable to decode: $json"))
-      )
-=======
-    override def decodeData = Kleisli {
-      json =>
-        decodeLiftingTo[Future, Delegate](json)
-          .map(Some(_))
-          .onError(logErrorOnJsonDecoding(s"I fetched an account delegate json from tezos node that I'm unable to decode: $json"))
-          .recover{
-            //we need to consider that some accounts failed to be written in the chain, though we have ids in the block
-            case NonFatal(_) => Option.empty
-          }
-    }
->>>>>>> 8d6cadac
+            .map(_.some)
+            .recover{
+              //we need to consider that a delegate failed to be written in the chain, though we have its reference in some account
+              case NonFatal(_) => Option.empty
+            }
+        )
   }
 
 }