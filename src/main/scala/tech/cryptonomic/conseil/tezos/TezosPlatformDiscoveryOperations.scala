--- conflicted
+++ resolved
@@ -176,8 +176,6 @@
     distinctCount < maxCount
   }
 
-<<<<<<< HEAD
-=======
   /** Sanitizes string to be viable to paste into plain SQL */
   def sanitizeForSql(str: String): String = {
     str.filter(c => c.isLetterOrDigit || c == '_' || c == '.')
@@ -247,7 +245,6 @@
     }
   }
 
->>>>>>> 49cd8382
   /** Makes attributes out of parameters */
   private def makeAttributes(col: FieldSymbol, distinctCount: Int, overallCount: Int, tableName: String): Attributes =
     Attributes(
