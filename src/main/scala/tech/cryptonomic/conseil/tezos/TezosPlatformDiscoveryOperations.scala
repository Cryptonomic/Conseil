package tech.cryptonomic.conseil.tezos

import cats.effect.{ContextShift, IO}
import com.rklaehn.radixtree.RadixTree
import slick.dbio.{DBIO, DBIOAction}
import slick.jdbc.meta.{MColumn, MIndexInfo, MPrimaryKey, MTable}
import tech.cryptonomic.conseil.generic.chain.DataTypes.{AttributesValidationError, HighCardinalityAttribute, InvalidAttributeDataType, InvalidAttributeFilterLength}
import tech.cryptonomic.conseil.generic.chain.{MetadataOperations, PlatformDiscoveryOperations}
import tech.cryptonomic.conseil.generic.chain.PlatformDiscoveryTypes.DataType.DataType
import tech.cryptonomic.conseil.generic.chain.PlatformDiscoveryTypes._
import tech.cryptonomic.conseil.metadata.AttributeValuesCacheConfiguration

import scala.concurrent.duration.FiniteDuration
import scala.concurrent.{ExecutionContext, Future}

/** Companion object providing apply method implementation */
object TezosPlatformDiscoveryOperations {

  def apply(
    metadataOperations: MetadataOperations,
    caching: MetadataCaching[IO],
    cacheOverrides: AttributeValuesCacheConfiguration,
    cacheTTL: FiniteDuration
  )(implicit executionContext: ExecutionContext, contextShift: ContextShift[IO]): TezosPlatformDiscoveryOperations =
    new TezosPlatformDiscoveryOperations(metadataOperations, caching, cacheOverrides, cacheTTL)

  /** Maps type from DB to type used in query */
  def mapType(tpe: String): DataType =
    tpe match {
      case "timestamp" => DataType.DateTime
      case "varchar" => DataType.String
      case "int4" | "int" | "serial" => DataType.Int
      case "numeric" => DataType.Decimal
      case "bool" => DataType.Boolean
      case "hash" => DataType.Hash
      case "accountAddress" => DataType.AccountAddress
      case "currency" => DataType.Currency
      case _ => DataType.String
    }
}

/** Class providing the implementation of the metadata calls with caching */
class TezosPlatformDiscoveryOperations(
<<<<<<< HEAD
  metadataOperations: MetadataOperations,
  caching: MetadataCaching[IO],
  cacheOverrides: AttributeValuesCacheConfiguration,
  cacheTTL: FiniteDuration,
  networkName: String = "notUsed"
)(implicit executionContext: ExecutionContext, contextShift: ContextShift[IO]) {
=======
    metadataOperations: MetadataOperations,
    caching: MetadataCaching[IO],
    cacheOverrides: AttributeValuesCacheConfiguration,
    cacheTTL: FiniteDuration,
    networkName: String = "notUsed"
)(implicit executionContext: ExecutionContext, contextShift: ContextShift[IO]) extends PlatformDiscoveryOperations {
>>>>>>> 52dcf0ec

  import MetadataCaching._
  import cats.effect._
  import cats.implicits._

  /** Method for initializing values of the cache */
  def init(): Future[Unit] = {
    val entities = IO.fromFuture(IO(metadataOperations.runQuery(preCacheEntities)))
    val attributes = IO.fromFuture(IO(metadataOperations.runQuery(preCacheAttributes)))
    val attributeValues = IO.fromFuture(IO(metadataOperations.runQuery(preCacheAttributeValues)))

    (
      entities flatMap caching.fillEntitiesCache,
      attributes flatMap caching.fillAttributesCache,
      attributeValues flatMap caching.fillAttributeValuesCache
    ).tupled.void.unsafeToFuture
  }

  /** Pre-caching attributes without cardinality */
  private def preCacheAttributes: DBIO[AttributesCache] = {
    val result = for {
      tables <- MTable.getTables(Some(""), Some("public"), Some(""), Some(Seq("TABLE")))
      columns <- getColumns(tables)
      indexes <- getIndexes(tables)
      primaryKeys <- getPrimaryKeys(tables)
    } yield {
      columns.map { cols =>
        CacheKey(cols.head.table.name) -> CacheEntry(0L, cols.map { col =>
          makeAttributes(col, 0, primaryKeys, indexes)
        }.toList)
      }
    }
    result.map(_.toMap)
  }

  /** MTable query for getting columns from the DB */
  private def getColumns(tables: Vector[MTable]): DBIO[Vector[Vector[MColumn]]] =
    DBIOAction.sequence {
      tables.map { table =>
        table.getColumns
      }
    }

  /** MTable query for getting indexes from the DB */
  private def getIndexes(tables: Vector[MTable]): DBIO[Vector[Vector[MIndexInfo]]] =
    DBIOAction.sequence {
      tables.map { table =>
        table.getIndexInfo()
      }
    }

  /** MTable query for getting primary keys from the DB */
  private def getPrimaryKeys(tables: Vector[MTable]): DBIO[Vector[Vector[MPrimaryKey]]] =
    DBIOAction.sequence {
      tables.map { table =>
        table.getPrimaryKeys
      }
    }

  /** Makes attributes out of parameters */
  private def makeAttributes(
    col: MColumn,
    count: Int,
    primaryKeys: Vector[Vector[MPrimaryKey]],
    indexes: Vector[Vector[MIndexInfo]]
  ): Attribute =
    Attribute(
      name = col.name,
      displayName = makeDisplayName(col.name),
      dataType = TezosPlatformDiscoveryOperations.mapType(col.typeName),
      cardinality = if (canQueryType(TezosPlatformDiscoveryOperations.mapType(col.typeName))) Some(count) else None,
      keyType = if (isIndex(col, indexes) || isKey(col, primaryKeys)) KeyType.UniqueKey else KeyType.NonKey,
      entity = col.table.name
    )

  /** Checks if given MColumn has primary key */
  private def isKey(column: MColumn, keys: Vector[Vector[MPrimaryKey]]): Boolean =
    keys
      .filter(_.forall(_.table == column.table))
      .flatten
      .exists(_.column == column.name)

  /** Checks if given MColumn has index */
  private def isIndex(column: MColumn, index: Vector[Vector[MIndexInfo]]): Boolean =
    index
      .filter(_.forall(_.table == column.table))
      .flatten
      .exists(_.column.contains(column.name))

  private def preCacheAttributeValues: DBIO[AttributeValuesCache] =
    DBIO.sequence {
      cacheOverrides.getAttributesToCache.map {
        case (table, column) =>
          TezosDatabaseOperations.selectDistinct(table, column).map { values =>
            val radixTree = RadixTree(values.map(x => x.toLowerCase -> x): _*)
            CacheKey(makeKey(table, column)) -> CacheEntry(now, radixTree)
          }
      }
    }.map(_.toMap)

  /**
    * Extracts entities in the DB for the given network
    *
    * @return list of entities as a Future
    */
  override def getEntities: Future[List[Entity]] = {
    val result = for {
      entities <- caching.getEntities(networkName)
      res <- entities.traverse {
        case CacheEntry(last, ent) =>
          if (!cacheExpired(last)) {
            IO.pure(ent)
          } else {
            (for {
              _ <- caching.putEntities(networkName, ent)
              _ <- contextShift.shift
              updatedEntities <- IO.fromFuture(IO(metadataOperations.runQuery(preCacheEntities)))
              _ <- caching.putAllEntities(updatedEntities)
            } yield ()).unsafeRunAsyncAndForget()
            IO.pure(ent)
          }
      }
    } yield res.toList.flatten
    result.unsafeToFuture()
  }

  /** Method querying slick metadata tables for entities */
  private def preCacheEntities: DBIO[EntitiesCache] = {
    val result = for {
      tables <- MTable.getTables(Some(""), Some("public"), Some(""), Some(Seq("TABLE")))
      counts <- getTablesCount(tables)
    } yield
      now -> (tables.map(_.name.name) zip counts).map {
            case (name, count) =>
              Entity(name, makeDisplayName(name), count)
          }.toList
    result.map(value => Map(CacheKey(networkName) -> CacheEntry(value._1, value._2)))
  }

  /** Makes displayName out of name */
  private def makeDisplayName(name: String): String =
    name.capitalize.replace("_", " ")

  /** Query for counting rows in the table */
  private def getTablesCount(tables: Vector[MTable]): DBIO[Vector[Int]] =
    DBIOAction.sequence {
      tables.map { table =>
        TezosDatabaseOperations.countRows(table.name.name)
      }
    }

  /** Makes list of possible string values of the attributes
    *
    * @param  tableName             name of the table from which we extract attributes
    * @param  column                name of the attribute
    * @param  withFilter            optional parameter which can filter attributes
    * @param  attributesCacheConfig optional parameter available when attribute needs to be cached
    * @return Either list of attributes or list of errors
    * */
<<<<<<< HEAD
  def listAttributeValues(
    tableName: String,
    column: String,
    withFilter: Option[String] = None,
    attributesCacheConfig: Option[AttributeCacheConfiguration] = None
=======
  override def listAttributeValues(
      tableName: String,
      column: String,
      withFilter: Option[String] = None,
      attributesCacheConfig: Option[AttributeCacheConfiguration] = None
>>>>>>> 52dcf0ec
  ): Future[Either[List[AttributesValidationError], List[String]]] =
    getTableAttributesWithoutUpdatingCache(tableName) map (_.flatMap(_.find(_.name == column))) flatMap { attrOpt =>
        val res = (attributesCacheConfig, withFilter) match {
          case (Some(AttributeCacheConfiguration(cached, minMatchLength, maxResultLength)), Some(attributeFilter))
              if cached =>
            Either.cond(
              test = attributeFilter.length >= minMatchLength,
              right = getAttributeValuesFromCache(tableName, column, attributeFilter, maxResultLength),
              left = Future.successful(List(InvalidAttributeFilterLength(column, minMatchLength)))
            )

          case _ =>
            val invalidDataTypeValidationResult =
              if (!attrOpt.exists(attr => canQueryType(attr.dataType))) Some(InvalidAttributeDataType(column)) else None
            val highCardinalityValidationResult =
              if (!isLowCardinality(attrOpt.flatMap(_.cardinality))) Some(HighCardinalityAttribute(column)) else None
            val validationErrors = List(invalidDataTypeValidationResult, highCardinalityValidationResult).flatten
            Either.cond(
              test = validationErrors.isEmpty,
              right = attrOpt
                .map(attr => makeAttributesQuery(tableName, attr.name, withFilter))
                .toList
                .sequence
                .map(_.flatten),
              left = Future.successful(validationErrors)
            )
        }
        res.bisequence
      }

  /** Gets attribute values from cache and updates them if necessary */
  private def getAttributeValuesFromCache(
    tableName: String,
    columnName: String,
    attributeFilter: String,
    maxResultLength: Int
  ): Future[List[String]] =
    caching
      .getAttributeValues(tableName, columnName)
      .flatMap {
        case Some(CacheEntry(last, radixTree)) if !cacheExpired(last) =>
          IO.pure(radixTree.filterPrefix(attributeFilter.toLowerCase).values.take(maxResultLength).toList)
        case Some(CacheEntry(_, oldRadixTree)) =>
          (for {
            _ <- caching.putAttributeValues(tableName, columnName, oldRadixTree)
            _ <- contextShift.shift
            attributeValues <- IO.fromFuture(IO(makeAttributesQuery(tableName, columnName, None)))
            radixTree = RadixTree(attributeValues.map(x => x.toLowerCase -> x): _*)
            _ <- caching.putAttributeValues(tableName, columnName, radixTree)
          } yield ()).unsafeRunAsyncAndForget()
          IO.pure(oldRadixTree.filterPrefix(attributeFilter).values.take(maxResultLength).toList)
        case None =>
          IO.pure(List.empty)
      }
      .unsafeToFuture()

  /** Makes list of possible string values of the attributes
    *
    * @param  tableName  name of the table from which we extract attributes
    * @param  column     name of the attribute
    * @param  withFilter optional parameter which can filter attributes
    * @return list of attributes
    * */
  private def makeAttributesQuery(tableName: String, column: String, withFilter: Option[String]): Future[List[String]] =
    withFilter match {
      case Some(filter) =>
        metadataOperations.runQuery(
          TezosDatabaseOperations.selectDistinctLike(tableName, column, ApiOperations.sanitizeForSql(filter))
        )
      case None =>
        metadataOperations.runQuery(TezosDatabaseOperations.selectDistinct(tableName, column))
    }

  /**
    * Extracts attributes in the DB for the given table name
    *
    * @param  tableName name of the table from which we extract attributes
    * @return list of attributes as a Future
    */
  override def getTableAttributes(tableName: String): Future[Option[List[Attribute]]] =
    caching.getCachingStatus.map { status =>
      if (status == Finished) {
        caching
          .getAttributes(tableName)
          .flatMap { attributesOpt =>
            attributesOpt.map {
              case CacheEntry(last, attributes) =>
                if (!cacheExpired(last)) {
                  IO.pure(attributes)
                } else {
                  (for {
                    _ <- caching.putAttributes(tableName, attributes)
                    _ <- contextShift.shift
                    updatedAttributes <- IO.fromFuture(IO(getUpdatedAttributes(tableName, attributes)))
                    _ <- caching.putAttributes(tableName, updatedAttributes)
                  } yield ()).unsafeRunAsyncAndForget()
                  IO.pure(attributes)
                }
            }.sequence
          }
          .unsafeToFuture()
      } else {
        // if caching is not finished cardinality should be set to None
        getTableAttributesWithoutUpdatingCache(tableName).map(_.map(_.map(_.copy(cardinality = None))))
      }
    }.unsafeToFuture().flatten

  /** Checks if cache expired */
  private def cacheExpired(lastUpdated: LastUpdated): Boolean =
    lastUpdated + cacheTTL.toNanos < now

  /**
    * Extracts attributes in the DB for the given table name without updating counts
    *
    * @param  tableName name of the table from which we extract attributes
    * @return list of attributes as a Future
    */
  override def getTableAttributesWithoutUpdatingCache(tableName: String): Future[Option[List[Attribute]]] =
    caching
      .getAttributes(tableName)
      .map { attrOpt =>
        attrOpt.map(_.value)
      }
      .unsafeToFuture()

  /** Runs query and attributes with updated counts */
  private def getUpdatedAttributes(tableName: String, columns: List[Attribute]): Future[List[Attribute]] =
    metadataOperations.runQuery(getUpdatedAttributesQuery(tableName, columns))

  /** Query for returning partial attributes with updated counts */
  private def getUpdatedAttributesQuery(tableName: String, columns: List[Attribute]): DBIO[List[Attribute]] =
    DBIOAction.sequence {
      columns.map { column =>
        if (canQueryType(column.dataType) && isLowCardinality(column.cardinality)) {
          TezosDatabaseOperations.countDistinct(tableName, column.name).map { count =>
            column.copy(cardinality = Some(count))
          }
        } else {
          DBIOAction.successful(column)
        }
      }
    }

  /** Checks the data types if cannot be queried by */
  private def canQueryType(dt: DataType): Boolean = {
    // values described in the ticket #183
    val cantQuery = Set(DataType.Date, DataType.DateTime, DataType.Int, DataType.LargeInt, DataType.Decimal)
    !cantQuery(dt)
  }

  /** Checks if cardinality of the column is not too high so it should not be queried */
  private def isLowCardinality(distinctCount: Option[Int]): Boolean = {
    // reasonable value which I thought of for now
    val maxCount = 1000
    distinctCount.getOrElse(maxCount) < maxCount
  }

  /** Starts initialization of attributes count cache */
  def initAttributesCache: Future[Unit] = {
    val result = for {
      _ <- caching.updateCachingStatus(InProgress)
      entCache <- caching.getEntities(networkName)
      attributes <- caching.getAllAttributes
      _ <- contextShift.shift
      updatedAttributes <- entCache.fold(IO(Map.empty[String, List[Attribute]]))(
        entC => getAllUpdatedAttributes(entC.value, attributes)
      )
    } yield
      updatedAttributes.map {
        case (tableName, attr) =>
          caching.putAttributes(tableName, attr)
      }

    result.flatMap(_.toList.sequence) >> caching.updateCachingStatus(Finished)
  }.unsafeToFuture()

  /** Helper method for updating */
  private def getAllUpdatedAttributes(
    entities: List[Entity],
    attributes: Cache[List[Attribute]]
  ): IO[Map[String, List[Attribute]]] = {
    val queries = attributes.filterKeys {
      case CacheKey(key) => entities.map(_.name).toSet(key)
    }.mapValues {
      case CacheEntry(_, attrs) => attrs
    }.map {
      case (entityName, attrs) => getUpdatedAttributesQuery(entityName.key, attrs).map(entityName.key -> _)
    }
    val action = DBIO.sequence(queries)
    IO.fromFuture(IO(metadataOperations.runQuery(action))).map(_.toMap)
  }

}<|MERGE_RESOLUTION|>--- conflicted
+++ resolved
@@ -41,21 +41,12 @@
 
 /** Class providing the implementation of the metadata calls with caching */
 class TezosPlatformDiscoveryOperations(
-<<<<<<< HEAD
-  metadataOperations: MetadataOperations,
-  caching: MetadataCaching[IO],
-  cacheOverrides: AttributeValuesCacheConfiguration,
-  cacheTTL: FiniteDuration,
-  networkName: String = "notUsed"
-)(implicit executionContext: ExecutionContext, contextShift: ContextShift[IO]) {
-=======
     metadataOperations: MetadataOperations,
     caching: MetadataCaching[IO],
     cacheOverrides: AttributeValuesCacheConfiguration,
     cacheTTL: FiniteDuration,
     networkName: String = "notUsed"
 )(implicit executionContext: ExecutionContext, contextShift: ContextShift[IO]) extends PlatformDiscoveryOperations {
->>>>>>> 52dcf0ec
 
   import MetadataCaching._
   import cats.effect._
@@ -215,19 +206,11 @@
     * @param  attributesCacheConfig optional parameter available when attribute needs to be cached
     * @return Either list of attributes or list of errors
     * */
-<<<<<<< HEAD
-  def listAttributeValues(
-    tableName: String,
-    column: String,
-    withFilter: Option[String] = None,
-    attributesCacheConfig: Option[AttributeCacheConfiguration] = None
-=======
   override def listAttributeValues(
       tableName: String,
       column: String,
       withFilter: Option[String] = None,
       attributesCacheConfig: Option[AttributeCacheConfiguration] = None
->>>>>>> 52dcf0ec
   ): Future[Either[List[AttributesValidationError], List[String]]] =
     getTableAttributesWithoutUpdatingCache(tableName) map (_.flatMap(_.find(_.name == column))) flatMap { attrOpt =>
         val res = (attributesCacheConfig, withFilter) match {
