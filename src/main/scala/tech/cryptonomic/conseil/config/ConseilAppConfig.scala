package tech.cryptonomic.conseil.config

import tech.cryptonomic.conseil.config.Platforms._
import tech.cryptonomic.conseil.config.Security._
import pureconfig.generic.auto._
import pureconfig.{ConfigReader, loadConfig}
import pureconfig.error.ConfigReaderFailures
import scopt.OptionParser

/** wraps all configuration needed to run Conseil */
trait ConseilAppConfig {

  type Configurations = (ServerConfiguration, PlatformsConfiguration, SecurityApi, HttpCacheConfiguration, VerboseOutput)
  /** Lazily reads all configuration upstart, will print all errors encountered during loading */
  private val argsParser = new OptionParser[VerboseOutput]("conseil") {
    opt[Unit]('v', "verbose")
      .action((_, conf) => VerboseOutput(true))
      .text("print additional configuration info when the application is launched")

    help('h', "help").text("prints this usage text")
  }

  protected def loadApplicationConfiguration(commandLineArgs: Array[String]): ConfigReader.Result[Configurations] = {
    import tech.cryptonomic.conseil.util.ConfigUtil.Pureconfig._

    /** Use the pureconfig convention to handle configuration from the command line */
    def readArgs(args: Array[String]): ConfigReader.Result[VerboseOutput] =
      argsParser.parse(args, VerboseOutput(false)).toRight[ConfigReaderFailures](sys.exit(1))

    //this extra configuration might be needed as we add send operations to the conseil API
    // crypto <- loadConfig[SodiumConfiguration](namespace = "sodium.libraryPath")

    val loadedConf = for {
      verbose <- readArgs(commandLineArgs)
      server <- loadConfig[ServerConfiguration](namespace = "conseil")
      platforms <- loadConfig[PlatformsConfiguration](namespace = "platforms")
      securityApi <- Security()
<<<<<<< HEAD
    } yield (server, platforms, securityApi)
=======
      caching <- loadAkkaCacheConfig("akka.http.caching.lfu-cache")
    } yield (server, platforms, securityApi, caching, verbose)
>>>>>>> 9b3b570b

    //something went wrong
    loadedConf.left.foreach {
      failures =>
        printConfigurationError(context = "Conseil application", failures.toList.mkString("\n\n"))
    }
    loadedConf

  }

}<|MERGE_RESOLUTION|>--- conflicted
+++ resolved
@@ -35,12 +35,7 @@
       server <- loadConfig[ServerConfiguration](namespace = "conseil")
       platforms <- loadConfig[PlatformsConfiguration](namespace = "platforms")
       securityApi <- Security()
-<<<<<<< HEAD
-    } yield (server, platforms, securityApi)
-=======
-      caching <- loadAkkaCacheConfig("akka.http.caching.lfu-cache")
-    } yield (server, platforms, securityApi, caching, verbose)
->>>>>>> 9b3b570b
+    } yield (server, platforms, securityApi, verbose)
 
     //something went wrong
     loadedConf.left.foreach {
