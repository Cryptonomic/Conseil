--- conflicted
+++ resolved
@@ -17,14 +17,6 @@
 
   /** Case class representing network */
   final case class Network(
-<<<<<<< HEAD
-    name: String,
-    displayName: String,
-    platform: String,
-    network: String,
-    description: Option[String] = None
-  )
-=======
       name: String,
       displayName: String,
       platform: String,
@@ -33,7 +25,6 @@
   ) {
     lazy val path = NetworkPath(network, PlatformPath(platform))
   }
->>>>>>> 52dcf0ec
 
   /** Case class representing single entity of a given network */
   final case class Entity(
