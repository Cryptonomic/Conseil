--- conflicted
+++ resolved
@@ -55,13 +55,8 @@
 
   /** Helper method for finding fields used in query that don't exist in the database */
   private def findNonExistingFields(query: Query, path: EntityPath, metadataService: MetadataService)(
-<<<<<<< HEAD
-    implicit ec: ExecutionContext
-  ): Future[List[QueryValidationError]] = {
-=======
       implicit ec: ExecutionContext
   ): List[QueryValidationError] = {
->>>>>>> 52dcf0ec
     val fields = query.fields.map('query -> _) :::
           query.predicates.map(predicate => 'predicate -> dropAggregationPrefixes(predicate.field)) :::
           query.orderBy.map(orderBy => 'orderBy -> dropAggregationPrefixes(orderBy.field)) :::
@@ -103,26 +98,6 @@
 
   /** Helper method for finding if queries does not contain filters on key fields or datetime fields */
   private def findInvalidPredicateFilteringFields(query: Query, path: EntityPath, metadataService: MetadataService)(
-<<<<<<< HEAD
-    implicit ec: ExecutionContext
-  ): Future[List[InvalidPredicateFiltering]] =
-    metadataService.getEntities(path.up).flatMap { entitiesOpt =>
-      val limitedQueryEntity = entitiesOpt.toList.flatten
-        .find(_.name == path.entity)
-        .flatMap(_.limitedQuery)
-        .getOrElse(false)
-      if (limitedQueryEntity) {
-        query.predicates.traverse { predicate =>
-          metadataService.getTableAttributesWithoutUpdatingCache(path).map { attributesOpt =>
-            attributesOpt.flatMap { attributes =>
-              attributes.find(_.name == predicate.field)
-            }.toList
-          }
-        }.map(attributes => attributes.flatten.flatMap(_.doesPredicateContainValidAttribute))
-      } else {
-        Future.successful(List.empty)
-      }
-=======
       implicit ec: ExecutionContext
   ): Future[List[InvalidPredicateFiltering]] = {
     val limitedQueryEntity = metadataService
@@ -142,7 +117,6 @@
       }.map(attributes => attributes.flatten.flatMap(_.doesPredicateContainValidAttribute))
     } else {
       successful(List.empty)
->>>>>>> 52dcf0ec
     }
   }
 
