--- conflicted
+++ resolved
@@ -55,22 +55,13 @@
   private def findNonExistingFields(query: Query, path: EntityPath, metadataService: MetadataService)
     (implicit ec: ExecutionContext): Future[List[QueryValidationError]] = {
     val fields = query.fields.map('query -> _) :::
-<<<<<<< HEAD
-      query.predicates.map('predicate -> _.field) :::
-      query.orderBy.map('orderBy -> _.field) :::
-      query.aggregation.map('aggregation -> _.field)
-
-    fields.traverse {
-      case (source, field) => metadataService.isAttributeValid(path.entity, field).map((_, source, field))
-=======
       query.predicates.map(predicate => 'predicate -> dropAggregationPrefixes(predicate.field)) :::
       query.orderBy.map(orderBy => 'orderBy -> dropAggregationPrefixes(orderBy.field)) :::
       query.aggregation.map('aggregation -> _.field)
 
     fields.traverse {
       case (source, field) =>
-        tezosPlatformDiscovery.isAttributeValid(entity, field).map((_, source, field))
->>>>>>> 6959747f
+        metadataService.isAttributeValid(path.entity, field).map((_, source, field))
     }.map {
       _.collect {
         case (false, 'query, field) => InvalidQueryField(field)
