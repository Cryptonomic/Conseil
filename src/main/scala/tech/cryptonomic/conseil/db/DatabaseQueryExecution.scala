package tech.cryptonomic.conseil.db

import tech.cryptonomic.conseil.tezos.{ApiFiltering, Tables, TezosDatabaseOperations}
import tech.cryptonomic.conseil.tezos.ApiOperations._

import slick.jdbc.PostgresProfile.api._
import scala.language.higherKinds
import scala.concurrent.Future

/** database-specific filter operations support */
object DatabaseQueryExecution {

  /* Represents all possible joins of tables that can be made from Accounts, Blocks, Operation Groups, and Operations.
   *
   * Example: BlocksOperationGroupsOperationsAccounts corresponds to the four way inner join between the Blocks,
   * Operation Groups, Operations, and Accounts tables.
   *
   * Example: OperationGroupsOperationsAccounts corresponds to the three way join between the Operation Groups,
   * Operations, and Accounts Tables.
   */

  sealed trait JoinedTables

  final case class BlocksOperationGroupsOperationsAccounts(
    join: Query[
      (Tables.Blocks, Tables.OperationGroups, Tables.Operations, Tables.Accounts),
      (Tables.BlocksRow, Tables.OperationGroupsRow, Tables.OperationsRow, Tables.AccountsRow),
      Seq]
  ) extends JoinedTables

  final case class BlocksOperationGroupsOperations(
    join: Query[
      (Tables.Blocks, Tables.OperationGroups, Tables.Operations),
      (Tables.BlocksRow, Tables.OperationGroupsRow, Tables.OperationsRow),
      Seq]
  ) extends JoinedTables

  final case class BlocksOperationGroupsAccounts(
    join: Query[
      (Tables.Blocks, Tables.OperationGroups, Tables.Accounts),
      (Tables.BlocksRow, Tables.OperationGroupsRow, Tables.AccountsRow),
      Seq]
  ) extends JoinedTables

  final case class BlocksOperationGroups(
    join: Query[
      (Tables.Blocks, Tables.OperationGroups),
      (Tables.BlocksRow, Tables.OperationGroupsRow),
      Seq]
  ) extends JoinedTables

  final case class BlocksOperationsAccounts(
    join: Query[
      (Tables.Blocks, Tables.Operations, Tables.Accounts),
      (Tables.BlocksRow, Tables.OperationsRow, Tables.AccountsRow),
      Seq]
  ) extends JoinedTables

  final case class BlocksOperations(
    join: Query[
      (Tables.Blocks, Tables.Operations),
      (Tables.BlocksRow, Tables.OperationsRow),
      Seq]
  ) extends JoinedTables

  final case class BlocksAccounts(
    join: Query[
      (Tables.Blocks, Tables.Accounts),
      (Tables.BlocksRow, Tables.AccountsRow),
      Seq]
  ) extends JoinedTables

  final case class Blocks(
    join: Query[Tables.Blocks, Tables.BlocksRow, Seq]
  ) extends JoinedTables

  final case class OperationGroupsOperationsAccounts(
    join: Query[
      (Tables.OperationGroups, Tables.Operations, Tables.Accounts),
      (Tables.OperationGroupsRow, Tables.OperationsRow, Tables.AccountsRow),
      Seq]
  ) extends JoinedTables

  final case class OperationGroupsOperations(
    join: Query[
      (Tables.OperationGroups, Tables.Operations),
      (Tables.OperationGroupsRow, Tables.OperationsRow),
      Seq]
  ) extends JoinedTables

  final case class OperationGroupsAccounts(
    join: Query[
      (Tables.OperationGroups, Tables.Accounts),
      (Tables.OperationGroupsRow, Tables.AccountsRow),
      Seq]
  ) extends JoinedTables

  final case class OperationGroups(
    join: Query[Tables.OperationGroups, Tables.OperationGroupsRow, Seq]
  ) extends JoinedTables

  final case class OperationsAccounts(
    join: Query[
      (Tables.Operations, Tables.Accounts),
      (Tables.OperationsRow, Tables.AccountsRow),
      Seq]
  ) extends JoinedTables

  final case class Operations(
    join: Query[Tables.Operations, Tables.OperationsRow, Seq]
  ) extends JoinedTables

  final case class Accounts(
    join: Query[Tables.Accounts, Tables.AccountsRow, Seq]
  ) extends JoinedTables

  final case object EmptyJoin extends JoinedTables

  /**
    * This represents a database query that returns all of the columns of the table in a scala tuple.
    * The only options available are for the Blocks, Operation Groups, and Operations Table,
    * corresponding to the functions fetchBlocks, fetchOperationGroups, and fetchOperations, and these
    * types are used for convenience in fetchSortedTables.
    */
  sealed trait Action

  final case class BlocksAction(action: Query[Tables.Blocks, Tables.BlocksRow, Seq]) extends Action

  final case class OperationGroupsAction(action: Query[Tables.OperationGroups, Tables.OperationGroupsRow, Seq]) extends Action

  final case class AccountsAction(action: Query[Tables.Accounts, Tables.AccountsRow, Seq]) extends Action

  final case class TableSelection(
    blocks: Boolean,
    operationGroups: Boolean,
    operations: Boolean,
    accounts: Boolean
  )

  /** A collection of functions to get pre-filtered queries */
  private[db] object Queries {
    import slick.jdbc.PostgresProfile.api._

    //building blocks

    def filterBlockIDs(filter: Filter, b: Tables.Blocks): Rep[Boolean] =
      filter.blockIDs.isEmpty.bind || b.hash.inSet(filter.blockIDs)

    def filterBlockLevels(filter: Filter, b: Tables.Blocks): Rep[Boolean] =
      filter.levels.isEmpty.bind || b.level.inSet(filter.levels)

    def filterChainIDs(filter: Filter, b: Tables.Blocks): Rep[Boolean] =
      filter.chainIDs.isEmpty.bind || b.chainId.getOrElse("").inSet(filter.chainIDs)

    def filterProtocols(filter: Filter, b: Tables.Blocks): Rep[Boolean] =
      filter.protocols.isEmpty.bind || b.protocol.inSet(filter.protocols)

    def filterOperationIDs(filter: Filter, og: Tables.OperationGroups): Rep[Boolean] =
      filter.operationGroupIDs.isEmpty.bind || og.hash.inSet(filter.operationGroupIDs)

    def filterOperationIDs(filter: Filter, o: Tables.Operations): Rep[Boolean] =
      filter.operationGroupIDs.isEmpty.bind || o.operationGroupHash.inSet(filter.operationGroupIDs)

    def filterOperationSources(filter: Filter, o: Tables.Operations): Rep[Boolean] =
      filter.operationSources.isEmpty.bind || o.source.getOrElse("").inSet(filter.operationSources)

    def filterOperationDestinations(filter: Filter, o: Tables.Operations): Rep[Boolean] =
      filter.operationDestinations.isEmpty.bind || o.destination.getOrElse("").inSet(filter.operationDestinations)

    def filterOperationParticipants(filter: Filter, o: Tables.Operations): Rep[Boolean] =
      filter.operationParticipants.isEmpty.bind || o.destination.getOrElse(o.source.getOrElse("")).inSet(filter.operationParticipants)

    def filterAccountIDs(filter: Filter, a: Tables.Accounts): Rep[Boolean] =
      filter.accountIDs.isEmpty.bind || a.accountId.inSet(filter.accountIDs)

    def filterAccountManagers(filter: Filter, a: Tables.Accounts): Rep[Boolean] =
      filter.accountManagers.isEmpty.bind || a.manager.inSet(filter.accountManagers)

    def filterAccountDelegates(filter: Filter, a: Tables.Accounts): Rep[Boolean] =
      filter.accountDelegates.isEmpty.bind || a.delegateValue.getOrElse("").inSet(filter.accountDelegates)

    def filterOperationKinds(filter: Filter, o: Tables.Operations): Rep[Boolean] =
      filter.operationKinds.isEmpty.bind || o.kind.inSet(filter.operationKinds)

    def filterOperationKindsForFees(filter: Filter, fee: Tables.Fees): Rep[Boolean] =
      filter.operationKinds.isEmpty.bind || fee.kind.inSet(filter.operationKinds)

    /** gets filtered accounts */
    val filteredAccounts = (appliedFilters: Filter) =>
      Tables.Accounts.filter(account =>
        filterAccountIDs(appliedFilters, account) &&
        filterAccountDelegates(appliedFilters, account) &&
        filterAccountManagers(appliedFilters, account)
      )

    /** gets filtered operation groups */
    val filteredOpGroups = (appliedFilters: Filter) =>
      Tables.OperationGroups.filter(opGroup =>
      filterOperationIDs(appliedFilters, opGroup)
      )

    /** gets filtered operations */
    val filteredOps = (appliedFilters: Filter) =>
      Tables.Operations.filter(op =>
        filterOperationKinds(appliedFilters, op) &&
        filterOperationDestinations(appliedFilters, op) &&
        filterOperationSources(appliedFilters, op) &&
        filterOperationParticipants(appliedFilters, op)
      )

    /** gets filtered blocks */
    val filteredBlocks = (appliedFilters: Filter) =>
      Tables.Blocks.filter(block =>
        filterBlockIDs(appliedFilters, block) &&
        filterBlockLevels(appliedFilters, block) &&
        filterChainIDs(appliedFilters, block) &&
        filterProtocols(appliedFilters, block)
      )
  }

}

/** specific type class for running filtered queries on DB */
trait DatabaseQueryExecution[F[_], OUT] extends ApiFiltering[F, OUT] {

  import ApiFiltering.getFilterLimit
  import DatabaseQueryExecution._
  import DatabaseQueryExecution.Queries._

<<<<<<< HEAD
  /** See `ApiFiltering#apply` */
  def apply(filter: Filter)(maxLevelForAccounts: BigDecimal): F[Seq[OUT]] = {
    val joinTables: TableSelection => JoinedTables = prepareJoins(filter, maxLevelForAccounts)
=======
  /** See [[ApiFiltering#apply]] */
  override def apply(filter: Filter): F[Seq[OUT]] = {
    val joinTables: TableSelection => JoinedTables = prepareJoins(filter)
>>>>>>> 8c4e72c3
    val execute: JoinedTables => F[Seq[OUT]] = executeQuery(getFilterLimit(filter), filter.sortBy, filter.order)
    (execute compose joinTables compose select)(filter)
  }

  // utilities to make the signatures more linear
  private def unwrapQuadJoin[A, B, C, D](nest: (((A, B), C), D)): (A, B, C, D) = nest match {
    case (((a, b), c), d) => (a, b, c, d)
  }

  private def unwrapTripleJoin[A, B, C](nest: ((A, B), C)): (A, B, C) = nest match {
    case ((a, b), c) => (a, b, c)
  }

  /**
    * Defines which tables are affected by this filter
    * @param filter The generic input `Filter` for the request
    * @return       Tables the filter will act on
    */
  protected def select(filter: Filter): TableSelection

  /**
    * Defines a function of `JoinedTables` that will actually execute all the queries
    * @param limit     Cap on the result sequence
    * @param sortBy    The sorting column as a String
    * @param sortOrder A sorting order
    * @return          The actual results
    */
  protected def executeQuery(
    limit: Int,
    sortBy: Option[String],
    sortOrder: Option[Sorting]
  ): JoinedTables => F[Seq[OUT]]

  /**
    * Composes the actual queries to execute by joining tables
    * @param f        The generic input `Filter` for the request
    * @param maxLevel How far in the chain we have accounts for
    * @param s        Which tables the filter acts upon
    * @return         One of the available joins defined through the `JoinedTables` ADT
    */
  protected def prepareJoins(f: Filter)(s: TableSelection): JoinedTables = {
    s match {
      case TableSelection(true, true, true, true) =>
        BlocksOperationGroupsOperationsAccounts(
          filteredBlocks(f)
            .join(filteredOpGroups(f)).on(_.hash === _.blockId)
            .join(filteredOps(f)).on(_._2.hash === _.operationGroupHash)
            .join(filteredAccounts(f)).on(_._2.source === _.accountId)
            .map(unwrapQuadJoin)
        )
      case TableSelection(true, true, true, false) =>
        BlocksOperationGroupsOperations(
          filteredBlocks(f)
            .join(filteredOpGroups(f)).on(_.hash === _.blockId)
            .join(filteredOps(f)).on(_._2.hash === _.operationGroupHash)
            .map(unwrapTripleJoin)
        )
      case TableSelection(true, true, false, true) =>
        EmptyJoin
      case TableSelection(true, true, false, false) =>
        BlocksOperationGroups(
          filteredBlocks(f).join(filteredOpGroups(f)).on(_.hash === _.blockId)
        )
      case TableSelection(true, false, true, true)
           | TableSelection(true, false, true, false)
           | TableSelection(true, false, false, true) =>
        EmptyJoin
      case TableSelection(true, false, false, false) =>
        Blocks(filteredBlocks(f))
      case TableSelection(false, true, true, true) =>
        OperationGroupsOperationsAccounts(
          filteredOpGroups(f)
            .join(filteredOps(f)).on(_.hash === _.operationGroupHash)
            .join(filteredAccounts(f)).on(_._2.source === _.accountId)
            .map(unwrapTripleJoin)
        )
      case TableSelection(false, true, true, false) =>
        OperationGroupsOperations(
          filteredOpGroups(f).join(filteredOps(f)).on(_.hash === _.operationGroupHash)
        )
      case TableSelection(false, true, false, true) =>
        OperationGroupsOperationsAccounts(
          filteredOpGroups(f)
            .join(filteredOps(f)).on(_.hash === _.operationGroupHash)
            .join(filteredAccounts(f)).on(_._2.source === _.accountId)
            .map(unwrapTripleJoin)
        )
      case TableSelection(false, true, false, false) =>
        OperationGroups(filteredOpGroups(f))
      case TableSelection(false, false, true, true) =>
        OperationGroupsOperationsAccounts(
          filteredOpGroups(f)
            .join(filteredOps(f)).on(_.hash === _.operationGroupHash)
            .join(filteredAccounts(f)).on(_._2.source === _.accountId)
            .map(unwrapTripleJoin)
        )
      case TableSelection(false, false, true, false) =>
        EmptyJoin
      case TableSelection(false, false, false, true) =>
        Accounts(filteredAccounts(f))
      case TableSelection(false, false, false, false) =>
        EmptyJoin
    }

  }
}

/** Collects utilities to simplify sorting operations */
trait ActionSorting[A <: DatabaseQueryExecution.Action] {
  import slick.lifted.ColumnOrdered

  /**
    * Read a sorting order to create an ordering on columns
    * @param col   Identifies a specific column that can be sorted
    * @param order the specific `Sorting`
    * @tparam T    The column type
    * @return      The column with sorting order applied
    */
  protected def sortingOn[T](col: ColumnOrdered[T], order: Option[Sorting]): ColumnOrdered[T] =
    order match {
      case Some(AscendingSort) => col.asc
      case _ => col.desc
    }

  /**
    * Return table query which is the sorted version of action, based on database column name, sortBy, and the order.
    * This will be refactored out later, as this is just an initial solution to the user wanting to sort by columns
    * according to the current schema. This will break if the schema changes.
    *
    * @param sortBy Parameter to say what column to sort by.
    * @param order  Parameter to determine whether to sort in ascending or descending order.
    * @param action The query for the table we want to sort.
    */
  def fetchSortedAction(sortBy: Option[String], order: Option[Sorting], action: A): A

}

trait DatabaseApiFiltering {

  import DatabaseQueryExecution._
  import ApiFiltering._

  /**
    * an implementation is required to make the async `ApiFiltering` instances available in the context work correctly
    * consider using the appropriate instance to compose database operations
    */
  def asyncApiFiltersExecutionContext: scala.concurrent.ExecutionContext

  /* common wrapper check for many implementations
   * verify that there are blocks in the database before running a [[DBIO]]
   * If none exists the call returns a failed DBIO
   */
  private[this] def ensuringBlocksExist[R](dbOperation: => DBIO[R]): DBIO[R] =
      TezosDatabaseOperations.doBlocksExist().flatMap {
        blocksStored =>
          if(blocksStored) dbOperation
          else DBIO.failed(new NoSuchElementException("No block data is currently available"))
      }(asyncApiFiltersExecutionContext)


  /** an instance to execute filtering and sorting for blocks, asynchronously */
  implicit object BlocksFiltering extends DatabaseQueryExecution[Future, Tables.BlocksRow] with ActionSorting[BlocksAction] {

    // Blocks need to be fetched, other tables needed if user asks for them via the filter
    override protected def select(filter: Filter): TableSelection =
      TableSelection(
        blocks = true,
        operationGroups = isOperationGroupFilter(filter),
        operations = isOperationFilter(filter),
        accounts = isAccountFilter(filter)
      )

    private[this] val extractActionFromJoins = (joinedTables: JoinedTables) =>
        //there will be some action only if the joined tables have the expected shape
      PartialFunction.condOpt(joinedTables) {
        case Blocks(blocks) => blocks

        case BlocksOperationGroups(blocksOperationGroups) =>
          blocksOperationGroups.map { case (b, _) => b }

        case BlocksOperationGroupsOperations(blocksOperationGroupsOperations) =>
          blocksOperationGroupsOperations.map { case (b, _, _) => b }
      }

    /** will fail the `Future` with `NoSuchElementException` if no block is in the chain */
    override protected def executeQuery(
      limit: Int,
      sortBy: Option[String],
      sortOrder: Option[Sorting],
    ): JoinedTables => Future[Seq[Tables.BlocksRow]] =
      extractActionFromJoins andThen {
        case Some(validAction) =>
          ensuringBlocksExist {
            val BlocksAction(sortedAction) = fetchSortedAction(sortBy, sortOrder, BlocksAction(validAction))
            sortedAction.distinct
              .take(limit)
              .result
          }
        case _ =>
          //when the joins didn't have the expected shape
          DBIO.failed(new IllegalArgumentException("You can only filter blocks by block ID, level, chain ID, protocol, operation ID, operation source, or inner and outer operation kind."))
      } andThen (dbHandle.run)

    override def fetchSortedAction(
      sortBy: Option[String],
      order: Option[Sorting],
      action: BlocksAction): BlocksAction = {

        val column = sortBy.map(_.toLowerCase).map {
          case "level" => t: Tables.Blocks => sortingOn(t.level, order)
          case "proto" => t: Tables.Blocks => sortingOn(t.proto, order)
          case "predecessor" => t: Tables.Blocks => sortingOn(t.predecessor, order)
          case "timestamp" => t: Tables.Blocks => sortingOn(t.timestamp, order)
          case "validation_pass" => t: Tables.Blocks => sortingOn(t.validationPass, order)
          case "fitness" => t: Tables.Blocks => sortingOn(t.fitness, order)
          case "context" => t: Tables.Blocks => sortingOn(t.context, order)
          case "signature" => t: Tables.Blocks => sortingOn(t.signature, order)
          case "protocol" => t: Tables.Blocks => sortingOn(t.protocol, order)
          case "chain_id" => t: Tables.Blocks => sortingOn(t.chainId, order)
          case "hash" => t: Tables.Blocks => sortingOn(t.hash, order)
          case "operations_hash" => t: Tables.Blocks => sortingOn(t.operationsHash, order)
        } getOrElse {
          t: Tables.Blocks => sortingOn(t.level, order)
        }

        action.copy(
          action = action.action.sortBy(column)
        )

    }

  }

  /** an instance to execute filtering and sorting for accounts, asynchronously */
  implicit object AccountsFiltering extends DatabaseQueryExecution[Future, Tables.AccountsRow] with ActionSorting[AccountsAction] {

    override protected def select(filter: Filter): TableSelection =
      TableSelection(
        blocks = isBlockFilter(filter),
        operationGroups = isOperationGroupFilter(filter),
        operations = isOperationFilter(filter),
        accounts = true
      )

    private[this] val extractActionFromJoins = (joinedTables: JoinedTables) =>
      //there will be some action only if the joined tables have the expected shape
      PartialFunction.condOpt(joinedTables) {
        case Accounts(accounts) => accounts

        case OperationGroupsAccounts(operationGroupsAccounts) =>
          operationGroupsAccounts.map(_._2)

        case OperationGroupsOperationsAccounts(operationGroupsOperationsAccounts) =>
          operationGroupsOperationsAccounts.map(_._3)
      }

    /** will fail the `Future` with `NoSuchElementException` if no block is in the chain */
    override protected def executeQuery(
      limit: Int,
      sortBy: Option[String],
      sortOrder: Option[Sorting]
    ): JoinedTables => Future[Seq[Tables.AccountsRow]] =
      extractActionFromJoins andThen {
        case Some(validAction) =>
          ensuringBlocksExist {
            val AccountsAction(sortedAction) = fetchSortedAction(sortBy, sortOrder, AccountsAction(validAction))
            sortedAction.distinct
              .take(limit)
              .result
          }
        case _ =>
          //when the joins didn't have the expected shape
          DBIO.failed(new IllegalArgumentException("You can only filter accounts by operation ID, operation source, account ID, account manager, account delegate, or inner and outer operation kind."))
      } andThen (dbHandle.run)

    override def fetchSortedAction(
      sortBy: Option[String],
      order: Option[Sorting],
      action: AccountsAction): AccountsAction = {

        val column = sortBy.map(_.toLowerCase).map {
          case "account_id" => t: Tables.Accounts => sortingOn(t.accountId, order)
          case "block_id" => t: Tables.Accounts => sortingOn(t.blockId, order)
          case "manager" => t: Tables.Accounts => sortingOn(t.manager, order)
          case "spendable" => t: Tables.Accounts => sortingOn(t.spendable, order)
          case "delegate_setable" => t: Tables.Accounts => sortingOn(t.delegateSetable, order)
          case "delegate_value" => t: Tables.Accounts => sortingOn(t.delegateValue, order)
          case "counter" => t: Tables.Accounts => sortingOn(t.counter, order)
          case "script" => t: Tables.Accounts => sortingOn(t.script, order)
          case "balance" => t: Tables.Accounts => sortingOn(t.balance, order)
        } getOrElse {
          t: Tables.Accounts => sortingOn(t.accountId, order)
        }

        action.copy(
          action = action.action.sortBy(column)
        )

    }

  }

  /** an instance to execute filtering and sorting for operation groups, asynchronously */
  implicit object OperationGroupsFiltering extends DatabaseQueryExecution[Future, Tables.OperationGroupsRow] with ActionSorting[OperationGroupsAction] {

    override def select(f: Filter): TableSelection =
      TableSelection(
        blocks = isBlockFilter(f),
        operationGroups = true,
        operations = isOperationFilter(f),
        accounts = isAccountFilter(f)
      )

    private[this] val extractActionFromJoins = (joinedTables: JoinedTables) =>
      //there will be some action only if the joined tables have the expected shape
      PartialFunction.condOpt(joinedTables) {
        case OperationGroups(operationGroups) =>
          operationGroups

        case BlocksOperationGroups(blocksOperationGroups) =>
          blocksOperationGroups.map(_._2)

        case OperationGroupsOperations(operationGroupsOperations) =>
          operationGroupsOperations.map(_._1)

        case OperationGroupsAccounts(operationGroupsAccounts) =>
          operationGroupsAccounts.map(_._1)

        case OperationGroupsOperationsAccounts(operationGroupsOperationsAccounts) =>
          operationGroupsOperationsAccounts.map(_._1)

        case BlocksOperationGroupsOperations(blocksOperationGroupsOperations) =>
          blocksOperationGroupsOperations.map(_._2)

        case BlocksOperationGroupsOperationsAccounts(blocksOperationGroupsOperationsAccounts) =>
          blocksOperationGroupsOperationsAccounts.map(_._2)
      }

    /** will fail the `Future` with `NoSuchElementException` if no block is in the chain */
    override protected def executeQuery(
      limit: Int,
      sortBy: Option[String],
      sortOrder: Option[Sorting]
    ): JoinedTables => Future[Seq[Tables.OperationGroupsRow]] =
      extractActionFromJoins andThen {
        case Some(validAction) =>
          ensuringBlocksExist {
            val OperationGroupsAction(sortedAction) = fetchSortedAction(sortBy, sortOrder, OperationGroupsAction(validAction))
            sortedAction.distinct
              .take(limit)
              .result
          }
        case _ =>
          //when the joins didn't have the expected shape
          DBIO.failed(new IllegalStateException("This exception should never be reached, but is included for completeness."))
      } andThen(dbHandle.run)

    override def fetchSortedAction(
      sortBy: Option[String],
      order: Option[Sorting],
      action: OperationGroupsAction): OperationGroupsAction = {

      val column = sortBy.map(_.toLowerCase).map {
        case "protocol" => t: Tables.OperationGroups => sortingOn(t.protocol, order)
        case "chain_id" => t: Tables.OperationGroups => sortingOn(t.chainId, order)
        case "hash" => t: Tables.OperationGroups => sortingOn(t.hash, order)
        case "branch" => t: Tables.OperationGroups => sortingOn(t.branch, order)
        case "signature" => t: Tables.OperationGroups => sortingOn(t.signature, order)
        case "block_id" => t: Tables.OperationGroups => sortingOn(t.blockId, order)
      } getOrElse {
        t: Tables.OperationGroups => sortingOn(t.hash, order)
      }

      action.copy(
        action = action.action.sortBy(column)
      )
    }

  }

  /** an instance to execute filtering and sorting for operations, asynchronously */
  implicit object OperationsFiltering extends DatabaseQueryExecution[Future, Tables.OperationsRow] {

    override def select(f: Filter): TableSelection =
      TableSelection(
        blocks = true,
        operationGroups = true,
        operations = true,
        accounts = false
      )

    private[this] val extractActionFromJoins = (joinedTables: JoinedTables) =>
      //there will be some action only if the joined tables have the expected shape
      PartialFunction.condOpt(joinedTables) {
        case BlocksOperationGroupsOperations(blocksOperationGroupsOperations) =>
          blocksOperationGroupsOperations.map(_._3)
      }

    /** will fail the `Future` with `NoSuchElementException` if no block is in the chain */
    override protected def executeQuery(
      limit: Int,
      sortBy: Option[String],
      sortOrder: Option[Sorting]
    ): JoinedTables => Future[Seq[Tables.OperationsRow]] =
      extractActionFromJoins andThen {
        case Some(validAction) =>
          ensuringBlocksExist {
            validAction.distinct
              .sortBy(_.blockLevel.desc)
              .take(limit)
              .result
          }
        case _ =>
          //when the joins didn't have the expected shape
          DBIO.failed(new IllegalStateException("This exception should never be reached, but is included for completeness."))
      } andThen(dbHandle.run)

  }

  /** an instance to execute filtering and sorting for fees, asynchronously */
  implicit object FeesFiltering extends ApiFiltering[Future, Tables.FeesRow] {

<<<<<<< HEAD
    /** See `ApiFiltering#apply` */
    def apply(filter: Filter)(maxLevelForAccounts: BigDecimal): Future[Seq[Tables.FeesRow]] = {
=======
    /** See [[ApiFiltering#apply]] */
    override def apply(filter: Filter): Future[Seq[Tables.FeesRow]] = {
>>>>>>> 8c4e72c3
      import DatabaseQueryExecution.Queries

      val action =
        Tables.Fees
          .filter (
            fee => Queries.filterOperationKindsForFees(filter, fee)
          )
          .distinct
          .sortBy(_.timestamp.desc)
          .take(1)
          .result

      dbHandle.run(action)
    }

  }

}<|MERGE_RESOLUTION|>--- conflicted
+++ resolved
@@ -227,15 +227,9 @@
   import DatabaseQueryExecution._
   import DatabaseQueryExecution.Queries._
 
-<<<<<<< HEAD
   /** See `ApiFiltering#apply` */
-  def apply(filter: Filter)(maxLevelForAccounts: BigDecimal): F[Seq[OUT]] = {
-    val joinTables: TableSelection => JoinedTables = prepareJoins(filter, maxLevelForAccounts)
-=======
-  /** See [[ApiFiltering#apply]] */
   override def apply(filter: Filter): F[Seq[OUT]] = {
     val joinTables: TableSelection => JoinedTables = prepareJoins(filter)
->>>>>>> 8c4e72c3
     val execute: JoinedTables => F[Seq[OUT]] = executeQuery(getFilterLimit(filter), filter.sortBy, filter.order)
     (execute compose joinTables compose select)(filter)
   }
@@ -658,13 +652,8 @@
   /** an instance to execute filtering and sorting for fees, asynchronously */
   implicit object FeesFiltering extends ApiFiltering[Future, Tables.FeesRow] {
 
-<<<<<<< HEAD
     /** See `ApiFiltering#apply` */
-    def apply(filter: Filter)(maxLevelForAccounts: BigDecimal): Future[Seq[Tables.FeesRow]] = {
-=======
-    /** See [[ApiFiltering#apply]] */
     override def apply(filter: Filter): Future[Seq[Tables.FeesRow]] = {
->>>>>>> 8c4e72c3
       import DatabaseQueryExecution.Queries
 
       val action =
