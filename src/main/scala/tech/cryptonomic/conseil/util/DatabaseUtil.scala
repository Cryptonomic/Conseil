package tech.cryptonomic.conseil.util

import slick.jdbc.PostgresProfile.api._
import slick.jdbc.{GetResult, PositionedParameters, SQLActionBuilder}
import tech.cryptonomic.conseil.generic.chain.DataTypes.AggregationType.AggregationType
import tech.cryptonomic.conseil.generic.chain.DataTypes.OperationType.OperationType
import tech.cryptonomic.conseil.generic.chain.DataTypes._
import tech.cryptonomic.conseil.tezos.Tables

/**
  * Utility functions and members for common database operations.
  */
object DatabaseUtil {
  lazy val db = Database.forConfig("conseildb")

  trait QueryBuilder[+T <: Table[_]] {
    def makeQuery(
        table: String,
        columns: List[String],
        aggregation: List[Aggregation]
    ): SQLActionBuilder

    /* use this to know how the blocks invalidation table is named*/
    protected lazy val invalidatedTableName =
      Tables.InvalidatedBlocks.baseTableRow.tableName

    /* use this to know how the invalidation column in the corresponding table is named*/
    protected lazy val invalidatedColumnName =
      Tables.InvalidatedBlocks.baseTableRow.isInvalidated.column.toString

    /* use this to know how the foreign key to blocks in the invalidation table is named*/
    protected lazy val blockFKColumnName =
      Tables.InvalidatedBlocks.baseTableRow.hash.column.toString

  }

  /**
    * Utility object for generic query composition with SQL interpolation
    */
  object QueryBuilder {

    def fullyQualifyColumn(table: String) = (col: String) => s"$table.$col"
    def fullyQualifyPredicate(table: String) =
      (predicate: Predicate) => predicate.copy(field = fullyQualifyColumn(table)(predicate.field))

    /** Concatenates SQLActionsBuilders
      * Slick does not support easy concatenation of actions so we need this function based on https://github.com/slick/slick/issues/1161
      *
      * @param acc     base SqlActionBuilder with which we want concatenate other actions
      * @param actions list of actions to concatenate
      * @return one SQLActionBuilder containing concatenated actions
      */
    def concatenateSqlActions(acc: SQLActionBuilder, actions: SQLActionBuilder*): SQLActionBuilder =
      actions.foldLeft(acc) {
        case (accumulator, action) =>
          SQLActionBuilder(accumulator.queryParts ++ action.queryParts, (p: Unit, pp: PositionedParameters) => {
            accumulator.unitPConv.apply(p, pp)
            action.unitPConv.apply(p, pp)
          })
      }

    /** Creates SQLAction of sequence of values
      *
      * @param  values list of values to be inserted into SQLAction
      * @return SqlActionBuilder with values from parameter
      */
    def insertValuesIntoSqlAction[T](values: Seq[T]): SQLActionBuilder = {
      @scala.annotation.tailrec
      def append(content: SQLActionBuilder, values: List[T]): SQLActionBuilder = values match {
        case Nil =>
          concatenateSqlActions(content, sql")")
        case head :: tail =>
          val next = concatenateSqlActions(content, sql",", sql"'#$head'")
          append(next, tail)
      }

      if (values.isEmpty) sql"()"
      else append(sql"('#${values.head}'", values.tail.toList)
    }

    /** Implicit value that allows getting table row as Map[String, Any] */
    implicit val getMap: GetResult[QueryResponse] = GetResult[QueryResponse](positionedResult => {
      val metadata = positionedResult.rs.getMetaData
      (1 to positionedResult.numColumns)
        .map(i => {
          val columnName = metadata.getColumnName(i).toLowerCase
          val columnValue = positionedResult.nextObjectOption
          columnName -> columnValue
        })
        .toMap
    })

    /** Implicit class providing helper methods for SQLActionBuilder */
    implicit class SqlActionHelper(action: SQLActionBuilder) {

      /** Method for adding predicates to existing SQLAction
        *
        * @param table the main table name
        * @param predicates list of predicates to add
        * @return new SQLActionBuilder containing given predicates
        */
      def addPredicates(table: String, predicates: List[Predicate]): SQLActionBuilder =
        concatenateSqlActions(action, makePredicates(predicates.map(fullyQualifyPredicate(table))): _*)

      /** Method for adding ordering to existing SQLAction
        *
        * @param table the main table name
        * @param ordering list of QueryOrdering to add
        * @param nonAggregateFields fields not used for aggregate values
        * @return new SQLActionBuilder containing ordering statements
        */
      def addOrdering(
          table: String,
          ordering: List[QueryOrdering],
          nonAggregateFields: Set[String]
      ): SQLActionBuilder = {
        val qualify = fullyQualifyColumn(table)
        if (ordering.isEmpty) {
          action
        } else {
          val qualified = ordering.collect {
            case q @ QueryOrdering(field, dir) if nonAggregateFields(field) => q.copy(field = qualify(field))
            case q => q
          }
          concatenateSqlActions(action, makeOrdering(qualified))
        }
      }

      /** Method for adding limit to existing SQLAction
        *
        * @param limit limit to add
        * @return new SQLActionBuilder containing limit statement
        */
      def addLimit(limit: Int): SQLActionBuilder =
        concatenateSqlActions(action, makeLimit(limit))

      /** Method for adding GROUP BY to existing SQLAction
        *
        * @param table the main table name
        * @param aggregation parameter containing info about field which has to be aggregated
        * @param columns     parameter containing columns which chich are being used in query
        * @return new SQLActionBuilder containing GROUP BY  statement
        */
      def addGroupBy(table: String, aggregation: List[Aggregation], columns: List[String]): SQLActionBuilder = {
        val qualify = fullyQualifyColumn(table)
        val aggregationFields = aggregation.map(_.field).toSet
        val columnsWithoutAggregationFields = columns.toSet.diff(aggregationFields).map(qualify).toList
        if (aggregation.isEmpty || columnsWithoutAggregationFields.isEmpty) {
          action
        } else {
          concatenateSqlActions(action, makeGroupBy(columnsWithoutAggregationFields))
        }
      }
      /** Method for adding HAVING to existing SQLAction
        *
        * @param aggregation parameter containing info about field which has to be aggregated
        * @return new SQLActionBuilder containing HAVING statement
        */
      def addHaving(aggregation: List[Aggregation]): SQLActionBuilder = {
        if(aggregation.flatMap(_.getPredicate.toList).isEmpty) {
          action
        } else {
          concatenateSqlActions(action, makeHaving(aggregation))
        }
      }
    }

    /** Prepares predicates and transforms them into SQLActionBuilders
      *
      * @param  predicates list of predicates to be transformed
      * @return list of transformed predicates
      */
    def makePredicates(predicates: List[Predicate]): List[SQLActionBuilder] =
      predicates.map { predicate =>
        concatenateSqlActions(
          predicate.precision
            .map(precision => sql""" AND ROUND(#${predicate.field}, $precision) """)
            .getOrElse(sql""" AND #${predicate.field} """),
          mapOperationToSQL(predicate.operation, predicate.inverse, predicate.set.map(_.toString))
        )
      }

    /** Prepares query
      *
      * @param table   table on which query will be executed
      * @param columns columns which are selected from teh table
      * @param aggregation parameter containing info about field which has to be aggregated
      * @param builder is an implicit instance needed to actually make the query
      * @tparam T is a type placeholder for a real table definition needed to find a query builder
      * @return SQLAction with basic query
      */
<<<<<<< HEAD
    def makeQuery[T <: Table[_]](
        table: String,
        columns: List[String],
        aggregation: List[Aggregation]
    )(implicit builder: QueryBuilder[T]): SQLActionBuilder =
      builder.makeQuery(table, columns, aggregation)
=======
    def makeQuery(table: String, columns: List[String], aggregation: List[Aggregation]): SQLActionBuilder = {
      val aggregationFields = aggregation
        .map { aggr =>
          mapAggregationToSQL(aggr.function, aggr.field) + " as " + mapAggregationToAlias(aggr.function, aggr.field)
        }
      val aggr = aggregationFields ::: columns.toSet.diff(aggregation.map(_.field).toSet).toList
      val cols = if (columns.isEmpty) "*" else aggr.mkString(",")
      sql"""SELECT #$cols FROM #$table WHERE true """
    }
>>>>>>> d66de109

    /** Prepares ordering parameters
      *
      * @param ordering list of ordering parameters
      * @return SQLAction with ordering
      */
    def makeOrdering(ordering: List[QueryOrdering]): SQLActionBuilder = {
      val orderingBy = ordering.map(ord => s"${ord.field} ${ord.direction}").mkString(", ")
      sql""" ORDER BY #$orderingBy"""
    }

    /** Prepares limit parameters
      *
      * @param limit list of ordering parameters
      * @return SQLAction with ordering
      */
    def makeLimit(limit: Int): SQLActionBuilder =
      sql""" LIMIT #$limit"""

    /** Prepares group by parameters
      *
      * @param columns list of columns to be grouped
      * @return SQLAction with group by
      */
    def makeGroupBy(columns: List[String]): SQLActionBuilder =
      sql""" GROUP BY #${columns.mkString(", ")}"""

    /** Prepares HAVING parameters
      *
      * @param aggregation list of aggregations
      * @return SQLAction with HAVING
      */
    def makeHaving(aggregation: List[Aggregation]): SQLActionBuilder = {
      concatenateSqlActions(sql""" HAVING true""",
      aggregation.flatMap { aggregation =>
        aggregation.getPredicate.toList.map { predicate =>
          concatenateSqlActions(
            sql""" AND #${mapAggregationToSQL(aggregation.function, aggregation.field)} """,
            mapOperationToSQL(predicate.operation, predicate.inverse, predicate.set.map(_.toString))
          )
        }
      }:_*)
    }

    /** maps aggregation operation to the SQL function*/
    def mapAggregationToSQL(qualify: String => String)(aggregationType: AggregationType, column: String): String =
      aggregationType match {
<<<<<<< HEAD
        case AggregationType.sum => s"SUM(${qualify(column)}) as sum_$column"
        case AggregationType.count => s"COUNT(${qualify(column)}) as count_$column"
        case AggregationType.max => s"MAX(${qualify(column)}) as max_$column"
        case AggregationType.min => s"MIN(${qualify(column)}) as min_$column"
        case AggregationType.avg => s"AVG(${qualify(column)}) as avg_$column"
=======
        case AggregationType.sum => s"SUM($column)"
        case AggregationType.count => s"COUNT($column)"
        case AggregationType.max => s"MAX($column)"
        case AggregationType.min => s"MIN($column)"
        case AggregationType.avg => s"AVG($column)"
      }

    /** maps aggregation operation to the SQL alias */
    private def mapAggregationToAlias(aggregationType: AggregationType, column: String): String =
      aggregationType match {
        case AggregationType.sum => s"sum_$column"
        case AggregationType.count => s"count_$column"
        case AggregationType.max => s"max_$column"
        case AggregationType.min => s"min_$column"
        case AggregationType.avg => s"avg_$column"
>>>>>>> d66de109
      }

    /** maps operation type to SQL operation */
    def mapOperationToSQL(operation: OperationType, inverse: Boolean, vals: List[String]): SQLActionBuilder = {
      val op = operation match {
        case OperationType.between => sql"BETWEEN '#${vals.head}' AND '#${vals(1)}'"
        case OperationType.in => concatenateSqlActions(sql"IN ", insertValuesIntoSqlAction(vals))
        case OperationType.like => sql"LIKE '%#${vals.head}%'"
        case OperationType.lt | OperationType.before => sql"< '#${vals.head}'"
        case OperationType.gt | OperationType.after => sql"> '#${vals.head}'"
        case OperationType.eq => sql"= '#${vals.head}'"
        case OperationType.startsWith => sql"LIKE '#${vals.head}%'"
        case OperationType.endsWith => sql"LIKE '%#${vals.head}'"
        case OperationType.isnull => sql"ISNULL"
      }
      if (inverse) {
        concatenateSqlActions(op, sql" IS #${!inverse}")
      } else {
        op
      }
    }
  }

}<|MERGE_RESOLUTION|>--- conflicted
+++ resolved
@@ -151,18 +151,20 @@
           concatenateSqlActions(action, makeGroupBy(columnsWithoutAggregationFields))
         }
       }
+
       /** Method for adding HAVING to existing SQLAction
         *
         * @param aggregation parameter containing info about field which has to be aggregated
         * @return new SQLActionBuilder containing HAVING statement
         */
-      def addHaving(aggregation: List[Aggregation]): SQLActionBuilder = {
-        if(aggregation.flatMap(_.getPredicate.toList).isEmpty) {
-          action
-        } else {
-          concatenateSqlActions(action, makeHaving(aggregation))
-        }
-      }
+      def addHaving(table: String, aggregation: List[Aggregation]): SQLActionBuilder = {
+        val qualify = fullyQualifyColumn(table)
+
+        if (aggregation.exists(_.getPredicate.nonEmpty))
+          concatenateSqlActions(action, makeHaving(qualify)(aggregation))
+        else action
+      }
+
     }
 
     /** Prepares predicates and transforms them into SQLActionBuilders
@@ -189,24 +191,12 @@
       * @tparam T is a type placeholder for a real table definition needed to find a query builder
       * @return SQLAction with basic query
       */
-<<<<<<< HEAD
     def makeQuery[T <: Table[_]](
         table: String,
         columns: List[String],
         aggregation: List[Aggregation]
     )(implicit builder: QueryBuilder[T]): SQLActionBuilder =
       builder.makeQuery(table, columns, aggregation)
-=======
-    def makeQuery(table: String, columns: List[String], aggregation: List[Aggregation]): SQLActionBuilder = {
-      val aggregationFields = aggregation
-        .map { aggr =>
-          mapAggregationToSQL(aggr.function, aggr.field) + " as " + mapAggregationToAlias(aggr.function, aggr.field)
-        }
-      val aggr = aggregationFields ::: columns.toSet.diff(aggregation.map(_.field).toSet).toList
-      val cols = if (columns.isEmpty) "*" else aggr.mkString(",")
-      sql"""SELECT #$cols FROM #$table WHERE true """
-    }
->>>>>>> d66de109
 
     /** Prepares ordering parameters
       *
@@ -239,44 +229,37 @@
       * @param aggregation list of aggregations
       * @return SQLAction with HAVING
       */
-    def makeHaving(aggregation: List[Aggregation]): SQLActionBuilder = {
-      concatenateSqlActions(sql""" HAVING true""",
-      aggregation.flatMap { aggregation =>
-        aggregation.getPredicate.toList.map { predicate =>
-          concatenateSqlActions(
-            sql""" AND #${mapAggregationToSQL(aggregation.function, aggregation.field)} """,
-            mapOperationToSQL(predicate.operation, predicate.inverse, predicate.set.map(_.toString))
-          )
-        }
-      }:_*)
-    }
+    def makeHaving(qualify: String => String)(aggregation: List[Aggregation]): SQLActionBuilder =
+      concatenateSqlActions(
+        sql""" HAVING true""",
+        aggregation.flatMap { aggregation =>
+          aggregation.getPredicate.toList.map { predicate =>
+            concatenateSqlActions(
+              sql""" AND #${mapAggregationToSQL(qualify)(aggregation.function, aggregation.field)} """,
+              mapOperationToSQL(predicate.operation, predicate.inverse, predicate.set.map(_.toString))
+            )
+          }
+        }: _*
+      )
 
     /** maps aggregation operation to the SQL function*/
     def mapAggregationToSQL(qualify: String => String)(aggregationType: AggregationType, column: String): String =
       aggregationType match {
-<<<<<<< HEAD
-        case AggregationType.sum => s"SUM(${qualify(column)}) as sum_$column"
-        case AggregationType.count => s"COUNT(${qualify(column)}) as count_$column"
-        case AggregationType.max => s"MAX(${qualify(column)}) as max_$column"
-        case AggregationType.min => s"MIN(${qualify(column)}) as min_$column"
-        case AggregationType.avg => s"AVG(${qualify(column)}) as avg_$column"
-=======
-        case AggregationType.sum => s"SUM($column)"
-        case AggregationType.count => s"COUNT($column)"
-        case AggregationType.max => s"MAX($column)"
-        case AggregationType.min => s"MIN($column)"
-        case AggregationType.avg => s"AVG($column)"
+        case AggregationType.sum => s"SUM(${qualify(column)})"
+        case AggregationType.count => s"COUNT(${qualify(column)})"
+        case AggregationType.max => s"MAX(${qualify(column)})"
+        case AggregationType.min => s"MIN(${qualify(column)})"
+        case AggregationType.avg => s"AVG(${qualify(column)})"
       }
 
     /** maps aggregation operation to the SQL alias */
-    private def mapAggregationToAlias(aggregationType: AggregationType, column: String): String =
+    def mapAggregationToAlias(aggregationType: AggregationType, column: String): String =
       aggregationType match {
         case AggregationType.sum => s"sum_$column"
         case AggregationType.count => s"count_$column"
         case AggregationType.max => s"max_$column"
         case AggregationType.min => s"min_$column"
         case AggregationType.avg => s"avg_$column"
->>>>>>> d66de109
       }
 
     /** maps operation type to SQL operation */
