--- conflicted
+++ resolved
@@ -2,11 +2,8 @@
 
 import com.typesafe.config._
 import com.typesafe.scalalogging.LazyLogging
-<<<<<<< HEAD
-=======
 import tech.cryptonomic.conseil.config.Platforms._
 import tech.cryptonomic.conseil.config.{HttpCacheConfiguration, HttpStreamingConfiguration}
->>>>>>> 8a9e4ff9
 import tech.cryptonomic.conseil.generic.chain.PlatformDiscoveryTypes.{Network, Platform}
 
 import scala.util.Try
@@ -102,19 +99,11 @@
                 .left.map(ExceptionThrown)
                 .flatMap(readAndFailWithFailureReason[TezosNodeConfiguration])
                 //creates the whole config entry
-<<<<<<< HEAD
                 .map(TezosConfiguration(network, Newest, _))
-            }
-            foldReadResults(parsed) {
-              _.toList
-            }
-=======
-                .map(TezosConfiguration(network, _))
           }
           foldReadResults(parsed) {
             _.toList
           }
->>>>>>> 8a9e4ff9
       }
 
     /** pureconfig reader for undefined Platform configurations */
@@ -146,32 +135,6 @@
           }
       }
 
-<<<<<<< HEAD
-      /**
-        * Reads a specific entry in the configuration file, to create a valid akka-http client host-pool configuration
-        * @param namespace the path where the custom configuration will be searched-for
-        */
-      def loadAkkaStreamingClientConfig(namespace: String): Either[ConfigReaderFailures, HttpStreamingConfiguration] = {
-
-        //this is where akka searches for the config entry for host connection pool
-        val referenceHostPoolEntryPath = "akka.http.host-connection-pool"
-
-        //read a conseil-specific entry into the expected path for the http streaming client host pool
-        def loadHostPoolConfig(rootConfig: Config): Either[ConfigReaderFailures, Config] =
-          Try(rootConfig.getConfig(namespace)
-                .atPath(referenceHostPoolEntryPath) //puts the config entry where expected by akka
-                .withFallback(rootConfig) //adds default values, where not overriden
-                .ensuring(
-                  endConfig =>
-                    //verifies all expected entries are there
-                    Try(endConfig.checkValid(rootConfig.getConfig(referenceHostPoolEntryPath), referenceHostPoolEntryPath)).isSuccess
-                )
-            ).toEither
-            .left.map{
-              //wraps the error into pureconfig's one
-              t => ConfigReaderFailures(ThrowableFailure(t, None))
-            }
-=======
     /**
       * Reads a specific entry in the configuration file, to create a valid akka-http client host-pool configuration
       *
@@ -181,7 +144,6 @@
       // this is where akka searches for the config entry for host connection pool
       loadConfigForEntryPath(namespace, "akka.http.host-connection-pool").map(HttpStreamingConfiguration)
     }
->>>>>>> 8a9e4ff9
 
     /**
       * Reads a specific entry in the configuration file, to create a valid akka-http caching configuration
