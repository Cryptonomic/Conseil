package tech.cryptonomic.conseil.util

import com.fasterxml.jackson.core.{JsonParser, JsonParseException}
import com.fasterxml.jackson.databind.{DeserializationFeature, ObjectMapper}
import com.fasterxml.jackson.module.scala.experimental.ScalaObjectMapper
import com.fasterxml.jackson.module.scala.DefaultScalaModule
import scala.annotation.tailrec
import scala.util.Try

import scala.util.matching.Regex

/**
  * Jackson wrapper for JSON serialization and deserialization functions.
  */
object JsonUtil {

  /*
   * We're reducing visibility of the JsonString constuction (both class and object)
   * to allow instantiation only from JsonUtil's methods
   * The goal is to guarantee that only valid json will be contained within the value class wrapper
   */
  final case class JsonString private (json: String) extends AnyVal with Product with Serializable

  object JsonString {

    // Note: instead of making it private, it might make sense to verify the input
    // and return the [[JsonString]] within a wrapping effect (e.g. Option, Try, Either)
    private[JsonUtil] def apply(json: String): JsonString = new JsonString(json)

    /**
      * Creates a [[JsonString]] from a generic String, doing formal validation
      * @param s the "stringified" json
      * @return a valid JsonString or a failed [[Try]] with the parsing error
      */
    def wrapString(s: String): Try[JsonString] =
      Try {
        validate(mapper.getFactory.createParser(s))
      }.map(_ => JsonString(s))

    //verifies if the parser can proceed till the end
    @tailrec
    @throws[JsonParseException]("when content is not parseable, especially for not well-formed json")
    private def validate(parser: JsonParser): Boolean = {
      parser.nextToken == null || validate(parser)
    }

    /** A [[JsonString]] representing a json object with no attributes */
    lazy val emptyObject = JsonString("{}")

  }

  private val mapper = new ObjectMapper with ScalaObjectMapper
    mapper.registerModule(DefaultScalaModule)
      .disable(DeserializationFeature.FAIL_ON_UNKNOWN_PROPERTIES)
      .enable(DeserializationFeature.FAIL_ON_READING_DUP_TREE_KEY)
      .enable(JsonParser.Feature.STRICT_DUPLICATE_DETECTION)

  def toJson(value: Map[Symbol, Any]): JsonString =
    toJson(value map { case (k,v) => k.name -> v})

  def toJson[T](value: T): JsonString =
    JsonString(mapper.writerWithDefaultPrettyPrinter().writeValueAsString(value))

  def toMap[V](json:String)(implicit m: Manifest[V]): Map[String, V] =
    fromJson[Map[String,V]](json)

  def fromJson[T: Manifest](json: String): T =
    mapper.readValue[T](json.filterNot(Character.isISOControl))
<<<<<<< HEAD
=======
  }

  /** extractor object to read accountIds from a json string, based on the hash format*/
  object AccountIds {
    /** regular expression matching a valid account hash as a json string */
    val AccountHashExpression: Regex = """"(tz[1-3]|KT1)[123456789ABCDEFGHJKLMNPQRSTUVWXYZabcdefghijkmnopqrstuvwxyz]{33}"""".r

    /** enables pattern matching with a variable number of matches */
    def unapplySeq(json: String): Option[List[String]] = {
      val matched = AccountHashExpression
        .findAllIn(json)
        .map(_.tail.dropRight(1)) //removes the additional quotes
      if (matched.isEmpty) None
      else Some(matched.toList)
    }
  }
>>>>>>> 6f116368

}<|MERGE_RESOLUTION|>--- conflicted
+++ resolved
@@ -66,8 +66,6 @@
 
   def fromJson[T: Manifest](json: String): T =
     mapper.readValue[T](json.filterNot(Character.isISOControl))
-<<<<<<< HEAD
-=======
   }
 
   /** extractor object to read accountIds from a json string, based on the hash format*/
@@ -84,6 +82,5 @@
       else Some(matched.toList)
     }
   }
->>>>>>> 6f116368
 
 }