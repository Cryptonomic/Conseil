--- conflicted
+++ resolved
@@ -3,9 +3,9 @@
 import akka.actor.ActorSystem
 import akka.Done
 import com.typesafe.scalalogging.LazyLogging
-import tech.cryptonomic.conseil.tezos.{TezosErrors, FeeOperations, TezosNodeInterface, TezosNodeOperator, TezosDatabaseOperations => TezosDb}
+import tech.cryptonomic.conseil.tezos.{FeeOperations, TezosErrors, TezosNodeInterface, TezosNodeOperator, TezosDatabaseOperations => TezosDb}
 import tech.cryptonomic.conseil.util.DatabaseUtil
-import tech.cryptonomic.conseil.config.LorreAppConfig
+import tech.cryptonomic.conseil.config.{Custom, Everything, LorreAppConfig, Newest, Range}
 
 import scala.concurrent.duration._
 import scala.annotation.tailrec
@@ -32,53 +32,10 @@
   implicit val dispatcher = system.dispatcher
 
   //how long to wait for graceful shutdown of system components
-<<<<<<< HEAD
-  private[this] val shutdownWait = 10.seconds
-
-  sealed class Depth()
-  case class Everything() extends Depth
-  case class Newest() extends Depth
-  case class Custom(depth: Int) extends Depth
-
-  case class Config(private val d: Int = -1, networks: Seq[String] = Seq()) {
-    def depth = {
-      d match {
-        case -1 => Everything
-        case 0 => Newest
-        case n: Int => Custom(n)
-      }
-    }
-  }
-
-  val parser = new scopt.OptionParser[Config]("lorre") {
-
-    arg[String]("network").required().action( (x, c) =>
-      c.copy(networks = c.networks :+ x) ).text("which network to use")
-
-    opt[Int]("depth")
-      .action((depth, c) => c.copy(d = depth))
-      .validate(it => if (it >= -1) success else failure("Value <depth> must be >= -1") )
-      .text("how many blocks to synchronize starting with head (use -1 for everything and 0 for only new ones)")
-
-    help("help").text("prints this usage text")
-  }
-
-  private val config: Config = parser.parse(args, Config()).getOrElse(sys.exit(1))
-  private val network = config.networks.head
-  private val depth = config.depth
-
-  private val conf = ConfigFactory.load
-  private val sleepIntervalInSeconds = conf.getInt("lorre.sleepIntervalInSeconds")
-  private val feeUpdateInterval = conf.getInt("lorre.feeUpdateInterval")
-
-  lazy val db = DatabaseUtil.db
-  val tezosNodeOperator = new TezosNodeOperator(new TezosNodeInterface())
-=======
   val shutdownWait = 10.seconds
->>>>>>> 3bba1c22
 
   //whatever happens we try to clean up
-  sys.addShutdownHook(shutdown)
+  sys.addShutdownHook(shutdown())
 
   lazy val db = DatabaseUtil.db
   val tezosNodeOperator = new TezosNodeOperator(new TezosNodeInterface(tezosConf, callsConf, streamingClientConf), batchingConf)
@@ -120,20 +77,14 @@
       else processing
 
     Await.result(processResult, atMost = Duration.Inf)
-<<<<<<< HEAD
 
-    depth match {
+    tezosConf.depth match {
       case Newest =>
         logger.info("Taking a nap")
-        Thread.sleep(sleepIntervalInSeconds * 1000)
+        Thread.sleep(lorreConf.sleepInterval.toMillis)
         mainLoop(iteration + 1)
       case _ => ()
     }
-=======
-    logger.info("Taking a nap")
-    Thread.sleep(lorreConf.sleepInterval.toMillis)
-    mainLoop(iteration + 1)
->>>>>>> 3bba1c22
   }
 
   logger.info("About to start processing on the {} network", tezosConf.network)
@@ -146,18 +97,15 @@
     */
   def processTezosBlocks(): Future[Done] = {
     logger.info("Processing Tezos Blocks..")
-<<<<<<< HEAD
 
-    val blocksToSynchronize = depth match {
-      case Everything => tezosNodeOperator.getAllBlocks(network)
-      case Newest => tezosNodeOperator.getBlocksNotInDatabase(network)
-      case Custom(n) => tezosNodeOperator.getLastBlocks(network, n)
+    val blocksToSynchronize = tezosConf.depth match {
+      case Everything => tezosNodeOperator.getAllBlocks(tezosConf.network)
+      case Newest => tezosNodeOperator.getBlocksNotInDatabase(tezosConf.network)
+      case Custom(n) => tezosNodeOperator.getLastBlocks(tezosConf.network, n)
+      case Range(levelFrom, levelTo) => tezosNodeOperator.getRange(tezosConf.network, levelFrom, levelTo)
     }
 
     blocksToSynchronize.flatMap {
-=======
-    tezosNodeOperator.getBlocksNotInDatabase(tezosConf.network, followFork = true).flatMap {
->>>>>>> 3bba1c22
       blocksWithAccounts =>
         db.run(TezosDb.writeBlocksAndCheckpointAccounts(blocksWithAccounts.toMap))
           .andThen {
