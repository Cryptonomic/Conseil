--- conflicted
+++ resolved
@@ -12,20 +12,24 @@
 import cats.effect.{ContextShift, ExitCode, IO, IOApp, Resource}
 import slick.jdbc.PostgresProfile.api._
 import tech.cryptonomic.conseil.io.MainOutputs.LorreOutput
-import tech.cryptonomic.conseil.config.{Custom, Depth, Everything, LorreAppConfig, Newest, Platforms}
+import tech.cryptonomic.conseil.config.{
+  ChainEvent,
+  Custom,
+  Depth,
+  Everything,
+  LorreAppConfig,
+  LorreConfiguration,
+  Newest,
+  Platforms
+}
 import tech.cryptonomic.conseil.util.DatabaseUtil
 import tech.cryptonomic.conseil.tezos.{
   ApiOperations,
-<<<<<<< HEAD
-=======
-  DatabaseConversions,
->>>>>>> a1554b49
   FeeOperations,
   TezosNodeInterface,
   TezosNodeOperator,
   TezosTypes,
   TezosDatabaseOperations => TezosDb
-<<<<<<< HEAD
 }
 import tech.cryptonomic.conseil.tezos.TezosTypes.{
   Account,
@@ -39,21 +43,7 @@
   Protocol4Delegate,
   PublicKeyHash
 }
-=======
-}
-import tech.cryptonomic.conseil.tezos.TezosTypes._
-import tech.cryptonomic.conseil.io.MainOutputs.LorreOutput
-import tech.cryptonomic.conseil.util.DatabaseUtil
-import tech.cryptonomic.conseil.config.{ChainEvent, Custom, Everything, LorreAppConfig, Newest, Platforms}
-
-import scala.concurrent.duration._
-import scala.annotation.tailrec
-import scala.concurrent.{Await, Future}
-import scala.concurrent.duration.Duration
-import scala.util.{Failure, Success, Try}
 import scala.collection.SortedSet
-import tech.cryptonomic.conseil.tezos.TezosTypes.BlockHash
->>>>>>> a1554b49
 
 /**
   * Entry point for synchronizing data between the Tezos blockchain and the Conseil database.
@@ -88,7 +78,13 @@
     val delegatesProcessor =
       new DelegatesProcessor(conf.batching.blockPageSize)(node, db, system.dispatcher, contextShift)
     val accountsProcessor =
-      new AccountsProcessor(delegatesProcessor, conf.batching.blockPageSize)(node, db, system.dispatcher, contextShift)
+      new AccountsProcessor(delegatesProcessor, conf.batching.blockPageSize)(
+        node,
+        db,
+        api,
+        system.dispatcher,
+        contextShift
+      )
     import BlocksProcessor.BlocksProcessingFailed
     import AccountsProcessor.AccountsProcessingFailed
     import DelegatesProcessor.DelegatesProcessingFailed
@@ -100,7 +96,7 @@
       forEachBlockPage,
       storeBlocks
     }
-    import accountsProcessor.{processAccountsAndGetDelegateKeys, storeAccountsCheckpoint}
+    import accountsProcessor.{processAccountRefreshes, processAccountsAndGetDelegateKeys, storeAccountsCheckpoint}
     import delegatesProcessor.processDelegates
     import conf.lorre.{
       bootupConnectionCheckTimeout,
@@ -123,52 +119,60 @@
           ).whenA(conf.verbose.on)
 
     //the main program sequence, it's just a description that is yet to be run
-    val mainLoop = for {
-      head <- checkTezosConnection(node, bootupConnectionCheckTimeout, bootupRetryInterval)
-      conseilLevel <- fetchMaxLevelOnConseil(api)
-      _ <- liftLog(_.info("Processing Tezos Blocks..."))
-      start <- timer.clock.monotonic(NANOSECONDS)
-      toSync <- fetchBlockPagesToSync(node, configuredDepth, configuredHead)(head, conseilLevel)
-      (blockPages, total) = toSync
-      blocksWritten <- forEachBlockPage(blockPages, logProcessingProgress(total, start)) { blockPage =>
-        val blocks = blockPage.map { case (block, _) => block }
-        val touchedAccountIds = extractAccountRefs(blockPage)
-
-        for {
-          _ <- storeAccountsCheckpoint(touchedAccountIds)
-          storedBlocks <- storeBlocks(blockPage)
-          _ <- fetchAndStoreVotesForBlocks(blocks)
-          _ <- fetchAndStoreBakingAndEndorsingRights(blocks.map(_.data.hash))
-          _ <- liftLog(_.info("Processing latest Tezos data for updated accounts..."))
-          delegateKeys <- processAccountsAndGetDelegateKeys(discardOldestDuplicates(touchedAccountIds))
-          _ <- liftLog(_.info("Processing latest Tezos data for account delegates..."))
-          _ <- processDelegates(discardOldestDuplicates(delegateKeys))
-          //retry processing leftovers in the checkpoints
-          _ <- processCheckpoints(accountsProcessor, delegatesProcessor)
-        } yield storedBlocks
-
-      }
-
-    } yield blocksWritten
+    def mainLoop(conseilLevel: Int) =
+      for {
+        head <- checkTezosConnection(node, bootupConnectionCheckTimeout, bootupRetryInterval)
+        _ <- liftLog(_.info("Processing Tezos Blocks..."))
+        start <- timer.clock.monotonic(NANOSECONDS)
+        toSync <- fetchBlockPagesToSync(node, configuredDepth, configuredHead)(head, conseilLevel)
+        (blockPages, total) = toSync
+        blocksWritten <- forEachBlockPage(blockPages, logProcessingProgress(total, start)) { blockPage =>
+          val blocks = blockPage.map { case (block, _) => block }
+          val touchedAccountIds = extractAccountRefs(blockPage)
+
+          for {
+            _ <- storeAccountsCheckpoint(touchedAccountIds)
+            storedBlocks <- storeBlocks(blockPage)
+            _ <- fetchAndStoreVotesForBlocks(blocks)
+            _ <- fetchAndStoreBakingAndEndorsingRights(blocks.map(_.data.hash))
+            _ <- liftLog(_.info("Processing latest Tezos data for updated accounts..."))
+            delegateKeys <- processAccountsAndGetDelegateKeys(discardOldestDuplicates(touchedAccountIds))
+            _ <- liftLog(_.info("Processing latest Tezos data for account delegates..."))
+            _ <- processDelegates(discardOldestDuplicates(delegateKeys))
+            //retry processing leftovers in the checkpoints
+            _ <- processCheckpoints(accountsProcessor, delegatesProcessor)
+          } yield storedBlocks
+
+        }
+
+      } yield blocksWritten
 
     //the possibly repeated process
     val processing = configuredDepth match {
       case Newest =>
         //in this case we do the same thing over and over, after short breaks
-        val repeatStep = (iteration: Int) =>
+        val repeatStep = (iteration: Int, accountsRefreshLevels: SortedSet[Int]) =>
           for {
-            _ <- mainLoop
+            conseilLevel <- fetchMaxLevelOnConseil(api)
+            nextRefreshes <- processAccountRefreshes(conseilLevel, accountsRefreshLevels)
+            _ <- mainLoop(conseilLevel)
             _ <- lift(FeeOperations.processTezosAverageFees(numberOfFeesAveraged, db))(contextShift)
               .whenA(iteration % feeUpdateInterval == 0)
             _ <- liftLog(_.info("Taking a nap."))
             _ <- IO.sleep(conf.lorre.sleepInterval)
-          } yield (iteration + 1) % Int.MaxValue
-
-        //builds a stream over the iterated step, and then runs it ignoring the result value
-        fs2.Stream.iterateEval(0)(repeatStep).compile.drain
+          } yield ((iteration + 1) % Int.MaxValue, nextRefreshes)
+
+        unprocessedLevelsForRefreshingAccounts(db, conf.lorre).flatMap { refreshLevels =>
+          val accountRefreshesToRun = SortedSet(refreshLevels: _*)
+          //builds a stream over the iterated step, and then runs it ignoring the result value
+          fs2.Stream
+            .iterateEval((0, accountRefreshesToRun))(repeatStep.tupled)
+            .compile
+            .drain
+        }
       case _ =>
         //this will run once and be done
-        mainLoop <* liftLog(_.info("Synchronization is done."))
+        fetchMaxLevelOnConseil(api).flatMap(mainLoop) <* liftLog(_.info("Synchronization is done."))
     }
 
     //combine the pieces, adding custom error handling if required
@@ -214,7 +218,6 @@
     case Custom(n) => lift(nodeOperator.getLatestBlocks(head = headHash.toRight(currentHead), depth = Some(n)))
   }
 
-<<<<<<< HEAD
   /* grabs all remainig data in the checkpoints tables and processes them */
   private def processCheckpoints(
       accountsProcessor: AccountsProcessor,
@@ -232,6 +235,16 @@
       _ <- processDelegates(delegatesCheckpoint).unlessA(delegatesCheckpoint.isEmpty)
     } yield ()
   }
+
+  // Finds unprocessed levels for account refreshes (i.e. when there is a need to reload all accounts data from the chain)
+  private def unprocessedLevelsForRefreshingAccounts(db: Database, lorreConf: LorreConfiguration) =
+    lorreConf.chainEvents.collectFirst {
+      case ChainEvent.AccountsRefresh(levelsNeedingRefresh) if levelsNeedingRefresh.nonEmpty =>
+        lift(db.run(TezosDb.fetchProcessedEventsLevels(ChainEvent.accountsRefresh.render))).map { levels =>
+          val processed = levels.map(_.intValue).toSet
+          levelsNeedingRefresh.filterNot(processed).sorted
+        }
+    }.getOrElse(IO.pure(List.empty))
 
   /* Starts from a valid configuration, to build external resources access
    * e.g. Database, rpc node, actor system
@@ -298,55 +311,6 @@
     } yield new TezosNodeOperator(rpc, tezosConf.network, batchingConf, api)(sys.dispatcher)
 
     (db, actorSystem, node, apiOps).tupled
-=======
-  // Finds unprocessed levels for account refreshes (i.e. when there is a need to reload all accounts data from the chain)
-  private def unprocessedLevelsForRefreshingAccounts() =
-    lorreConf.chainEvents.collectFirst {
-      case ChainEvent.AccountsRefresh(levelsNeedingRefresh) if levelsNeedingRefresh.nonEmpty =>
-        db.run(TezosDb.fetchProcessedEventsLevels(ChainEvent.accountsRefresh.render)).map { levels =>
-          val processed = levels.map(_.intValue).toSet
-          levelsNeedingRefresh.filterNot(processed).sorted
-        }
-    }.getOrElse(Future.successful(List.empty))
-
-  /** The regular loop, once connection with the node is established */
-  @tailrec
-  private[this] def mainLoop(iteration: Int, accountsRefreshLevels: SortedSet[Int]): Unit = {
-    val noOp = Future.successful(())
-    val processing = for {
-      nextRefreshes <- processAccountRefreshes(accountsRefreshLevels)
-      _ <- processTezosBlocks()
-      _ <- if (iteration % lorreConf.feeUpdateInterval == 0)
-        FeeOperations.processTezosAverageFees(lorreConf.numberOfFeesAveraged)
-      else
-        noOp
-    } yield Some(nextRefreshes)
-
-    /* Won't stop Lorre on failure from processing the chain, unless overridden by the environment to halt.
-     * Can be used to investigate issues on consistently failing block or account processing.
-     * Otherwise, any error will make Lorre proceed as expected by default (stop or wait for next cycle)
-     */
-    val attemptedProcessing =
-      if (ignoreProcessFailures.exists(ignore => ignore == "true" || ignore == "yes"))
-        processing.recover {
-          //swallow the error and proceed with the default behaviour
-          case f @ (AccountsProcessingFailed(_, _) | BlocksProcessingFailed(_, _) | DelegatesProcessingFailed(_, _)) =>
-            logger.error("Failed processing but will keep on going next cycle", f)
-            None //we have no meaningful response to provide
-        } else processing
-
-    //if something went wrong and wasn't recovered, this will actually blow the app
-    val updatedLevels = Await.result(attemptedProcessing, atMost = Duration.Inf)
-
-    lorreConf.depth match {
-      case Newest =>
-        logger.info("Taking a nap")
-        Thread.sleep(lorreConf.sleepInterval.toMillis)
-        mainLoop(iteration + 1, updatedLevels.getOrElse(accountsRefreshLevels))
-      case _ =>
-        logger.info("Synchronization is done")
-    }
->>>>>>> a1554b49
   }
 
   /* Logs the tracked progress time of blocks processing.
@@ -390,7 +354,6 @@
 private[conseil] trait ProcessingUtils {
   self: LazyLogging =>
 
-<<<<<<< HEAD
   /* lift side-effecting logging calls into a pure IO context */
   protected def liftLog(impureLogging: Logger => Unit): IO[Unit] =
     IO(impureLogging(logger))
@@ -443,85 +406,14 @@
       }
 
     val sorted = taggedLists.flatMap {
-      case BlockTagged(hash, level, timestamp, elements) =>
-        elements.map(_ -> (hash, level, timestamp))
+      case BlockTagged(hash, level, timestamp, cycle, elements) =>
+        elements.map(_ -> (hash, level, timestamp, cycle))
     }.sortBy {
-      case (element, (hash, level, timestamp)) => level
+      case (element, (hash, level, timestamp, cycle)) => level
     }(Ordering[Int].reverse)
 
     collectMostRecent(sorted)
   }
-=======
-  try {
-    checkTezosConnection()
-    val accountRefreshesToRun = Await.result(unprocessedLevelsForRefreshingAccounts(), atMost = 5.seconds)
-    mainLoop(0, SortedSet(accountRefreshesToRun: _*))
-  } finally {
-    shutdown()
-  }
-
-  /* Possibly updates all accounts if the current block level is past any of the given ones
-   * @param levels the relevant levels that calls for a refresh
-   */
-  private def processAccountRefreshes(levels: SortedSet[Int]): Future[SortedSet[Int]] =
-    if (levels.nonEmpty) {
-      for {
-        storedHead <- apiOperations.fetchMaxLevel
-        updated <- if (levels.exists(_ <= storedHead)) {
-          val (past, toCome) = levels.partition(_ <= storedHead)
-          logger.info(
-            "A block was reached that requires an update of account data as specified in the configuration file. A full refresh is now underway. Relevant block levels: {}",
-            past.mkString(", ")
-          )
-          apiOperations.fetchBlockAtLevel(past.max).flatMap {
-            case Some(referenceBlockForRefresh) =>
-              val (hashRef, levelRef, timestamp) =
-                (
-                  BlockHash(referenceBlockForRefresh.hash),
-                  referenceBlockForRefresh.level,
-                  referenceBlockForRefresh.timestamp.toInstant()
-                )
-              db.run(
-                  //put all accounts in checkpoint, log the past levels to the db, keep the rest for future cycles
-                  TezosDb.refillAccountsCheckpointFromExisting(hashRef, levelRef, timestamp) >>
-                      TezosDb.writeProcessedEventsLevels(
-                        ChainEvent.accountsRefresh.render,
-                        past.map(BigDecimal(_)).toList
-                      )
-                )
-                .andThen {
-                  case Success(accountsCount) =>
-                    logger.info(
-                      "Checkpoint stored for{} account updates in view of the full refresh.",
-                      accountsCount.fold("")(" " + _)
-                    )
-                  case Failure(err) =>
-                    logger.error(
-                      "I failed to store the accounts refresh updates in the checkpoint",
-                      err
-                    )
-                }
-                .map(_ => toCome) //keep the yet unreached levels and pass them on
-            case None =>
-              logger.warn(
-                "I couldn't find in Conseil the block data at level {}, required for the general accounts update, and this is actually unexpected. I'll retry the whole operation at next cycle.",
-                past.max
-              )
-              Future.successful(levels)
-          }
-        } else Future.successful(levels)
-      } yield updated
-    } else Future.successful(levels)
-
-  /**
-    * Fetches all blocks not in the database from the Tezos network and adds them to the database.
-    * Additionally stores account references that needs updating, too
-    */
-  private[this] def processTezosBlocks(): Future[Done] = {
-    import cats.instances.future._
-    import cats.syntax.flatMap._
-    import TezosTypes.Syntax._
->>>>>>> a1554b49
 
   /* Collects logging operation for storage outcomes of different entities */
   protected object ProcessLogging {
@@ -571,32 +463,10 @@
         liftLog(_.error("Could not read accounts from the checkpoint log", t))
     }
 
-<<<<<<< HEAD
     val accountsCheckpointed = (count: Option[Int]) =>
       liftLog(
         _.info("Wrote {} account updates to the checkpoint log", count.getOrElse("the"))
       )
-=======
-      //ignore the account ids for storage, and prepare the checkpoint account data
-      //we do this on a single sweep over the list, pairing the results and then unzipping the outcome
-      val (blocks, accountUpdates) =
-        results.map {
-          case (block, accountIds) =>
-            block -> accountIds.taggedWithBlock(
-                  block.data.hash,
-                  block.data.header.level,
-                  Some(block.data.header.timestamp.toInstant),
-                  DatabaseConversions.extractCycle(block)
-                )
-        }.unzip
-
-      for {
-        _ <- db.run(TezosDb.writeBlocksAndCheckpointAccounts(blocks, accountUpdates)) andThen logBlockOutcome
-        delegateCheckpoints <- processAccountsForBlocks(accountUpdates) // should this fail, we still recover data from the checkpoint
-        _ <- processDelegatesForBlocks(delegateCheckpoints) // same as above
-        _ <- processVotesForBlocks(results.map { case (block, _) => block }) andThen logVotingOutcome
-      } yield results.size
->>>>>>> a1554b49
 
     val failedToCheckpointAccounts: PartialFunction[Throwable, IO[Unit]] = {
       case t =>
@@ -611,6 +481,27 @@
     val failedToStoreAccounts: PartialFunction[Throwable, IO[Unit]] = {
       case t =>
         liftLog(_.error("Could not write accounts to the database", t))
+    }
+
+    val accountsRefreshStored = (count: Option[Int]) =>
+      liftLog(
+        _.info(
+          "Checkpoint stored for{} account updates in view of the full refresh.",
+          count.fold("")(" " + _)
+        )
+      )
+
+    val failedToRefreshAccounts: PartialFunction[Throwable, IO[Unit]] = {
+      case t =>
+        liftLog(_.error("I failed to store the accounts refresh updates in the checkpoint", t))
+    }
+
+    val accountEventsProcessed = (_: Option[Int]) =>
+      liftLog(_.info("Stored processed levels for chain events relative to accounts needing refresh"))
+
+    val failedAccountEventsProcessed: PartialFunction[Throwable, IO[Unit]] = {
+      case t =>
+        liftLog(_.warn("I failed to store processed levels for chain events relative to accounts needing refresh", t))
     }
 
     val delegatesCheckpointRead = (checkpoints: Map[PublicKeyHash, BlockReference]) =>
@@ -697,40 +588,24 @@
 
   }
 
-<<<<<<< HEAD
   /* Fetches voting data for the blocks and stores any relevant
    * result into the appropriate database table
    */
   def fetchAndStoreVotesForBlocks(blocks: List[Block]): IO[Option[Int]] = {
-=======
-  /**
-    * Fetches voting data for the blocks and stores any relevant
-    * result into the appropriate database table
-    */
-  private[this] def processVotesForBlocks(blocks: List[TezosTypes.Block]): Future[Option[Int]] = {
-    import cats.syntax.traverse._
->>>>>>> a1554b49
     import cats.instances.list._
     import slickeffect.implicits._
 
     lift(nodeOperator.getVotingDetails(blocks)).flatMap {
       case (_, bakersBlock, ballotsBlock) =>
         //this is a nested list, each block with many baker rolls
-<<<<<<< HEAD
-        val writeBakers = bakersBlock.traverse {
-          case (block, bakersRolls) => TezosDb.writeVotingRolls(bakersRolls, block)
-        }
-
-        val combinedVoteWrites = writeBakers.map(_.combineAll.map(_ + ballotsBlock.size))
-=======
-        val writeBakers = TezosDb.writeVotingRolls(bakersBlocks)
-
-        val updateAccountsHistory = bakersBlocks.traverse {
+        val writeBakers = TezosDb.writeVotingRolls(bakersBlock)
+
+        val updateAccountsHistory = bakersBlock.traverse {
           case (block, bakersRolls) =>
             TezosDb.updateAccountsHistoryWithBakers(bakersRolls, block)
         }
 
-        val updateAccounts = bakersBlocks.traverse {
+        val updateAccounts = bakersBlock.traverse {
           case (block, bakersRolls) =>
             TezosDb.updateAccountsWithBakers(bakersRolls, block)
         }
@@ -741,8 +616,7 @@
           accountsUpdated <- updateAccounts
         } yield
           bakersWritten
-            .map(_ + proposals.size + ballotsBlocks.size + accountsHistoryUpdated.size + accountsUpdated.size)
->>>>>>> a1554b49
+            .map(_ + ballotsBlock.size + accountsHistoryUpdated.size + accountsUpdated.size)
 
         lift(db.run(combinedVoteWrites.transactionally))
     }.flatTap(ProcessLogging.votesStored)
@@ -761,21 +635,12 @@
       .onError(ProcessLogging.failedToStoreRights)
   }
 
-<<<<<<< HEAD
   /* adapts the page processing to fetched blocks */
   def forEachBlockPage(
       pages: Iterator[Future[nodeOperator.BlockFetchingResults]],
       notifyProgress: Int => IO[Unit]
   )(handlePage: nodeOperator.BlockFetchingResults => IO[Int]) = {
     import cats.instances.int._
-=======
-    val sorted = updates.flatMap {
-      case BlockTagged(hash, level, timestamp, cycle, ids) =>
-        ids.map(_ -> (hash, level, timestamp, cycle))
-    }.sortBy {
-      case (id, (hash, level, timestamp, cycle)) => level
-    }(Ordering[Int].reverse)
->>>>>>> a1554b49
 
     val fetchErrorAdapter = (source: Throwable) =>
       BlocksProcessingFailed("Could not fetch blocks from the client", source)
@@ -802,29 +667,15 @@
   type AccountsIndex = Map[AccountId, Account]
   type AccountFetchingResults = List[BlockTagged[AccountsIndex]]
 
-<<<<<<< HEAD
   /** Something went wrong during handling of Accounts */
   case class AccountsProcessingFailed(message: String, cause: Throwable) extends java.lang.RuntimeException
 }
-=======
-    def keepMostRecent(associations: List[(PublicKeyHash, BlockReference)]): Map[PublicKeyHash, BlockReference] =
-      associations.foldLeft(Map.empty[PublicKeyHash, BlockReference]) { (collected, entry) =>
-        val key = entry._1
-        if (collected.contains(key)) collected else collected + (key -> entry._2)
-      }
-
-    val sorted = updates.flatMap {
-      case BlockTagged(hash, level, timestamp, cycle, ids) =>
-        ids.map(_ -> (hash, level, timestamp, cycle))
-    }.sortBy {
-      case (id, (hash, level, timestamp, cycle)) => level
-    }(Ordering[Int].reverse)
->>>>>>> a1554b49
 
 /* dedicated to accounts processing steps */
 private[conseil] class AccountsProcessor(delegateProcessor: DelegatesProcessor, batching: Int)(
     implicit nodeOperator: TezosNodeOperator,
     db: Database,
+    api: ApiOperations,
     ec: ExecutionContext,
     cs: ContextShift[IO]
 ) extends LazyLogging
@@ -880,6 +731,21 @@
       .flatTap(ProcessLogging.accountsCheckpointCleanup)
       .onError(ProcessLogging.failedCheckpointAccountsCleanup)
 
+  /* Fills the checkpoint with all existing account ids stored, based on the passed block reference */
+  def refreshAllAccountsInCheckpoint(ref: BlockReference): IO[Option[Int]] = {
+    val (hashRef, levelRef, Some(timestamp), cycle) = ref
+
+    lift(db.run(TezosDb.refillAccountsCheckpointFromExisting(hashRef, levelRef, timestamp, cycle)))
+      .flatTap(ProcessLogging.accountsRefreshStored)
+      .onError(ProcessLogging.failedToRefreshAccounts)
+  }
+
+  /* Records the fact that the passed-in levels are already processed w.r.t. refreshing accounts' data */
+  def storeProcessedAccountEvents(pastLevels: List[Int]): IO[Option[Int]] =
+    lift(db.run(TezosDb.writeProcessedEventsLevels(ChainEvent.accountsRefresh.render, pastLevels.map(BigDecimal(_)))))
+      .flatTap(ProcessLogging.accountEventsProcessed)
+      .onError(ProcessLogging.failedAccountEventsProcessed)
+
   /** Reads delegation keys within the accounts information
     * @param indices the account data indexed by id and block
     * @return the delegate pkhs, paired with the relevant block
@@ -894,12 +760,50 @@
       }
 
     indices.map {
-      case BlockTagged(blockHash, blockLevel, timestamp, accountsMap) =>
+      case BlockTagged(blockHash, blockLevel, timestamp, cycle, accountsMap) =>
         import TezosTypes.Syntax._
         val keys = accountsMap.values.toList.mapFilter(extractKey)
-        keys.taggedWithBlock(blockHash, blockLevel, timestamp)
-    }
-  }
+        keys.taggedWithBlock(blockHash, blockLevel, timestamp, cycle)
+    }
+  }
+
+  /* Possibly updates all accounts if the current block level is past any of the given ones
+   * @param storedLevel the currently stored head level in conseil
+   * @param eventLevels the relevant levels that calls for a refresh
+   * @return the event levels to process left after the process
+   */
+  def processAccountRefreshes(storedLevel: Int, eventLevels: SortedSet[Int]): IO[SortedSet[Int]] =
+    if (eventLevels.nonEmpty && eventLevels.exists(_ <= storedLevel)) {
+      val (past, toCome) = eventLevels.partition(_ <= storedLevel)
+      for {
+        _ <- liftLog(
+          _.info(
+            "A block was reached that requires an update of account data as specified in the configuration file. A full refresh is now underway. Relevant block eventLevels: {}",
+            past.mkString(", ")
+          )
+        )
+        refreshBlock <- lift(api.fetchBlockAtLevel(past.max))
+        _ <- refreshBlock match {
+          case Some(referenceBlockForRefresh) =>
+            val blockRef =
+              (
+                BlockHash(referenceBlockForRefresh.hash),
+                referenceBlockForRefresh.level,
+                Some(referenceBlockForRefresh.timestamp.toInstant),
+                referenceBlockForRefresh.metaCycle
+              )
+            refreshAllAccountsInCheckpoint(blockRef) >>
+              storeProcessedAccountEvents(past.toList)
+          case None =>
+            liftLog(
+              _.warn(
+                "I couldn't find in Conseil the block data at level {}, required for the general accounts update, and this is actually unexpected. I'll retry the whole operation at next cycle.",
+                past.max
+              )
+            )
+        }
+      } yield toCome
+    } else IO.pure(eventLevels)
 
   /* adapts the page processing to fetched accounts, returning the included delegate keys */
   private def forEachAccountPage(
@@ -922,32 +826,10 @@
 
 }
 
-<<<<<<< HEAD
 private[conseil] object DelegatesProcessor {
   type DelegatesIndex = Map[PublicKeyHash, Delegate]
   type DelegateFetchingResults = List[BlockTagged[DelegatesIndex]]
   type DelegateKeys = List[PublicKeyHash]
-=======
-      def extractDelegatesInfo(
-          taggedAccounts: Seq[BlockTagged[AccountsIndex]]
-      ): (List[BlockTagged[AccountsIndex]], List[BlockTagged[DelegateKeys]]) = {
-        val taggedList = taggedAccounts.toList
-        def extractDelegateKey(account: Account): Option[PublicKeyHash] =
-          PartialFunction.condOpt(account.delegate) {
-            case Some(Right(pkh)) => pkh
-            case Some(Left(Protocol4Delegate(_, Some(pkh)))) => pkh
-          }
-        val taggedDelegatesKeys = taggedList.map {
-          case BlockTagged(blockHash, blockLevel, timestamp, cycle, accountsMap) =>
-            import TezosTypes.Syntax._
-            val delegateKeys = accountsMap.values.toList
-              .mapFilter(extractDelegateKey)
-
-            delegateKeys.taggedWithBlock(blockHash, blockLevel, timestamp, cycle)
-        }
-        (taggedList, taggedDelegatesKeys)
-      }
->>>>>>> a1554b49
 
   /** Something went wrong during handling of Delegates */
   case class DelegatesProcessingFailed(message: String, cause: Throwable) extends java.lang.RuntimeException
