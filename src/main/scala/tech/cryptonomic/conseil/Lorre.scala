--- conflicted
+++ resolved
@@ -88,9 +88,10 @@
   )
 
   /** Inits tables with values from CSV files */
-<<<<<<< HEAD
   import kantan.csv._
   import kantan.csv.generic._
+  initTableFromCsv(Tables.RegisteredTokens, tezosConf.network, separator = '|')
+  initTableFromCsv(Tables.KnownAddresses, tezosConf.network)
 
   implicit val timestampDecoder: CellDecoder[java.sql.Timestamp] = (e: String) => {
     val format = DateTimeFormatter.ofPattern("EEE MMM dd yyyy HH:mm:ss 'GMT'Z (zzzz)")
@@ -104,11 +105,6 @@
   initTableFromCsv(Tables.RegisteredTokens, tezosConf.network, separator = '|')
   initTableFromCsv(Tables.KnownAddresses, tezosConf.network)
   initTableFromCsv(Tables.BakerRegistry, tezosConf.network)
-=======
-  import kantan.csv.generic._
-  initTableFromCsv(Tables.RegisteredTokens, tezosConf.network, separator = '|')
-  initTableFromCsv(Tables.KnownAddresses, tezosConf.network)
->>>>>>> cd8f13de
 
   import shapeless._
   import shapeless.ops.hlist._
