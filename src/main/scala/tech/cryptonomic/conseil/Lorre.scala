--- conflicted
+++ resolved
@@ -736,16 +736,6 @@
       }
 
       def processDelegatesPage(
-<<<<<<< HEAD
-          taggedDelegates: Seq[BlockTagged[Map[PublicKeyHash, Delegate]]]
-      ): Future[Option[Int]] =
-        db.run {
-          for {
-            delegateWrites <- TezosDb.writeDelegatesAndCopyContracts(taggedDelegates.toList)
-            _ <- TezosDb.updateAccountsHistoryWithIsBakerDeactivated(taggedDelegates.toList)
-          } yield delegateWrites
-        }.andThen(logWriteFailure)
-=======
           taggedDelegates: Seq[BlockTagged[Map[PublicKeyHash, Delegate]]],
           rolls: List[Voting.BakerRolls]
       ): Future[Option[Int]] = {
@@ -759,11 +749,10 @@
                   (key, delegate.updateRolls(rollsSum))
               })
           )
-
+//            _ <- TezosDb.updateAccountsHistoryWithIsBakerDeactivated(taggedDelegates.toList)
         db.run(TezosDb.writeDelegatesAndCopyContracts(enrichedDelegates.toList))
           .andThen(logWriteFailure)
       }
->>>>>>> ab690f72
 
       def cleanup[T] = (_: T) => {
         //can fail with no real downsides
