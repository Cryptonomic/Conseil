package tech.cryptonomic.conseil

import akka.actor.ActorSystem
import akka.Done
import akka.stream.scaladsl.Source
import akka.stream.ActorMaterializer
import mouse.any._
import com.typesafe.scalalogging.LazyLogging
import tech.cryptonomic.conseil.tezos.{
  ApiOperations,
  FeeOperations,
  ShutdownComplete,
  TezosErrors,
  TezosNodeInterface,
  TezosNodeOperator,
  TezosTypes
}
import tech.cryptonomic.conseil.tezos.repositories.SlickRepositories
import tech.cryptonomic.conseil.tezos.TezosTypes.{
  Account,
  AccountId,
  BlockReference,
  BlockTagged,
  Delegate,
  PublicKeyHash
}
import tech.cryptonomic.conseil.io.MainOutputs.LorreOutput
import tech.cryptonomic.conseil.util.DatabaseUtil
import tech.cryptonomic.conseil.config.{Custom, Everything, LorreAppConfig, Newest}
import tech.cryptonomic.conseil.config.Platforms

import scala.concurrent.duration._
import scala.annotation.tailrec
import scala.concurrent.{Await, Future}
import scala.concurrent.duration.Duration
import scala.util.{Failure, Success, Try}
import tech.cryptonomic.conseil.tezos.TezosDatastore

/**
  * Entry point for synchronizing data between the Tezos blockchain and the Conseil database.
  */
object Lorre extends App with TezosErrors with LazyLogging with LorreAppConfig with LorreOutput {

  //reads all configuration upstart, will only complete if all values are found

  val config = loadApplicationConfiguration(args)

  //stop if conf is not available
  config.left.foreach { _ =>
    sys.exit(1)
  }

  //unsafe call, will only be reached if loadedConf is a Right, otherwise the merge will fail
  val LorreAppConfig.CombinedConfiguration(
    lorreConf,
    tezosConf,
    callsConf,
    streamingClientConf,
    batchingConf,
    verbose
  ) = config.merge
  val ignoreProcessFailures = sys.env.get(LORRE_FAILURE_IGNORE_VAR)

  //the dispatcher is visible for all async operations in the following code
  implicit val system: ActorSystem = ActorSystem("lorre-system")
  implicit val dispatcher = system.dispatcher

  //how long to wait for graceful shutdown of system components
  val shutdownWait = 10.seconds

  //whatever happens we try to clean up
  sys.addShutdownHook(shutdown())

  lazy val db = DatabaseUtil.db

  //bring slick-based repositories in scope
  val repos = new SlickRepositories
  import repos._

  //define all datastore services
  val tezosFees = new FeeOperations
  val tezosStore = new TezosDatastore
  val apis = new ApiOperations

  val tezosNodeOperator = new TezosNodeOperator(
    new TezosNodeInterface(tezosConf, callsConf, streamingClientConf),
    tezosConf.network,
    batchingConf,
    apis
  )

  /** close resources for application stop */
  private[this] def shutdown(): Unit = {
    logger.info("Doing clean-up")
    db.close()
    val nodeShutdown =
      tezosNodeOperator.node
        .shutdown()
        .flatMap((_: ShutdownComplete) => system.terminate())

    Await.result(nodeShutdown, shutdownWait)
    logger.info("All things closed")
  }

  /** Tries to fetch blocks head to verify if connection with Tezos node was successfully established */
  @tailrec
  private[this] def checkTezosConnection(): Unit =
    Try {
      Await.result(tezosNodeOperator.getBareBlockHead(), lorreConf.bootupConnectionCheckTimeout)
    } match {
      case Failure(e) =>
        logger.error("Could not make initial connection to Tezos", e)
        Thread.sleep(lorreConf.bootupRetryInterval.toMillis)
        checkTezosConnection()
      case Success(_) =>
        logger.info("Successfully made initial connection to Tezos")
    }

  /** The regular loop, once connection with the node is established */
  @tailrec
  private[this] def mainLoop(iteration: Int): Unit = {
    val noOp = Future.successful(())
    val processing = for {
      _ <- processTezosBlocks()
      _ <- if (iteration % lorreConf.feeUpdateInterval == 0) processFees()
      else noOp
    } yield ()

    /* Won't stop Lorre on failure from processing the chain, unless overridden by the environment to halt.
     * Can be used to investigate issues on consistently failing block or account processing.
     * Otherwise, any error will make Lorre proceed as expected by default (stop or wait for next cycle)
     */
    val attemptedProcessing =
      if (ignoreProcessFailures.exists(ignore => ignore == "true" || ignore == "yes"))
        processing.recover {
          //swallow the error and proceed with the default behaviour
          case f @ (AccountsProcessingFailed(_, _) | BlocksProcessingFailed(_, _) | DelegatesProcessingFailed(_, _)) =>
            logger.error("Failed processing but will keep on going next cycle", f)
        } else
        processing

    Await.result(attemptedProcessing, atMost = Duration.Inf)

    lorreConf.depth match {
      case Newest =>
        logger.info("Taking a nap")
        Thread.sleep(lorreConf.sleepInterval.toMillis)
        mainLoop(iteration + 1)
      case _ =>
        logger.info("Synchronization is done")
    }
  }

  displayInfo(tezosConf)
  if (verbose.on) displayConfiguration(Platforms.Tezos, tezosConf, (LORRE_FAILURE_IGNORE_VAR, ignoreProcessFailures))

  try {
    checkTezosConnection()
    mainLoop(0)
  } finally {
    shutdown()
  }

  private[this] def processFees(): Future[Done] = {
    logger.info("Processing latest Tezos fee data...")
    val computedFees = tezosFees.processTezosAverageFees(lorreConf.numberOfFeesAveraged)
    db.run(computedFees)
      .andThen {
        case Success(Some(written)) => logger.info("Wrote {} average fees to the database.", written)
        case Success(None) => logger.info("Wrote average fees to the database.")
        case Failure(e) => logger.error("Could not write average fees to the database because", e)
      }
      .map(_ => Done)
  }

  /**
    * Fetches all blocks not in the database from the Tezos network and adds them to the database.
    * Additionally stores account references that needs updating, too
    */
  private[this] def processTezosBlocks(): Future[Done] = {
    import cats.instances.future._
    import cats.syntax.flatMap._
    import TezosTypes.Syntax._

    logger.info("Processing Tezos Blocks..")

    val blockPagesToSynchronize = lorreConf.depth match {
      case Newest => tezosNodeOperator.getBlocksNotInDatabase()
      case Everything => tezosNodeOperator.getLatestBlocks()
      case Custom(n) => tezosNodeOperator.getLatestBlocks(Some(n), lorreConf.headHash)
    }

    /* will store a single page of block results */
    def processBlocksPage(
        results: tezosNodeOperator.BlockFetchingResults
    )(implicit mat: ActorMaterializer): Future[Int] = {
      def logBlockOutcome: PartialFunction[Try[(Option[Int], Option[Int])], Unit] = {
        case Success((blocksCount, accountsCount)) =>
          logger.info(
            "Wrote {} blocks to the database, checkpoint stored for{} account updates",
            blocksCount.getOrElse(results.size),
            accountsCount.fold("")(" " + _)
          )
        case Failure(e) =>
          logger.error("Could not write blocks or accounts checkpoints to the database.", e)
      }

      def logVotingOutcome[A]: PartialFunction[Try[Option[A]], Unit] = {
        case Success(votesCount) =>
          logger.info("Wrote{} voting data records to the database", votesCount.fold("")(" " + _))
        case Failure(e) =>
          logger.error("Could not write voting data to the database", e)
      }

      //ignore the account ids for storage, and prepare the checkpoint account data
      //we do this on a single sweep over the list, pairing the results and then unzipping the outcome
      val (blocks, accountUpdates) =
        results.map {
          case (block, accountIds) =>
            block -> accountIds.taggedWithBlock(block.data.hash, block.data.header.level)
        }.toList.unzip

      for {
        _ <- db.run(tezosStore.storeBlocksAndCheckpointAccounts(blocks, accountUpdates)) andThen logBlockOutcome
        _ <- processVotesForBlocks(results.map { case (block, _) => block }) andThen logVotingOutcome
        delegateCheckpoints <- processAccountsForBlocks(accountUpdates) // should this fail, we still recover data from the checkpoint
        _ <- processDelegatesForBlocks(delegateCheckpoints)  // same as above
      } yield results.size

    }

    blockPagesToSynchronize.flatMap {
      // Fails the whole process if any page processing fails
      case (pages, total) => {
        //this will be used for the pages streaming, and within all sub-processing doing a similar paging trick
        implicit val mat = ActorMaterializer()

        //custom progress tracking for blocks
        val logProgress =
          logProcessingProgress(entityName = "block", totalToProcess = total, processStartNanos = System.nanoTime()) _

        // Process each page on his own, and keep track of the progress
        Source
          .fromIterator(() => pages)
          .mapAsync[tezosNodeOperator.BlockFetchingResults](1)(identity)
          .mapAsync(1) {
            processBlocksPage(_) flatTap (_ => processTezosAccountsCheckpoint >> processTezosDelegatesCheckpoint)
          }
          .runFold(0) { (processed, justDone) =>
            processed + justDone <| logProgress
          }

      }
    } transform {
      case Failure(accountFailure @ AccountsProcessingFailed(_, _)) =>
        Failure(accountFailure)
      case Failure(delegateFailure @ DelegatesProcessingFailed(_, _)) =>
        Failure(delegateFailure)
      case Failure(e) =>
        val error = "Could not fetch blocks from client"
        logger.error(error, e)
        Failure(BlocksProcessingFailed(message = error, e))
      case Success(_) => Success(Done)
    }

  }

  /**
    * Fetches voting data for the blocks and stores any relevant
    * result into the appropriate database table
    */
<<<<<<< HEAD
  def processVotesForBlocks(blocks: List[TezosTypes.Block]): Future[Option[Int]] =
    tezosNodeOperator.getVotingDetails(blocks).flatMap {
      case (proposals, bakersBlocks, ballotsBlocks) =>
        db.run(
          tezosStore.storeBlocksVotingDetails(proposals, bakersBlocks, ballotsBlocks)
        )
=======
  private[this] def processVotesForBlocks(blocks: List[TezosTypes.Block]): Future[Option[Int]] = {
    import cats.syntax.traverse._
    import cats.syntax.foldable._
    import cats.syntax.semigroup._
    import cats.syntax.apply._
    import cats.instances.list._
    import cats.instances.option._
    import cats.instances.int._
    import slickeffect.implicits._
    import slick.jdbc.PostgresProfile.api._

    tezosNodeOperator.getVotingDetails(blocks).flatMap {
      case (proposals, bakersBlocks, ballotsBlocks) =>
        //this is a single list
        val writeProposal = TezosDb.writeVotingProposals(proposals)
        //this is a nested list, each block with many baker rolls
        val writeBakers = bakersBlocks.traverse {
          case (block, bakersRolls) => TezosDb.writeVotingRolls(bakersRolls, block)
        }
        //this is a nested list, each block with many ballot votes
        val writeBallots = ballotsBlocks.traverse {
          case (block, ballots) => TezosDb.writeVotingBallots(ballots, block)
        }

        /* combineAll reduce List[Option[Int]] => Option[Int] by summing all ints present
         * |+| is shorthand syntax to sum Option[Int] together using Int's sums
         * Any None in the operands will make the whole operation collapse in a None result
         */
        val combinedVoteWrites = (writeProposal, writeBakers, writeBallots).mapN(
          (storedProposals, storedBakers, storedBallots) =>
            storedProposals |+| storedBakers.combineAll |+| storedBallots.combineAll
        )

        db.run(combinedVoteWrites.transactionally)
>>>>>>> 4f4fb914
    }

  /* Fetches accounts from account-id and saves those associated with the latest operations
   * (i.e.the highest block level)
   * @return the delegates key-hashes found for the accounts passed-in, grouped by block reference
   */
  private[this] def processAccountsForBlocks(
      updates: List[BlockTagged[List[AccountId]]]
  )(implicit mat: ActorMaterializer): Future[List[BlockTagged[List[PublicKeyHash]]]] = {
    logger.info("Processing latest Tezos data for updated accounts...")

    def keepMostRecent(associations: List[(AccountId, BlockReference)]): Map[AccountId, BlockReference] =
      associations.foldLeft(Map.empty[AccountId, BlockReference]) { (collected, entry) =>
        val key = entry._1
        if (collected.contains(key)) collected else collected + (key -> entry._2)
      }

    val sorted = updates.flatMap {
      case BlockTagged(hash, level, ids) =>
        ids.map(_ -> (hash, level))
    }.sortBy {
      case (id, (hash, level)) => level
    }(Ordering[Int].reverse)

    val toBeFetched = keepMostRecent(sorted)

    AccountsProcessor.process(toBeFetched)
  }

  /** Fetches and stores all accounts from the latest blocks still in the checkpoint */
  private[this] def processTezosAccountsCheckpoint(implicit mat: ActorMaterializer): Future[Done] = {
<<<<<<< HEAD
    logger.info("Selecting all accounts touched in the checkpoint table, this might take a while...")
    db.run(tezosStore.fetchLatestAccountsFromCheckpoint) flatMap { checkpoints =>
=======
    logger.info("Selecting all accounts left in the checkpoint table...")
    db.run(TezosDb.getLatestAccountsFromCheckpoint) flatMap { checkpoints =>
>>>>>>> 4f4fb914
      if (checkpoints.nonEmpty) {
        logger.info(
          "I loaded all of {} checkpointed ids from the DB and will proceed to fetch updated accounts information from the chain",
          checkpoints.size
        )
        AccountsProcessor.process(checkpoints).map(_ => Done)
      } else {
        logger.info("No data to fetch from the accounts checkpoint")
        Future.successful(Done)
      }
    }
  }

  private[this] def processDelegatesForBlocks(
    updates: List[BlockTagged[List[PublicKeyHash]]]
    )(implicit mat: ActorMaterializer): Future[Done] = {
      logger.info("Processing latest Tezos data for account delegates...")

      def keepMostRecent(associations: List[(PublicKeyHash, BlockReference)]): Map[PublicKeyHash, BlockReference] =
      associations.foldLeft(Map.empty[PublicKeyHash, BlockReference]) { (collected, entry) =>
        val key = entry._1
        if (collected.contains(key)) collected else collected + (key -> entry._2)
      }

      val sorted = updates.flatMap {
        case BlockTagged(hash, level, ids) =>
        ids.map(_ -> (hash, level))
      }.sortBy {
        case (id, (hash, level)) => level
      }(Ordering[Int].reverse)

      val toBeFetched = keepMostRecent(sorted)

      DelegatesProcessor.process(toBeFetched)
    }

  /** Fetches and stores all delegates from the latest blocks still in the checkpoint */
  private[this] def processTezosDelegatesCheckpoint(implicit mat: ActorMaterializer): Future[Done] = {
    logger.info("Selecting all delegates left in the checkpoint table...")
    db.run(TezosDb.getLatestDelegatesFromCheckpoint) flatMap { checkpoints =>
      if (checkpoints.nonEmpty) {
        logger.info(
          "I loaded all of {} checkpointed ids from the DB and will proceed to fetch updated delegates information from the chain",
          checkpoints.size
        )
        DelegatesProcessor.process(checkpoints)
      } else {
        logger.info("No data to fetch from the delegates checkpoint")
        Future.successful(Done)
      }
<<<<<<< HEAD
      db.run(tezosStore.storeAccountsAndCheckpointDelegates(taggedList, delegatesCheckpoint))
        .andThen(logWriteFailure)
=======
>>>>>>> 4f4fb914
    }
  }

  private object AccountsProcessor {

    type AccountsIndex = Map[AccountId, Account]
    type DelegateKeys = List[PublicKeyHash]

    /* Fetches the data from the chain node and stores accounts into the data store.
     * @param ids a pre-filtered map of account ids with latest block referring to them
     */
    def process(ids: Map[AccountId, BlockReference])(implicit mat: ActorMaterializer): Future[List[BlockTagged[DelegateKeys]]] = {
      import cats.Monoid
      import cats.instances.future._
      import cats.instances.list._
      import cats.instances.int._
      import cats.instances.option._
      import cats.instances.tuple._
      import cats.syntax.flatMap._
      import cats.syntax.functorFilter._
      import cats.syntax.monoid._

      def logWriteFailure: PartialFunction[Try[_], Unit] = {
        case Failure(e) =>
          logger.error("Could not write accounts to the database")
      }

      def logOutcome: PartialFunction[Try[(Int, Option[Int], _)], Unit] = {
        case Success((accountsRows, delegateCheckpointRows, _)) =>
          logger.info(
            "{} accounts were touched on the database. Checkpoint stored for{} delegates.",
            accountsRows,
            delegateCheckpointRows.fold("")(" " + _)
          )
      }

      def extractDelegatesInfo(
        taggedAccounts: Seq[BlockTagged[AccountsIndex]]
      ): (List[BlockTagged[AccountsIndex]], List[BlockTagged[DelegateKeys]]) = {
        val taggedList = taggedAccounts.toList
        val taggedDelegatesKeys = taggedList.map {
          case BlockTagged(blockHash, blockLevel, accountsMap) =>
            import TezosTypes.Syntax._
            val delegateKeys = accountsMap.values.toList
              .mapFilter(_.delegate.value)

            delegateKeys.taggedWithBlock(blockHash, blockLevel)
        }
        (taggedList, taggedDelegatesKeys)
      }

      def processAccountsPage(
          taggedAccounts: List[BlockTagged[AccountsIndex]],
          taggedDelegateKeys: List[BlockTagged[DelegateKeys]]
      ): Future[(Int, Option[Int], List[BlockTagged[DelegateKeys]])] =
        db.run(TezosDb.writeAccountsAndCheckpointDelegates(taggedAccounts, taggedDelegateKeys))
          .map { case (accountWrites, delegateCheckpoints) => (accountWrites, delegateCheckpoints, taggedDelegateKeys) }
          .andThen(logWriteFailure)

      def cleanup[T] = (_: T) => {
        //can fail with no real downsides
        val processed = Some(ids.keySet)
<<<<<<< HEAD
        logger.info("Cleaning processed accounts from the checkpoint...")
        Await.result(
          db.run(tezosStore.removeAccountsFromCheckpoint(processed)),
          atMost = batchingConf.accountPageProcessingTimeout
        )
        logger.info("Done cleaning checkpointed accounts.")
      case _ =>
        ()
    }.transform {
      case Failure(e) =>
        val error = "I failed to fetch accounts from client and update them"
        logger.error(error, e)
        Failure(AccountsProcessingFailed(message = error, e))
      case success => Success(Done)
=======
        logger.info("Cleaning {} processed accounts from the checkpoint...", ids.size)
        db.run(TezosDb.cleanAccountsCheckpoint(processed)).map(cleaned => logger.info("Done cleaning {} accounts checkpoint rows.", cleaned))
      }

      logger.info("Ready to fetch updated accounts information from the chain")
      val (pages, total) = tezosNodeOperator.getAccountsForBlocks(ids)

      /* Streams the (unevaluated) incoming data, actually fetching the results.
       * We use combinators to keep the ongoing requests' flow under control, taking advantage of
       * akka-streams automatic backpressure control.
       * The results are grouped to optimize for database storage.
       * We do this to re-aggregate results from pages which are now based on single blocks,
       * which would lead to inefficient storage performances as-is.
       */
      val saveAccounts = Source
          .fromIterator(() => pages)
          .mapAsync[List[BlockTagged[Map[AccountId, Account]]]](1)(identity)
          .mapConcat(identity)
          .grouped(batchingConf.blockPageSize)
          .map(extractDelegatesInfo)
          .mapAsync(1)((processAccountsPage _).tupled)
          .runFold(Monoid[(Int, Option[Int], List[BlockTagged[DelegateKeys]])].empty) { (processed, justDone) =>
            processed |+| justDone
          } andThen logOutcome

      (saveAccounts flatTap cleanup).transform {
        case Success((_, _, delegateCheckpoints)) => Success(delegateCheckpoints)
        case Failure(e) =>
          val error = "I failed to fetch accounts from client and update them"
          logger.error(error, e)
          Failure(AccountsProcessingFailed(message = error, e))
      }
>>>>>>> 4f4fb914
    }
  }

  private object DelegatesProcessor {

    /* Fetches the data from the chain node and stores delegates into the data store.
     * @param ids a pre-filtered map of delegate hashes with latest block referring to them
     */
    def process(ids: Map[PublicKeyHash, BlockReference])(implicit mat: ActorMaterializer): Future[Done] = {
      import cats.Monoid
      import cats.instances.int._
      import cats.instances.future._
      import cats.syntax.monoid._
      import cats.syntax.flatMap._

      def logWriteFailure: PartialFunction[Try[_], Unit] = {
        case Failure(e) =>
          logger.error("Could not write delegates to the database")
      }

      def logOutcome: PartialFunction[Try[Int], Unit] = {
        case Success(rows) =>
          logger.info("{} delegates were touched on the database.", rows)
      }

<<<<<<< HEAD
    def processDelegatesPage(
        taggedDelegates: Seq[BlockTagged[Map[PublicKeyHash, Delegate]]]
    ): Future[Int] =
      db.run(tezosStore.storeDelegatesAndCopyContracts(taggedDelegates.toList))
        .andThen(logWriteFailure)

    val saveDelegates = db.run(tezosStore.fetchLatestDelegatesFromCheckpoint) flatTap { checkpoints =>
          implicit val mat = ActorMaterializer()
=======
      def processDelegatesPage(
          taggedDelegates: Seq[BlockTagged[Map[PublicKeyHash, Delegate]]]
      ): Future[Int] =
        db.run(TezosDb.writeDelegatesAndCopyContracts(taggedDelegates.toList))
          .andThen(logWriteFailure)

      def cleanup[T] = (_: T) => {
        //can fail with no real downsides
        val processed = Some(ids.keySet)
        logger.info("Cleaning {} processed delegates from the checkpoint...", ids.size)
        db.run(TezosDb.cleanDelegatesCheckpoint(processed)).map(cleaned => logger.info("Done cleaning {} delegates checkpoint rows.", cleaned))
      }
>>>>>>> 4f4fb914

      logger.info("Ready to fetch updated delegates information from the chain")
      val (pages, total) = tezosNodeOperator.getDelegatesForBlocks(ids)

      /* Streams the (unevaluated) incoming data, actually fetching the results.
       * We use combinators to keep the ongoing requests' flow under control, taking advantage of
       * akka-streams automatic backpressure control.
       * The results are grouped to optimize for database storage.
       * We do this to re-aggregate results from pages which are now based on single blocks,
       * which would lead to inefficient storage performances as-is.
       */
      val saveDelegates =
        Source
          .fromIterator(() => pages)
          .mapAsync[List[BlockTagged[Map[PublicKeyHash, Delegate]]]](1)(identity)
          .mapConcat(identity)
          .grouped(batchingConf.blockPageSize)
          .mapAsync(1)(processDelegatesPage)
          .runFold(Monoid[Int].empty) { (processed, justDone) =>
            processed |+| justDone
          } andThen logOutcome

      (saveDelegates flatTap cleanup).transform {
        case Failure(e) =>
          val error = "I failed to fetch delegates from client and update them"
          logger.error(error, e)
          Failure(DelegatesProcessingFailed(message = error, e))
        case success => Success(Done)
      }

<<<<<<< HEAD
    saveDelegates.andThen {
      //additional cleanup, that can fail with no downsides
      case Success(checkpoints) =>
        val processed = Some(checkpoints.keySet)
        logger.info("Cleaning checkpointed delegates..")
        Await.result(
          db.run(tezosStore.removeDelegatesFromCheckpoint(processed)),
          atMost = batchingConf.delegatePageProcessingTimeout
        )
        logger.info("Done cleaning checkpointed delegates.")
      case _ =>
        ()
    }.transform {
      case Failure(e) =>
        val error = "I failed to fetch delegates from client and update them"
        logger.error(error, e)
        Failure(DelegatesProcessingFailed(message = error, e))
      case success => Success(Done)
=======
>>>>>>> 4f4fb914
    }
  }

  /** Keeps track of time passed between different partial checkpoints of some entity processing
    * Designed to be partially applied to set properties of the whole process once, and then only compute partial completion
    *
    * @param entityName a string that will be logged to identify what kind of resource is being processed
    * @param totalToProcess how many entities there were in the first place
    * @param processStartNanos a nano-time from jvm monotonic time, used to identify when the whole processing operation began
    * @param processed how many entities were processed at the current checkpoint
    */
  private[this] def logProcessingProgress(entityName: String, totalToProcess: Int, processStartNanos: Long)(
      processed: Int
  ): Unit = {
    val elapsed = System.nanoTime() - processStartNanos
    val progress = processed.toDouble / totalToProcess
    logger.info("Completed processing {}% of total requested {}s", "%.2f".format(progress * 100), entityName)

    val etaMins = Duration(scala.math.ceil(elapsed / progress) - elapsed, NANOSECONDS).toMinutes
    if (processed < totalToProcess && etaMins > 1) logger.info("Estimated time to finish is around {} minutes", etaMins)
  }

}<|MERGE_RESOLUTION|>--- conflicted
+++ resolved
@@ -224,7 +224,7 @@
         _ <- db.run(tezosStore.storeBlocksAndCheckpointAccounts(blocks, accountUpdates)) andThen logBlockOutcome
         _ <- processVotesForBlocks(results.map { case (block, _) => block }) andThen logVotingOutcome
         delegateCheckpoints <- processAccountsForBlocks(accountUpdates) // should this fail, we still recover data from the checkpoint
-        _ <- processDelegatesForBlocks(delegateCheckpoints)  // same as above
+        _ <- processDelegatesForBlocks(delegateCheckpoints) // same as above
       } yield results.size
 
     }
@@ -269,49 +269,12 @@
     * Fetches voting data for the blocks and stores any relevant
     * result into the appropriate database table
     */
-<<<<<<< HEAD
   def processVotesForBlocks(blocks: List[TezosTypes.Block]): Future[Option[Int]] =
     tezosNodeOperator.getVotingDetails(blocks).flatMap {
       case (proposals, bakersBlocks, ballotsBlocks) =>
         db.run(
           tezosStore.storeBlocksVotingDetails(proposals, bakersBlocks, ballotsBlocks)
         )
-=======
-  private[this] def processVotesForBlocks(blocks: List[TezosTypes.Block]): Future[Option[Int]] = {
-    import cats.syntax.traverse._
-    import cats.syntax.foldable._
-    import cats.syntax.semigroup._
-    import cats.syntax.apply._
-    import cats.instances.list._
-    import cats.instances.option._
-    import cats.instances.int._
-    import slickeffect.implicits._
-    import slick.jdbc.PostgresProfile.api._
-
-    tezosNodeOperator.getVotingDetails(blocks).flatMap {
-      case (proposals, bakersBlocks, ballotsBlocks) =>
-        //this is a single list
-        val writeProposal = TezosDb.writeVotingProposals(proposals)
-        //this is a nested list, each block with many baker rolls
-        val writeBakers = bakersBlocks.traverse {
-          case (block, bakersRolls) => TezosDb.writeVotingRolls(bakersRolls, block)
-        }
-        //this is a nested list, each block with many ballot votes
-        val writeBallots = ballotsBlocks.traverse {
-          case (block, ballots) => TezosDb.writeVotingBallots(ballots, block)
-        }
-
-        /* combineAll reduce List[Option[Int]] => Option[Int] by summing all ints present
-         * |+| is shorthand syntax to sum Option[Int] together using Int's sums
-         * Any None in the operands will make the whole operation collapse in a None result
-         */
-        val combinedVoteWrites = (writeProposal, writeBakers, writeBallots).mapN(
-          (storedProposals, storedBakers, storedBallots) =>
-            storedProposals |+| storedBakers.combineAll |+| storedBallots.combineAll
-        )
-
-        db.run(combinedVoteWrites.transactionally)
->>>>>>> 4f4fb914
     }
 
   /* Fetches accounts from account-id and saves those associated with the latest operations
@@ -343,13 +306,8 @@
 
   /** Fetches and stores all accounts from the latest blocks still in the checkpoint */
   private[this] def processTezosAccountsCheckpoint(implicit mat: ActorMaterializer): Future[Done] = {
-<<<<<<< HEAD
-    logger.info("Selecting all accounts touched in the checkpoint table, this might take a while...")
+    logger.info("Selecting all accounts left in the checkpoint table...")
     db.run(tezosStore.fetchLatestAccountsFromCheckpoint) flatMap { checkpoints =>
-=======
-    logger.info("Selecting all accounts left in the checkpoint table...")
-    db.run(TezosDb.getLatestAccountsFromCheckpoint) flatMap { checkpoints =>
->>>>>>> 4f4fb914
       if (checkpoints.nonEmpty) {
         logger.info(
           "I loaded all of {} checkpointed ids from the DB and will proceed to fetch updated accounts information from the chain",
@@ -364,32 +322,32 @@
   }
 
   private[this] def processDelegatesForBlocks(
-    updates: List[BlockTagged[List[PublicKeyHash]]]
-    )(implicit mat: ActorMaterializer): Future[Done] = {
-      logger.info("Processing latest Tezos data for account delegates...")
-
-      def keepMostRecent(associations: List[(PublicKeyHash, BlockReference)]): Map[PublicKeyHash, BlockReference] =
+      updates: List[BlockTagged[List[PublicKeyHash]]]
+  )(implicit mat: ActorMaterializer): Future[Done] = {
+    logger.info("Processing latest Tezos data for account delegates...")
+
+    def keepMostRecent(associations: List[(PublicKeyHash, BlockReference)]): Map[PublicKeyHash, BlockReference] =
       associations.foldLeft(Map.empty[PublicKeyHash, BlockReference]) { (collected, entry) =>
         val key = entry._1
         if (collected.contains(key)) collected else collected + (key -> entry._2)
       }
 
-      val sorted = updates.flatMap {
-        case BlockTagged(hash, level, ids) =>
+    val sorted = updates.flatMap {
+      case BlockTagged(hash, level, ids) =>
         ids.map(_ -> (hash, level))
-      }.sortBy {
-        case (id, (hash, level)) => level
-      }(Ordering[Int].reverse)
-
-      val toBeFetched = keepMostRecent(sorted)
-
-      DelegatesProcessor.process(toBeFetched)
-    }
+    }.sortBy {
+      case (id, (hash, level)) => level
+    }(Ordering[Int].reverse)
+
+    val toBeFetched = keepMostRecent(sorted)
+
+    DelegatesProcessor.process(toBeFetched)
+  }
 
   /** Fetches and stores all delegates from the latest blocks still in the checkpoint */
   private[this] def processTezosDelegatesCheckpoint(implicit mat: ActorMaterializer): Future[Done] = {
     logger.info("Selecting all delegates left in the checkpoint table...")
-    db.run(TezosDb.getLatestDelegatesFromCheckpoint) flatMap { checkpoints =>
+    db.run(tezosStore.fetchLatestDelegatesFromCheckpoint) flatMap { checkpoints =>
       if (checkpoints.nonEmpty) {
         logger.info(
           "I loaded all of {} checkpointed ids from the DB and will proceed to fetch updated delegates information from the chain",
@@ -400,11 +358,6 @@
         logger.info("No data to fetch from the delegates checkpoint")
         Future.successful(Done)
       }
-<<<<<<< HEAD
-      db.run(tezosStore.storeAccountsAndCheckpointDelegates(taggedList, delegatesCheckpoint))
-        .andThen(logWriteFailure)
-=======
->>>>>>> 4f4fb914
     }
   }
 
@@ -416,7 +369,9 @@
     /* Fetches the data from the chain node and stores accounts into the data store.
      * @param ids a pre-filtered map of account ids with latest block referring to them
      */
-    def process(ids: Map[AccountId, BlockReference])(implicit mat: ActorMaterializer): Future[List[BlockTagged[DelegateKeys]]] = {
+    def process(
+        ids: Map[AccountId, BlockReference]
+    )(implicit mat: ActorMaterializer): Future[List[BlockTagged[DelegateKeys]]] = {
       import cats.Monoid
       import cats.instances.future._
       import cats.instances.list._
@@ -442,7 +397,7 @@
       }
 
       def extractDelegatesInfo(
-        taggedAccounts: Seq[BlockTagged[AccountsIndex]]
+          taggedAccounts: Seq[BlockTagged[AccountsIndex]]
       ): (List[BlockTagged[AccountsIndex]], List[BlockTagged[DelegateKeys]]) = {
         val taggedList = taggedAccounts.toList
         val taggedDelegatesKeys = taggedList.map {
@@ -460,31 +415,16 @@
           taggedAccounts: List[BlockTagged[AccountsIndex]],
           taggedDelegateKeys: List[BlockTagged[DelegateKeys]]
       ): Future[(Int, Option[Int], List[BlockTagged[DelegateKeys]])] =
-        db.run(TezosDb.writeAccountsAndCheckpointDelegates(taggedAccounts, taggedDelegateKeys))
+        db.run(tezosStore.storeAccountsAndCheckpointDelegates(taggedAccounts, taggedDelegateKeys))
           .map { case (accountWrites, delegateCheckpoints) => (accountWrites, delegateCheckpoints, taggedDelegateKeys) }
           .andThen(logWriteFailure)
 
       def cleanup[T] = (_: T) => {
         //can fail with no real downsides
         val processed = Some(ids.keySet)
-<<<<<<< HEAD
-        logger.info("Cleaning processed accounts from the checkpoint...")
-        Await.result(
-          db.run(tezosStore.removeAccountsFromCheckpoint(processed)),
-          atMost = batchingConf.accountPageProcessingTimeout
-        )
-        logger.info("Done cleaning checkpointed accounts.")
-      case _ =>
-        ()
-    }.transform {
-      case Failure(e) =>
-        val error = "I failed to fetch accounts from client and update them"
-        logger.error(error, e)
-        Failure(AccountsProcessingFailed(message = error, e))
-      case success => Success(Done)
-=======
         logger.info("Cleaning {} processed accounts from the checkpoint...", ids.size)
-        db.run(TezosDb.cleanAccountsCheckpoint(processed)).map(cleaned => logger.info("Done cleaning {} accounts checkpoint rows.", cleaned))
+        db.run(tezosStore.removeAccountsFromCheckpoint(processed))
+          .map(cleaned => logger.info("Done cleaning {} accounts checkpoint rows.", cleaned))
       }
 
       logger.info("Ready to fetch updated accounts information from the chain")
@@ -515,7 +455,6 @@
           logger.error(error, e)
           Failure(AccountsProcessingFailed(message = error, e))
       }
->>>>>>> 4f4fb914
     }
   }
 
@@ -541,29 +480,19 @@
           logger.info("{} delegates were touched on the database.", rows)
       }
 
-<<<<<<< HEAD
-    def processDelegatesPage(
-        taggedDelegates: Seq[BlockTagged[Map[PublicKeyHash, Delegate]]]
-    ): Future[Int] =
-      db.run(tezosStore.storeDelegatesAndCopyContracts(taggedDelegates.toList))
-        .andThen(logWriteFailure)
-
-    val saveDelegates = db.run(tezosStore.fetchLatestDelegatesFromCheckpoint) flatTap { checkpoints =>
-          implicit val mat = ActorMaterializer()
-=======
       def processDelegatesPage(
           taggedDelegates: Seq[BlockTagged[Map[PublicKeyHash, Delegate]]]
       ): Future[Int] =
-        db.run(TezosDb.writeDelegatesAndCopyContracts(taggedDelegates.toList))
+        db.run(tezosStore.storeDelegatesAndCopyContracts(taggedDelegates.toList))
           .andThen(logWriteFailure)
 
       def cleanup[T] = (_: T) => {
         //can fail with no real downsides
         val processed = Some(ids.keySet)
         logger.info("Cleaning {} processed delegates from the checkpoint...", ids.size)
-        db.run(TezosDb.cleanDelegatesCheckpoint(processed)).map(cleaned => logger.info("Done cleaning {} delegates checkpoint rows.", cleaned))
-      }
->>>>>>> 4f4fb914
+        db.run(tezosStore.removeDelegatesFromCheckpoint(processed))
+          .map(cleaned => logger.info("Done cleaning {} delegates checkpoint rows.", cleaned))
+      }
 
       logger.info("Ready to fetch updated delegates information from the chain")
       val (pages, total) = tezosNodeOperator.getDelegatesForBlocks(ids)
@@ -594,27 +523,6 @@
         case success => Success(Done)
       }
 
-<<<<<<< HEAD
-    saveDelegates.andThen {
-      //additional cleanup, that can fail with no downsides
-      case Success(checkpoints) =>
-        val processed = Some(checkpoints.keySet)
-        logger.info("Cleaning checkpointed delegates..")
-        Await.result(
-          db.run(tezosStore.removeDelegatesFromCheckpoint(processed)),
-          atMost = batchingConf.delegatePageProcessingTimeout
-        )
-        logger.info("Done cleaning checkpointed delegates.")
-      case _ =>
-        ()
-    }.transform {
-      case Failure(e) =>
-        val error = "I failed to fetch delegates from client and update them"
-        logger.error(error, e)
-        Failure(DelegatesProcessingFailed(message = error, e))
-      case success => Success(Done)
-=======
->>>>>>> 4f4fb914
     }
   }
 
