package tech.cryptonomic.conseil

import akka.actor.ActorSystem
import akka.Done
import akka.stream.scaladsl.{Sink, Source}
import akka.stream.ActorMaterializer
import mouse.any._
import com.typesafe.scalalogging.LazyLogging
import org.slf4j.LoggerFactory
import tech.cryptonomic.conseil.tezos.{
  ApiOperations,
  DatabaseConversions,
  FeeOperations,
  ShutdownComplete,
  TezosErrors,
  TezosNodeInterface,
  TezosNodeOperator,
  TezosTypes,
  TezosDatabaseOperations => TezosDb
}
import tech.cryptonomic.conseil.tezos.TezosTypes._
import tech.cryptonomic.conseil.io.MainOutputs.LorreOutput
import tech.cryptonomic.conseil.util.DatabaseUtil
import tech.cryptonomic.conseil.config.{ChainEvent, Custom, Everything, LorreAppConfig, Newest, Platforms}
import tech.cryptonomic.conseil.tezos.TezosNodeOperator.{FetchRights, LazyPages}

import scala.concurrent.duration._
import scala.annotation.tailrec
import scala.concurrent.{Await, Future}
import scala.concurrent.duration.Duration
import scala.util.{Failure, Success, Try}
import scala.collection.SortedSet
import tech.cryptonomic.conseil.tezos.TezosTypes.BlockHash

/**
  * Entry point for synchronizing data between the Tezos blockchain and the Conseil database.
  */
object Lorre extends App with TezosErrors with LazyLogging with LorreAppConfig with LorreOutput {

  type AccountUpdatesEvents = SortedSet[(Int, ChainEvent.AccountIdPattern)]

  //reads all configuration upstart, will only complete if all values are found

  val config = loadApplicationConfiguration(args)

  //stop if conf is not available
  config.left.foreach { _ =>
    sys.exit(1)
  }

  //unsafe call, will only be reached if loadedConf is a Right, otherwise the merge will fail
  val LorreAppConfig.CombinedConfiguration(
    lorreConf,
    tezosConf,
    callsConf,
    streamingClientConf,
    batchingConf,
    verbose
  ) = config.merge
  val ignoreProcessFailures = sys.env.get(LORRE_FAILURE_IGNORE_VAR)

  //the dispatcher is visible for all async operations in the following code
  implicit val system: ActorSystem = ActorSystem("lorre-system")
  implicit val dispatcher = system.dispatcher

  //how long to wait for graceful shutdown of system components
  val shutdownWait = 10.seconds

  //whatever happens we try to clean up
  sys.addShutdownHook(shutdown())

  lazy val db = DatabaseUtil.lorreDb
  lazy val apiOperations = new ApiOperations

  val tezosNodeOperator = new TezosNodeOperator(
    new TezosNodeInterface(tezosConf, callsConf, streamingClientConf),
    tezosConf.network,
    batchingConf,
    apiOperations
  )

  /** Schedules method for fetching baking rights */
  system.scheduler.schedule(lorreConf.blockRightsFetching.initDelay, lorreConf.blockRightsFetching.interval)(
    writeFutureRights()
  )

  /** Fetches future baking and endorsing rights to insert it into the DB */
  def writeFutureRights(): Unit = {
    val berLogger = LoggerFactory.getLogger("RightsFetcher")

    import cats.implicits._

    implicit val mat = ActorMaterializer()
    berLogger.info("Fetching future baking and endorsing rights")
    val blockHead = tezosNodeOperator.getBareBlockHead()
    val brLevelFut = apiOperations.fetchMaxBakingRightsLevel()
    val erLevelFut = apiOperations.fetchMaxEndorsingRightsLevel()

    (blockHead, brLevelFut, erLevelFut).mapN { (head, brLevel, erLevel) =>
      val headLevel = head.header.level
      val rightsStartLevel = math.max(brLevel, erLevel) + 1
      berLogger.info(
        s"Current Tezos block head level: $headLevel DB stored baking rights level: $brLevel DB stored endorsing rights level: $erLevel"
      )

      val length = DatabaseConversions
        .extractCyclePosition(head.metadata)
        .map { cyclePosition =>
          // calculates amount of future rights levels to be fetched based on cycle_position, cycle_size and amount cycles to fetch
          (lorreConf.blockRightsFetching.cycleSize - cyclePosition) + lorreConf.blockRightsFetching.cycleSize * lorreConf.blockRightsFetching.cyclesToFetch
        }
        .getOrElse(0)

      berLogger.info(s"Level and position to fetch ($headLevel, $length)")
      val range = List.range(Math.max(headLevel + 1, rightsStartLevel), headLevel + length)
      Source
        .fromIterator(() => range.toIterator)
        .grouped(lorreConf.blockRightsFetching.fetchSize)
        .mapAsync(1) { partition =>
          tezosNodeOperator.getBatchBakingRightsByLevels(partition.toList).flatMap { bakingRightsResult =>
            val brResults = bakingRightsResult.values.flatten
            berLogger.info(s"Got ${brResults.size} baking rights")
            db.run(TezosDb.insertBakingRights(brResults.toList))
          }
          tezosNodeOperator.getBatchEndorsingRightsByLevel(partition.toList).flatMap { endorsingRightsResult =>
            val erResults = endorsingRightsResult.values.flatten
            berLogger.info(s"Got ${erResults.size} endorsing rights")
            db.run(TezosDb.insertEndorsingRights(erResults.toList))
          }
        }
        .runWith(Sink.ignore)
    }.flatten
    ()
  }

  /** close resources for application stop */
  private[this] def shutdown(): Unit = {
    logger.info("Doing clean-up")
    db.close()
    val nodeShutdown =
      tezosNodeOperator.node
        .shutdown()
        .flatMap((_: ShutdownComplete) => system.terminate())

    Await.result(nodeShutdown, shutdownWait)
    logger.info("All things closed")
  }

  /** Tries to fetch blocks head to verify if connection with Tezos node was successfully established */
  @tailrec
  private[this] def checkTezosConnection(): Unit =
    Try {
      Await.result(tezosNodeOperator.getBareBlockHead(), lorreConf.bootupConnectionCheckTimeout)
    } match {
      case Failure(e) =>
        logger.error("Could not make initial connection to Tezos", e)
        Thread.sleep(lorreConf.bootupRetryInterval.toMillis)
        checkTezosConnection()
      case Success(_) =>
        logger.info("Successfully made initial connection to Tezos")
    }

  // Finds unprocessed levels for account refreshes (i.e. when there is a need to reload all accounts data from the chain)
  private def unprocessedLevelsForRefreshingAccounts(): Future[AccountUpdatesEvents] =
    lorreConf.chainEvents.collectFirst {
      case ChainEvent.AccountsRefresh(levelsNeedingRefresh) if levelsNeedingRefresh.nonEmpty =>
        db.run(TezosDb.fetchProcessedEventsLevels(ChainEvent.accountsRefresh.render)).map { levels =>
          //used to remove processed events
          val processed = levels.map(_.intValue).toSet
          //we want individual event levels with the associated pattern, such that we can sort them by level
          val unprocessedEvents = levelsNeedingRefresh.toList.flatMap {
            case (accountPattern, levels) => levels.filterNot(processed).sorted.map(_ -> accountPattern)
          }
          SortedSet(unprocessedEvents: _*)
        }
    }.getOrElse(Future.successful(SortedSet.empty))

  /** The regular loop, once connection with the node is established */
  @tailrec
  private[this] def mainLoop(
      iteration: Int,
      accountsRefreshLevels: AccountUpdatesEvents
  ): Unit = {
    val noOp = Future.successful(())
    val processing = for {
      nextRefreshes <- processAccountRefreshes(accountsRefreshLevels)
      _ <- processTezosBlocks()
      _ <- if (iteration % lorreConf.feeUpdateInterval == 0)
        FeeOperations.processTezosAverageFees(lorreConf.numberOfFeesAveraged)
      else
        noOp
    } yield Some(nextRefreshes)

    /* Won't stop Lorre on failure from processing the chain, unless overridden by the environment to halt.
     * Can be used to investigate issues on consistently failing block or account processing.
     * Otherwise, any error will make Lorre proceed as expected by default (stop or wait for next cycle)
     */
    val attemptedProcessing =
      if (ignoreProcessFailures.exists(ignore => ignore == "true" || ignore == "yes"))
        processing.recover {
          //swallow the error and proceed with the default behaviour
          case f @ (AccountsProcessingFailed(_, _) | BlocksProcessingFailed(_, _) | DelegatesProcessingFailed(_, _)) =>
            logger.error("Failed processing but will keep on going next cycle", f)
            None //we have no meaningful response to provide
        } else processing

    //if something went wrong and wasn't recovered, this will actually blow the app
    val updatedLevels = Await.result(attemptedProcessing, atMost = Duration.Inf)

    lorreConf.depth match {
      case Newest =>
        logger.info("Taking a nap")
        Thread.sleep(lorreConf.sleepInterval.toMillis)
        mainLoop(iteration + 1, updatedLevels.getOrElse(accountsRefreshLevels))
      case _ =>
        logger.info("Synchronization is done")
    }
  }

  displayInfo(tezosConf)
  if (verbose.on)
    displayConfiguration(Platforms.Tezos, tezosConf, lorreConf, (LORRE_FAILURE_IGNORE_VAR, ignoreProcessFailures))

  try {
    checkTezosConnection()
    val accountRefreshesToRun = Await.result(unprocessedLevelsForRefreshingAccounts(), atMost = 5.seconds)
    mainLoop(0, accountRefreshesToRun)
  } finally {
    shutdown()
  }

  /* Possibly updates all accounts if the current block level is past any of the given ones
   * @param events the relevant levels, each with its own selection pattern, that calls for a refresh
   */
  private def processAccountRefreshes(events: AccountUpdatesEvents): Future[AccountUpdatesEvents] =
    if (events.nonEmpty) {
      for {
        storedHead <- apiOperations.fetchMaxLevel
        updated <- if (events.exists(_._1 <= storedHead)) {
          val (past, toCome) = events.partition(_._1 <= storedHead)
          val (levels, selectors) = past.unzip
          logger.info(
            "A block was reached that requires an update of account data as specified in the configuration file. A full refresh is now underway. Relevant block levels: {}",
            levels.mkString(", ")
          )
          apiOperations.fetchBlockAtLevel(levels.max).flatMap {
            case Some(referenceBlockForRefresh) =>
              val (hashRef, levelRef, timestamp, cycle) =
                (
                  BlockHash(referenceBlockForRefresh.hash),
                  referenceBlockForRefresh.level,
                  referenceBlockForRefresh.timestamp.toInstant(),
                  referenceBlockForRefresh.metaCycle
                )
              db.run(
                  //put all accounts in checkpoint, log the past levels to the db, keep the rest for future cycles
                  TezosDb.refillAccountsCheckpointFromExisting(hashRef, levelRef, timestamp, cycle, selectors.toSet) >>
                      TezosDb.writeProcessedEventsLevels(
                        ChainEvent.accountsRefresh.render,
                        levels.map(BigDecimal(_)).toList
                      )
                )
                .andThen {
                  case Success(accountsCount) =>
                    logger.info(
                      "Checkpoint stored for{} account updates in view of the full refresh.",
                      accountsCount.fold("")(" " + _)
                    )
                  case Failure(err) =>
                    logger.error(
                      "I failed to store the accounts refresh updates in the checkpoint",
                      err
                    )
                }
                .map(_ => toCome) //keep the yet unreached levels and pass them on
            case None =>
              logger.warn(
                "I couldn't find in Conseil the block data at level {}, required for the general accounts update, and this is actually unexpected. I'll retry the whole operation at next cycle.",
                levels.max
              )
              Future.successful(events)
          }
        } else Future.successful(events)
      } yield updated
    } else Future.successful(events)

  /**
    * Fetches all blocks not in the database from the Tezos network and adds them to the database.
    * Additionally stores account references that needs updating, too
    */
  private[this] def processTezosBlocks(): Future[Done] = {
    import cats.instances.future._
    import cats.syntax.flatMap._
    import TezosTypes.Syntax._

    logger.info("Processing Tezos Blocks..")

    val blockPagesToSynchronize = lorreConf.depth match {
      case Newest => tezosNodeOperator.getBlocksNotInDatabase()
      case Everything => tezosNodeOperator.getLatestBlocks()
      case Custom(n) => tezosNodeOperator.getLatestBlocks(Some(n), lorreConf.headHash)
    }

    /* will store a single page of block results */
    def processBlocksPage(
        results: tezosNodeOperator.BlockFetchingResults
    )(implicit mat: ActorMaterializer): Future[Int] = {
      def logBlockOutcome[A]: PartialFunction[Try[Option[A]], Unit] = {
        case Success(accountsCount) =>
          logger.info(
            "Wrote {} blocks to the database, checkpoint stored for{} account updates",
            results.size,
            accountsCount.fold("")(" " + _)
          )
        case Failure(e) =>
          logger.error("Could not write blocks or accounts checkpoints to the database.", e)
      }

      //ignore the account ids for storage, and prepare the checkpoint account data
      //we do this on a single sweep over the list, pairing the results and then unzipping the outcome
      val (blocks, accountUpdates) =
        results.map {
          case (block, accountIds) =>
            block -> accountIds.taggedWithBlock(
                  block.data.hash,
                  block.data.header.level,
                  Some(block.data.header.timestamp.toInstant),
                  DatabaseConversions.extractCycle(block)
                )
        }.unzip

      for {
        _ <- db.run(TezosDb.writeBlocksAndCheckpointAccounts(blocks, accountUpdates)) andThen logBlockOutcome
        votingData <- processVotesForBlocks(results.map { case (block, _) => block })
        rollsData = votingData.map {
          case (block, rolls) => block.data.hash -> rolls
        }
        delegateCheckpoints <- processAccountsForBlocks(accountUpdates, rollsData) // should this fail, we still recover data from the checkpoint
        _ <- processDelegatesForBlocks(delegateCheckpoints) // same as above
      } yield results.size

    }

    def processBakingAndEndorsingRights(fetchingResults: tezosNodeOperator.BlockFetchingResults): Future[Unit] = {
      import cats.implicits._

      val blockHashesWithCycleAndGovernancePeriod = fetchingResults.map { results =>
        {
          val data = results._1.data
          val hash = data.hash
          data.metadata match {
            case GenesisMetadata => FetchRights(None, None, Some(hash))
            case BlockHeaderMetadata(_, _, _, _, _, level) =>
              FetchRights(Some(level.cycle), Some(level.voting_period), Some(hash))

          }
        }
      }

      (
        tezosNodeOperator.getBatchBakingRights(blockHashesWithCycleAndGovernancePeriod),
        tezosNodeOperator.getBatchEndorsingRights(blockHashesWithCycleAndGovernancePeriod)
      ).mapN {
        case (br, er) =>
          (db.run(TezosDb.upsertBakingRights(br)), db.run(TezosDb.upsertEndorsingRights(er)))
            .mapN((_, _) => ())
      }.flatten
    }

    blockPagesToSynchronize.flatMap {
      // Fails the whole process if any page processing fails
      case (pages, total) => {
        //this will be used for the pages streaming, and within all sub-processing doing a similar paging trick
        implicit val mat = ActorMaterializer()

        //custom progress tracking for blocks
        val logProgress =
          logProcessingProgress(entityName = "block", totalToProcess = total, processStartNanos = System.nanoTime()) _

        // Process each page on his own, and keep track of the progress
        Source
          .fromIterator(() => pages)
          .mapAsync[tezosNodeOperator.BlockFetchingResults](1)(identity)
          .mapAsync(1) { fetchingResults =>
            processBlocksPage(fetchingResults)
              .flatTap(
                _ =>
                  processTezosAccountsCheckpoint >> processTezosDelegatesCheckpoint >> processBakingAndEndorsingRights(
                        fetchingResults
                      )
              )
          }
          .runFold(0) { (processed, justDone) =>
            processed + justDone <| logProgress
          }

      }
    } transform {
      case Failure(accountFailure @ AccountsProcessingFailed(_, _)) =>
        Failure(accountFailure)
      case Failure(delegateFailure @ DelegatesProcessingFailed(_, _)) =>
        Failure(delegateFailure)
      case Failure(e) =>
        val error = "Could not fetch blocks from client"
        logger.error(error, e)
        Failure(BlocksProcessingFailed(message = error, e))
      case Success(_) => Success(Done)
    }

  }

  /**
    * Fetches voting data for the blocks and stores any relevant
    * result into the appropriate database table
    */
  private[this] def processVotesForBlocks(
      blocks: List[TezosTypes.Block]
  ): Future[List[(Block, List[Voting.BakerRolls])]] = {
    import slick.jdbc.PostgresProfile.api._

    tezosNodeOperator.getVotingDetails(blocks).flatMap {
      case (proposals, bakersBlocks, ballotsBlocks) =>
        //this is a nested list, each block with many baker rolls
        val writeBakers = TezosDb.writeVotingRolls(bakersBlocks)

        val combinedVoteWrites = for {
          bakersWritten <- writeBakers
        } yield bakersWritten.map(_ + proposals.size + ballotsBlocks.size)

        db.run(combinedVoteWrites.transactionally).map(_ => bakersBlocks)
    }
  }

  /* Fetches accounts from account-id and saves those associated with the latest operations
   * (i.e.the highest block level)
   * @return the delegates key-hashes found for the accounts passed-in, grouped by block reference
   */
  private[this] def processAccountsForBlocks(
      updates: List[BlockTagged[List[AccountId]]],
      votingData: List[(BlockHash, List[Voting.BakerRolls])]
  )(implicit mat: ActorMaterializer): Future[List[BlockTagged[List[PublicKeyHash]]]] = {
    logger.info("Processing latest Tezos data for updated accounts...")

    def keepMostRecent(associations: List[(AccountId, BlockReference)]): Map[AccountId, BlockReference] =
      associations.foldLeft(Map.empty[AccountId, BlockReference]) { (collected, entry) =>
        val key = entry._1
        if (collected.contains(key)) collected else collected + (key -> entry._2)
      }

    val sorted = updates.flatMap {
      case BlockTagged(hash, level, timestamp, cycle, ids) =>
        ids.map(_ -> (hash, level, timestamp, cycle))
    }.sortBy {
      case (id, (hash, level, timestamp, cycle)) => level
    }(Ordering[Int].reverse)

    val toBeFetched = keepMostRecent(sorted)

    AccountsProcessor.process(toBeFetched, votingData.toMap)
  }

  /** Fetches and stores all accounts from the latest blocks still in the checkpoint */
  private[this] def processTezosAccountsCheckpoint(implicit mat: ActorMaterializer): Future[Done] = {
    logger.info("Selecting all accounts left in the checkpoint table...")
    db.run(TezosDb.getLatestAccountsFromCheckpoint) flatMap { checkpoints =>
      if (checkpoints.nonEmpty) {
        logger.info(
          "I loaded all of {} checkpointed ids from the DB and will proceed to fetch updated accounts information from the chain",
          checkpoints.size
        )
        // here we need to get missing bakers for the given block
        db.run(TezosDb.getBakersForBlocks(checkpoints.values.map(_._1).toList)).flatMap { bakers =>
          AccountsProcessor.process(checkpoints, bakers.toMap, onlyProcessLatest = true).map(_ => Done)
        }

      } else {
        logger.info("No data to fetch from the accounts checkpoint")
        Future.successful(Done)
      }
    }
  }

  private[this] def processDelegatesForBlocks(
      updates: List[BlockTagged[List[PublicKeyHash]]]
  )(implicit mat: ActorMaterializer): Future[Done] = {
    logger.info("Processing latest Tezos data for account delegates...")

    def keepMostRecent(associations: List[(PublicKeyHash, BlockReference)]): Map[PublicKeyHash, BlockReference] =
      associations.foldLeft(Map.empty[PublicKeyHash, BlockReference]) { (collected, entry) =>
        val key = entry._1
        if (collected.contains(key)) collected else collected + (key -> entry._2)
      }

    val sorted = updates.flatMap {
      case BlockTagged(hash, level, timestamp, cycle, ids) =>
        ids.map(_ -> (hash, level, timestamp, cycle))
    }.sortBy {
      case (id, (hash, level, timestamp, cycle)) => level
    }(Ordering[Int].reverse)

    val toBeFetched = keepMostRecent(sorted)

    DelegatesProcessor.process(toBeFetched)
  }

  /** Fetches and stores all delegates from the latest blocks still in the checkpoint */
  private[this] def processTezosDelegatesCheckpoint(implicit mat: ActorMaterializer): Future[Done] = {
    logger.info("Selecting all delegates left in the checkpoint table...")
    db.run(TezosDb.getLatestDelegatesFromCheckpoint) flatMap { checkpoints =>
      if (checkpoints.nonEmpty) {
        logger.info(
          "I loaded all of {} checkpointed ids from the DB and will proceed to fetch updated delegates information from the chain",
          checkpoints.size
        )
        DelegatesProcessor.process(checkpoints, onlyProcessLatest = true)
      } else {
        logger.info("No data to fetch from the delegates checkpoint")
        Future.successful(Done)
      }
    }
  }

  private object AccountsProcessor {

    type AccountsIndex = Map[AccountId, Account]
    type DelegateKeys = List[PublicKeyHash]

    /* Fetches the data from the chain node and stores accounts into the data store.
     * @param ids a pre-filtered map of account ids with latest block referring to them
     * @param onlyProcessLatest verify that no recent update was made to the account before processing each id
     *        (default = false)
     */
    def process(
        ids: Map[AccountId, BlockReference],
        votingData: Map[BlockHash, List[Voting.BakerRolls]],
        onlyProcessLatest: Boolean = false
    )(implicit mat: ActorMaterializer): Future[List[BlockTagged[DelegateKeys]]] = {
      import cats.Monoid
      import cats.instances.future._
      import cats.instances.list._
      import cats.instances.int._
      import cats.instances.option._
      import cats.instances.tuple._
      import cats.syntax.flatMap._
      import cats.syntax.functorFilter._
      import cats.syntax.monoid._

      def logWriteFailure: PartialFunction[Try[_], Unit] = {
        case Failure(e) =>
          logger.error("Could not write accounts to the database")
      }

      def logOutcome: PartialFunction[Try[(Option[Int], Option[Int], _)], Unit] = {
        case Success((accountsRows, delegateCheckpointRows, _)) =>
          logger.info(
            "{} accounts were touched on the database. Checkpoint stored for{} delegates.",
            accountsRows.fold("The")(String.valueOf),
            delegateCheckpointRows.fold("")(" " + _)
          )
      }

      def extractDelegatesInfo(
          taggedAccounts: Seq[BlockTagged[AccountsIndex]]
      ): (List[BlockTagged[AccountsIndex]], List[BlockTagged[DelegateKeys]]) = {
        val taggedList = taggedAccounts.toList
        def extractDelegateKey(account: Account): Option[PublicKeyHash] =
          PartialFunction.condOpt(account.delegate) {
            case Some(Right(pkh)) => pkh
            case Some(Left(Protocol4Delegate(_, Some(pkh)))) => pkh
          }
        val taggedDelegatesKeys = taggedList.map {
          case BlockTagged(blockHash, blockLevel, timestamp, cycle, accountsMap) =>
            import TezosTypes.Syntax._
            val delegateKeys = accountsMap.values.toList
              .mapFilter(extractDelegateKey)

            delegateKeys.taggedWithBlock(blockHash, blockLevel, timestamp, cycle)
        }
        (taggedList, taggedDelegatesKeys)
      }

      def processAccountsPage(
          taggedAccounts: List[BlockTagged[AccountsIndex]],
          taggedDelegateKeys: List[BlockTagged[DelegateKeys]]
      ): Future[(Option[Int], Option[Int], List[BlockTagged[DelegateKeys]])] =
        db.run(TezosDb.writeAccountsAndCheckpointDelegates(taggedAccounts, taggedDelegateKeys))
          .map {
            case (accountWrites, accountHistoryWrites, delegateCheckpoints) =>
              (accountWrites, delegateCheckpoints, taggedDelegateKeys)
          }
          .andThen(logWriteFailure)

      def cleanup[T] = (_: T) => {
        //can fail with no real downsides
        val processed = Some(ids.keySet)
        logger.info("Cleaning {} processed accounts from the checkpoint...", ids.size)
        db.run(TezosDb.cleanAccountsCheckpoint(processed))
          .map(cleaned => logger.info("Done cleaning {} accounts checkpoint rows.", cleaned))
      }

      //if needed, we get the stored levels and only keep updates that are more recent
      def prunedUpdates(): Future[Map[AccountId, BlockReference]] =
        if (onlyProcessLatest) db.run {
          TezosDb.getLevelsForAccounts(ids.keySet).map { currentlyStored =>
            ids.filterNot {
              case (AccountId(id), (_, updateLevel, _, _)) =>
                currentlyStored.exists { case (storedId, storedLevel) => storedId == id && storedLevel > updateLevel }
            }
          }
        } else Future.successful(ids)

      logger.info("Ready to fetch updated accounts information from the chain")

      // updates account pages with baker information
      def updateAccountPages(pages: LazyPages[tezosNodeOperator.AccountFetchingResults]) = pages.map { pageFut =>
        pageFut.map { accounts =>
          accounts.map { taggedAccounts =>
            votingData
              .get(taggedAccounts.blockHash)
              .map { rolls =>
                val affectedAccounts = rolls.map(_.pkh.value)
                val accUp = taggedAccounts.content.map {
                  case (accId, acc) if affectedAccounts.contains(accId.id) =>
                    accId -> acc.copy(isBaker = Some(true))
                  case x => x
                }
                taggedAccounts.copy(content = accUp)
              }
              .getOrElse(taggedAccounts)
          }
        }
      }

      /* Streams the (unevaluated) incoming data, actually fetching the results.
       * We use combinators to keep the ongoing requests' flow under control, taking advantage of
       * akka-streams automatic backpressure control.
       * The results are grouped to optimize for database storage.
       * We do this to re-aggregate results from pages which are now based on single blocks,
       * which would lead to inefficient storage performances as-is.
       */
      val saveAccounts = (pages: LazyPages[tezosNodeOperator.AccountFetchingResults]) =>
        Source
          .fromIterator(() => pages)
          .mapAsync(1)(identity) //extracts the future value as an element of the stream
          .mapConcat(identity) //concatenates the list of values as single-valued elements in the stream
          .grouped(batchingConf.blockPageSize) //re-arranges the process batching
          .map(extractDelegatesInfo)
          .mapAsync(1)((processAccountsPage _).tupled)
          .runFold(Monoid[(Option[Int], Option[Int], List[BlockTagged[DelegateKeys]])].empty) { (processed, justDone) =>
            processed |+| justDone
          } andThen logOutcome

      val fetchAndStore = for {
        (accountPages, _) <- prunedUpdates().map(tezosNodeOperator.getAccountsForBlocks)
        updatedPages = updateAccountPages(accountPages)
        (stored, checkpoints, delegateKeys) <- saveAccounts(updatedPages) flatTap cleanup
      } yield delegateKeys

      fetchAndStore.transform(
        identity,
        e => {
          val error = "I failed to fetch accounts from client and update them"
          logger.error(error, e)
          AccountsProcessingFailed(message = error, e)
        }
      )
    }
  }

  private object DelegatesProcessor {

    /* Fetches the data from the chain node and stores delegates into the data store.
     * @param ids a pre-filtered map of delegate hashes with latest block referring to them
     */
    def process(ids: Map[PublicKeyHash, BlockReference], onlyProcessLatest: Boolean = false)(
        implicit mat: ActorMaterializer
    ): Future[Done] = {
      import cats.Monoid
      import cats.instances.int._
      import cats.instances.option._
      import cats.instances.future._
      import cats.syntax.monoid._
      import cats.syntax.flatMap._

      def logWriteFailure: PartialFunction[Try[_], Unit] = {
        case Failure(e) =>
          logger.error(s"Could not write delegates to the database", e)
      }

      def logOutcome: PartialFunction[Try[Option[Int]], Unit] = {
        case Success(rows) =>
          logger.info("{} delegates were touched on the database.", rows.fold("The")(String.valueOf))
      }

      def processDelegatesPage(
          taggedDelegates: Seq[BlockTagged[Map[PublicKeyHash, Delegate]]]
<<<<<<< HEAD
      ): Future[Int] =
        db.run {
          for {
            delegateWrites <- TezosDb.writeDelegatesAndCopyContracts(taggedDelegates.toList)
            _ <- TezosDb.updateAccountsHistoryWithIsBakerDeactivated(taggedDelegates.toList)
          } yield delegateWrites
        }.andThen(logWriteFailure)
=======
      ): Future[Option[Int]] =
        db.run(TezosDb.writeDelegatesAndCopyContracts(taggedDelegates.toList))
          .andThen(logWriteFailure)
>>>>>>> cf880eba

      def cleanup[T] = (_: T) => {
        //can fail with no real downsides
        val processed = Some(ids.keySet)
        logger.info("Cleaning {} processed delegates from the checkpoint...", ids.size)
        db.run(TezosDb.cleanDelegatesCheckpoint(processed))
          .map(cleaned => logger.info("Done cleaning {} delegates checkpoint rows.", cleaned))
      }

      //if needed, we get the stored levels and only keep updates that are more recent
      def prunedUpdates(): Future[Map[PublicKeyHash, BlockReference]] =
        if (onlyProcessLatest) db.run {
          TezosDb.getLevelsForDelegates(ids.keySet).map { currentlyStored =>
            ids.filterNot {
              case (PublicKeyHash(pkh), (_, updateLevel, _, _)) =>
                currentlyStored.exists {
                  case (storedPkh, storedLevel) => storedPkh == pkh && storedLevel > updateLevel
                }
            }
          }
        } else Future.successful(ids)

      logger.info("Ready to fetch updated delegates information from the chain")

      /* Streams the (unevaluated) incoming data, actually fetching the results.
       * We use combinators to keep the ongoing requests' flow under control, taking advantage of
       * akka-streams automatic backpressure control.
       * The results are grouped to optimize for database storage.
       * We do this to re-aggregate results from pages which are now based on single blocks,
       * which would lead to inefficient storage performances as-is.
       */
      val saveDelegates = (pages: LazyPages[tezosNodeOperator.DelegateFetchingResults]) =>
        Source
          .fromIterator(() => pages)
          .mapAsync(1)(identity) //extracts the future value as an element of the stream
          .mapConcat(identity) //concatenates the list of values as single-valued elements in the stream
          .grouped(batchingConf.blockPageSize) //re-arranges the process batching
          .mapAsync(1)(processDelegatesPage)
          .runFold(Monoid[Option[Int]].empty) { (processed, justDone) =>
            processed |+| justDone
          } andThen logOutcome

      val fetchAndStore = for {
        (delegatesPages, _) <- prunedUpdates().map(tezosNodeOperator.getDelegatesForBlocks)
        _ <- saveDelegates(delegatesPages) flatTap cleanup
      } yield Done

      fetchAndStore.transform(
        identity,
        e => {
          val error = "I failed to fetch delegates from client and update them"
          logger.error(error, e)
          DelegatesProcessingFailed(message = error, e)
        }
      )

    }
  }

  /** Keeps track of time passed between different partial checkpoints of some entity processing
    * Designed to be partially applied to set properties of the whole process once, and then only compute partial completion
    *
    * @param entityName a string that will be logged to identify what kind of resource is being processed
    * @param totalToProcess how many entities there were in the first place
    * @param processStartNanos a nano-time from jvm monotonic time, used to identify when the whole processing operation began
    * @param processed how many entities were processed at the current checkpoint
    */
  private[this] def logProcessingProgress(entityName: String, totalToProcess: Int, processStartNanos: Long)(
      processed: Int
  ): Unit = {
    val elapsed = System.nanoTime() - processStartNanos
    val progress = processed.toDouble / totalToProcess
    logger.info("================================== Progress Report ==================================")
    logger.info("Completed processing {}% of total requested {}s", "%.2f".format(progress * 100), entityName)

    val etaMins = Duration(scala.math.ceil(elapsed / progress) - elapsed, NANOSECONDS).toMinutes
    if (processed < totalToProcess && etaMins > 1) logger.info("Estimated time to finish is around {} minutes", etaMins)
    logger.info("=====================================================================================")
  }

}<|MERGE_RESOLUTION|>--- conflicted
+++ resolved
@@ -694,19 +694,13 @@
 
       def processDelegatesPage(
           taggedDelegates: Seq[BlockTagged[Map[PublicKeyHash, Delegate]]]
-<<<<<<< HEAD
-      ): Future[Int] =
+      ): Future[Option[Int]] =
         db.run {
           for {
             delegateWrites <- TezosDb.writeDelegatesAndCopyContracts(taggedDelegates.toList)
             _ <- TezosDb.updateAccountsHistoryWithIsBakerDeactivated(taggedDelegates.toList)
           } yield delegateWrites
         }.andThen(logWriteFailure)
-=======
-      ): Future[Option[Int]] =
-        db.run(TezosDb.writeDelegatesAndCopyContracts(taggedDelegates.toList))
-          .andThen(logWriteFailure)
->>>>>>> cf880eba
 
       def cleanup[T] = (_: T) => {
         //can fail with no real downsides
