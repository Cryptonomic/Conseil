package tech.cryptonomic.conseil

import akka.actor.ActorSystem
import com.typesafe.scalalogging.LazyLogging
import tech.cryptonomic.conseil.tezos.{
  AccountsDataFetchers,
  ApiOperations,
  BlocksDataFetchers,
  FeeOperations,
  NodeOperator,
  TezosDatabaseOperations => TezosDb,
  TezosErrors,
  TezosTypes
}
import tech.cryptonomic.conseil.tezos.TezosRemoteInstances.Akka.{TezosNodeContext, ShutdownComplete}
import tech.cryptonomic.conseil.tezos.TezosTypes._
import tech.cryptonomic.conseil.io.MainOutputs.LorreOutput
import tech.cryptonomic.conseil.util.DatabaseUtil
import tech.cryptonomic.conseil.util.EffectsUtil.{runDbIO, toIO}
import tech.cryptonomic.conseil.config.{Custom, Everything, LorreAppConfig, Newest}
import tech.cryptonomic.conseil.config.Platforms

import scala.concurrent.duration._
import scala.annotation.tailrec
import scala.concurrent.Await
import scala.concurrent.duration.Duration
import scala.util.{Failure, Success, Try}
import scala.{Stream => _}

import cats.effect.{ContextShift, IO}
import scala.util.control.NonFatal
import slick.dbio.DBIO

/**
  * Entry point for synchronizing data between the Tezos blockchain and the Conseil database.
  */
object Lorre extends App with TezosErrors with LazyLogging with LorreAppConfig with LorreOutput {
  import cats.instances.list._
  import cats.syntax.applicative._
  import cats.syntax.apply._
  import cats.syntax.functorFilter._
  import cats.syntax.traverse._

  //reads all configuration upstart, will only complete if all values are found

  val config = loadApplicationConfiguration(args)

  //stop if conf is not available
  config.left.foreach { _ => sys.exit(1) }

  //unsafe call, will only be reached if loadedConf is a Right, otherwise the merge will fail
  val LorreAppConfig.CombinedConfiguration(lorreConf, tezosConf, timeoutConf, streamingClientConf, batchingConf, verbose) = config.merge
  val ignoreProcessFailures = sys.env.get(LORRE_FAILURE_IGNORE_VAR)

  //the dispatcher is visible for all async operations in the following code
  implicit val system: ActorSystem = ActorSystem("lorre-system")
  implicit val dispatcher = system.dispatcher
  implicit val nodeContext = TezosNodeContext(tezosConf, timeoutConf, streamingClientConf)
  implicit val contextShift: ContextShift[IO] = IO.contextShift(dispatcher)
  implicit val timer = IO.timer(dispatcher)

  //how long to wait for graceful shutdown of system components
  val shutdownWait = 10.seconds

  //whatever happens we try to clean up
  sys.addShutdownHook(shutdown())

  //use this to run db-based async operations into IO
  def runOnDb[T](dbAction: DBIO[T]) = runDbIO(DatabaseUtil.db, dbAction)

  /* this is needed later to connect api logic to the fetcher,
   * being dependent on the specific effect -- i.e. Future, IO -- we can't
   * devise a more generic solution, yet...
   */
  private[this] val fetchMaxLevel: IO[Int] = toIO(ApiOperations.fetchMaxLevel())

  /* Get all DataFetcheres and RpcHandler instances implicitly in scope,
   * so that they're available for later use by the node methods requiring them.
   * First we create new instances of the traits containing them, then we import
   * the content with a wildcard import
   */
  val blockFetchers = BlocksDataFetchers(nodeContext)
  val accountFetchers = AccountsDataFetchers(nodeContext)

  import blockFetchers._
  import accountFetchers._

  //create a new node operator, with custom configuration
  val node = new NodeOperator(
    network = nodeContext.tezosConfig.network,
    batchConf = batchingConf
  )

  /** close resources for application stop */
  private[this] def shutdown(): Unit = {
    logger.info("Doing clean-up")
    DatabaseUtil.db.close()
    val nodeShutdown =
      nodeContext.shutdown()
        .flatMap((_: ShutdownComplete) => system.terminate())

    Await.result(nodeShutdown, shutdownWait)
    logger.info("All things closed")
  }

  /** Tries to fetch blocks head to verify if connection with Tezos node was successfully established */
  @tailrec
  private[this] def checkTezosConnection(): Unit = {
    Try {
<<<<<<< HEAD
      Await.result(node.getBlockHead[IO].unsafeToFuture, lorreConf.bootupConnectionCheckTimeout)
=======
      Await.result(tezosNodeOperator.getBareBlockHead(), lorreConf.bootupConnectionCheckTimeout)
>>>>>>> 347a5dec
    } match {
      case Failure(e) =>
        logger.error("Could not make initial connection to Tezos", e)
        Thread.sleep(lorreConf.bootupRetryInterval.toMillis)
        checkTezosConnection()
      case Success(_) =>
        logger.info("Successfully made initial connection to Tezos")
    }
  }

  /** The regular loop, once connection with the node is established */
  @tailrec
  private[this] def mainLoop(iteration: Int): Unit = {
    val processing = for {
      _ <- processBlocks(node)
      _ <- FeeOperations.processTezosAverageFees(lorreConf.numberOfFeesAveraged)
            .whenA(iteration % lorreConf.feeUpdateInterval == 0)
    } yield ()

    /* Won't stop Lorre on failure from processing the chain if explicitly set via the environment.
     * Can be useful to skip non-critical failures due to tezos incorrect data or unexpected behaviour.
     * If set, fetching errors will make Lorre proceed as expected by default (stop or wait for next cycle)
     */
    val attemptedProcessing =
      if (ignoreProcessFailures.exists(ignore => ignore.toLowerCase == "true" || ignore.toLowerCase == "yes"))
        processing.handleErrorWith {
          //swallow the error and proceed with the default behaviour
          case f@(AccountsProcessingFailed(_, _) | BlocksProcessingFailed(_, _) | DelegatesProcessingFailed(_, _)) =>
          IO(logger.error("Failed processing but will keep on going next cycle", f))
        }
      else
        processing

    lorreConf.depth match {
      case Newest =>
        val cycle = for {
          _ <- attemptedProcessing.timeout(12.hours)
          _ <- IO(logger.info("Taking a nap"))
          _ <- IO.shift
          _ <- timer.sleep(lorreConf.sleepInterval)
        } yield ()
        cycle.unsafeRunSync()
        mainLoop(iteration + 1)
      case _ =>
        val cycle = for {
          _ <- attemptedProcessing.timeout(12.hours)
          _ <- IO(logger.info("Synchronization is done"))
        } yield ()
        cycle.unsafeRunSync()
    }
  }

  //show startup info on the console
  displayInfo(tezosConf)
  if (verbose.on) displayConfiguration(Platforms.Tezos, tezosConf, lorreConf, (LORRE_FAILURE_IGNORE_VAR, ignoreProcessFailures))

  // the main loop sequence, we might want to actually interleave those in case of failure, in the future
  // thus enabling automatic recovering when a node gets temporarily down during lorre's lifetime
  try {
    checkTezosConnection()
    mainLoop(0)
  } finally {shutdown()}

  /**
  * Fetches all blocks not in the database from the Tezos network and adds them to the database.
  * Additionally stores account references that needs updating, too
  */
  private[this] def processBlocks(node: NodeOperator): IO[Unit] = {

    logger.info("Processing Tezos Blocks..")

    def writeAccounts(node: NodeOperator): IO[Unit] = {
      import cats.instances.int._
      def logOutcome(accountCounts: Int) = IO(logger.info("{} accounts were touched on the database.", accountCounts))
      def extractDelegates(taggedAccounts: List[BlockTagged[Map[AccountId, Account]]]) =
        taggedAccounts.map {
          case BlockTagged(blockHash, blockLevel, accountsMap) =>
            import TezosTypes.Syntax._
            val delegateKeys = accountsMap.values
              .toList
              .mapFilter(_.delegate.value)

            delegateKeys.taggedWithBlock(blockHash, blockLevel)
        }

      (runOnDb(TezosDb.getLatestAccountsFromCheckpoint) <* IO(logger.debug("I loaded all stored account references and will proceed to fetch updated information from the chain")))
        .flatMap {
          checkpoints =>
            val idsBeingProcessed = checkpoints.keySet
            //we process a stream of accounts as they're fetched from the node
            val accountsProcessing = node.getAccounts[IO](checkpoints)
              .chunkN(batchingConf.accountPageSize)
              .evalMap {accountsChunk =>
                val accountData = accountsChunk.toList
                runOnDb(TezosDb.writeAccountsAndCheckpointDelegates(accountData, extractDelegates(accountData)))
                  .map(_._1) // discard the checkpoints counts, not needed for progress count
              }
              .reduceSemigroup //sums all counts of written rows using the semigroup for ints
              .evalMap(logOutcome)
              .compile
              .drain

            for {
              _ <- accountsProcessing
              _ <- runOnDb(TezosDb.cleanAccountsCheckpoint(Some(idsBeingProcessed)))
              _ <- IO(logger.debug("Done cleaning checkpoint on accounts"))
            } yield ()
        }
    }

    /** Fetches and stores all delegates from the latest blocks stored in the database. */
    def writeDelegates(node: NodeOperator): IO[Unit] = {
      import cats.instances.int._
      def logOutcome(delegatesCounts: Int) = IO(logger.info("{} delegates were touched on the database.", delegatesCounts))

      (runOnDb(TezosDb.getLatestDelegatesFromCheckpoint) <* IO(logger.debug("I loaded all stored delegate references and will proceed to fetch updated information from the chain")))
        .flatMap {
          checkpoints =>
            val keysBeingProcessed = checkpoints.keySet
            //we process a stream of accounts as they're fetched from the node
            val delegatesProcessing = node.getDelegates[IO](checkpoints)
              .chunkN(batchingConf.accountPageSize)
              .evalMap { delegatesChunk =>
                runOnDb(TezosDb.writeDelegatesAndCopyContracts(delegatesChunk.toList))
              }
              .reduceSemigroup
              .evalMap(logOutcome)
              .compile
              .drain

            for {
              _ <- delegatesProcessing
              _ <- runOnDb(TezosDb.cleanDelegatesCheckpoint(Some(keysBeingProcessed)))
              _ <- IO(logger.debug("Done cleaning checkpoint on delegates"))
            } yield ()
        }
    }

    def processVotes(blocks: List[Block]) = for {
      _  <- IO.shift
      votings <- blocks.traverse(node.getVotingDetails[IO])
      written <- (writeVotes _).tupled(votings.unzip3)
    } yield written

    def writeVotes(
      proposals: List[Voting.Proposal],
      blocksWithRolls: List[(Block, List[Voting.BakerRolls])],
      blocksWithBallots: List[(Block, List[Voting.Ballot])]
    ): IO[Option[Int]] = {
      import slickeffect.implicits._
      import cats.syntax.foldable._
      import cats.syntax.semigroup._
      import cats.instances.option._
      import cats.instances.int._

      val writeAllProposals = TezosDb.writeVotingProposals(proposals)
      //this is a nested list, each block with many baker rolls
      val writeAllRolls = blocksWithRolls.traverse {
        case (block, rolls) => TezosDb.writeVotingRolls(rolls, block)
      }
      //this is a nested list, each block with many ballot votes
      val writeAllBallots = blocksWithBallots.traverse {
        case (block, ballots) => TezosDb.writeVotingBallots(ballots, block)
      }

      /* combineAll reduce List[Option[Int]] => Option[Int] by summing all ints present
      * |+| is shorthand syntax to sum Option[Int] together using Int's sums
      * Any None in the operands will make the whole operation collapse in a None result
      */
      runOnDb(
        for {
          storedProposals <- writeAllProposals
          storedRolls <- writeAllRolls.map(_.combineAll)
          storedBallots <-  writeAllBallots.map(_.combineAll)
        } yield storedProposals |+| storedRolls |+| storedBallots
      )

    }

    def toBlocksProcessingFailure[T]: Throwable => IO[T] = {
      case NonFatal(err) =>
        val errorMsg = "I failed to fetch the blocks and related data from the client and store it"
        IO(logger.error(errorMsg, err)) *> IO.raiseError(BlocksProcessingFailed(message = errorMsg, err))
      case fatal =>
        val errorMsg = "Something serioursly bad happened, probably unrecoverable. Please restart the process once possible"
        IO(logger.error(errorMsg, fatal)) *> IO.raiseError(fatal)
     }

    def toAccountsProcessingFailure[T]: Throwable => IO[T] = {
      case NonFatal(err) =>
        val errorMsg = "I failed to fetch the accounts from the client and update them"
        IO(logger.error(errorMsg, err)) *> IO.raiseError(AccountsProcessingFailed(message = errorMsg, err))
      case fatal =>
       val errorMsg = "Something serioursly bad happened, probably unrecoverable. Please restart the process once possible"
       IO(logger.error(errorMsg, fatal)) *> IO.raiseError(fatal)
    }

    def toDelegatesProcessingFailure[T]: Throwable => IO[T] = {
      case NonFatal(err) =>
        val errorMsg = "I failed to fetch the delegates from the client and update them"
        IO(logger.error(errorMsg, err)) *> IO.raiseError(DelegatesProcessingFailed(message = errorMsg, err))
      case fatal =>
       val errorMsg = "Something serioursly bad happened, probably unrecoverable. Please restart the process once possible"
       IO(logger.error(errorMsg, fatal)) *> IO.raiseError(fatal)
    }

    def logOutcomes(blocksCount: Int, accountsCount: Option[Int], votesCount: Option[Int]) = IO {
      logger.info("Wrote {} blocks to the database, checkpoint stored for{} account updates", blocksCount, accountsCount.fold("")(" " + _))
      logger.info("Wrote{} voting data records to the database", votesCount.fold("")(" " + _))
    }

    val blocksToSynchronize: IO[(node.BlockFetchingResults[IO], Int)] = lorreConf.depth match {
      case Newest => node.getBlocksNotInDatabase[IO](fetchMaxLevel)
      case Everything => node.getLatestBlocks[IO]()
      case Custom(n) => node.getLatestBlocks[IO](Some(n), lorreConf.headHash)
    }

    val getNanos: IO[Long] = timer.clock.monotonic(NANOSECONDS)

    def process(streamWithTotal: (node.BlockFetchingResults[IO], Int), startNanos: Long) = {
      val (streamIn, total) = streamWithTotal
      val logProgress = logProcessingProgress("block", total, startNanos) _
      streamIn.chunkN(batchingConf.blockPageSize)
        .evalTap(
          chunk => IO(logger.info("I received {} blocks from the node, about to process", chunk.size))
        )
        .evalMap {
          chunk =>
            val blockCheckPointMap = chunk.toList.toMap

            for {
              accountsStored <- runOnDb(TezosDb.writeBlocksAndCheckpointAccounts(blockCheckPointMap)).handleErrorWith(toBlocksProcessingFailure)
              votesStored    <- processVotes(blockCheckPointMap.keys.toList).handleErrorWith(toBlocksProcessingFailure)
              _              <- logOutcomes(blockCheckPointMap.size, accountsStored, votesStored)
              _              <- writeAccounts(node).handleErrorWith(toAccountsProcessingFailure)
              _              <- writeDelegates(node).handleErrorWith(toDelegatesProcessingFailure)
            } yield chunk.size
        }
        .evalMapAccumulate(0){
          //keep track of the running total and prints progress wrt the requested blocks
          case (runningTotal, added) =>
            val newTotal = runningTotal + added
            logProgress(newTotal) *> IO((newTotal, ()))
        }
        .compile
        .drain
    }

    /** Keeps track of time passed between different partial checkpoints of some entity processing
      * Designed to be partially applied to set properties of the whole process once, and then only compute partial completion
      *
      * @param entityName a string that will be logged to identify what kind of resource is being processed
      * @param totalToProcess how many entities there were in the first place
      * @param processStartNanos a nano-time from jvm monotonic time, used to identify when the whole processing operation began
      * @param processed how many entities were processed at the current checkpoint
      */
    def logProcessingProgress(
      entityName: String,
      totalToProcess: Int,
      processStartNanos: Long
    )(processed: Int): IO[Unit] =
      getNanos
        .map(_ - processStartNanos)
        .flatMap { elapsed =>
          val progress = processed.toDouble/totalToProcess
          IO.shift *>
            IO(logger.info("Completed processing {}% of total requested {}s.", "%.2f".format(progress * 100), entityName)) *>
            IO(logger.info("Estimated throughput is {}/min.", "%d".format(processed/(Duration(elapsed, NANOSECONDS).toMinutes))))
              .whenA(elapsed > 60e9) *>
            IO(logger.info("Estimated time to finish is {} minutes.", Duration(scala.math.ceil(elapsed / progress) - elapsed, NANOSECONDS).toMinutes))
              .whenA(processed < totalToProcess)
        }

    //now we can actually bind all IO pieces together
    for {
      startTime       <- getNanos
      streamWithTotal <- blocksToSynchronize
      _               <- process(streamWithTotal, startTime)
    } yield ()

  }

}<|MERGE_RESOLUTION|>--- conflicted
+++ resolved
@@ -107,11 +107,7 @@
   @tailrec
   private[this] def checkTezosConnection(): Unit = {
     Try {
-<<<<<<< HEAD
-      Await.result(node.getBlockHead[IO].unsafeToFuture, lorreConf.bootupConnectionCheckTimeout)
-=======
-      Await.result(tezosNodeOperator.getBareBlockHead(), lorreConf.bootupConnectionCheckTimeout)
->>>>>>> 347a5dec
+      Await.result(node.getBareBlockHead[IO].unsafeToFuture, lorreConf.bootupConnectionCheckTimeout)
     } match {
       case Failure(e) =>
         logger.error("Could not make initial connection to Tezos", e)
