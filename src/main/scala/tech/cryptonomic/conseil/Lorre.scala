--- conflicted
+++ resolved
@@ -132,7 +132,6 @@
      * If set, fetching errors will make Lorre proceed as expected by default (stop or wait for next cycle)
      */
     val attemptedProcessing =
-<<<<<<< HEAD
       if (ignoreProcessFailures.exists(ignore => ignore.toLowerCase == "true" || ignore.toLowerCase == "yes"))
         processing.handleErrorWith {
           //swallow the error and proceed with the default behaviour
@@ -141,18 +140,6 @@
         }
       else
         processing
-=======
-      if (ignoreProcessFailures.exists(ignore => ignore == "true" || ignore == "yes"))
-        processing.recover {
-          //swallow the error and proceed with the default behaviour
-          case f@(AccountsProcessingFailed(_, _) | BlocksProcessingFailed(_, _) | DelegatesProcessingFailed(_, _)) =>
-            logger.error("Failed processing but will keep on going next cycle", f)
-        }
-      else
-        processing
-
-    Await.result(attemptedProcessing, atMost = Duration.Inf)
->>>>>>> 38129f24
 
     lorreConf.depth match {
       case Newest =>
@@ -205,23 +192,6 @@
 
             delegateKeys.taggedWithBlock(blockHash, blockLevel)
         }
-<<<<<<< HEAD
-=======
-      })
-    } transform {
-      case Failure(accountFailure @ AccountsProcessingFailed(_, _)) =>
-        Failure(accountFailure)
-      case Failure(delegateFailure @ DelegatesProcessingFailed(_, _)) =>
-        Failure(delegateFailure)
-      case Failure(e) =>
-        val error = "Could not fetch blocks from client"
-        logger.error(error, e)
-        Failure(BlocksProcessingFailed(message = error, e))
-      case Success(_) => Success(Done)
-    }
-
-  }
->>>>>>> 38129f24
 
       (runOnDb(TezosDb.getLatestAccountsFromCheckpoint) <* IO(logger.debug("I loaded all stored account references and will proceed to fetch updated information from the chain")))
         .flatMap {
@@ -248,7 +218,6 @@
         }
     }
 
-<<<<<<< HEAD
     /** Fetches and stores all delegates from the latest blocks stored in the database. */
     def writeDelegates(node: NodeOperator): IO[Unit] = {
       import cats.instances.int._
@@ -315,62 +284,6 @@
           storedBallots <-  writeAllBallots.map(_.combineAll)
         } yield storedProposals |+| storedRolls |+| storedBallots
       )
-=======
-
-  /** Fetches and stores all accounts from the latest blocks stored in the database. */
-  private[this] def processTezosAccounts(): Future[Done] = {
-    import cats.Monoid
-    import cats.instances.list._
-    import cats.instances.int._
-    import cats.instances.option._
-    import cats.instances.tuple._
-    import cats.syntax.functorFilter._
-    import cats.syntax.monoid._
-
-    logger.info("Processing latest Tezos data for updated accounts...")
-
-    def logFailure: PartialFunction[Try[_], Unit] = {
-      case Failure(e) =>
-        logger.error("Could not write accounts to the database")
-    }
-
-    def logOutcome: (Int, Option[Int]) => Unit =
-      (accountsRows, delegateCheckpointRows) =>
-        logger.info("{} accounts were touched on the database. Checkpoint stored for{} delegates.", accountsRows, delegateCheckpointRows.fold("")(" " + _))
-
-    def processAccountsPage(accountsInfo: Future[List[BlockTagged[Map[AccountId, Account]]]]): Future[(Int, Option[Int])] =
-      accountsInfo.flatMap{
-        taggedAccounts =>
-          import TezosTypes.Syntax._
-          val delegatesCheckpoint = taggedAccounts.map {
-            case BlockTagged(blockHash, blockLevel, accountsMap) =>
-              val delegateKeys = accountsMap.values
-                .toList
-                .mapFilter(_.delegate.value)
-
-                delegateKeys.taggedWithBlock(blockHash, blockLevel)
-          }
-          db.run(TezosDb.writeAccountsAndCheckpointDelegates(taggedAccounts, delegatesCheckpoint))
-            .andThen(logFailure)
-      }
-
-    val saveAccounts = db.run(TezosDb.getLatestAccountsFromCheckpoint) map {
-      checkpoints =>
-        logger.debug("I loaded all stored account references and will proceed to fetch updated information from the chain")
-        val (pages, total) = tezosNodeOperator.getAccountsForBlocks(checkpoints)
-
-        /* Process in a strictly sequential way, to avoid opening an unbounded number of requests on the http-client.
-        * The size and partition of results is driven by the NodeOperator itself, were each page contains a
-        * "thunked" future of the result.
-        * Such future will be actually started only as the page iterator is scanned, one element at the time
-        */
-        pages.foldLeft(Monoid[(Int, Option[Int])].empty) {
-          (processed, nextPage) =>
-            //wait for each page to load, before looking at the next, thus  starting the new computation
-            val justDone = Await.result(processAccountsPage(nextPage), atMost = batchingConf.accountPageProcessingTimeout)
-            processed |+| justDone
-        } <| logOutcome.tupled
->>>>>>> 38129f24
 
     }
 
@@ -401,7 +314,6 @@
        IO(logger.error(errorMsg, fatal)) *> IO.raiseError(fatal)
     }
 
-<<<<<<< HEAD
     def logOutcomes(blocksCount: Int, accountsCount: Option[Int], votesCount: Option[Int]) = IO {
       logger.info("Wrote {} blocks to the database, checkpoint stored for{} account updates", blocksCount, accountsCount.fold("")(" " + _))
       logger.info("Wrote{} voting data records to the database", votesCount.fold("")(" " + _))
@@ -468,59 +380,6 @@
             IO(logger.info("Estimated time to finish is {} minutes.", Duration(scala.math.ceil(elapsed / progress) - elapsed, NANOSECONDS).toMinutes))
               .whenA(processed < totalToProcess)
         }
-=======
-    def logOutcome: Int => Unit =
-      rows => logger.info("{} delegates were touched on the database.", rows)
-
-    def logFailure: PartialFunction[Try[_], Unit] = {
-      case Failure(e) =>
-        logger.error("Could not write delegates to the database")
-    }
-
-    def processDelegatesPage(delegatesInfo: Future[List[BlockTagged[Map[PublicKeyHash, Delegate]]]]): Future[Int] =
-      delegatesInfo.flatMap{
-        taggedDelegates =>
-          db.run(TezosDb.writeDelegatesAndCopyContracts(taggedDelegates))
-            .andThen(logFailure)
-      }
-
-    val saveDelegates = db.run(TezosDb.getLatestDelegatesFromCheckpoint) map {
-      checkpoints =>
-        logger.debug("I loaded all stored delegate references and will proceed to fetch updated information from the chain")
-        val (pages, total) = tezosNodeOperator.getDelegatesForBlocks(checkpoints)
-
-       /* Process in a strictly sequential way, to avoid opening an unbounded number of requests on the http-client.
-        * The size and partition of results is driven by the NodeOperator itself, were each page contains a
-        * "thunked" future of the result.
-        * Such future will be actually started only as the page iterator is scanned, one element at the time
-        */
-        pages.foldLeft(0) {
-          (processed, nextPage) =>
-            //wait for each page to load, before looking at the next, thus  starting the new computation
-            val justDone = Await.result(processDelegatesPage(nextPage), atMost = batchingConf.delegatePageProcessingTimeout)
-            processed + justDone
-        } <| logOutcome
-
-        checkpoints
-    }
-
-    saveDelegates.andThen {
-      //additional cleanup, that can fail with no downsides
-      case Success(checkpoints) =>
-        val processed = Some(checkpoints.keySet)
-        logger.debug("Cleaning checkpointed delegates..")
-        Await.result(db.run(TezosDb.cleanDelegatesCheckpoint(processed)), atMost = batchingConf.delegatePageProcessingTimeout)
-        logger.debug("Done cleaning checkpointed delegates.")
-      case _ =>
-        ()
-    }.transform {
-      case Failure(e) =>
-        val error = "I failed to fetch delegates from client and update them"
-        logger.error(error, e)
-        Failure(DelegatesProcessingFailed(message = error, e))
-      case success => Success(Done)
-    }
->>>>>>> 38129f24
 
     //now we can actually bind all IO pieces together
     for {
@@ -531,5 +390,4 @@
 
   }
 
-
 }