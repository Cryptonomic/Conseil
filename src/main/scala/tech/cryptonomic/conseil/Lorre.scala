package tech.cryptonomic.conseil

import akka.actor.ActorSystem
import akka.Done
import akka.stream.scaladsl.{Sink, Source}
import akka.stream.ActorMaterializer
import mouse.any._
import com.typesafe.scalalogging.LazyLogging
import org.slf4j.LoggerFactory
import tech.cryptonomic.conseil.tezos.{
  ApiOperations,
  DatabaseConversions,
  FeeOperations,
  ShutdownComplete,
  TezosErrors,
  TezosNodeInterface,
  TezosNodeOperator,
  TezosTypes,
  TezosDatabaseOperations => TezosDb
}
import tech.cryptonomic.conseil.tezos.TezosTypes._
import tech.cryptonomic.conseil.io.MainOutputs.LorreOutput
import tech.cryptonomic.conseil.util.DatabaseUtil
import tech.cryptonomic.conseil.config.{ChainEvent, Custom, Everything, LorreAppConfig, Newest, Platforms}
import tech.cryptonomic.conseil.tezos.TezosNodeOperator.{FetchRights, LazyPages}

import scala.concurrent.duration._
import scala.annotation.tailrec
import scala.concurrent.{Await, Future}
import scala.concurrent.duration.Duration
import scala.util.{Failure, Success, Try}
import scala.collection.SortedSet
import tech.cryptonomic.conseil.tezos.TezosTypes.BlockHash

/**
  * Entry point for synchronizing data between the Tezos blockchain and the Conseil database.
  */
object Lorre extends App with TezosErrors with LazyLogging with LorreAppConfig with LorreOutput {

  type AccountUpdatesEvents = SortedSet[(Int, ChainEvent.AccountIdPattern)]

  //reads all configuration upstart, will only complete if all values are found

  val config = loadApplicationConfiguration(args)

  //stop if conf is not available
  config.left.foreach { _ =>
    sys.exit(1)
  }

  //unsafe call, will only be reached if loadedConf is a Right, otherwise the merge will fail
  val LorreAppConfig.CombinedConfiguration(
    lorreConf,
    tezosConf,
    callsConf,
    streamingClientConf,
    batchingConf,
    verbose
  ) = config.merge
  val ignoreProcessFailures = sys.env.get(LORRE_FAILURE_IGNORE_VAR)

  //the dispatcher is visible for all async operations in the following code
  implicit val system: ActorSystem = ActorSystem("lorre-system")
  implicit val dispatcher = system.dispatcher

  //how long to wait for graceful shutdown of system components
  val shutdownWait = 10.seconds

  //whatever happens we try to clean up
  sys.addShutdownHook(shutdown())

  lazy val db = DatabaseUtil.lorreDb
  lazy val apiOperations = new ApiOperations

  val tezosNodeOperator = new TezosNodeOperator(
    new TezosNodeInterface(tezosConf, callsConf, streamingClientConf),
    tezosConf.network,
    batchingConf,
    apiOperations
  )

  /** Schedules method for fetching baking rights */
  system.scheduler.schedule(lorreConf.blockRightsFetching.initDelay, lorreConf.blockRightsFetching.interval)(
    writeFutureRights()
  )

  /** Fetches future baking and endorsing rights to insert it into the DB */
  def writeFutureRights(): Unit = {
    val berLogger = LoggerFactory.getLogger("RightsFetcher")

    import cats.implicits._

    implicit val mat = ActorMaterializer()
    berLogger.info("Fetching future baking and endorsing rights")
    val blockHead = tezosNodeOperator.getBareBlockHead()
    val brLevelFut = apiOperations.fetchMaxBakingRightsLevel()
    val erLevelFut = apiOperations.fetchMaxEndorsingRightsLevel()

    (blockHead, brLevelFut, erLevelFut).mapN { (head, brLevel, erLevel) =>
      val headLevel = head.header.level
      val rightsStartLevel = math.max(brLevel, erLevel) + 1
      berLogger.info(
        s"Current Tezos block head level: $headLevel DB stored baking rights level: $brLevel DB stored endorsing rights level: $erLevel"
      )

      val length = DatabaseConversions
        .extractCyclePosition(head.metadata)
        .map { cyclePosition =>
          // calculates amount of future rights levels to be fetched based on cycle_position, cycle_size and amount cycles to fetch
          (lorreConf.blockRightsFetching.cycleSize - cyclePosition) + lorreConf.blockRightsFetching.cycleSize * lorreConf.blockRightsFetching.cyclesToFetch
        }
        .getOrElse(0)

      berLogger.info(s"Level and position to fetch ($headLevel, $length)")
      val range = List.range(Math.max(headLevel + 1, rightsStartLevel), headLevel + length)
      Source
        .fromIterator(() => range.toIterator)
        .grouped(lorreConf.blockRightsFetching.fetchSize)
        .mapAsync(1) { partition =>
          tezosNodeOperator.getBatchBakingRightsByLevels(partition.toList).flatMap { bakingRightsResult =>
            val brResults = bakingRightsResult.values.flatten
            berLogger.info(s"Got ${brResults.size} baking rights")
            db.run(TezosDb.insertBakingRights(brResults.toList))
          }
          tezosNodeOperator.getBatchEndorsingRightsByLevel(partition.toList).flatMap { endorsingRightsResult =>
            val erResults = endorsingRightsResult.values.flatten
            berLogger.info(s"Got ${erResults.size} endorsing rights")
            db.run(TezosDb.insertEndorsingRights(erResults.toList))
          }
        }
        .runWith(Sink.ignore)
    }.flatten
    ()
  }

  /** close resources for application stop */
  private[this] def shutdown(): Unit = {
    logger.info("Doing clean-up")
    db.close()
    val nodeShutdown =
      tezosNodeOperator.node
        .shutdown()
        .flatMap((_: ShutdownComplete) => system.terminate())

    Await.result(nodeShutdown, shutdownWait)
    logger.info("All things closed")
  }

  /** Tries to fetch blocks head to verify if connection with Tezos node was successfully established */
  @tailrec
  private[this] def checkTezosConnection(): Unit =
    Try {
      Await.result(tezosNodeOperator.getBareBlockHead(), lorreConf.bootupConnectionCheckTimeout)
    } match {
      case Failure(e) =>
        logger.error("Could not make initial connection to Tezos", e)
        Thread.sleep(lorreConf.bootupRetryInterval.toMillis)
        checkTezosConnection()
      case Success(_) =>
        logger.info("Successfully made initial connection to Tezos")
    }

  // Finds unprocessed levels for account refreshes (i.e. when there is a need to reload all accounts data from the chain)
  private def unprocessedLevelsForRefreshingAccounts(): Future[AccountUpdatesEvents] =
    lorreConf.chainEvents.collectFirst {
      case ChainEvent.AccountsRefresh(levelsNeedingRefresh) if levelsNeedingRefresh.nonEmpty =>
        db.run(TezosDb.fetchProcessedEventsLevels(ChainEvent.accountsRefresh.render)).map { levels =>
          //used to remove processed events
          val processed = levels.map(_.intValue).toSet
          //we want individual event levels with the associated pattern, such that we can sort them by level
          val unprocessedEvents = levelsNeedingRefresh.toList.flatMap {
            case (accountPattern, levels) => levels.filterNot(processed).sorted.map(_ -> accountPattern)
          }
          SortedSet(unprocessedEvents: _*)
        }
    }.getOrElse(Future.successful(SortedSet.empty))

  /** The regular loop, once connection with the node is established */
  @tailrec
  private[this] def mainLoop(
      iteration: Int,
      accountsRefreshLevels: AccountUpdatesEvents
  ): Unit = {
    val noOp = Future.successful(())
    val processing = for {
      nextRefreshes <- processAccountRefreshes(accountsRefreshLevels)
      _ <- processTezosBlocks()
      _ <- if (iteration % lorreConf.feeUpdateInterval == 0)
        FeeOperations.processTezosAverageFees(lorreConf.numberOfFeesAveraged)
      else
        noOp
    } yield Some(nextRefreshes)

    /* Won't stop Lorre on failure from processing the chain, unless overridden by the environment to halt.
     * Can be used to investigate issues on consistently failing block or account processing.
     * Otherwise, any error will make Lorre proceed as expected by default (stop or wait for next cycle)
     */
    val attemptedProcessing =
      if (ignoreProcessFailures.exists(ignore => ignore == "true" || ignore == "yes"))
        processing.recover {
          //swallow the error and proceed with the default behaviour
          case f @ (AccountsProcessingFailed(_, _) | BlocksProcessingFailed(_, _) | DelegatesProcessingFailed(_, _)) =>
            logger.error("Failed processing but will keep on going next cycle", f)
            None //we have no meaningful response to provide
        } else processing

    //if something went wrong and wasn't recovered, this will actually blow the app
    val updatedLevels = Await.result(attemptedProcessing, atMost = Duration.Inf)

    lorreConf.depth match {
      case Newest =>
        logger.info("Taking a nap")
        Thread.sleep(lorreConf.sleepInterval.toMillis)
        mainLoop(iteration + 1, updatedLevels.getOrElse(accountsRefreshLevels))
      case _ =>
        logger.info("Synchronization is done")
    }
  }

  displayInfo(tezosConf)
  if (verbose.on)
    displayConfiguration(Platforms.Tezos, tezosConf, lorreConf, (LORRE_FAILURE_IGNORE_VAR, ignoreProcessFailures))

  try {
    checkTezosConnection()
    val accountRefreshesToRun = Await.result(unprocessedLevelsForRefreshingAccounts(), atMost = 5.seconds)
    mainLoop(0, accountRefreshesToRun)
  } finally {
    shutdown()
  }

  /* Possibly updates all accounts if the current block level is past any of the given ones
   * @param events the relevant levels, each with its own selection pattern, that calls for a refresh
   */
  private def processAccountRefreshes(events: AccountUpdatesEvents): Future[AccountUpdatesEvents] =
    if (events.nonEmpty) {
      for {
        storedHead <- apiOperations.fetchMaxLevel
        updated <- if (events.exists(_._1 <= storedHead)) {
          val (past, toCome) = events.partition(_._1 <= storedHead)
          val (levels, selectors) = past.unzip
          logger.info(
            "A block was reached that requires an update of account data as specified in the configuration file. A full refresh is now underway. Relevant block levels: {}",
            levels.mkString(", ")
          )
          apiOperations.fetchBlockAtLevel(levels.max).flatMap {
            case Some(referenceBlockForRefresh) =>
              val (hashRef, levelRef, timestamp, cycle) =
                (
                  BlockHash(referenceBlockForRefresh.hash),
                  referenceBlockForRefresh.level,
                  referenceBlockForRefresh.timestamp.toInstant(),
                  referenceBlockForRefresh.metaCycle
                )
              db.run(
                  //put all accounts in checkpoint, log the past levels to the db, keep the rest for future cycles
                  TezosDb.refillAccountsCheckpointFromExisting(hashRef, levelRef, timestamp, cycle, selectors.toSet) >>
                      TezosDb.writeProcessedEventsLevels(
                        ChainEvent.accountsRefresh.render,
                        levels.map(BigDecimal(_)).toList
                      )
                )
                .andThen {
                  case Success(accountsCount) =>
                    logger.info(
                      "Checkpoint stored for{} account updates in view of the full refresh.",
                      accountsCount.fold("")(" " + _)
                    )
                  case Failure(err) =>
                    logger.error(
                      "I failed to store the accounts refresh updates in the checkpoint",
                      err
                    )
                }
                .map(_ => toCome) //keep the yet unreached levels and pass them on
            case None =>
              logger.warn(
                "I couldn't find in Conseil the block data at level {}, required for the general accounts update, and this is actually unexpected. I'll retry the whole operation at next cycle.",
                levels.max
              )
              Future.successful(events)
          }
        } else Future.successful(events)
      } yield updated
    } else Future.successful(events)

  /**
    * Fetches all blocks not in the database from the Tezos network and adds them to the database.
    * Additionally stores account references that needs updating, too
    */
  private[this] def processTezosBlocks(): Future[Done] = {
    import cats.instances.future._
    import cats.syntax.flatMap._
    import TezosTypes.Syntax._

    logger.info("Processing Tezos Blocks..")

    val blockPagesToSynchronize = lorreConf.depth match {
      case Newest => tezosNodeOperator.getBlocksNotInDatabase()
      case Everything => tezosNodeOperator.getLatestBlocks()
      case Custom(n) => tezosNodeOperator.getLatestBlocks(Some(n), lorreConf.headHash)
    }

    /* will store a single page of block results */
    def processBlocksPage(
        results: tezosNodeOperator.BlockFetchingResults
    )(implicit mat: ActorMaterializer): Future[Int] = {
      def logBlockOutcome[A]: PartialFunction[Try[Option[A]], Unit] = {
        case Success(accountsCount) =>
          logger.info(
            "Wrote {} blocks to the database, checkpoint stored for{} account updates",
            results.size,
            accountsCount.fold("")(" " + _)
          )
        case Failure(e) =>
          logger.error("Could not write blocks or accounts checkpoints to the database.", e)
      }

      //ignore the account ids for storage, and prepare the checkpoint account data
      //we do this on a single sweep over the list, pairing the results and then unzipping the outcome
      val (blocks, accountUpdates) =
        results.map {
          case (block, accountIds) =>
            block -> accountIds.taggedWithBlock(
                  block.data.hash,
                  block.data.header.level,
                  Some(block.data.header.timestamp.toInstant),
                  DatabaseConversions.extractCycle(block)
                )
        }.unzip

      for {
        _ <- db.run(TezosDb.writeBlocksAndCheckpointAccounts(blocks, accountUpdates)) andThen logBlockOutcome
        votingData <- processVotesForBlocks(results.map { case (block, _) => block })
        delegateCheckpoints <- processAccountsForBlocks(accountUpdates, votingData.map {
          case (block, rolls) => block.data.hash -> rolls
        }) // should this fail, we still recover data from the checkpoint
        _ <- processDelegatesForBlocks(delegateCheckpoints) // same as above
      } yield results.size

    }

    def processBakingAndEndorsingRights(fetchingResults: tezosNodeOperator.BlockFetchingResults): Future[Unit] = {
      import cats.implicits._

      val blockHashesWithCycleAndGovernancePeriod = fetchingResults.map { results =>
        {
          val data = results._1.data
          val hash = data.hash
          data.metadata match {
            case GenesisMetadata => FetchRights(None, None, Some(hash))
            case BlockHeaderMetadata(_, _, _, _, _, level) =>
              FetchRights(Some(level.cycle), Some(level.voting_period), Some(hash))

          }
        }
      }

      (
        tezosNodeOperator.getBatchBakingRights(blockHashesWithCycleAndGovernancePeriod),
        tezosNodeOperator.getBatchEndorsingRights(blockHashesWithCycleAndGovernancePeriod)
      ).mapN {
        case (br, er) =>
          (db.run(TezosDb.upsertBakingRights(br)), db.run(TezosDb.upsertEndorsingRights(er)))
            .mapN((_, _) => ())
      }.flatten
    }

    blockPagesToSynchronize.flatMap {
      // Fails the whole process if any page processing fails
      case (pages, total) => {
        //this will be used for the pages streaming, and within all sub-processing doing a similar paging trick
        implicit val mat = ActorMaterializer()

        //custom progress tracking for blocks
        val logProgress =
          logProcessingProgress(entityName = "block", totalToProcess = total, processStartNanos = System.nanoTime()) _

        // Process each page on his own, and keep track of the progress
        Source
          .fromIterator(() => pages)
          .mapAsync[tezosNodeOperator.BlockFetchingResults](1)(identity)
          .mapAsync(1) { fetchingResults =>
            processBlocksPage(fetchingResults)
              .flatTap(
                _ =>
                  processTezosAccountsCheckpoint >> processTezosDelegatesCheckpoint >> processBakingAndEndorsingRights(
                        fetchingResults
                      )
              )
          }
          .runFold(0) { (processed, justDone) =>
            processed + justDone <| logProgress
          }

      }
    } transform {
      case Failure(accountFailure @ AccountsProcessingFailed(_, _)) =>
        Failure(accountFailure)
      case Failure(delegateFailure @ DelegatesProcessingFailed(_, _)) =>
        Failure(delegateFailure)
      case Failure(e) =>
        val error = "Could not fetch blocks from client"
        logger.error(error, e)
        Failure(BlocksProcessingFailed(message = error, e))
      case Success(_) => Success(Done)
    }

  }

  /**
    * Fetches voting data for the blocks and stores any relevant
    * result into the appropriate database table
    */
  private[this] def processVotesForBlocks(
      blocks: List[TezosTypes.Block]
  ): Future[List[(Block, List[Voting.BakerRolls])]] = {
    import slick.jdbc.PostgresProfile.api._

    tezosNodeOperator.getVotingDetails(blocks).flatMap {
      case (proposals, bakersBlocks, ballotsBlocks) =>
        //this is a nested list, each block with many baker rolls
        val writeBakers = TezosDb.writeVotingRolls(bakersBlocks)

<<<<<<< HEAD
=======
        val updateAccountsHistory = bakersBlocks.filterNot {
          case (_, rolls) => rolls.isEmpty
        }.traverse {
          case (block, bakersRolls) =>
            TezosDb.updateAccountsHistoryWithBakers(bakersRolls, block)
        }

        val updateAccounts = bakersBlocks.filterNot {
          case (_, rolls) => rolls.isEmpty
        }.traverse {
          case (block, bakersRolls) =>
            TezosDb.updateAccountsWithBakers(bakersRolls, block)
        }

>>>>>>> f5e9d7e0
        val combinedVoteWrites = for {
          bakersWritten <- writeBakers
        } yield bakersWritten.map(_ + proposals.size + ballotsBlocks.size)

        db.run(combinedVoteWrites.transactionally).map(_ => bakersBlocks)
    }
  }

  /* Fetches accounts from account-id and saves those associated with the latest operations
   * (i.e.the highest block level)
   * @return the delegates key-hashes found for the accounts passed-in, grouped by block reference
   */
  private[this] def processAccountsForBlocks(
      updates: List[BlockTagged[List[AccountId]]],
      votingData: List[(BlockHash, List[Voting.BakerRolls])]
  )(implicit mat: ActorMaterializer): Future[List[BlockTagged[List[PublicKeyHash]]]] = {
    logger.info("Processing latest Tezos data for updated accounts...")

    def keepMostRecent(associations: List[(AccountId, BlockReference)]): Map[AccountId, BlockReference] =
      associations.foldLeft(Map.empty[AccountId, BlockReference]) { (collected, entry) =>
        val key = entry._1
        if (collected.contains(key)) collected else collected + (key -> entry._2)
      }

    val sorted = updates.flatMap {
      case BlockTagged(hash, level, timestamp, cycle, ids) =>
        ids.map(_ -> (hash, level, timestamp, cycle))
    }.sortBy {
      case (id, (hash, level, timestamp, cycle)) => level
    }(Ordering[Int].reverse)

    val toBeFetched = keepMostRecent(sorted)

    AccountsProcessor.process(toBeFetched, votingData)
  }

  /** Fetches and stores all accounts from the latest blocks still in the checkpoint */
  private[this] def processTezosAccountsCheckpoint(implicit mat: ActorMaterializer): Future[Done] = {
    logger.info("Selecting all accounts left in the checkpoint table...")
    db.run(TezosDb.getLatestAccountsFromCheckpoint) flatMap { checkpoints =>
      if (checkpoints.nonEmpty) {
        logger.info(
          "I loaded all of {} checkpointed ids from the DB and will proceed to fetch updated accounts information from the chain",
          checkpoints.size
        )
        // here we need to get missing bakers for the given block
        tezosNodeOperator.getBakersByHash(checkpoints.values.map(_._1).toList).flatMap { bakers =>
          AccountsProcessor.process(checkpoints, bakers, onlyProcessLatest = true).map(_ => Done)
        }

      } else {
        logger.info("No data to fetch from the accounts checkpoint")
        Future.successful(Done)
      }
    }
  }

  private[this] def processDelegatesForBlocks(
      updates: List[BlockTagged[List[PublicKeyHash]]]
  )(implicit mat: ActorMaterializer): Future[Done] = {
    logger.info("Processing latest Tezos data for account delegates...")

    def keepMostRecent(associations: List[(PublicKeyHash, BlockReference)]): Map[PublicKeyHash, BlockReference] =
      associations.foldLeft(Map.empty[PublicKeyHash, BlockReference]) { (collected, entry) =>
        val key = entry._1
        if (collected.contains(key)) collected else collected + (key -> entry._2)
      }

    val sorted = updates.flatMap {
      case BlockTagged(hash, level, timestamp, cycle, ids) =>
        ids.map(_ -> (hash, level, timestamp, cycle))
    }.sortBy {
      case (id, (hash, level, timestamp, cycle)) => level
    }(Ordering[Int].reverse)

    val toBeFetched = keepMostRecent(sorted)

    DelegatesProcessor.process(toBeFetched)
  }

  /** Fetches and stores all delegates from the latest blocks still in the checkpoint */
  private[this] def processTezosDelegatesCheckpoint(implicit mat: ActorMaterializer): Future[Done] = {
    logger.info("Selecting all delegates left in the checkpoint table...")
    db.run(TezosDb.getLatestDelegatesFromCheckpoint) flatMap { checkpoints =>
      if (checkpoints.nonEmpty) {
        logger.info(
          "I loaded all of {} checkpointed ids from the DB and will proceed to fetch updated delegates information from the chain",
          checkpoints.size
        )
        DelegatesProcessor.process(checkpoints, onlyProcessLatest = true)
      } else {
        logger.info("No data to fetch from the delegates checkpoint")
        Future.successful(Done)
      }
    }
  }

  private object AccountsProcessor {

    type AccountsIndex = Map[AccountId, Account]
    type DelegateKeys = List[PublicKeyHash]

    /* Fetches the data from the chain node and stores accounts into the data store.
     * @param ids a pre-filtered map of account ids with latest block referring to them
     * @param onlyProcessLatest verify that no recent update was made to the account before processing each id
     *        (default = false)
     */
    def process(
        ids: Map[AccountId, BlockReference],
        votingData: List[(BlockHash, List[Voting.BakerRolls])],
        onlyProcessLatest: Boolean = false
    )(implicit mat: ActorMaterializer): Future[List[BlockTagged[DelegateKeys]]] = {
      import cats.Monoid
      import cats.instances.future._
      import cats.instances.list._
      import cats.instances.int._
      import cats.instances.option._
      import cats.instances.tuple._
      import cats.syntax.flatMap._
      import cats.syntax.functorFilter._
      import cats.syntax.monoid._

      def logWriteFailure: PartialFunction[Try[_], Unit] = {
        case Failure(e) =>
          logger.error("Could not write accounts to the database")
      }

      def logOutcome: PartialFunction[Try[(Option[Int], Option[Int], _)], Unit] = {
        case Success((accountsRows, delegateCheckpointRows, _)) =>
          logger.info(
            "{} accounts were touched on the database. Checkpoint stored for{} delegates.",
            accountsRows.fold("The")(String.valueOf),
            delegateCheckpointRows.fold("")(" " + _)
          )
      }

      def extractDelegatesInfo(
          taggedAccounts: Seq[BlockTagged[AccountsIndex]]
      ): (List[BlockTagged[AccountsIndex]], List[BlockTagged[DelegateKeys]]) = {
        val taggedList = taggedAccounts.toList
        def extractDelegateKey(account: Account): Option[PublicKeyHash] =
          PartialFunction.condOpt(account.delegate) {
            case Some(Right(pkh)) => pkh
            case Some(Left(Protocol4Delegate(_, Some(pkh)))) => pkh
          }
        val taggedDelegatesKeys = taggedList.map {
          case BlockTagged(blockHash, blockLevel, timestamp, cycle, accountsMap) =>
            import TezosTypes.Syntax._
            val delegateKeys = accountsMap.values.toList
              .mapFilter(extractDelegateKey)

            delegateKeys.taggedWithBlock(blockHash, blockLevel, timestamp, cycle)
        }
        (taggedList, taggedDelegatesKeys)
      }

      def processAccountsPage(
          taggedAccounts: List[BlockTagged[AccountsIndex]],
          taggedDelegateKeys: List[BlockTagged[DelegateKeys]]
      ): Future[(Option[Int], Option[Int], List[BlockTagged[DelegateKeys]])] =
        db.run(TezosDb.writeAccountsAndCheckpointDelegates(taggedAccounts, taggedDelegateKeys))
          .map {
            case (accountWrites, accountHistoryWrites, delegateCheckpoints) =>
              (accountWrites, delegateCheckpoints, taggedDelegateKeys)
          }
          .andThen(logWriteFailure)

      def cleanup[T] = (_: T) => {
        //can fail with no real downsides
        val processed = Some(ids.keySet)
        logger.info("Cleaning {} processed accounts from the checkpoint...", ids.size)
        db.run(TezosDb.cleanAccountsCheckpoint(processed))
          .map(cleaned => logger.info("Done cleaning {} accounts checkpoint rows.", cleaned))
      }

      //if needed, we get the stored levels and only keep updates that are more recent
      def prunedUpdates(): Future[Map[AccountId, BlockReference]] =
        if (onlyProcessLatest) db.run {
          TezosDb.getLevelsForAccounts(ids.keySet).map { currentlyStored =>
            ids.filterNot {
              case (AccountId(id), (_, updateLevel, _, _)) =>
                currentlyStored.exists { case (storedId, storedLevel) => storedId == id && storedLevel > updateLevel }
            }
          }
        } else Future.successful(ids)

      logger.info("Ready to fetch updated accounts information from the chain")

      // updates account pages with baker information
      def updateAccountPages(pages: LazyPages[tezosNodeOperator.AccountFetchingResults]) = pages.map { pageFut =>
        pageFut.map { accounts =>
          accounts.map { taggedAccounts =>
            votingData.find {
              case (blockHash, _) => blockHash == taggedAccounts.blockHash
            }.map {
              case (_, rolls) =>
                val affectedAccounts = rolls.map(_.pkh.value)
                val accUp = taggedAccounts.content.map {
                  case (accId, acc) if affectedAccounts.contains(accId.id) =>
                    accId -> acc.copy(isBaker = Some(true))
                  case x => x
                }
                taggedAccounts.copy(content = accUp)
            }.getOrElse(taggedAccounts)
          }
        }
      }

      /* Streams the (unevaluated) incoming data, actually fetching the results.
       * We use combinators to keep the ongoing requests' flow under control, taking advantage of
       * akka-streams automatic backpressure control.
       * The results are grouped to optimize for database storage.
       * We do this to re-aggregate results from pages which are now based on single blocks,
       * which would lead to inefficient storage performances as-is.
       */
      val saveAccounts = (pages: LazyPages[tezosNodeOperator.AccountFetchingResults]) =>
        Source
          .fromIterator(() => pages)
          .mapAsync(1)(identity) //extracts the future value as an element of the stream
          .mapConcat(identity) //concatenates the list of values as single-valued elements in the stream
          .grouped(batchingConf.blockPageSize) //re-arranges the process batching
          .map(extractDelegatesInfo)
          .mapAsync(1)((processAccountsPage _).tupled)
          .runFold(Monoid[(Option[Int], Option[Int], List[BlockTagged[DelegateKeys]])].empty) { (processed, justDone) =>
            processed |+| justDone
          } andThen logOutcome

      val fetchAndStore = for {
        (accountPages, _) <- prunedUpdates().map(tezosNodeOperator.getAccountsForBlocks)
        updatedPages = updateAccountPages(accountPages)
        (stored, checkpoints, delegateKeys) <- saveAccounts(updatedPages) flatTap cleanup
      } yield delegateKeys

      fetchAndStore.transform(
        identity,
        e => {
          val error = "I failed to fetch accounts from client and update them"
          logger.error(error, e)
          AccountsProcessingFailed(message = error, e)
        }
      )
    }
  }

  private object DelegatesProcessor {

    /* Fetches the data from the chain node and stores delegates into the data store.
     * @param ids a pre-filtered map of delegate hashes with latest block referring to them
     */
    def process(ids: Map[PublicKeyHash, BlockReference], onlyProcessLatest: Boolean = false)(
        implicit mat: ActorMaterializer
    ): Future[Done] = {
      import cats.Monoid
      import cats.instances.int._
      import cats.instances.option._
      import cats.instances.future._
      import cats.syntax.monoid._
      import cats.syntax.flatMap._

      def logWriteFailure: PartialFunction[Try[_], Unit] = {
        case Failure(e) =>
          logger.error(s"Could not write delegates to the database", e)
      }

      def logOutcome: PartialFunction[Try[Option[Int]], Unit] = {
        case Success(rows) =>
          logger.info("{} delegates were touched on the database.", rows.fold("The")(String.valueOf))
      }

      def processDelegatesPage(
          taggedDelegates: Seq[BlockTagged[Map[PublicKeyHash, Delegate]]]
      ): Future[Option[Int]] =
        db.run(TezosDb.writeDelegatesAndCopyContracts(taggedDelegates.toList))
          .andThen(logWriteFailure)

      def cleanup[T] = (_: T) => {
        //can fail with no real downsides
        val processed = Some(ids.keySet)
        logger.info("Cleaning {} processed delegates from the checkpoint...", ids.size)
        db.run(TezosDb.cleanDelegatesCheckpoint(processed))
          .map(cleaned => logger.info("Done cleaning {} delegates checkpoint rows.", cleaned))
      }

      //if needed, we get the stored levels and only keep updates that are more recent
      def prunedUpdates(): Future[Map[PublicKeyHash, BlockReference]] =
        if (onlyProcessLatest) db.run {
          TezosDb.getLevelsForDelegates(ids.keySet).map { currentlyStored =>
            ids.filterNot {
              case (PublicKeyHash(pkh), (_, updateLevel, _, _)) =>
                currentlyStored.exists {
                  case (storedPkh, storedLevel) => storedPkh == pkh && storedLevel > updateLevel
                }
            }
          }
        } else Future.successful(ids)

      logger.info("Ready to fetch updated delegates information from the chain")

      /* Streams the (unevaluated) incoming data, actually fetching the results.
       * We use combinators to keep the ongoing requests' flow under control, taking advantage of
       * akka-streams automatic backpressure control.
       * The results are grouped to optimize for database storage.
       * We do this to re-aggregate results from pages which are now based on single blocks,
       * which would lead to inefficient storage performances as-is.
       */
      val saveDelegates = (pages: LazyPages[tezosNodeOperator.DelegateFetchingResults]) =>
        Source
          .fromIterator(() => pages)
          .mapAsync(1)(identity) //extracts the future value as an element of the stream
          .mapConcat(identity) //concatenates the list of values as single-valued elements in the stream
          .grouped(batchingConf.blockPageSize) //re-arranges the process batching
          .mapAsync(1)(processDelegatesPage)
          .runFold(Monoid[Option[Int]].empty) { (processed, justDone) =>
            processed |+| justDone
          } andThen logOutcome

      val fetchAndStore = for {
        (delegatesPages, _) <- prunedUpdates().map(tezosNodeOperator.getDelegatesForBlocks)
        _ <- saveDelegates(delegatesPages) flatTap cleanup
      } yield Done

      fetchAndStore.transform(
        identity,
        e => {
          val error = "I failed to fetch delegates from client and update them"
          logger.error(error, e)
          DelegatesProcessingFailed(message = error, e)
        }
      )

    }
  }

  /** Keeps track of time passed between different partial checkpoints of some entity processing
    * Designed to be partially applied to set properties of the whole process once, and then only compute partial completion
    *
    * @param entityName a string that will be logged to identify what kind of resource is being processed
    * @param totalToProcess how many entities there were in the first place
    * @param processStartNanos a nano-time from jvm monotonic time, used to identify when the whole processing operation began
    * @param processed how many entities were processed at the current checkpoint
    */
  private[this] def logProcessingProgress(entityName: String, totalToProcess: Int, processStartNanos: Long)(
      processed: Int
  ): Unit = {
    val elapsed = System.nanoTime() - processStartNanos
    val progress = processed.toDouble / totalToProcess
    logger.info("================================== Progress Report ==================================")
    logger.info("Completed processing {}% of total requested {}s", "%.2f".format(progress * 100), entityName)

    val etaMins = Duration(scala.math.ceil(elapsed / progress) - elapsed, NANOSECONDS).toMinutes
    if (processed < totalToProcess && etaMins > 1) logger.info("Estimated time to finish is around {} minutes", etaMins)
    logger.info("=====================================================================================")
  }

}<|MERGE_RESOLUTION|>--- conflicted
+++ resolved
@@ -330,11 +330,12 @@
         }.unzip
 
       for {
+        votingData <- processVotesForBlocks(results.map { case (block, _) => block })
         _ <- db.run(TezosDb.writeBlocksAndCheckpointAccounts(blocks, accountUpdates)) andThen logBlockOutcome
-        votingData <- processVotesForBlocks(results.map { case (block, _) => block })
-        delegateCheckpoints <- processAccountsForBlocks(accountUpdates, votingData.map {
+        rollsData = votingData.map {
           case (block, rolls) => block.data.hash -> rolls
-        }) // should this fail, we still recover data from the checkpoint
+        }.toMap
+        delegateCheckpoints <- processAccountsForBlocks(accountUpdates, rollsData) // should this fail, we still recover data from the checkpoint
         _ <- processDelegatesForBlocks(delegateCheckpoints) // same as above
       } yield results.size
 
@@ -422,23 +423,6 @@
         //this is a nested list, each block with many baker rolls
         val writeBakers = TezosDb.writeVotingRolls(bakersBlocks)
 
-<<<<<<< HEAD
-=======
-        val updateAccountsHistory = bakersBlocks.filterNot {
-          case (_, rolls) => rolls.isEmpty
-        }.traverse {
-          case (block, bakersRolls) =>
-            TezosDb.updateAccountsHistoryWithBakers(bakersRolls, block)
-        }
-
-        val updateAccounts = bakersBlocks.filterNot {
-          case (_, rolls) => rolls.isEmpty
-        }.traverse {
-          case (block, bakersRolls) =>
-            TezosDb.updateAccountsWithBakers(bakersRolls, block)
-        }
-
->>>>>>> f5e9d7e0
         val combinedVoteWrites = for {
           bakersWritten <- writeBakers
         } yield bakersWritten.map(_ + proposals.size + ballotsBlocks.size)
@@ -453,7 +437,7 @@
    */
   private[this] def processAccountsForBlocks(
       updates: List[BlockTagged[List[AccountId]]],
-      votingData: List[(BlockHash, List[Voting.BakerRolls])]
+      votingData: Map[BlockHash, List[Voting.BakerRolls]]
   )(implicit mat: ActorMaterializer): Future[List[BlockTagged[List[PublicKeyHash]]]] = {
     logger.info("Processing latest Tezos data for updated accounts...")
 
@@ -485,8 +469,8 @@
           checkpoints.size
         )
         // here we need to get missing bakers for the given block
-        tezosNodeOperator.getBakersByHash(checkpoints.values.map(_._1).toList).flatMap { bakers =>
-          AccountsProcessor.process(checkpoints, bakers, onlyProcessLatest = true).map(_ => Done)
+        db.run(TezosDb.getBakersForBlocks(checkpoints.values.map(_._1).toList)).flatMap { bakers =>
+          AccountsProcessor.process(checkpoints, bakers.toMap, onlyProcessLatest = true).map(_ => Done)
         }
 
       } else {
@@ -548,7 +532,7 @@
      */
     def process(
         ids: Map[AccountId, BlockReference],
-        votingData: List[(BlockHash, List[Voting.BakerRolls])],
+        votingData: Map[BlockHash, List[Voting.BakerRolls]],
         onlyProcessLatest: Boolean = false
     )(implicit mat: ActorMaterializer): Future[List[BlockTagged[DelegateKeys]]] = {
       import cats.Monoid
