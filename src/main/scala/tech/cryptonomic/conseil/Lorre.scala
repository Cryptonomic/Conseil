package tech.cryptonomic.conseil

import akka.actor.ActorSystem
import akka.Done
import akka.stream.scaladsl.{Sink, Source}
import akka.stream.ActorMaterializer
import mouse.any._
import com.typesafe.scalalogging.LazyLogging
import org.slf4j.LoggerFactory
import tech.cryptonomic.conseil.tezos.{ApiOperations, DatabaseConversions, FeeOperations, ShutdownComplete, TezosErrors, TezosNodeInterface, TezosNodeOperator, TezosTypes, TezosDatabaseOperations => TezosDb}
import tech.cryptonomic.conseil.tezos.TezosTypes._
import tech.cryptonomic.conseil.io.MainOutputs.LorreOutput
import tech.cryptonomic.conseil.util.DatabaseUtil
import tech.cryptonomic.conseil.config.{ChainEvent, Custom, Everything, LorreAppConfig, Newest, Platforms}

import scala.concurrent.duration._
import scala.annotation.tailrec
import scala.concurrent.{Await, Future}
import scala.concurrent.duration.Duration
import scala.util.{Failure, Success, Try}
import scala.collection.SortedSet
import tech.cryptonomic.conseil.tezos.TezosTypes.BlockHash

/**
  * Entry point for synchronizing data between the Tezos blockchain and the Conseil database.
  */
object Lorre extends App with TezosErrors with LazyLogging with LorreAppConfig with LorreOutput {

  type AccountUpdatesEvents = SortedSet[(Int, ChainEvent.AccountIdPattern)]

  //reads all configuration upstart, will only complete if all values are found

  val config = loadApplicationConfiguration(args)

  //stop if conf is not available
  config.left.foreach { _ =>
    sys.exit(1)
  }

  //unsafe call, will only be reached if loadedConf is a Right, otherwise the merge will fail
  val LorreAppConfig.CombinedConfiguration(
    lorreConf,
    tezosConf,
    callsConf,
    streamingClientConf,
    batchingConf,
    verbose
  ) = config.merge
  val ignoreProcessFailures = sys.env.get(LORRE_FAILURE_IGNORE_VAR)

  //the dispatcher is visible for all async operations in the following code
  implicit val system: ActorSystem = ActorSystem("lorre-system")
  implicit val dispatcher = system.dispatcher

  //how long to wait for graceful shutdown of system components
  val shutdownWait = 10.seconds

  //whatever happens we try to clean up
  sys.addShutdownHook(shutdown())

  lazy val db = DatabaseUtil.lorreDb
  lazy val apiOperations = new ApiOperations

  val tezosNodeOperator = new TezosNodeOperator(
    new TezosNodeInterface(tezosConf, callsConf, streamingClientConf),
    tezosConf.network,
    batchingConf,
    apiOperations
  )

  /** Schedules method for fetching baking rights */
  system.scheduler.schedule(lorreConf.blockRightsFetching.initDelay, lorreConf.blockRightsFetching.interval)(writeFutureRights())

  /** Fetches future baking and endorsing rights to insert it into the DB */
  def writeFutureRights(): Unit = {
    val berLogger = LoggerFactory.getLogger("BAKING-ENDORSING-RIGHTS")

    import cats.implicits._

    implicit val mat = ActorMaterializer()
    berLogger.info("Fetching future baking and endorsing rights")
    val blockHead = tezosNodeOperator.getBareBlockHead()
    val brLevelFut = apiOperations.fetchMaxBakingRightsLevel()
    val erLevelFut = apiOperations.fetchMaxEndorsingRightsLevel()

    (blockHead, brLevelFut, erLevelFut).mapN { (head, brLevel, erLevel) =>
      val headLevel = head.header.level
      val rightsStartLevel = math.max(brLevel, erLevel) + 1
      berLogger.info(s"Current levels block: $headLevel baking rights: $brLevel endorsing rights: $erLevel")

      val length = DatabaseConversions
        .extractCyclePosition(head.metadata)
        .map { cyclePosition =>
          (lorreConf.blockRightsFetching.cycleSize - cyclePosition) + lorreConf.blockRightsFetching.cycleSize * lorreConf.blockRightsFetching.cyclesToFetch
        }
        .getOrElse(0)

      berLogger.info(s"Level and position to fetch ($headLevel, $length)")
      val range = List.range(Math.max(headLevel + 1, rightsStartLevel), headLevel + length)
      Source
        .fromIterator(() => range.toIterator)
        .grouped(lorreConf.blockRightsFetching.fetchSize)
        .mapAsync(1) { partition =>
          tezosNodeOperator.getBatchBakingRightsByLevels(partition.toList).flatMap { bakingRightsResult =>
            val brResults = bakingRightsResult.values.flatten
            berLogger.info(s"Got ${brResults.size} baking rights")
            db.run(TezosDb.insertBakingRights(brResults.toList))
          }
          tezosNodeOperator.getBatchEndorsingRightsByLevel(partition.toList).flatMap { endorsingRightsResult =>
            val erResults = endorsingRightsResult.values.flatten
            berLogger.info(s"Got ${erResults.size} endorsing rights")
            db.run(TezosDb.insertEndorsingRights(erResults.toList))
          }
        }
        .runWith(Sink.ignore)
    }.flatten
    ()
  }

  /** close resources for application stop */
  private[this] def shutdown(): Unit = {
    logger.info("Doing clean-up")
    db.close()
    val nodeShutdown =
      tezosNodeOperator.node
        .shutdown()
        .flatMap((_: ShutdownComplete) => system.terminate())

    Await.result(nodeShutdown, shutdownWait)
    logger.info("All things closed")
  }

  /** Tries to fetch blocks head to verify if connection with Tezos node was successfully established */
  @tailrec
  private[this] def checkTezosConnection(): Unit =
    Try {
      Await.result(tezosNodeOperator.getBareBlockHead(), lorreConf.bootupConnectionCheckTimeout)
    } match {
      case Failure(e) =>
        logger.error("Could not make initial connection to Tezos", e)
        Thread.sleep(lorreConf.bootupRetryInterval.toMillis)
        checkTezosConnection()
      case Success(_) =>
        logger.info("Successfully made initial connection to Tezos")
    }

  // Finds unprocessed levels for account refreshes (i.e. when there is a need to reload all accounts data from the chain)
  private def unprocessedLevelsForRefreshingAccounts(): Future[AccountUpdatesEvents] =
    lorreConf.chainEvents.collectFirst {
      case ChainEvent.AccountsRefresh(levelsNeedingRefresh) if levelsNeedingRefresh.nonEmpty =>
        db.run(TezosDb.fetchProcessedEventsLevels(ChainEvent.accountsRefresh.render)).map { levels =>
          //used to remove processed events
          val processed = levels.map(_.intValue).toSet
          //we want individual event levels with the associated pattern, such that we can sort them by level
          val unprocessedEvents = levelsNeedingRefresh.toList.flatMap {
            case (accountPattern, levels) => levels.filterNot(processed).sorted.map(_ -> accountPattern)
          }
          SortedSet(unprocessedEvents: _*)
        }
    }.getOrElse(Future.successful(SortedSet.empty))

  /** The regular loop, once connection with the node is established */
  @tailrec
  private[this] def mainLoop(
      iteration: Int,
      accountsRefreshLevels: AccountUpdatesEvents
  ): Unit = {
    val noOp = Future.successful(())
    val processing = for {
      nextRefreshes <- processAccountRefreshes(accountsRefreshLevels)
      _ <- processTezosBlocks()
      _ <- if (iteration % lorreConf.feeUpdateInterval == 0)
        FeeOperations.processTezosAverageFees(lorreConf.numberOfFeesAveraged)
      else
        noOp
    } yield Some(nextRefreshes)

    /* Won't stop Lorre on failure from processing the chain, unless overridden by the environment to halt.
     * Can be used to investigate issues on consistently failing block or account processing.
     * Otherwise, any error will make Lorre proceed as expected by default (stop or wait for next cycle)
     */
    val attemptedProcessing =
      if (ignoreProcessFailures.exists(ignore => ignore == "true" || ignore == "yes"))
        processing.recover {
          //swallow the error and proceed with the default behaviour
          case f @ (AccountsProcessingFailed(_, _) | BlocksProcessingFailed(_, _) | DelegatesProcessingFailed(_, _)) =>
            logger.error("Failed processing but will keep on going next cycle", f)
            None //we have no meaningful response to provide
        } else processing

    //if something went wrong and wasn't recovered, this will actually blow the app
    val updatedLevels = Await.result(attemptedProcessing, atMost = Duration.Inf)

    lorreConf.depth match {
      case Newest =>
        logger.info("Taking a nap")
        Thread.sleep(lorreConf.sleepInterval.toMillis)
        mainLoop(iteration + 1, updatedLevels.getOrElse(accountsRefreshLevels))
      case _ =>
        logger.info("Synchronization is done")
    }
  }

  displayInfo(tezosConf)
  if (verbose.on)
    displayConfiguration(Platforms.Tezos, tezosConf, lorreConf, (LORRE_FAILURE_IGNORE_VAR, ignoreProcessFailures))

  try {
    checkTezosConnection()
    val accountRefreshesToRun = Await.result(unprocessedLevelsForRefreshingAccounts(), atMost = 5.seconds)
    mainLoop(0, accountRefreshesToRun)
  } finally {
    shutdown()
  }

  /* Possibly updates all accounts if the current block level is past any of the given ones
   * @param events the relevant levels, each with its own selection pattern, that calls for a refresh
   */
  private def processAccountRefreshes(events: AccountUpdatesEvents): Future[AccountUpdatesEvents] =
    if (events.nonEmpty) {
      for {
        storedHead <- apiOperations.fetchMaxLevel
        updated <- if (events.exists(_._1 <= storedHead)) {
          val (past, toCome) = events.partition(_._1 <= storedHead)
          val (levels, selectors) = past.unzip
          logger.info(
            "A block was reached that requires an update of account data as specified in the configuration file. A full refresh is now underway. Relevant block levels: {}",
            levels.mkString(", ")
          )
          apiOperations.fetchBlockAtLevel(levels.max).flatMap {
            case Some(referenceBlockForRefresh) =>
              val (hashRef, levelRef, timestamp, cycle) =
                (
                  BlockHash(referenceBlockForRefresh.hash),
                  referenceBlockForRefresh.level,
                  referenceBlockForRefresh.timestamp.toInstant(),
                  referenceBlockForRefresh.metaCycle
                )
              db.run(
                  //put all accounts in checkpoint, log the past levels to the db, keep the rest for future cycles
<<<<<<< HEAD
                  TezosDb.refillAccountsCheckpointFromExisting(hashRef, levelRef, timestamp, cycle) >>
=======
                  TezosDb.refillAccountsCheckpointFromExisting(hashRef, levelRef, timestamp, cycle, selectors.toSet) >>
>>>>>>> 6ae3c9e3
                      TezosDb.writeProcessedEventsLevels(
                        ChainEvent.accountsRefresh.render,
                        levels.map(BigDecimal(_)).toList
                      )
                )
                .andThen {
                  case Success(accountsCount) =>
                    logger.info(
                      "Checkpoint stored for{} account updates in view of the full refresh.",
                      accountsCount.fold("")(" " + _)
                    )
                  case Failure(err) =>
                    logger.error(
                      "I failed to store the accounts refresh updates in the checkpoint",
                      err
                    )
                }
                .map(_ => toCome) //keep the yet unreached levels and pass them on
            case None =>
              logger.warn(
                "I couldn't find in Conseil the block data at level {}, required for the general accounts update, and this is actually unexpected. I'll retry the whole operation at next cycle.",
                levels.max
              )
              Future.successful(events)
          }
        } else Future.successful(events)
      } yield updated
    } else Future.successful(events)

  /**
    * Fetches all blocks not in the database from the Tezos network and adds them to the database.
    * Additionally stores account references that needs updating, too
    */
  private[this] def processTezosBlocks(): Future[Done] = {
    import cats.instances.future._
    import cats.syntax.flatMap._
    import TezosTypes.Syntax._

    logger.info("Processing Tezos Blocks..")

    val blockPagesToSynchronize = lorreConf.depth match {
      case Newest => tezosNodeOperator.getBlocksNotInDatabase()
      case Everything => tezosNodeOperator.getLatestBlocks()
      case Custom(n) => tezosNodeOperator.getLatestBlocks(Some(n), lorreConf.headHash)
    }

    /* will store a single page of block results */
    def processBlocksPage(
        results: tezosNodeOperator.BlockFetchingResults
    )(implicit mat: ActorMaterializer): Future[Int] = {
      def logBlockOutcome[A]: PartialFunction[Try[Option[A]], Unit] = {
        case Success(accountsCount) =>
          logger.info(
            "Wrote {} blocks to the database, checkpoint stored for{} account updates",
            results.size,
            accountsCount.fold("")(" " + _)
          )
        case Failure(e) =>
          logger.error("Could not write blocks or accounts checkpoints to the database.", e)
      }

      def logVotingOutcome[A]: PartialFunction[Try[Option[A]], Unit] = {
        case Success(votesCount) =>
          logger.info("Wrote{} voting data records to the database", votesCount.fold("")(" " + _))
        case Failure(e) =>
          logger.error("Could not write voting data to the database", e)
      }

      //ignore the account ids for storage, and prepare the checkpoint account data
      //we do this on a single sweep over the list, pairing the results and then unzipping the outcome
      val (blocks, accountUpdates) =
        results.map {
          case (block, accountIds) =>
            block -> accountIds.taggedWithBlock(
                  block.data.hash,
                  block.data.header.level,
                  Some(block.data.header.timestamp.toInstant),
                  DatabaseConversions.extractCycle(block)
                )
        }.unzip

      for {
        _ <- db.run(TezosDb.writeBlocksAndCheckpointAccounts(blocks, accountUpdates)) andThen logBlockOutcome
        delegateCheckpoints <- processAccountsForBlocks(accountUpdates) // should this fail, we still recover data from the checkpoint
        _ <- processDelegatesForBlocks(delegateCheckpoints) // same as above
        _ <- processVotesForBlocks(results.map { case (block, _) => block }) andThen logVotingOutcome
      } yield results.size

    }

    def processBakingAndEndorsingRights(fetchingResults: tezosNodeOperator.BlockFetchingResults): Future[Unit] = {
      import cats.implicits._
      val bh = fetchingResults.map(_._1.data.hash)
      (tezosNodeOperator.getBatchBakingRights(bh), tezosNodeOperator.getBatchEndorsingRights(bh)).mapN {
        case (br, er) =>
          (db.run(TezosDb.upsertBakingRights(br)), db.run(TezosDb.upsertEndorsingRights(er)))
            .mapN((_, _) => ())
      }.flatten
    }

    blockPagesToSynchronize.flatMap {
      // Fails the whole process if any page processing fails
      case (pages, total) => {
        //this will be used for the pages streaming, and within all sub-processing doing a similar paging trick
        implicit val mat = ActorMaterializer()

        //custom progress tracking for blocks
        val logProgress =
          logProcessingProgress(entityName = "block", totalToProcess = total, processStartNanos = System.nanoTime()) _

        // Process each page on his own, and keep track of the progress
        Source
          .fromIterator(() => pages)
          .mapAsync[tezosNodeOperator.BlockFetchingResults](1)(identity)
          .mapAsync(1) { fetchingResults =>
            processBlocksPage(fetchingResults)
              .flatTap(
                _ =>
                  processTezosAccountsCheckpoint >> processTezosDelegatesCheckpoint >> processBakingAndEndorsingRights(
                        fetchingResults
                      )
              )
          }
          .runFold(0) { (processed, justDone) =>
            processed + justDone <| logProgress
          }

      }
    } transform {
      case Failure(accountFailure @ AccountsProcessingFailed(_, _)) =>
        Failure(accountFailure)
      case Failure(delegateFailure @ DelegatesProcessingFailed(_, _)) =>
        Failure(delegateFailure)
      case Failure(e) =>
        val error = "Could not fetch blocks from client"
        logger.error(error, e)
        Failure(BlocksProcessingFailed(message = error, e))
      case Success(_) => Success(Done)
    }

  }

  /**
    * Fetches voting data for the blocks and stores any relevant
    * result into the appropriate database table
    */
  private[this] def processVotesForBlocks(blocks: List[TezosTypes.Block]): Future[Option[Int]] = {
    import cats.syntax.traverse._
    import cats.instances.list._
    import slickeffect.implicits._
    import slick.jdbc.PostgresProfile.api._

    tezosNodeOperator.getVotingDetails(blocks).flatMap {
      case (proposals, bakersBlocks, ballotsBlocks) =>
        //this is a nested list, each block with many baker rolls
        val writeBakers = TezosDb.writeVotingRolls(bakersBlocks)

        val updateAccountsHistory = bakersBlocks.traverse {
          case (block, bakersRolls) =>
            TezosDb.updateAccountsHistoryWithBakers(bakersRolls, block)
        }

        val updateAccounts = bakersBlocks.traverse {
          case (block, bakersRolls) =>
            TezosDb.updateAccountsWithBakers(bakersRolls, block)
        }

        val combinedVoteWrites = for {
          bakersWritten <- writeBakers
          accountsHistoryUpdated <- updateAccountsHistory
          accountsUpdated <- updateAccounts
        } yield
          bakersWritten
            .map(_ + proposals.size + ballotsBlocks.size + accountsHistoryUpdated.size + accountsUpdated.size)

        db.run(combinedVoteWrites.transactionally)
    }
  }

  /* Fetches accounts from account-id and saves those associated with the latest operations
   * (i.e.the highest block level)
   * @return the delegates key-hashes found for the accounts passed-in, grouped by block reference
   */
  private[this] def processAccountsForBlocks(
      updates: List[BlockTagged[List[AccountId]]]
  )(implicit mat: ActorMaterializer): Future[List[BlockTagged[List[PublicKeyHash]]]] = {
    logger.info("Processing latest Tezos data for updated accounts...")

    def keepMostRecent(associations: List[(AccountId, BlockReference)]): Map[AccountId, BlockReference] =
      associations.foldLeft(Map.empty[AccountId, BlockReference]) { (collected, entry) =>
        val key = entry._1
        if (collected.contains(key)) collected else collected + (key -> entry._2)
      }

    val sorted = updates.flatMap {
      case BlockTagged(hash, level, timestamp, cycle, ids) =>
        ids.map(_ -> (hash, level, timestamp, cycle))
    }.sortBy {
      case (id, (hash, level, timestamp, cycle)) => level
    }(Ordering[Int].reverse)

    val toBeFetched = keepMostRecent(sorted)

    AccountsProcessor.process(toBeFetched)
  }

  /** Fetches and stores all accounts from the latest blocks still in the checkpoint */
  private[this] def processTezosAccountsCheckpoint(implicit mat: ActorMaterializer): Future[Done] = {
    logger.info("Selecting all accounts left in the checkpoint table...")
    db.run(TezosDb.getLatestAccountsFromCheckpoint) flatMap { checkpoints =>
      if (checkpoints.nonEmpty) {
        logger.info(
          "I loaded all of {} checkpointed ids from the DB and will proceed to fetch updated accounts information from the chain",
          checkpoints.size
        )
        AccountsProcessor.process(checkpoints).map(_ => Done)
      } else {
        logger.info("No data to fetch from the accounts checkpoint")
        Future.successful(Done)
      }
    }
  }

  private[this] def processDelegatesForBlocks(
      updates: List[BlockTagged[List[PublicKeyHash]]]
  )(implicit mat: ActorMaterializer): Future[Done] = {
    logger.info("Processing latest Tezos data for account delegates...")

    def keepMostRecent(associations: List[(PublicKeyHash, BlockReference)]): Map[PublicKeyHash, BlockReference] =
      associations.foldLeft(Map.empty[PublicKeyHash, BlockReference]) { (collected, entry) =>
        val key = entry._1
        if (collected.contains(key)) collected else collected + (key -> entry._2)
      }

    val sorted = updates.flatMap {
      case BlockTagged(hash, level, timestamp, cycle, ids) =>
        ids.map(_ -> (hash, level, timestamp, cycle))
    }.sortBy {
      case (id, (hash, level, timestamp, cycle)) => level
    }(Ordering[Int].reverse)

    val toBeFetched = keepMostRecent(sorted)

    DelegatesProcessor.process(toBeFetched)
  }

  /** Fetches and stores all delegates from the latest blocks still in the checkpoint */
  private[this] def processTezosDelegatesCheckpoint(implicit mat: ActorMaterializer): Future[Done] = {
    logger.info("Selecting all delegates left in the checkpoint table...")
    db.run(TezosDb.getLatestDelegatesFromCheckpoint) flatMap { checkpoints =>
      if (checkpoints.nonEmpty) {
        logger.info(
          "I loaded all of {} checkpointed ids from the DB and will proceed to fetch updated delegates information from the chain",
          checkpoints.size
        )
        DelegatesProcessor.process(checkpoints)
      } else {
        logger.info("No data to fetch from the delegates checkpoint")
        Future.successful(Done)
      }
    }
  }

  private object AccountsProcessor {

    type AccountsIndex = Map[AccountId, Account]
    type DelegateKeys = List[PublicKeyHash]

    /* Fetches the data from the chain node and stores accounts into the data store.
     * @param ids a pre-filtered map of account ids with latest block referring to them
     */
    def process(
        ids: Map[AccountId, BlockReference]
    )(implicit mat: ActorMaterializer): Future[List[BlockTagged[DelegateKeys]]] = {
      import cats.Monoid
      import cats.instances.future._
      import cats.instances.list._
      import cats.instances.int._
      import cats.instances.option._
      import cats.instances.tuple._
      import cats.syntax.flatMap._
      import cats.syntax.functorFilter._
      import cats.syntax.monoid._

      def logWriteFailure: PartialFunction[Try[_], Unit] = {
        case Failure(e) =>
          logger.error("Could not write accounts to the database")
      }

      def logOutcome: PartialFunction[Try[(Int, Option[Int], _)], Unit] = {
        case Success((accountsRows, delegateCheckpointRows, _)) =>
          logger.info(
            "{} accounts were touched on the database. Checkpoint stored for{} delegates.",
            accountsRows,
            delegateCheckpointRows.fold("")(" " + _)
          )
      }

      def extractDelegatesInfo(
          taggedAccounts: Seq[BlockTagged[AccountsIndex]]
      ): (List[BlockTagged[AccountsIndex]], List[BlockTagged[DelegateKeys]]) = {
        val taggedList = taggedAccounts.toList
        def extractDelegateKey(account: Account): Option[PublicKeyHash] =
          PartialFunction.condOpt(account.delegate) {
            case Some(Right(pkh)) => pkh
            case Some(Left(Protocol4Delegate(_, Some(pkh)))) => pkh
          }
        val taggedDelegatesKeys = taggedList.map {
          case BlockTagged(blockHash, blockLevel, timestamp, cycle, accountsMap) =>
            import TezosTypes.Syntax._
            val delegateKeys = accountsMap.values.toList
              .mapFilter(extractDelegateKey)

            delegateKeys.taggedWithBlock(blockHash, blockLevel, timestamp, cycle)
        }
        (taggedList, taggedDelegatesKeys)
      }

      def processAccountsPage(
          taggedAccounts: List[BlockTagged[AccountsIndex]],
          taggedDelegateKeys: List[BlockTagged[DelegateKeys]]
      ): Future[(Int, Option[Int], List[BlockTagged[DelegateKeys]])] =
        db.run(TezosDb.writeAccountsAndCheckpointDelegates(taggedAccounts, taggedDelegateKeys))
          .map {
            case (accountWrites, accountHistoryWrites, delegateCheckpoints) =>
              (accountWrites, delegateCheckpoints, taggedDelegateKeys)
          }
          .andThen(logWriteFailure)

      def cleanup[T] = (_: T) => {
        //can fail with no real downsides
        val processed = Some(ids.keySet)
        logger.info("Cleaning {} processed accounts from the checkpoint...", ids.size)
        db.run(TezosDb.cleanAccountsCheckpoint(processed))
          .map(cleaned => logger.info("Done cleaning {} accounts checkpoint rows.", cleaned))
      }

      logger.info("Ready to fetch updated accounts information from the chain")
      val (pages, total) = tezosNodeOperator.getAccountsForBlocks(ids)

      /* Streams the (unevaluated) incoming data, actually fetching the results.
       * We use combinators to keep the ongoing requests' flow under control, taking advantage of
       * akka-streams automatic backpressure control.
       * The results are grouped to optimize for database storage.
       * We do this to re-aggregate results from pages which are now based on single blocks,
       * which would lead to inefficient storage performances as-is.
       */
      val saveAccounts = Source
          .fromIterator(() => pages)
          .mapAsync[List[BlockTagged[Map[AccountId, Account]]]](1)(identity)
          .mapConcat(identity)
          .grouped(batchingConf.blockPageSize)
          .map(extractDelegatesInfo)
          .mapAsync(1)((processAccountsPage _).tupled)
          .runFold(Monoid[(Int, Option[Int], List[BlockTagged[DelegateKeys]])].empty) { (processed, justDone) =>
            processed |+| justDone
          } andThen logOutcome

      (saveAccounts flatTap cleanup).transform {
        case Success((_, _, delegateCheckpoints)) => Success(delegateCheckpoints)
        case Failure(e) =>
          val error = "I failed to fetch accounts from client and update them"
          logger.error(error, e)
          Failure(AccountsProcessingFailed(message = error, e))
      }
    }
  }

  private object DelegatesProcessor {

    /* Fetches the data from the chain node and stores delegates into the data store.
     * @param ids a pre-filtered map of delegate hashes with latest block referring to them
     */
    def process(ids: Map[PublicKeyHash, BlockReference])(implicit mat: ActorMaterializer): Future[Done] = {
      import cats.Monoid
      import cats.instances.int._
      import cats.instances.future._
      import cats.syntax.monoid._
      import cats.syntax.flatMap._

      def logWriteFailure: PartialFunction[Try[_], Unit] = {
        case Failure(e) =>
          logger.error(s"Could not write delegates to the database", e)
      }

      def logOutcome: PartialFunction[Try[Int], Unit] = {
        case Success(rows) =>
          logger.info("{} delegates were touched on the database.", rows)
      }

      def processDelegatesPage(
          taggedDelegates: Seq[BlockTagged[Map[PublicKeyHash, Delegate]]]
      ): Future[Int] =
        db.run(TezosDb.writeDelegatesAndCopyContracts(taggedDelegates.toList))
          .andThen(logWriteFailure)

      def cleanup[T] = (_: T) => {
        //can fail with no real downsides
        val processed = Some(ids.keySet)
        logger.info("Cleaning {} processed delegates from the checkpoint...", ids.size)
        db.run(TezosDb.cleanDelegatesCheckpoint(processed))
          .map(cleaned => logger.info("Done cleaning {} delegates checkpoint rows.", cleaned))
      }

      logger.info("Ready to fetch updated delegates information from the chain")
      val (pages, total) = tezosNodeOperator.getDelegatesForBlocks(ids)

      /* Streams the (unevaluated) incoming data, actually fetching the results.
       * We use combinators to keep the ongoing requests' flow under control, taking advantage of
       * akka-streams automatic backpressure control.
       * The results are grouped to optimize for database storage.
       * We do this to re-aggregate results from pages which are now based on single blocks,
       * which would lead to inefficient storage performances as-is.
       */
      val saveDelegates =
        Source
          .fromIterator(() => pages)
          .mapAsync[List[BlockTagged[Map[PublicKeyHash, Delegate]]]](1)(identity)
          .mapConcat(identity)
          .grouped(batchingConf.blockPageSize)
          .mapAsync(1)(processDelegatesPage)
          .runFold(Monoid[Int].empty) { (processed, justDone) =>
            processed |+| justDone
          } andThen logOutcome

      (saveDelegates flatTap cleanup).transform {
        case Failure(e) =>
          val error = "I failed to fetch delegates from client and update them"
          logger.error(error, e)
          Failure(DelegatesProcessingFailed(message = error, e))
        case success => Success(Done)
      }

    }
  }

  /** Keeps track of time passed between different partial checkpoints of some entity processing
    * Designed to be partially applied to set properties of the whole process once, and then only compute partial completion
    *
    * @param entityName a string that will be logged to identify what kind of resource is being processed
    * @param totalToProcess how many entities there were in the first place
    * @param processStartNanos a nano-time from jvm monotonic time, used to identify when the whole processing operation began
    * @param processed how many entities were processed at the current checkpoint
    */
  private[this] def logProcessingProgress(entityName: String, totalToProcess: Int, processStartNanos: Long)(
      processed: Int
  ): Unit = {
    val elapsed = System.nanoTime() - processStartNanos
    val progress = processed.toDouble / totalToProcess
    logger.info("Completed processing {}% of total requested {}s", "%.2f".format(progress * 100), entityName)

    val etaMins = Duration(scala.math.ceil(elapsed / progress) - elapsed, NANOSECONDS).toMinutes
    if (processed < totalToProcess && etaMins > 1) logger.info("Estimated time to finish is around {} minutes", etaMins)
  }

}<|MERGE_RESOLUTION|>--- conflicted
+++ resolved
@@ -238,11 +238,7 @@
                 )
               db.run(
                   //put all accounts in checkpoint, log the past levels to the db, keep the rest for future cycles
-<<<<<<< HEAD
-                  TezosDb.refillAccountsCheckpointFromExisting(hashRef, levelRef, timestamp, cycle) >>
-=======
                   TezosDb.refillAccountsCheckpointFromExisting(hashRef, levelRef, timestamp, cycle, selectors.toSet) >>
->>>>>>> 6ae3c9e3
                       TezosDb.writeProcessedEventsLevels(
                         ChainEvent.accountsRefresh.render,
                         levels.map(BigDecimal(_)).toList
