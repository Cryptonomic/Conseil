--- conflicted
+++ resolved
@@ -1,22 +1,14 @@
 package tech.cryptonomic.conseil
-
-import java.sql.Timestamp
 
 import com.typesafe.config.ConfigFactory
 import com.typesafe.scalalogging.LazyLogging
 import tech.cryptonomic.conseil.tezos._
-import tech.cryptonomic.conseil.tezos.TezosTypes.{BlockHeader, BlockMetadata}
 import tech.cryptonomic.conseil.util.DatabaseUtil
 
-<<<<<<< HEAD
+import scala.annotation.tailrec
 import scala.concurrent.{Await, Future}
-=======
-import scala.concurrent.Await
->>>>>>> 8b3181df
 import scala.concurrent.duration.Duration
 import scala.util.{Failure, Success, Try}
-import scala.annotation.tailrec
-import scala.compat.Platform
 
 /**
   * Entry point for synchronizing data between the Tezos blockchain and the Conseil database.
@@ -24,7 +16,6 @@
 object Lorre extends App with LazyLogging {
 
   //keep this import here to make it evident where we spawn our async code
-  import scala.concurrent.ExecutionContext.Implicits.global
   private val network =
     if (args.length > 0) args(0)
     else {
@@ -33,10 +24,6 @@
       | Please provide a valid network as an argument to the command line""".stripMargin)
       sys.exit(1)
     }
-<<<<<<< HEAD
-
-=======
->>>>>>> 8b3181df
 
   private val conf = ConfigFactory.load
   private val awaitTimeInSeconds = conf.getInt("dbAwaitTimeInSeconds")
