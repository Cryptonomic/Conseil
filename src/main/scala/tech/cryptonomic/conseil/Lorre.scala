--- conflicted
+++ resolved
@@ -83,35 +83,27 @@
     apiOperations
   )
 
-<<<<<<< HEAD
+  import kantan.csv.generic._
+
   /** Inits registered tokens at startup */
   implicit val tokenContracts: TokenContracts = {
-    import kantan.csv.generic._
-
-    val tokensRows: List[Tables.RegisteredTokensRow] =
-      ConfigUtil.Csv.readTableRowsFromCsv(Tables.RegisteredTokens, tezosConf.network, separator = '|')
 
     val futureTokenContracts =
-      db.run(TezosDb.writeRegisteredTokensRowsIfEmpty(tokensRows))
-        .andThen {
-          case Success(_) => logger.info("Written {} registered token rows", tokensRows.size)
-          case Failure(e) => logger.error("Could not fill registered_tokens table", e)
-        }
-        .map(
-          _ =>
-            TokenContracts.fromTokens(
-              tokensRows.map {
-                case Tables.RegisteredTokensRow(_, tokenName, standard, accountId) =>
-                  ContractId(accountId) -> standard
-              }
-            )
-        )
+      initTableFromCsv(Tables.RegisteredTokens, tezosConf.network, separator = '|').map {
+        case (tokenRows, _) =>
+          TokenContracts.fromTokens(
+            tokenRows.map {
+              case Tables.RegisteredTokensRow(_, tokenName, standard, accountId) =>
+                ContractId(accountId) -> standard
+            }
+          )
+
+      }
 
     Await.result(futureTokenContracts, 5.seconds)
-=======
+  }
+
   /** Inits tables with values from CSV files */
-  import kantan.csv.generic._
-  initTableFromCsv(Tables.RegisteredTokens, tezosConf.network, separator = '|')
   initTableFromCsv(Tables.KnownAddresses, tezosConf.network)
 
   import shapeless._
@@ -124,13 +116,14 @@
       implicit hd: HeaderDecoder[A#TableElementType],
       g: Generic.Aux[A#TableElementType, H],
       m: Mapper.Aux[ConfigUtil.Csv.Trimmer.type, H, H]
-  ): Future[Option[Int]] = {
+  ): Future[(List[A#TableElementType], Option[Int])] = {
     val rows = ConfigUtil.Csv.readTableRowsFromCsv(table, network, separator)
-    db.run(insertWhenEmpty(table, rows)) andThen {
-      case Success(_) => logger.info(s"Written ${rows.size} ${table.baseTableRow.tableName} rows")
-      case Failure(e) => logger.error(s"Could not fill ${table.baseTableRow.tableName} table", e)
-    }
->>>>>>> cd8f13de
+    db.run(insertWhenEmpty(table, rows))
+      .andThen {
+        case Success(_) => logger.info("Written {} {} rows", rows.size, table.baseTableRow.tableName)
+        case Failure(e) => logger.error(s"Could not fill ${table.baseTableRow.tableName} table", e)
+      }
+      .map(rows -> _)
   }
 
   /** Schedules method for fetching baking rights */
