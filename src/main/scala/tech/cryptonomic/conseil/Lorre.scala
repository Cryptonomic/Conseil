package tech.cryptonomic.conseil

import akka.actor.ActorSystem
import akka.Done
import mouse.any._
import com.typesafe.scalalogging.LazyLogging
import tech.cryptonomic.conseil.tezos.{
  ApiOperations,
  FeeOperations,
  ShutdownComplete,
  TezosErrors,
  TezosNodeInterface,
  TezosNodeOperator,
  TezosTypes
}
import tech.cryptonomic.conseil.tezos.repositories.SlickRepositories
import tech.cryptonomic.conseil.tezos.TezosTypes.{Account, AccountId, BlockTagged, Delegate, PublicKeyHash}
import tech.cryptonomic.conseil.io.MainOutputs.LorreOutput
import tech.cryptonomic.conseil.util.DatabaseUtil
import tech.cryptonomic.conseil.config.{Custom, Everything, LorreAppConfig, Newest}
import tech.cryptonomic.conseil.config.Platforms

import scala.concurrent.duration._
import scala.annotation.tailrec
import scala.concurrent.{Await, Future}
import scala.concurrent.duration.Duration
import scala.util.{Failure, Success, Try}
import tech.cryptonomic.conseil.tezos.TezosDatastore

/**
  * Entry point for synchronizing data between the Tezos blockchain and the Conseil database.
  */
object Lorre extends App with TezosErrors with LazyLogging with LorreAppConfig with LorreOutput {

  //reads all configuration upstart, will only complete if all values are found

  val config = loadApplicationConfiguration(args)

  //stop if conf is not available
  config.left.foreach { _ =>
    sys.exit(1)
  }

  //unsafe call, will only be reached if loadedConf is a Right, otherwise the merge will fail
  val LorreAppConfig.CombinedConfiguration(
    lorreConf,
    tezosConf,
    callsConf,
    streamingClientConf,
    batchingConf,
    verbose
  ) = config.merge
  val ignoreProcessFailures = sys.env.get(LORRE_FAILURE_IGNORE_VAR)

  //the dispatcher is visible for all async operations in the following code
  implicit val system: ActorSystem = ActorSystem("lorre-system")
  implicit val dispatcher = system.dispatcher

  //how long to wait for graceful shutdown of system components
  val shutdownWait = 10.seconds

  //whatever happens we try to clean up
  sys.addShutdownHook(shutdown())

  lazy val db = DatabaseUtil.db

  //bring slick-based repositories in scope
  val repos = new SlickRepositories
  import repos._

  //define all datastore services
  val tezosFees = new FeeOperations
  val tezosStore = new TezosDatastore
  val apis = new ApiOperations

  val tezosNodeOperator = new TezosNodeOperator(
    new TezosNodeInterface(tezosConf, callsConf, streamingClientConf),
    tezosConf.network,
    batchingConf,
    apis
  )

  /** close resources for application stop */
  private[this] def shutdown(): Unit = {
    logger.info("Doing clean-up")
    db.close()
    val nodeShutdown =
      tezosNodeOperator.node
        .shutdown()
        .flatMap((_: ShutdownComplete) => system.terminate())

    Await.result(nodeShutdown, shutdownWait)
    logger.info("All things closed")
  }

  /** Tries to fetch blocks head to verify if connection with Tezos node was successfully established */
  @tailrec
  private[this] def checkTezosConnection(): Unit =
    Try {
      Await.result(tezosNodeOperator.getBareBlockHead(), lorreConf.bootupConnectionCheckTimeout)
    } match {
      case Failure(e) =>
        logger.error("Could not make initial connection to Tezos", e)
        Thread.sleep(lorreConf.bootupRetryInterval.toMillis)
        checkTezosConnection()
      case Success(_) =>
        logger.info("Successfully made initial connection to Tezos")
    }

  /** The regular loop, once connection with the node is established */
  @tailrec
  private[this] def mainLoop(iteration: Int): Unit = {
    val noOp = Future.successful(())
    val processing = for {
      _ <- processTezosBlocks()
      _ <- if (iteration % lorreConf.feeUpdateInterval == 0) processFees()
      else noOp
    } yield ()

    /* Won't stop Lorre on failure from processing the chain, unless overridden by the environment to halt.
     * Can be used to investigate issues on consistently failing block or account processing.
     * Otherwise, any error will make Lorre proceed as expected by default (stop or wait for next cycle)
     */
    val attemptedProcessing =
      if (ignoreProcessFailures.exists(ignore => ignore == "true" || ignore == "yes"))
        processing.recover {
          //swallow the error and proceed with the default behaviour
          case f @ (AccountsProcessingFailed(_, _) | BlocksProcessingFailed(_, _) | DelegatesProcessingFailed(_, _)) =>
            logger.error("Failed processing but will keep on going next cycle", f)
        } else
        processing

    Await.result(attemptedProcessing, atMost = Duration.Inf)

    lorreConf.depth match {
      case Newest =>
        logger.info("Taking a nap")
        Thread.sleep(lorreConf.sleepInterval.toMillis)
        mainLoop(iteration + 1)
      case _ =>
        logger.info("Synchronization is done")
    }
  }

  displayInfo(tezosConf)
  if (verbose.on) displayConfiguration(Platforms.Tezos, tezosConf, (LORRE_FAILURE_IGNORE_VAR, ignoreProcessFailures))

  try {
    checkTezosConnection()
    mainLoop(0)
  } finally {
    shutdown()
  }

  private[this] def processFees(): Future[Done] = {
    logger.info("Processing latest Tezos fee data...")
    val computedFees = tezosFees.processTezosAverageFees(lorreConf.numberOfFeesAveraged)
    db.run(computedFees)
      .andThen {
        case Success(Some(written)) => logger.info("Wrote {} average fees to the database.", written)
        case Success(None) => logger.info("Wrote average fees to the database.")
        case Failure(e) => logger.error("Could not write average fees to the database because", e)
      }
      .map(_ => Done)
  }

  /**
    * Fetches all blocks not in the database from the Tezos network and adds them to the database.
    * Additionally stores account references that needs updating, too
    */
  private[this] def processTezosBlocks(): Future[Done] = {
    import cats.instances.future._
    import cats.syntax.apply._
    logger.info("Processing Tezos Blocks..")

    val blockPagesToSynchronize = lorreConf.depth match {
      case Newest => tezosNodeOperator.getBlocksNotInDatabase()
      case Everything => tezosNodeOperator.getLatestBlocks()
      case Custom(n) => tezosNodeOperator.getLatestBlocks(Some(n), lorreConf.headHash)
    }

    /* will store a single page of block results */
    def processBlocksPage(results: Future[tezosNodeOperator.BlockFetchingResults]): Future[Int] =
      results.flatMap { blocksWithAccounts =>
        def logBlockOutcome: PartialFunction[Try[(Option[Int], Option[Int])], Unit] = {
          case Success((blocksCount, accountsCount)) =>
            logger.info(
              "Wrote {} blocks to the database, checkpoint stored for{} account updates",
              blocksCount.getOrElse(blocksWithAccounts.size),
              accountsCount.fold("")(" " + _)
            )
          case Failure(e) =>
            logger.error("Could not write blocks or accounts checkpoints to the database.", e)
        }

        def logVotingOutcome[A]: PartialFunction[Try[Option[A]], Unit] = {
          case Success(votesCount) =>
            logger.info("Wrote{} voting data records to the database", votesCount.fold("")(" " + _))
          case Failure(e) =>
            logger.error("Could not write voting data to the database", e)
        }

        for {
          _ <- db.run(tezosStore.storeBlocksAndCheckpointAccounts(blocksWithAccounts.toMap)) andThen logBlockOutcome
          _ <- processVotesForBlocks(blocksWithAccounts.map { case (block, _) => block }) andThen logVotingOutcome
        } yield blocksWithAccounts.size

      }

    blockPagesToSynchronize.flatMap {
      // Fails the whole process if any page processing fails
      case (pages, total) =>
        Future.fromTry(Try {
          //custom progress tracking for blocks
          val logProgress =
            logProcessingProgress(entityName = "block", totalToProcess = total, processStartNanos = System.nanoTime()) _

          /* Process in a strictly sequential way, to avoid opening an unbounded number of requests on the http-client.
           * The size and partition of results is driven by the NodeOperator itself, where each page contains a
           * "thunked" future of the result.
           * Such future will be actually started only as the page iterator is scanned, one element at the time
           */
          pages.foldLeft(0) { (processed, nextPage) =>
            //wait for each page to load, before looking at the next, thus  starting the new computation
            val justDone = Await.result(
              processBlocksPage(nextPage) <*
                  processTezosAccounts() <*
                  processTezosDelegates(),
              atMost = batchingConf.blockPageProcessingTimeout
            )
            processed + justDone <| logProgress
          }
        })
    } transform {
      case Failure(accountFailure @ AccountsProcessingFailed(_, _)) =>
        Failure(accountFailure)
      case Failure(delegateFailure @ DelegatesProcessingFailed(_, _)) =>
        Failure(delegateFailure)
      case Failure(e) =>
        val error = "Could not fetch blocks from client"
        logger.error(error, e)
        Failure(BlocksProcessingFailed(message = error, e))
      case Success(_) => Success(Done)
    }

  }

  /**
    * Fetches voting data for the blocks and stores any relevant
    * result into the appropriate database table
    */
  def processVotesForBlocks(blocks: List[TezosTypes.Block]): Future[Option[Int]] =
    tezosNodeOperator.getVotingDetails(blocks).flatMap {
      case (proposals, bakersBlocks, ballotsBlocks) =>
        db.run(
          tezosStore.storeBlocksVotingDetails(proposals, bakersBlocks, ballotsBlocks)
        )
    }

  /** Fetches and stores all accounts from the latest blocks stored in the database. */
  private[this] def processTezosAccounts(): Future[Done] = {
    import cats.Monoid
    import cats.instances.list._
    import cats.instances.int._
    import cats.instances.option._
    import cats.instances.tuple._
    import cats.syntax.functorFilter._
    import cats.syntax.monoid._

    logger.info("Processing latest Tezos data for updated accounts...")

    def logFailure: PartialFunction[Try[_], Unit] = {
      case Failure(e) =>
        logger.error("Could not write accounts to the database")
    }

    def logOutcome: (Int, Option[Int]) => Unit =
      (accountsRows, delegateCheckpointRows) =>
        logger.info(
          "{} accounts were touched on the database. Checkpoint stored for{} delegates.",
          accountsRows,
          delegateCheckpointRows.fold("")(" " + _)
        )

    def processAccountsPage(
        accountsInfo: Future[List[BlockTagged[Map[AccountId, Account]]]]
    ): Future[(Int, Option[Int])] =
      accountsInfo.flatMap { taggedAccounts =>
        import TezosTypes.Syntax._
        val delegatesCheckpoint = taggedAccounts.map {
          case BlockTagged(blockHash, blockLevel, accountsMap) =>
            val delegateKeys = accountsMap.values.toList
              .mapFilter(_.delegate.value)

            delegateKeys.taggedWithBlock(blockHash, blockLevel)
        }
        db.run(tezosStore.storeAccountsAndCheckpointDelegates(taggedAccounts, delegatesCheckpoint))
          .andThen(logFailure)
      }

<<<<<<< HEAD
    val saveAccounts = db.run(tezosStore.fetchLatestAccountsFromCheckpoint) map { checkpoints =>
          logger.debug(
            "I loaded all stored account references and will proceed to fetch updated information from the chain"
=======
    val saveAccounts = db.run(TezosDb.getLatestAccountsFromCheckpoint) map { checkpoints =>
          import cats.instances.future._
          import cats.instances.list._
          import cats.syntax.traverse._

          logger.info(
            "I loaded all checkpointed accounts from the DB and will proceed to fetch updated accounts information from the chain"
>>>>>>> 7b65c846
          )
          val (pages, total) = tezosNodeOperator.getAccountsForBlocks(checkpoints)

          /* Process in a strictly sequential way, to avoid opening an unbounded number of requests on the http-client.
           * The size and partition of results is driven by the NodeOperator itself, were each page contains a
           * "thunked" future of the result.
           * Such future will be actually started only as the page iterator is scanned, one element at the time
           *
           * As pagination is now based on blocks, it's convenient to collect a relevant number of accounts
           * first and then process them all
           */
          pages
            .grouped(100)
            .map(_.toList.sequence.map(_.flatten))
            .foldLeft(Monoid[(Int, Option[Int])].empty) { (processed, nextPage) =>
              //wait for each page to load, before looking at the next, thus  starting the new computation
              val justDone =
                Await.result(processAccountsPage(nextPage), atMost = batchingConf.accountPageProcessingTimeout)
              processed |+| justDone
            } <| logOutcome.tupled

          checkpoints
        }

    logger.info("Selecting all accounts touched in the checkpoint table, this might take a while...")
    saveAccounts.andThen {
      //additional cleanup, that can fail with no downsides
      case Success(checkpoints) =>
        val processed = Some(checkpoints.keySet)
        logger.info("Cleaning checkpointed accounts..")
        Await.result(
          db.run(tezosStore.removeAccountsFromCheckpoint(processed)),
          atMost = batchingConf.accountPageProcessingTimeout
        )
        logger.info("Done cleaning checkpointed accounts.")
      case _ =>
        ()
    }.transform {
      case Failure(e) =>
        val error = "I failed to fetch accounts from client and update them"
        logger.error(error, e)
        Failure(AccountsProcessingFailed(message = error, e))
      case success => Success(Done)
    }
  }

  /** Fetches and stores all delegates from the latest blocks stored in the database. */
  private[this] def processTezosDelegates(): Future[Done] = {

    logger.info("Processing latest Tezos data for account delegates...")

    def logOutcome: Int => Unit =
      rows => logger.info("{} delegates were touched on the database.", rows)

    def logFailure: PartialFunction[Try[_], Unit] = {
      case Failure(e) =>
        logger.error("Could not write delegates to the database")
    }

    def processDelegatesPage(delegatesInfo: Future[List[BlockTagged[Map[PublicKeyHash, Delegate]]]]): Future[Int] =
      delegatesInfo.flatMap { taggedDelegates =>
        db.run(tezosStore.storeDelegatesAndCopyContracts(taggedDelegates))
          .andThen(logFailure)
      }

<<<<<<< HEAD
    val saveDelegates = db.run(tezosStore.fetchLatestDelegatesFromCheckpoint) map { checkpoints =>
          logger.debug(
=======
    val saveDelegates = db.run(TezosDb.getLatestDelegatesFromCheckpoint) map { checkpoints =>
          import cats.instances.future._
          import cats.instances.list._
          import cats.syntax.traverse._

          logger.info(
>>>>>>> 7b65c846
            "I loaded all stored delegate references and will proceed to fetch updated information from the chain"
          )
          val (pages, total) = tezosNodeOperator.getDelegatesForBlocks(checkpoints)

          /* Process in a strictly sequential way, to avoid opening an unbounded number of requests on the http-client.
           * The size and partition of results is driven by the NodeOperator itself, were each page contains a
           * "thunked" future of the result.
           * Such future will be actually started only as the page iterator is scanned, one element at the time
           *
           * As pagination is now based on accounts, it's convenient to collect a relevant number of delegates
           * first and then process them all
           */
          pages
            .grouped(100)
            .map(_.toList.sequence.map(_.flatten))
            .foldLeft(0) { (processed, nextPage) =>
              //wait for each page to load, before looking at the next, thus  starting the new computation
              val justDone =
                Await.result(processDelegatesPage(nextPage), atMost = batchingConf.delegatePageProcessingTimeout)
              processed + justDone
            } <| logOutcome

          checkpoints
        }

    saveDelegates.andThen {
      //additional cleanup, that can fail with no downsides
      case Success(checkpoints) =>
        val processed = Some(checkpoints.keySet)
        logger.info("Cleaning checkpointed delegates..")
        Await.result(
          db.run(tezosStore.removeDelegatesFromCheckpoint(processed)),
          atMost = batchingConf.delegatePageProcessingTimeout
        )
        logger.info("Done cleaning checkpointed delegates.")
      case _ =>
        ()
    }.transform {
      case Failure(e) =>
        val error = "I failed to fetch delegates from client and update them"
        logger.error(error, e)
        Failure(DelegatesProcessingFailed(message = error, e))
      case success => Success(Done)
    }

  }

  /** Keeps track of time passed between different partial checkpoints of some entity processing
    * Designed to be partially applied to set properties of the whole process once, and then only compute partial completion
    *
    * @param entityName a string that will be logged to identify what kind of resource is being processed
    * @param totalToProcess how many entities there were in the first place
    * @param processStartNanos a nano-time from jvm monotonic time, used to identify when the whole processing operation began
    * @param processed how many entities were processed at the current checkpoint
    */
  private[this] def logProcessingProgress(entityName: String, totalToProcess: Int, processStartNanos: Long)(
      processed: Int
  ): Unit = {
    val elapsed = System.nanoTime() - processStartNanos
    val progress = processed.toDouble / totalToProcess
    logger.info("Completed processing {}% of total requested {}s", "%.2f".format(progress * 100), entityName)

    val etaMins = Duration(scala.math.ceil(elapsed / progress) - elapsed, NANOSECONDS).toMinutes
    if (processed < totalToProcess && etaMins > 1) logger.info("Estimated time to finish is around {} minutes", etaMins)
  }

}<|MERGE_RESOLUTION|>--- conflicted
+++ resolved
@@ -298,19 +298,13 @@
           .andThen(logFailure)
       }
 
-<<<<<<< HEAD
     val saveAccounts = db.run(tezosStore.fetchLatestAccountsFromCheckpoint) map { checkpoints =>
-          logger.debug(
-            "I loaded all stored account references and will proceed to fetch updated information from the chain"
-=======
-    val saveAccounts = db.run(TezosDb.getLatestAccountsFromCheckpoint) map { checkpoints =>
           import cats.instances.future._
           import cats.instances.list._
           import cats.syntax.traverse._
 
           logger.info(
             "I loaded all checkpointed accounts from the DB and will proceed to fetch updated accounts information from the chain"
->>>>>>> 7b65c846
           )
           val (pages, total) = tezosNodeOperator.getAccountsForBlocks(checkpoints)
 
@@ -376,17 +370,12 @@
           .andThen(logFailure)
       }
 
-<<<<<<< HEAD
     val saveDelegates = db.run(tezosStore.fetchLatestDelegatesFromCheckpoint) map { checkpoints =>
-          logger.debug(
-=======
-    val saveDelegates = db.run(TezosDb.getLatestDelegatesFromCheckpoint) map { checkpoints =>
           import cats.instances.future._
           import cats.instances.list._
           import cats.syntax.traverse._
 
           logger.info(
->>>>>>> 7b65c846
             "I loaded all stored delegate references and will proceed to fetch updated information from the chain"
           )
           val (pages, total) = tezosNodeOperator.getDelegatesForBlocks(checkpoints)
