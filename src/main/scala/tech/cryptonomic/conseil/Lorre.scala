package tech.cryptonomic.conseil

import akka.actor.ActorSystem
import akka.Done
import akka.stream.scaladsl.{Sink, Source}
import akka.stream.ActorMaterializer
import mouse.any._
import com.typesafe.scalalogging.LazyLogging
import org.slf4j.LoggerFactory
import tech.cryptonomic.conseil.tezos.{
  ApiOperations,
  DatabaseConversions,
  FeeOperations,
  ShutdownComplete,
  TezosErrors,
  TezosNodeInterface,
  TezosNodeOperator,
  TezosTypes,
  TezosDatabaseOperations => TezosDb
}
import tech.cryptonomic.conseil.tezos.TezosTypes._
import tech.cryptonomic.conseil.io.MainOutputs.LorreOutput
import tech.cryptonomic.conseil.util.DatabaseUtil
import tech.cryptonomic.conseil.config.{ChainEvent, Custom, Everything, LorreAppConfig, Newest, Platforms}
import tech.cryptonomic.conseil.tezos.TezosNodeOperator.{FetchRights, LazyPages}

import scala.concurrent.duration._
import scala.annotation.tailrec
import scala.concurrent.{Await, Future}
import scala.concurrent.duration.Duration
import scala.util.{Failure, Success, Try}
import scala.collection.SortedSet
import tech.cryptonomic.conseil.tezos.TezosTypes.BlockHash

/**
  * Entry point for synchronizing data between the Tezos blockchain and the Conseil database.
  */
object Lorre extends App with TezosErrors with LazyLogging with LorreAppConfig with LorreOutput {

  type AccountUpdatesEvents = SortedSet[(Int, ChainEvent.AccountIdPattern)]

  //reads all configuration upstart, will only complete if all values are found

  val config = loadApplicationConfiguration(args)

  //stop if conf is not available
  config.left.foreach { _ =>
    sys.exit(1)
  }

  //unsafe call, will only be reached if loadedConf is a Right, otherwise the merge will fail
  val LorreAppConfig.CombinedConfiguration(
    lorreConf,
    tezosConf,
    callsConf,
    streamingClientConf,
    batchingConf,
    verbose
  ) = config.merge
  val ignoreProcessFailures = sys.env.get(LORRE_FAILURE_IGNORE_VAR)

  //the dispatcher is visible for all async operations in the following code
  implicit val system: ActorSystem = ActorSystem("lorre-system")
  implicit val dispatcher = system.dispatcher

  //how long to wait for graceful shutdown of system components
  val shutdownWait = 10.seconds

  //whatever happens we try to clean up
  sys.addShutdownHook(shutdown())

  lazy val db = DatabaseUtil.lorreDb
  lazy val apiOperations = new ApiOperations

  val tezosNodeOperator = new TezosNodeOperator(
    new TezosNodeInterface(tezosConf, callsConf, streamingClientConf),
    tezosConf.network,
    batchingConf,
    apiOperations
  )

  /** Schedules method for fetching baking rights */
  system.scheduler.schedule(lorreConf.blockRightsFetching.initDelay, lorreConf.blockRightsFetching.interval)(
    writeFutureRights()
  )

  /** Fetches future baking and endorsing rights to insert it into the DB */
  def writeFutureRights(): Unit = {
    val berLogger = LoggerFactory.getLogger("RightsFetcher")

    import cats.implicits._

    implicit val mat = ActorMaterializer()
    berLogger.info("Fetching future baking and endorsing rights")
    val blockHead = tezosNodeOperator.getBareBlockHead()
    val brLevelFut = apiOperations.fetchMaxBakingRightsLevel()
    val erLevelFut = apiOperations.fetchMaxEndorsingRightsLevel()

    (blockHead, brLevelFut, erLevelFut).mapN { (head, brLevel, erLevel) =>
      val headLevel = head.header.level
      val rightsStartLevel = math.max(brLevel, erLevel) + 1
      berLogger.info(
        s"Current Tezos block head level: $headLevel DB stored baking rights level: $brLevel DB stored endorsing rights level: $erLevel"
      )

      val length = DatabaseConversions
        .extractCyclePosition(head.metadata)
        .map { cyclePosition =>
          // calculates amount of future rights levels to be fetched based on cycle_position, cycle_size and amount cycles to fetch
          (lorreConf.blockRightsFetching.cycleSize - cyclePosition) + lorreConf.blockRightsFetching.cycleSize * lorreConf.blockRightsFetching.cyclesToFetch
        }
        .getOrElse(0)

      berLogger.info(s"Level and position to fetch ($headLevel, $length)")
      val range = List.range(Math.max(headLevel + 1, rightsStartLevel), headLevel + length)
      Source
        .fromIterator(() => range.toIterator)
        .grouped(lorreConf.blockRightsFetching.fetchSize)
        .mapAsync(1) { partition =>
          tezosNodeOperator.getBatchBakingRightsByLevels(partition.toList).flatMap { bakingRightsResult =>
            val brResults = bakingRightsResult.values.flatten
            berLogger.info(s"Got ${brResults.size} baking rights")
            db.run(TezosDb.insertBakingRights(brResults.toList))
          }
          tezosNodeOperator.getBatchEndorsingRightsByLevel(partition.toList).flatMap { endorsingRightsResult =>
            val erResults = endorsingRightsResult.values.flatten
            berLogger.info(s"Got ${erResults.size} endorsing rights")
            db.run(TezosDb.insertEndorsingRights(erResults.toList))
          }
        }
        .runWith(Sink.ignore)
    }.flatten
    ()
  }

  /** close resources for application stop */
  private[this] def shutdown(): Unit = {
    logger.info("Doing clean-up")
    db.close()
    val nodeShutdown =
      tezosNodeOperator.node
        .shutdown()
        .flatMap((_: ShutdownComplete) => system.terminate())

    Await.result(nodeShutdown, shutdownWait)
    logger.info("All things closed")
  }

  /** Tries to fetch blocks head to verify if connection with Tezos node was successfully established */
  @tailrec
  private[this] def checkTezosConnection(): Unit =
    Try {
      Await.result(tezosNodeOperator.getBareBlockHead(), lorreConf.bootupConnectionCheckTimeout)
    } match {
      case Failure(e) =>
        logger.error("Could not make initial connection to Tezos", e)
        Thread.sleep(lorreConf.bootupRetryInterval.toMillis)
        checkTezosConnection()
      case Success(_) =>
        logger.info("Successfully made initial connection to Tezos")
    }

  // Finds unprocessed levels for account refreshes (i.e. when there is a need to reload all accounts data from the chain)
  private def unprocessedLevelsForRefreshingAccounts(): Future[AccountUpdatesEvents] =
    lorreConf.chainEvents.collectFirst {
      case ChainEvent.AccountsRefresh(levelsNeedingRefresh) if levelsNeedingRefresh.nonEmpty =>
        db.run(TezosDb.fetchProcessedEventsLevels(ChainEvent.accountsRefresh.render)).map { levels =>
          //used to remove processed events
          val processed = levels.map(_.intValue).toSet
          //we want individual event levels with the associated pattern, such that we can sort them by level
          val unprocessedEvents = levelsNeedingRefresh.toList.flatMap {
            case (accountPattern, levels) => levels.filterNot(processed).sorted.map(_ -> accountPattern)
          }
          SortedSet(unprocessedEvents: _*)
        }
    }.getOrElse(Future.successful(SortedSet.empty))

  /** The regular loop, once connection with the node is established */
  @tailrec
  private[this] def mainLoop(
      iteration: Int,
      accountsRefreshLevels: AccountUpdatesEvents
  ): Unit = {
    val noOp = Future.successful(())
    val processing = for {
      nextRefreshes <- processAccountRefreshes(accountsRefreshLevels)
      _ <- processTezosBlocks()
      _ <- if (iteration % lorreConf.feeUpdateInterval == 0)
        FeeOperations.processTezosAverageFees(lorreConf.numberOfFeesAveraged)
      else
        noOp
    } yield Some(nextRefreshes)

    /* Won't stop Lorre on failure from processing the chain, unless overridden by the environment to halt.
     * Can be used to investigate issues on consistently failing block or account processing.
     * Otherwise, any error will make Lorre proceed as expected by default (stop or wait for next cycle)
     */
    val attemptedProcessing =
      if (ignoreProcessFailures.exists(ignore => ignore == "true" || ignore == "yes"))
        processing.recover {
          //swallow the error and proceed with the default behaviour
          case f @ (AccountsProcessingFailed(_, _) | BlocksProcessingFailed(_, _) | DelegatesProcessingFailed(_, _)) =>
            logger.error("Failed processing but will keep on going next cycle", f)
            None //we have no meaningful response to provide
        } else processing

    //if something went wrong and wasn't recovered, this will actually blow the app
    val updatedLevels = Await.result(attemptedProcessing, atMost = Duration.Inf)

    lorreConf.depth match {
      case Newest =>
        logger.info("Taking a nap")
        Thread.sleep(lorreConf.sleepInterval.toMillis)
        mainLoop(iteration + 1, updatedLevels.getOrElse(accountsRefreshLevels))
      case _ =>
        logger.info("Synchronization is done")
    }
  }

  displayInfo(tezosConf)
  if (verbose.on)
    displayConfiguration(Platforms.Tezos, tezosConf, lorreConf, (LORRE_FAILURE_IGNORE_VAR, ignoreProcessFailures))

  try {
    checkTezosConnection()
    val accountRefreshesToRun = Await.result(unprocessedLevelsForRefreshingAccounts(), atMost = 5.seconds)
    mainLoop(0, accountRefreshesToRun)
  } finally {
    shutdown()
  }

  /* Possibly updates all accounts if the current block level is past any of the given ones
   * @param events the relevant levels, each with its own selection pattern, that calls for a refresh
   */
  private def processAccountRefreshes(events: AccountUpdatesEvents): Future[AccountUpdatesEvents] =
    if (events.nonEmpty) {
      for {
        storedHead <- apiOperations.fetchMaxLevel
        updated <- if (events.exists(_._1 <= storedHead)) {
          val (past, toCome) = events.partition(_._1 <= storedHead)
          val (levels, selectors) = past.unzip
          logger.info(
            "A block was reached that requires an update of account data as specified in the configuration file. A full refresh is now underway. Relevant block levels: {}",
            levels.mkString(", ")
          )
          apiOperations.fetchBlockAtLevel(levels.max).flatMap {
            case Some(referenceBlockForRefresh) =>
              val (hashRef, levelRef, timestamp, cycle) =
                (
                  BlockHash(referenceBlockForRefresh.hash),
                  referenceBlockForRefresh.level,
                  referenceBlockForRefresh.timestamp.toInstant(),
                  referenceBlockForRefresh.metaCycle
                )
              db.run(
                  //put all accounts in checkpoint, log the past levels to the db, keep the rest for future cycles
                  TezosDb.refillAccountsCheckpointFromExisting(hashRef, levelRef, timestamp, cycle, selectors.toSet) >>
                      TezosDb.writeProcessedEventsLevels(
                        ChainEvent.accountsRefresh.render,
                        levels.map(BigDecimal(_)).toList
                      )
                )
                .andThen {
                  case Success(accountsCount) =>
                    logger.info(
                      "Checkpoint stored for{} account updates in view of the full refresh.",
                      accountsCount.fold("")(" " + _)
                    )
                  case Failure(err) =>
                    logger.error(
                      "I failed to store the accounts refresh updates in the checkpoint",
                      err
                    )
                }
                .map(_ => toCome) //keep the yet unreached levels and pass them on
            case None =>
              logger.warn(
                "I couldn't find in Conseil the block data at level {}, required for the general accounts update, and this is actually unexpected. I'll retry the whole operation at next cycle.",
                levels.max
              )
              Future.successful(events)
          }
        } else Future.successful(events)
      } yield updated
    } else Future.successful(events)

  /**
    * Fetches all blocks not in the database from the Tezos network and adds them to the database.
    * Additionally stores account references that needs updating, too
    */
  private[this] def processTezosBlocks(): Future[Done] = {
    import cats.instances.future._
    import cats.syntax.flatMap._
    import TezosTypes.Syntax._

    logger.info("Processing Tezos Blocks..")

    val blockPagesToSynchronize = lorreConf.depth match {
      case Newest => tezosNodeOperator.getBlocksNotInDatabase()
      case Everything => tezosNodeOperator.getLatestBlocks()
      case Custom(n) => tezosNodeOperator.getLatestBlocks(Some(n), lorreConf.headHash)
    }

    /* will store a single page of block results */
    def processBlocksPage(
        results: tezosNodeOperator.BlockFetchingResults
    )(implicit mat: ActorMaterializer): Future[Int] = {
      def logBlockOutcome[A]: PartialFunction[Try[Option[A]], Unit] = {
        case Success(accountsCount) =>
          logger.info(
            "Wrote {} blocks to the database, checkpoint stored for{} account updates",
            results.size,
            accountsCount.fold("")(" " + _)
          )
        case Failure(e) =>
          logger.error("Could not write blocks or accounts checkpoints to the database.", e)
      }

      //ignore the account ids for storage, and prepare the checkpoint account data
      //we do this on a single sweep over the list, pairing the results and then unzipping the outcome
      val (blocks, accountUpdates) =
        results.map {
          case (block, accountIds) =>
            block -> accountIds.taggedWithBlock(
                  block.data.hash,
                  block.data.header.level,
                  Some(block.data.header.timestamp.toInstant),
                  DatabaseConversions.extractCycle(block)
                )
        }.unzip

      for {
        _ <- db.run(TezosDb.writeBlocksAndCheckpointAccounts(blocks, accountUpdates)) andThen logBlockOutcome
        votingData <- processVotesForBlocks(results.map { case (block, _) => block })
        delegateCheckpoints <- processAccountsForBlocks(accountUpdates, votingData.map {
          case (block, rolls) => block.data.hash -> rolls
        }) // should this fail, we still recover data from the checkpoint
        _ <- processDelegatesForBlocks(delegateCheckpoints) // same as above
      } yield results.size

    }

    def processBakingAndEndorsingRights(fetchingResults: tezosNodeOperator.BlockFetchingResults): Future[Unit] = {
      import cats.implicits._

      val blockHashesWithCycleAndGovernancePeriod = fetchingResults.map { results =>
        {
          val data = results._1.data
          val hash = data.hash
          data.metadata match {
            case GenesisMetadata => FetchRights(None, None, Some(hash))
            case BlockHeaderMetadata(_, _, _, _, _, level) =>
              FetchRights(Some(level.cycle), Some(level.voting_period), Some(hash))

          }
        }
      }

      (
        tezosNodeOperator.getBatchBakingRights(blockHashesWithCycleAndGovernancePeriod),
        tezosNodeOperator.getBatchEndorsingRights(blockHashesWithCycleAndGovernancePeriod)
      ).mapN {
        case (br, er) =>
          (db.run(TezosDb.upsertBakingRights(br)), db.run(TezosDb.upsertEndorsingRights(er)))
            .mapN((_, _) => ())
      }.flatten
    }

    blockPagesToSynchronize.flatMap {
      // Fails the whole process if any page processing fails
      case (pages, total) => {
        //this will be used for the pages streaming, and within all sub-processing doing a similar paging trick
        implicit val mat = ActorMaterializer()

        //custom progress tracking for blocks
        val logProgress =
          logProcessingProgress(entityName = "block", totalToProcess = total, processStartNanos = System.nanoTime()) _

        // Process each page on his own, and keep track of the progress
        Source
          .fromIterator(() => pages)
          .mapAsync[tezosNodeOperator.BlockFetchingResults](1)(identity)
          .mapAsync(1) { fetchingResults =>
            processBlocksPage(fetchingResults)
              .flatTap(
                _ =>
                  processTezosAccountsCheckpoint >> processTezosDelegatesCheckpoint >> processBakingAndEndorsingRights(
                        fetchingResults
                      )
              )
          }
          .runFold(0) { (processed, justDone) =>
            processed + justDone <| logProgress
          }

      }
    } transform {
      case Failure(accountFailure @ AccountsProcessingFailed(_, _)) =>
        Failure(accountFailure)
      case Failure(delegateFailure @ DelegatesProcessingFailed(_, _)) =>
        Failure(delegateFailure)
      case Failure(e) =>
        val error = "Could not fetch blocks from client"
        logger.error(error, e)
        Failure(BlocksProcessingFailed(message = error, e))
      case Success(_) => Success(Done)
    }

  }

  /**
    * Fetches voting data for the blocks and stores any relevant
    * result into the appropriate database table
    */
  private[this] def processVotesForBlocks(
      blocks: List[TezosTypes.Block]
  ): Future[List[(Block, List[Voting.BakerRolls])]] = {
    import slick.jdbc.PostgresProfile.api._

    tezosNodeOperator.getVotingDetails(blocks).flatMap {
      case (proposals, bakersBlocks, ballotsBlocks) =>
        //this is a nested list, each block with many baker rolls
        val writeBakers = TezosDb.writeVotingRolls(bakersBlocks)

        val combinedVoteWrites = for {
          bakersWritten <- writeBakers
        } yield bakersWritten.map(_ + proposals.size + ballotsBlocks.size)

        db.run(combinedVoteWrites.transactionally).map(_ => bakersBlocks)
    }
  }

  /* Fetches accounts from account-id and saves those associated with the latest operations
   * (i.e.the highest block level)
   * @return the delegates key-hashes found for the accounts passed-in, grouped by block reference
   */
  private[this] def processAccountsForBlocks(
      updates: List[BlockTagged[List[AccountId]]],
      votingData: List[(BlockHash, List[Voting.BakerRolls])]
  )(implicit mat: ActorMaterializer): Future[List[BlockTagged[List[PublicKeyHash]]]] = {
    logger.info("Processing latest Tezos data for updated accounts...")

    def keepMostRecent(associations: List[(AccountId, BlockReference)]): Map[AccountId, BlockReference] =
      associations.foldLeft(Map.empty[AccountId, BlockReference]) { (collected, entry) =>
        val key = entry._1
        if (collected.contains(key)) collected else collected + (key -> entry._2)
      }

    val sorted = updates.flatMap {
      case BlockTagged(hash, level, timestamp, cycle, ids) =>
        ids.map(_ -> (hash, level, timestamp, cycle))
    }.sortBy {
      case (id, (hash, level, timestamp, cycle)) => level
    }(Ordering[Int].reverse)

    val toBeFetched = keepMostRecent(sorted)

    AccountsProcessor.process(toBeFetched, votingData)
  }

  /** Fetches and stores all accounts from the latest blocks still in the checkpoint */
  private[this] def processTezosAccountsCheckpoint(implicit mat: ActorMaterializer): Future[Done] = {
    logger.info("Selecting all accounts left in the checkpoint table...")
    db.run(TezosDb.getLatestAccountsFromCheckpoint) flatMap { checkpoints =>
      if (checkpoints.nonEmpty) {
        logger.info(
          "I loaded all of {} checkpointed ids from the DB and will proceed to fetch updated accounts information from the chain",
          checkpoints.size
        )
<<<<<<< HEAD
        // here we need to get missing bakers for the given block
        tezosNodeOperator.getBakersByHash(checkpoints.values.map(_._1).toList).flatMap { bakers =>
          AccountsProcessor.process(checkpoints, bakers).map(_ => Done)
        }

=======
        AccountsProcessor.process(checkpoints, onlyProcessLatest = true).map(_ => Done)
>>>>>>> 1b5da8eb
      } else {
        logger.info("No data to fetch from the accounts checkpoint")
        Future.successful(Done)
      }
    }
  }

  private[this] def processDelegatesForBlocks(
      updates: List[BlockTagged[List[PublicKeyHash]]]
  )(implicit mat: ActorMaterializer): Future[Done] = {
    logger.info("Processing latest Tezos data for account delegates...")

    def keepMostRecent(associations: List[(PublicKeyHash, BlockReference)]): Map[PublicKeyHash, BlockReference] =
      associations.foldLeft(Map.empty[PublicKeyHash, BlockReference]) { (collected, entry) =>
        val key = entry._1
        if (collected.contains(key)) collected else collected + (key -> entry._2)
      }

    val sorted = updates.flatMap {
      case BlockTagged(hash, level, timestamp, cycle, ids) =>
        ids.map(_ -> (hash, level, timestamp, cycle))
    }.sortBy {
      case (id, (hash, level, timestamp, cycle)) => level
    }(Ordering[Int].reverse)

    val toBeFetched = keepMostRecent(sorted)

    DelegatesProcessor.process(toBeFetched)
  }

  /** Fetches and stores all delegates from the latest blocks still in the checkpoint */
  private[this] def processTezosDelegatesCheckpoint(implicit mat: ActorMaterializer): Future[Done] = {
    logger.info("Selecting all delegates left in the checkpoint table...")
    db.run(TezosDb.getLatestDelegatesFromCheckpoint) flatMap { checkpoints =>
      if (checkpoints.nonEmpty) {
        logger.info(
          "I loaded all of {} checkpointed ids from the DB and will proceed to fetch updated delegates information from the chain",
          checkpoints.size
        )
        DelegatesProcessor.process(checkpoints, onlyProcessLatest = true)
      } else {
        logger.info("No data to fetch from the delegates checkpoint")
        Future.successful(Done)
      }
    }
  }

  private object AccountsProcessor {

    type AccountsIndex = Map[AccountId, Account]
    type DelegateKeys = List[PublicKeyHash]

    /* Fetches the data from the chain node and stores accounts into the data store.
     * @param ids a pre-filtered map of account ids with latest block referring to them
     * @param onlyProcessLatest verify that no recent update was made to the account before processing each id
     *        (default = false)
     */
    def process(
        ids: Map[AccountId, BlockReference],
<<<<<<< HEAD
        votingData: List[(BlockHash, List[Voting.BakerRolls])]
=======
        onlyProcessLatest: Boolean = false
>>>>>>> 1b5da8eb
    )(implicit mat: ActorMaterializer): Future[List[BlockTagged[DelegateKeys]]] = {
      import cats.Monoid
      import cats.instances.future._
      import cats.instances.list._
      import cats.instances.int._
      import cats.instances.option._
      import cats.instances.tuple._
      import cats.syntax.flatMap._
      import cats.syntax.functorFilter._
      import cats.syntax.monoid._

      def logWriteFailure: PartialFunction[Try[_], Unit] = {
        case Failure(e) =>
          logger.error("Could not write accounts to the database")
      }

      def logOutcome: PartialFunction[Try[(Int, Option[Int], _)], Unit] = {
        case Success((accountsRows, delegateCheckpointRows, _)) =>
          logger.info(
            "{} accounts were touched on the database. Checkpoint stored for{} delegates.",
            accountsRows,
            delegateCheckpointRows.fold("")(" " + _)
          )
      }

      def extractDelegatesInfo(
          taggedAccounts: Seq[BlockTagged[AccountsIndex]]
      ): (List[BlockTagged[AccountsIndex]], List[BlockTagged[DelegateKeys]]) = {
        val taggedList = taggedAccounts.toList
        def extractDelegateKey(account: Account): Option[PublicKeyHash] =
          PartialFunction.condOpt(account.delegate) {
            case Some(Right(pkh)) => pkh
            case Some(Left(Protocol4Delegate(_, Some(pkh)))) => pkh
          }
        val taggedDelegatesKeys = taggedList.map {
          case BlockTagged(blockHash, blockLevel, timestamp, cycle, accountsMap) =>
            import TezosTypes.Syntax._
            val delegateKeys = accountsMap.values.toList
              .mapFilter(extractDelegateKey)

            delegateKeys.taggedWithBlock(blockHash, blockLevel, timestamp, cycle)
        }
        (taggedList, taggedDelegatesKeys)
      }

      def processAccountsPage(
          taggedAccounts: List[BlockTagged[AccountsIndex]],
          taggedDelegateKeys: List[BlockTagged[DelegateKeys]]
      ): Future[(Int, Option[Int], List[BlockTagged[DelegateKeys]])] =
        db.run(TezosDb.writeAccountsAndCheckpointDelegates(taggedAccounts, taggedDelegateKeys))
          .map {
            case (accountWrites, accountHistoryWrites, delegateCheckpoints) =>
              (accountWrites, delegateCheckpoints, taggedDelegateKeys)
          }
          .andThen(logWriteFailure)

      def cleanup[T] = (_: T) => {
        //can fail with no real downsides
        val processed = Some(ids.keySet)
        logger.info("Cleaning {} processed accounts from the checkpoint...", ids.size)
        db.run(TezosDb.cleanAccountsCheckpoint(processed))
          .map(cleaned => logger.info("Done cleaning {} accounts checkpoint rows.", cleaned))
      }

      //if needed, we get the stored levels and only keep updates that are more recent
      def prunedUpdates(): Future[Map[AccountId, BlockReference]] =
        if (onlyProcessLatest) db.run {
          TezosDb.getLevelsForAccounts(ids.keySet).map { currentlyStored =>
            ids.filterNot {
              case (AccountId(id), (_, updateLevel, _, _)) =>
                currentlyStored.exists { case (storedId, storedLevel) => storedId == id && storedLevel > updateLevel }
            }
          }
        } else Future.successful(ids)

      logger.info("Ready to fetch updated accounts information from the chain")
<<<<<<< HEAD
      val (pages, total) = tezosNodeOperator.getAccountsForBlocks(ids)
      // we are updating accounts with isBaker information
      val updatedPages = pages.map { pageFut =>
        pageFut.map { accounts =>
          accounts.map { taggedAccounts =>
            votingData.find {
              case (blockHash, _) => blockHash == taggedAccounts.blockHash
            }.map {
              case (_, rolls) =>
                val affectedAccounts = rolls.map(_.pkh.value)
                val accUp = taggedAccounts.content.map {
                  case (accId, acc) if affectedAccounts.contains(accId.id) =>
                    accId -> acc.copy(isBaker = Some(true))
                  case x => x
                }
                taggedAccounts.copy(content = accUp)
            }.getOrElse(taggedAccounts)
          }
        }
      }
=======
>>>>>>> 1b5da8eb

      /* Streams the (unevaluated) incoming data, actually fetching the results.
       * We use combinators to keep the ongoing requests' flow under control, taking advantage of
       * akka-streams automatic backpressure control.
       * The results are grouped to optimize for database storage.
       * We do this to re-aggregate results from pages which are now based on single blocks,
       * which would lead to inefficient storage performances as-is.
       */
<<<<<<< HEAD
      val saveAccounts = Source
          .fromIterator(() => updatedPages)
          .mapAsync[List[BlockTagged[Map[AccountId, Account]]]](1)(identity)
          .mapConcat(identity)
          .grouped(batchingConf.blockPageSize)
=======
      val saveAccounts = (pages: LazyPages[tezosNodeOperator.AccountFetchingResults]) =>
        Source
          .fromIterator(() => pages)
          .mapAsync(1)(identity) //extracts the future value as an element of the stream
          .mapConcat(identity) //concatenates the list of values as single-valued elements in the stream
          .grouped(batchingConf.blockPageSize) //re-arranges the process batching
>>>>>>> 1b5da8eb
          .map(extractDelegatesInfo)
          .mapAsync(1)((processAccountsPage _).tupled)
          .runFold(Monoid[(Int, Option[Int], List[BlockTagged[DelegateKeys]])].empty) { (processed, justDone) =>
            processed |+| justDone
          } andThen logOutcome

      val fetchAndStore = for {
        (accountPages, _) <- prunedUpdates().map(tezosNodeOperator.getAccountsForBlocks)
        (stored, checkpoints, delegateKeys) <- saveAccounts(accountPages) flatTap cleanup
      } yield delegateKeys

      fetchAndStore.transform(
        identity,
        e => {
          val error = "I failed to fetch accounts from client and update them"
          logger.error(error, e)
          AccountsProcessingFailed(message = error, e)
        }
      )
    }
  }

  private object DelegatesProcessor {

    /* Fetches the data from the chain node and stores delegates into the data store.
     * @param ids a pre-filtered map of delegate hashes with latest block referring to them
     */
    def process(ids: Map[PublicKeyHash, BlockReference], onlyProcessLatest: Boolean = false)(
        implicit mat: ActorMaterializer
    ): Future[Done] = {
      import cats.Monoid
      import cats.instances.int._
      import cats.instances.future._
      import cats.syntax.monoid._
      import cats.syntax.flatMap._

      def logWriteFailure: PartialFunction[Try[_], Unit] = {
        case Failure(e) =>
          logger.error(s"Could not write delegates to the database", e)
      }

      def logOutcome: PartialFunction[Try[Int], Unit] = {
        case Success(rows) =>
          logger.info("{} delegates were touched on the database.", rows)
      }

      def processDelegatesPage(
          taggedDelegates: Seq[BlockTagged[Map[PublicKeyHash, Delegate]]]
      ): Future[Int] =
        db.run(TezosDb.writeDelegatesAndCopyContracts(taggedDelegates.toList))
          .andThen(logWriteFailure)

      def cleanup[T] = (_: T) => {
        //can fail with no real downsides
        val processed = Some(ids.keySet)
        logger.info("Cleaning {} processed delegates from the checkpoint...", ids.size)
        db.run(TezosDb.cleanDelegatesCheckpoint(processed))
          .map(cleaned => logger.info("Done cleaning {} delegates checkpoint rows.", cleaned))
      }

      //if needed, we get the stored levels and only keep updates that are more recent
      def prunedUpdates(): Future[Map[PublicKeyHash, BlockReference]] =
        if (onlyProcessLatest) db.run {
          TezosDb.getLevelsForDelegates(ids.keySet).map { currentlyStored =>
            ids.filterNot {
              case (PublicKeyHash(pkh), (_, updateLevel, _, _)) =>
                currentlyStored.exists {
                  case (storedPkh, storedLevel) => storedPkh == pkh && storedLevel > updateLevel
                }
            }
          }
        } else Future.successful(ids)

      logger.info("Ready to fetch updated delegates information from the chain")

      /* Streams the (unevaluated) incoming data, actually fetching the results.
       * We use combinators to keep the ongoing requests' flow under control, taking advantage of
       * akka-streams automatic backpressure control.
       * The results are grouped to optimize for database storage.
       * We do this to re-aggregate results from pages which are now based on single blocks,
       * which would lead to inefficient storage performances as-is.
       */
      val saveDelegates = (pages: LazyPages[tezosNodeOperator.DelegateFetchingResults]) =>
        Source
          .fromIterator(() => pages)
          .mapAsync(1)(identity) //extracts the future value as an element of the stream
          .mapConcat(identity) //concatenates the list of values as single-valued elements in the stream
          .grouped(batchingConf.blockPageSize) //re-arranges the process batching
          .mapAsync(1)(processDelegatesPage)
          .runFold(Monoid[Int].empty) { (processed, justDone) =>
            processed |+| justDone
          } andThen logOutcome

      val fetchAndStore = for {
        (delegatesPages, _) <- prunedUpdates().map(tezosNodeOperator.getDelegatesForBlocks)
        _ <- saveDelegates(delegatesPages) flatTap cleanup
      } yield Done

      fetchAndStore.transform(
        identity,
        e => {
          val error = "I failed to fetch delegates from client and update them"
          logger.error(error, e)
          DelegatesProcessingFailed(message = error, e)
        }
      )

    }
  }

  /** Keeps track of time passed between different partial checkpoints of some entity processing
    * Designed to be partially applied to set properties of the whole process once, and then only compute partial completion
    *
    * @param entityName a string that will be logged to identify what kind of resource is being processed
    * @param totalToProcess how many entities there were in the first place
    * @param processStartNanos a nano-time from jvm monotonic time, used to identify when the whole processing operation began
    * @param processed how many entities were processed at the current checkpoint
    */
  private[this] def logProcessingProgress(entityName: String, totalToProcess: Int, processStartNanos: Long)(
      processed: Int
  ): Unit = {
    val elapsed = System.nanoTime() - processStartNanos
    val progress = processed.toDouble / totalToProcess
    logger.info("================================== Progress Report ==================================")
    logger.info("Completed processing {}% of total requested {}s", "%.2f".format(progress * 100), entityName)

    val etaMins = Duration(scala.math.ceil(elapsed / progress) - elapsed, NANOSECONDS).toMinutes
    if (processed < totalToProcess && etaMins > 1) logger.info("Estimated time to finish is around {} minutes", etaMins)
    logger.info("=====================================================================================")
  }

}<|MERGE_RESOLUTION|>--- conflicted
+++ resolved
@@ -467,15 +467,11 @@
           "I loaded all of {} checkpointed ids from the DB and will proceed to fetch updated accounts information from the chain",
           checkpoints.size
         )
-<<<<<<< HEAD
         // here we need to get missing bakers for the given block
         tezosNodeOperator.getBakersByHash(checkpoints.values.map(_._1).toList).flatMap { bakers =>
-          AccountsProcessor.process(checkpoints, bakers).map(_ => Done)
-        }
-
-=======
-        AccountsProcessor.process(checkpoints, onlyProcessLatest = true).map(_ => Done)
->>>>>>> 1b5da8eb
+          AccountsProcessor.process(checkpoints, bakers, onlyProcessLatest = true).map(_ => Done)
+        }
+
       } else {
         logger.info("No data to fetch from the accounts checkpoint")
         Future.successful(Done)
@@ -535,11 +531,8 @@
      */
     def process(
         ids: Map[AccountId, BlockReference],
-<<<<<<< HEAD
-        votingData: List[(BlockHash, List[Voting.BakerRolls])]
-=======
+        votingData: List[(BlockHash, List[Voting.BakerRolls])],
         onlyProcessLatest: Boolean = false
->>>>>>> 1b5da8eb
     )(implicit mat: ActorMaterializer): Future[List[BlockTagged[DelegateKeys]]] = {
       import cats.Monoid
       import cats.instances.future._
@@ -616,7 +609,6 @@
         } else Future.successful(ids)
 
       logger.info("Ready to fetch updated accounts information from the chain")
-<<<<<<< HEAD
       val (pages, total) = tezosNodeOperator.getAccountsForBlocks(ids)
       // we are updating accounts with isBaker information
       val updatedPages = pages.map { pageFut =>
@@ -637,8 +629,6 @@
           }
         }
       }
-=======
->>>>>>> 1b5da8eb
 
       /* Streams the (unevaluated) incoming data, actually fetching the results.
        * We use combinators to keep the ongoing requests' flow under control, taking advantage of
@@ -647,20 +637,12 @@
        * We do this to re-aggregate results from pages which are now based on single blocks,
        * which would lead to inefficient storage performances as-is.
        */
-<<<<<<< HEAD
-      val saveAccounts = Source
-          .fromIterator(() => updatedPages)
-          .mapAsync[List[BlockTagged[Map[AccountId, Account]]]](1)(identity)
-          .mapConcat(identity)
-          .grouped(batchingConf.blockPageSize)
-=======
       val saveAccounts = (pages: LazyPages[tezosNodeOperator.AccountFetchingResults]) =>
         Source
           .fromIterator(() => pages)
           .mapAsync(1)(identity) //extracts the future value as an element of the stream
           .mapConcat(identity) //concatenates the list of values as single-valued elements in the stream
           .grouped(batchingConf.blockPageSize) //re-arranges the process batching
->>>>>>> 1b5da8eb
           .map(extractDelegatesInfo)
           .mapAsync(1)((processAccountsPage _).tupled)
           .runFold(Monoid[(Int, Option[Int], List[BlockTagged[DelegateKeys]])].empty) { (processed, justDone) =>
