package tech.cryptonomic.conseil

import akka.actor.ActorSystem
import akka.Done
import akka.stream.scaladsl.{Sink, Source}
import akka.stream.ActorMaterializer
import mouse.any._
import com.typesafe.scalalogging.LazyLogging
import org.slf4j.LoggerFactory
import tech.cryptonomic.conseil.tezos.{
  ApiOperations,
  DatabaseConversions,
  FeeOperations,
  ShutdownComplete,
  TezosErrors,
  TezosNodeInterface,
  TezosNodeOperator,
  TezosTypes,
  TezosDatabaseOperations => TezosDb
}
import tech.cryptonomic.conseil.tezos.TezosTypes._
import tech.cryptonomic.conseil.io.MainOutputs.LorreOutput
import tech.cryptonomic.conseil.util.DatabaseUtil
import tech.cryptonomic.conseil.config.{ChainEvent, Custom, Everything, LorreAppConfig, Newest, Platforms}
import tech.cryptonomic.conseil.tezos.TezosNodeOperator.{FetchRights, LazyPages}

import scala.concurrent.duration._
import scala.annotation.tailrec
import scala.concurrent.{Await, Future}
import scala.concurrent.duration.Duration
import scala.util.{Failure, Success, Try}
import scala.collection.SortedSet
import tech.cryptonomic.conseil.tezos.TezosTypes.BlockHash

/**
  * Entry point for synchronizing data between the Tezos blockchain and the Conseil database.
  */
object Lorre extends App with TezosErrors with LazyLogging with LorreAppConfig with LorreOutput {

  type AccountUpdatesEvents = SortedSet[(Int, ChainEvent.AccountIdPattern)]

  //reads all configuration upstart, will only complete if all values are found

  val config = loadApplicationConfiguration(args)

  //stop if conf is not available
  config.left.foreach { _ =>
    sys.exit(1)
  }

  //unsafe call, will only be reached if loadedConf is a Right, otherwise the merge will fail
  val LorreAppConfig.CombinedConfiguration(
    lorreConf,
    tezosConf,
    callsConf,
    streamingClientConf,
    batchingConf,
    verbose
  ) = config.merge
  val ignoreProcessFailures = sys.env.get(LORRE_FAILURE_IGNORE_VAR)

  //the dispatcher is visible for all async operations in the following code
  implicit val system: ActorSystem = ActorSystem("lorre-system")
  implicit val dispatcher = system.dispatcher

  //how long to wait for graceful shutdown of system components
  val shutdownWait = 10.seconds

  //whatever happens we try to clean up
  sys.addShutdownHook(shutdown())

  lazy val db = DatabaseUtil.lorreDb
  lazy val apiOperations = new ApiOperations

  val tezosNodeOperator = new TezosNodeOperator(
    new TezosNodeInterface(tezosConf, callsConf, streamingClientConf),
    tezosConf.network,
    batchingConf,
    apiOperations
  )

  /** Schedules method for fetching baking rights */
  system.scheduler.schedule(lorreConf.blockRightsFetching.initDelay, lorreConf.blockRightsFetching.interval)(
    writeFutureRights()
  )

  /** Fetches future baking and endorsing rights to insert it into the DB */
  def writeFutureRights(): Unit = {
    val berLogger = LoggerFactory.getLogger("RightsFetcher")

    import cats.implicits._

    implicit val mat = ActorMaterializer()
    berLogger.info("Fetching future baking and endorsing rights")
    val blockHead = tezosNodeOperator.getBareBlockHead()
    val brLevelFut = apiOperations.fetchMaxBakingRightsLevel()
    val erLevelFut = apiOperations.fetchMaxEndorsingRightsLevel()

    (blockHead, brLevelFut, erLevelFut).mapN { (head, brLevel, erLevel) =>
      val headLevel = head.header.level
      val rightsStartLevel = math.max(brLevel, erLevel) + 1
      berLogger.info(
        s"Current Tezos block head level: $headLevel DB stored baking rights level: $brLevel DB stored endorsing rights level: $erLevel"
      )

      val length = DatabaseConversions
        .extractCyclePosition(head.metadata)
        .map { cyclePosition =>
          // calculates amount of future rights levels to be fetched based on cycle_position, cycle_size and amount cycles to fetch
          (lorreConf.blockRightsFetching.cycleSize - cyclePosition) + lorreConf.blockRightsFetching.cycleSize * lorreConf.blockRightsFetching.cyclesToFetch
        }
        .getOrElse(0)

      berLogger.info(s"Level and position to fetch ($headLevel, $length)")
      val range = List.range(Math.max(headLevel + 1, rightsStartLevel), headLevel + length)
      Source
        .fromIterator(() => range.toIterator)
        .grouped(lorreConf.blockRightsFetching.fetchSize)
        .mapAsync(1) { partition =>
          tezosNodeOperator.getBatchBakingRightsByLevels(partition.toList).flatMap { bakingRightsResult =>
            val brResults = bakingRightsResult.values.flatten
            berLogger.info(s"Got ${brResults.size} baking rights")
            db.run(TezosDb.insertBakingRights(brResults.toList))
          }
          tezosNodeOperator.getBatchEndorsingRightsByLevel(partition.toList).flatMap { endorsingRightsResult =>
            val erResults = endorsingRightsResult.values.flatten
            berLogger.info(s"Got ${erResults.size} endorsing rights")
            db.run(TezosDb.insertEndorsingRights(erResults.toList))
          }
        }
        .runWith(Sink.ignore)
    }.flatten
    ()
  }

  /** close resources for application stop */
  private[this] def shutdown(): Unit = {
    logger.info("Doing clean-up")
    db.close()
    val nodeShutdown =
      tezosNodeOperator.node
        .shutdown()
        .flatMap((_: ShutdownComplete) => system.terminate())

    Await.result(nodeShutdown, shutdownWait)
    logger.info("All things closed")
  }

  /** Tries to fetch blocks head to verify if connection with Tezos node was successfully established */
  @tailrec
  private[this] def checkTezosConnection(): Unit =
    Try {
      Await.result(tezosNodeOperator.getBareBlockHead(), lorreConf.bootupConnectionCheckTimeout)
    } match {
      case Failure(e) =>
        logger.error("Could not make initial connection to Tezos", e)
        Thread.sleep(lorreConf.bootupRetryInterval.toMillis)
        checkTezosConnection()
      case Success(_) =>
        logger.info("Successfully made initial connection to Tezos")
    }

  // Finds unprocessed levels for account refreshes (i.e. when there is a need to reload all accounts data from the chain)
  private def unprocessedLevelsForRefreshingAccounts(): Future[AccountUpdatesEvents] =
    lorreConf.chainEvents.collectFirst {
      case ChainEvent.AccountsRefresh(levelsNeedingRefresh) if levelsNeedingRefresh.nonEmpty =>
        db.run(TezosDb.fetchProcessedEventsLevels(ChainEvent.accountsRefresh.render)).map { levels =>
          //used to remove processed events
          val processed = levels.map(_.intValue).toSet
          //we want individual event levels with the associated pattern, such that we can sort them by level
          val unprocessedEvents = levelsNeedingRefresh.toList.flatMap {
            case (accountPattern, levels) => levels.filterNot(processed).sorted.map(_ -> accountPattern)
          }
          SortedSet(unprocessedEvents: _*)
        }
    }.getOrElse(Future.successful(SortedSet.empty))

  /** The regular loop, once connection with the node is established */
  @tailrec
  private[this] def mainLoop(
      iteration: Int,
      accountsRefreshLevels: AccountUpdatesEvents
  ): Unit = {
    val noOp = Future.successful(())
    val processing = for {
      nextRefreshes <- processAccountRefreshes(accountsRefreshLevels)
      _ <- processTezosBlocks()
      _ <- if (iteration % lorreConf.feeUpdateInterval == 0)
        FeeOperations.processTezosAverageFees(lorreConf.numberOfFeesAveraged)
      else
        noOp
    } yield Some(nextRefreshes)

    /* Won't stop Lorre on failure from processing the chain, unless overridden by the environment to halt.
     * Can be used to investigate issues on consistently failing block or account processing.
     * Otherwise, any error will make Lorre proceed as expected by default (stop or wait for next cycle)
     */
    val attemptedProcessing =
      if (ignoreProcessFailures.exists(ignore => ignore == "true" || ignore == "yes"))
        processing.recover {
          //swallow the error and proceed with the default behaviour
          case f @ (AccountsProcessingFailed(_, _) | BlocksProcessingFailed(_, _) | DelegatesProcessingFailed(_, _)) =>
            logger.error("Failed processing but will keep on going next cycle", f)
            None //we have no meaningful response to provide
        } else processing

    //if something went wrong and wasn't recovered, this will actually blow the app
    val updatedLevels = Await.result(attemptedProcessing, atMost = Duration.Inf)

    lorreConf.depth match {
      case Newest =>
        logger.info("Taking a nap")
        Thread.sleep(lorreConf.sleepInterval.toMillis)
        mainLoop(iteration + 1, updatedLevels.getOrElse(accountsRefreshLevels))
      case _ =>
        logger.info("Synchronization is done")
    }
  }

  displayInfo(tezosConf)
  if (verbose.on)
    displayConfiguration(Platforms.Tezos, tezosConf, lorreConf, (LORRE_FAILURE_IGNORE_VAR, ignoreProcessFailures))

  try {
    checkTezosConnection()
    val accountRefreshesToRun = Await.result(unprocessedLevelsForRefreshingAccounts(), atMost = 5.seconds)
    mainLoop(0, accountRefreshesToRun)
  } finally {
    shutdown()
  }

  /* Possibly updates all accounts if the current block level is past any of the given ones
   * @param events the relevant levels, each with its own selection pattern, that calls for a refresh
   */
  private def processAccountRefreshes(events: AccountUpdatesEvents): Future[AccountUpdatesEvents] =
    if (events.nonEmpty) {
      for {
        storedHead <- apiOperations.fetchMaxLevel
        updated <- if (events.exists(_._1 <= storedHead)) {
          val (past, toCome) = events.partition(_._1 <= storedHead)
          val (levels, selectors) = past.unzip
          logger.info(
            "A block was reached that requires an update of account data as specified in the configuration file. A full refresh is now underway. Relevant block levels: {}",
            levels.mkString(", ")
          )
          apiOperations.fetchBlockAtLevel(levels.max).flatMap {
            case Some(referenceBlockForRefresh) =>
              val (hashRef, levelRef, timestamp, cycle) =
                (
                  BlockHash(referenceBlockForRefresh.hash),
                  referenceBlockForRefresh.level,
                  referenceBlockForRefresh.timestamp.toInstant(),
                  referenceBlockForRefresh.metaCycle
                )
              db.run(
                  //put all accounts in checkpoint, log the past levels to the db, keep the rest for future cycles
                  TezosDb.refillAccountsCheckpointFromExisting(hashRef, levelRef, timestamp, cycle, selectors.toSet) >>
                      TezosDb.writeProcessedEventsLevels(
                        ChainEvent.accountsRefresh.render,
                        levels.map(BigDecimal(_)).toList
                      )
                )
                .andThen {
                  case Success(accountsCount) =>
                    logger.info(
                      "Checkpoint stored for{} account updates in view of the full refresh.",
                      accountsCount.fold("")(" " + _)
                    )
                  case Failure(err) =>
                    logger.error(
                      "I failed to store the accounts refresh updates in the checkpoint",
                      err
                    )
                }
                .map(_ => toCome) //keep the yet unreached levels and pass them on
            case None =>
              logger.warn(
                "I couldn't find in Conseil the block data at level {}, required for the general accounts update, and this is actually unexpected. I'll retry the whole operation at next cycle.",
                levels.max
              )
              Future.successful(events)
          }
        } else Future.successful(events)
      } yield updated
    } else Future.successful(events)

  /**
    * Fetches all blocks not in the database from the Tezos network and adds them to the database.
    * Additionally stores account references that needs updating, too
    */
  private[this] def processTezosBlocks(): Future[Done] = {
    import cats.instances.future._
    import cats.syntax.flatMap._
    import TezosTypes.Syntax._

    logger.info("Processing Tezos Blocks..")

    val blockPagesToSynchronize = lorreConf.depth match {
      case Newest => tezosNodeOperator.getBlocksNotInDatabase()
      case Everything => tezosNodeOperator.getLatestBlocks()
      case Custom(n) => tezosNodeOperator.getLatestBlocks(Some(n), lorreConf.headHash)
    }

    /* will store a single page of block results */
    def processBlocksPage(
        results: tezosNodeOperator.BlockFetchingResults
    )(implicit mat: ActorMaterializer): Future[Int] = {
      def logBlockOutcome[A]: PartialFunction[Try[Option[A]], Unit] = {
        case Success(accountsCount) =>
          logger.info(
            "Wrote {} blocks to the database, checkpoint stored for{} account updates",
            results.size,
            accountsCount.fold("")(" " + _)
          )
        case Failure(e) =>
          logger.error("Could not write blocks or accounts checkpoints to the database.", e)
      }

      //ignore the account ids for storage, and prepare the checkpoint account data
      //we do this on a single sweep over the list, pairing the results and then unzipping the outcome
      val (blocks, accountUpdates) =
        results.map {
          case (block, accountIds) =>
            block -> accountIds.taggedWithBlock(
                  block.data.hash,
                  block.data.header.level,
                  Some(block.data.header.timestamp.toInstant),
                  DatabaseConversions.extractCycle(block)
                )
        }.unzip

      for {
        _ <- db.run(TezosDb.writeBlocksAndCheckpointAccounts(blocks, accountUpdates)) andThen logBlockOutcome
        votingData <- processVotesForBlocks(results.map { case (block, _) => block })
        rollsData = votingData.map {
          case (block, rolls) => block.data.hash -> rolls
        }
        delegateCheckpoints <- processAccountsForBlocks(accountUpdates, rollsData) // should this fail, we still recover data from the checkpoint
        _ <- processDelegatesForBlocks(delegateCheckpoints) // same as above
      } yield results.size

    }

    def processBakingAndEndorsingRights(fetchingResults: tezosNodeOperator.BlockFetchingResults): Future[Unit] = {
      import cats.implicits._

      val blockHashesWithCycleAndGovernancePeriod = fetchingResults.map { results =>
        {
          val data = results._1.data
          val hash = data.hash
          data.metadata match {
            case GenesisMetadata => FetchRights(None, None, Some(hash))
            case BlockHeaderMetadata(_, _, _, _, _, level) =>
              FetchRights(Some(level.cycle), Some(level.voting_period), Some(hash))

          }
        }
      }

      (
        tezosNodeOperator.getBatchBakingRights(blockHashesWithCycleAndGovernancePeriod),
        tezosNodeOperator.getBatchEndorsingRights(blockHashesWithCycleAndGovernancePeriod)
      ).mapN {
        case (br, er) =>
          (db.run(TezosDb.upsertBakingRights(br)), db.run(TezosDb.upsertEndorsingRights(er)))
            .mapN((_, _) => ())
      }.flatten
    }

    blockPagesToSynchronize.flatMap {
      // Fails the whole process if any page processing fails
      case (pages, total) => {
        //this will be used for the pages streaming, and within all sub-processing doing a similar paging trick
        implicit val mat = ActorMaterializer()

        //custom progress tracking for blocks
        val logProgress =
          logProcessingProgress(entityName = "block", totalToProcess = total, processStartNanos = System.nanoTime()) _

        // Process each page on his own, and keep track of the progress
        Source
          .fromIterator(() => pages)
          .mapAsync[tezosNodeOperator.BlockFetchingResults](1)(identity)
          .mapAsync(1) { fetchingResults =>
            processBlocksPage(fetchingResults)
              .flatTap(
                _ =>
                  processTezosAccountsCheckpoint >> processTezosDelegatesCheckpoint >> processBakingAndEndorsingRights(
                        fetchingResults
                      )
              )
          }
          .runFold(0) { (processed, justDone) =>
            processed + justDone <| logProgress
          }

      }
    } transform {
      case Failure(accountFailure @ AccountsProcessingFailed(_, _)) =>
        Failure(accountFailure)
      case Failure(delegateFailure @ DelegatesProcessingFailed(_, _)) =>
        Failure(delegateFailure)
      case Failure(e) =>
        val error = "Could not fetch blocks from client"
        logger.error(error, e)
        Failure(BlocksProcessingFailed(message = error, e))
      case Success(_) => Success(Done)
    }

  }

  /**
    * Fetches voting data for the blocks and stores any relevant
    * result into the appropriate database table
    */
  private[this] def processVotesForBlocks(
      blocks: List[TezosTypes.Block]
  ): Future[List[(Block, List[Voting.BakerRolls])]] = {
    import slick.jdbc.PostgresProfile.api._

    tezosNodeOperator.getVotingDetails(blocks).flatMap {
      case (proposals, bakersBlocks, ballotsBlocks) =>
        //this is a nested list, each block with many baker rolls
        val writeBakers = TezosDb.writeVotingRolls(bakersBlocks)

        val combinedVoteWrites = for {
          bakersWritten <- writeBakers
        } yield bakersWritten.map(_ + proposals.size + ballotsBlocks.size)

        db.run(combinedVoteWrites.transactionally).map(_ => bakersBlocks)
    }
  }

  /* Fetches accounts from account-id and saves those associated with the latest operations
   * (i.e.the highest block level)
   * @return the delegates key-hashes found for the accounts passed-in, grouped by block reference
   */
  private[this] def processAccountsForBlocks(
      updates: List[BlockTagged[List[AccountId]]],
      votingData: List[(BlockHash, List[Voting.BakerRolls])]
  )(implicit mat: ActorMaterializer): Future[List[BlockTagged[List[PublicKeyHash]]]] = {
    logger.info("Processing latest Tezos data for updated accounts...")

    def keepMostRecent(associations: List[(AccountId, BlockReference)]): Map[AccountId, BlockReference] =
      associations.foldLeft(Map.empty[AccountId, BlockReference]) { (collected, entry) =>
        val key = entry._1
        if (collected.contains(key)) collected else collected + (key -> entry._2)
      }

    val sorted = updates.flatMap {
      case BlockTagged(hash, level, timestamp, cycle, ids) =>
        ids.map(_ -> (hash, level, timestamp, cycle))
    }.sortBy {
      case (id, (hash, level, timestamp, cycle)) => level
    }(Ordering[Int].reverse)

    val toBeFetched = keepMostRecent(sorted)

    AccountsProcessor.process(toBeFetched, votingData.toMap)
  }

  /** Fetches and stores all accounts from the latest blocks still in the checkpoint */
  private[this] def processTezosAccountsCheckpoint(implicit mat: ActorMaterializer): Future[Done] = {
    logger.info("Selecting all accounts left in the checkpoint table...")
    db.run(TezosDb.getLatestAccountsFromCheckpoint) flatMap { checkpoints =>
      if (checkpoints.nonEmpty) {
        logger.info(
          "I loaded all of {} checkpointed ids from the DB and will proceed to fetch updated accounts information from the chain",
          checkpoints.size
        )
        // here we need to get missing bakers for the given block
        db.run(TezosDb.getBakersForBlocks(checkpoints.values.map(_._1).toList)).flatMap { bakers =>
          AccountsProcessor.process(checkpoints, bakers.toMap, onlyProcessLatest = true).map(_ => Done)
        }

      } else {
        logger.info("No data to fetch from the accounts checkpoint")
        Future.successful(Done)
      }
    }
  }

  private[this] def processDelegatesForBlocks(
      updates: List[BlockTagged[List[PublicKeyHash]]]
  )(implicit mat: ActorMaterializer): Future[Done] = {
    logger.info("Processing latest Tezos data for account delegates...")

    def keepMostRecent(associations: List[(PublicKeyHash, BlockReference)]): Map[PublicKeyHash, BlockReference] =
      associations.foldLeft(Map.empty[PublicKeyHash, BlockReference]) { (collected, entry) =>
        val key = entry._1
        if (collected.contains(key)) collected else collected + (key -> entry._2)
      }

    val sorted = updates.flatMap {
      case BlockTagged(hash, level, timestamp, cycle, ids) =>
        ids.map(_ -> (hash, level, timestamp, cycle))
    }.sortBy {
      case (id, (hash, level, timestamp, cycle)) => level
    }(Ordering[Int].reverse)

    val toBeFetched = keepMostRecent(sorted)

    DelegatesProcessor.process(toBeFetched)
  }

  /** Fetches and stores all delegates from the latest blocks still in the checkpoint */
  private[this] def processTezosDelegatesCheckpoint(implicit mat: ActorMaterializer): Future[Done] = {
    logger.info("Selecting all delegates left in the checkpoint table...")
    db.run(TezosDb.getLatestDelegatesFromCheckpoint) flatMap { checkpoints =>
      if (checkpoints.nonEmpty) {
        logger.info(
          "I loaded all of {} checkpointed ids from the DB and will proceed to fetch updated delegates information from the chain",
          checkpoints.size
        )
        DelegatesProcessor.process(checkpoints, onlyProcessLatest = true)
      } else {
        logger.info("No data to fetch from the delegates checkpoint")
        Future.successful(Done)
      }
    }
  }

  private object AccountsProcessor {

    type AccountsIndex = Map[AccountId, Account]
    type DelegateKeys = List[PublicKeyHash]

    /* Fetches the data from the chain node and stores accounts into the data store.
     * @param ids a pre-filtered map of account ids with latest block referring to them
     * @param onlyProcessLatest verify that no recent update was made to the account before processing each id
     *        (default = false)
     */
    def process(
        ids: Map[AccountId, BlockReference],
        votingData: Map[BlockHash, List[Voting.BakerRolls]],
        onlyProcessLatest: Boolean = false
    )(implicit mat: ActorMaterializer): Future[List[BlockTagged[DelegateKeys]]] = {
      import cats.Monoid
      import cats.instances.future._
      import cats.instances.list._
      import cats.instances.int._
      import cats.instances.option._
      import cats.instances.tuple._
      import cats.syntax.flatMap._
      import cats.syntax.functorFilter._
      import cats.syntax.monoid._

      def logWriteFailure: PartialFunction[Try[_], Unit] = {
        case Failure(e) =>
          logger.error("Could not write accounts to the database")
      }

      def logOutcome: PartialFunction[Try[(Option[Int], Option[Int], _)], Unit] = {
        case Success((accountsRows, delegateCheckpointRows, _)) =>
          logger.info(
            "{} accounts were touched on the database. Checkpoint stored for{} delegates.",
            accountsRows.fold("The")(String.valueOf),
            delegateCheckpointRows.fold("")(" " + _)
          )
      }

      def extractDelegatesInfo(
          taggedAccounts: Seq[BlockTagged[AccountsIndex]]
      ): (List[BlockTagged[AccountsIndex]], List[BlockTagged[DelegateKeys]]) = {
        val taggedList = taggedAccounts.toList
        def extractDelegateKey(account: Account): Option[PublicKeyHash] =
          PartialFunction.condOpt(account.delegate) {
            case Some(Right(pkh)) => pkh
            case Some(Left(Protocol4Delegate(_, Some(pkh)))) => pkh
          }
        val taggedDelegatesKeys = taggedList.map {
          case BlockTagged(blockHash, blockLevel, timestamp, cycle, accountsMap) =>
            import TezosTypes.Syntax._
            val delegateKeys = accountsMap.values.toList
              .mapFilter(extractDelegateKey)

            delegateKeys.taggedWithBlock(blockHash, blockLevel, timestamp, cycle)
        }
        (taggedList, taggedDelegatesKeys)
      }

      def processAccountsPage(
          taggedAccounts: List[BlockTagged[Map[AccountId, Account]]],
          taggedDelegateKeys: List[BlockTagged[DelegateKeys]]
      ): Future[(Option[Int], Option[Int], List[BlockTagged[DelegateKeys]])] = {
<<<<<<< HEAD
        // we fetch active delegates per block so we can filter out current active bakers
        // at this point in time and put the information about it in the separate row
        // (there is no operation like bakers deactivation)
        val accountsWithHistoryFut = for {
          activeBakers <- tezosNodeOperator.fetchActiveDelegates(taggedAccounts.map(x => (x.blockLevel, x.blockHash)))
          accountsWithHistory <- Future.traverse(taggedAccounts) { blockTaggedAccounts =>
            db.run {
              TezosDb
                .getInactiveBakersFromAccountsHistoryByBlock(
                  blockTaggedAccounts.blockLevel,
                  activeBakers.toMap.apply(blockTaggedAccounts.blockHash)
                )
                .map(blockTaggedAccounts -> _)
            }
          }
        } yield accountsWithHistory

        accountsWithHistoryFut.flatMap { accountsWithHistory =>
          db.run(TezosDb.writeAccountsAndCheckpointDelegates(accountsWithHistory, taggedDelegateKeys))
            .map {
              case (accountWrites, accountHistoryWrites, delegateCheckpoints) =>
                (accountWrites, delegateCheckpoints, taggedDelegateKeys)
            }
            .andThen(logWriteFailure)
=======
        for {
          activatedOperations <- fetchActivationOperationsByLevel(taggedAccounts.map(_.blockLevel).distinct)
          activatedAccounts <- db.run(TezosDb.findActivatedAccountIds)
          updatedTaggedAccounts = updateTaggedAccountsWithIsActivated(
            taggedAccounts,
            activatedOperations,
            activatedAccounts.toList
          )
          res <- db.run(TezosDb.writeAccountsAndCheckpointDelegates(updatedTaggedAccounts, taggedDelegateKeys)).map {
            case (accountWrites, accountHistoryWrites, delegateCheckpoints) =>
              (accountWrites, delegateCheckpoints, taggedDelegateKeys)
          }
        } yield res
      }.andThen(logWriteFailure)

      def updateTaggedAccountsWithIsActivated(
          taggedAccounts: List[BlockTagged[AccountsIndex]],
          activatedOperations: Map[Int, Seq[Option[String]]],
          activatedAccountIds: List[String]
      ): List[BlockTagged[Map[AccountId, Account]]] =
        taggedAccounts.map { taggedAccount =>
          val activatedAccountsHashes = activatedOperations.get(taggedAccount.blockLevel).toList.flatten
          taggedAccount.copy(
            content = taggedAccount.content.mapValues { account =>
              val hash = account.manager.map(_.value)
              if ((activatedAccountsHashes ::: activatedAccountIds.map(Some(_))).contains(hash)) {
                account.copy(isActivated = Some(true))
              } else account
            }
          )
        }

      def fetchActivationOperationsByLevel(levels: List[Int]): Future[Map[Int, Seq[Option[String]]]] = {
        import slick.jdbc.PostgresProfile.api._
        db.run {
          DBIO.sequence {
            levels.map { level =>
              TezosDb.fetchRecentOperationsHashByKind(Set("activate_account"), level).map(x => level -> x)
            }
          }.map(_.toMap)
>>>>>>> 135cc08c
        }
      }

      def cleanup[T] = (_: T) => {
        //can fail with no real downsides
        val processed = Some(ids.keySet)
        logger.info("Cleaning {} processed accounts from the checkpoint...", ids.size)
        db.run(TezosDb.cleanAccountsCheckpoint(processed))
          .map(cleaned => logger.info("Done cleaning {} accounts checkpoint rows.", cleaned))
      }

      //if needed, we get the stored levels and only keep updates that are more recent
      def prunedUpdates(): Future[Map[AccountId, BlockReference]] =
        if (onlyProcessLatest) db.run {
          TezosDb.getLevelsForAccounts(ids.keySet).map { currentlyStored =>
            ids.filterNot {
              case (AccountId(id), (_, updateLevel, _, _)) =>
                currentlyStored.exists { case (storedId, storedLevel) => storedId == id && storedLevel > updateLevel }
            }
          }
        } else Future.successful(ids)

      logger.info("Ready to fetch updated accounts information from the chain")

      // updates account pages with baker information
      def updateAccountPages(pages: LazyPages[tezosNodeOperator.AccountFetchingResults]) = pages.map { pageFut =>
        pageFut.map { accounts =>
          accounts.map { taggedAccounts =>
            votingData
              .get(taggedAccounts.blockHash)
              .map { rolls =>
                val affectedAccounts = rolls.map(_.pkh.value)
                val accUp = taggedAccounts.content.map {
                  case (accId, acc) if affectedAccounts.contains(accId.id) =>
                    accId -> acc.copy(isBaker = Some(true))
                  case x => x
                }
                taggedAccounts.copy(content = accUp)
              }
              .getOrElse(taggedAccounts)
          }
        }
      }

      /* Streams the (unevaluated) incoming data, actually fetching the results.
       * We use combinators to keep the ongoing requests' flow under control, taking advantage of
       * akka-streams automatic backpressure control.
       * The results are grouped to optimize for database storage.
       * We do this to re-aggregate results from pages which are now based on single blocks,
       * which would lead to inefficient storage performances as-is.
       */
      val saveAccounts = (pages: LazyPages[tezosNodeOperator.AccountFetchingResults]) =>
        Source
          .fromIterator(() => pages)
          .mapAsync(1)(identity) //extracts the future value as an element of the stream
          .mapConcat(identity) //concatenates the list of values as single-valued elements in the stream
          .grouped(batchingConf.blockPageSize) //re-arranges the process batching
          .map(extractDelegatesInfo)
          .mapAsync(1)((processAccountsPage _).tupled)
          .runFold(Monoid[(Option[Int], Option[Int], List[BlockTagged[DelegateKeys]])].empty) { (processed, justDone) =>
            processed |+| justDone
          } andThen logOutcome

      val fetchAndStore = for {
        (accountPages, _) <- prunedUpdates().map(tezosNodeOperator.getAccountsForBlocks)
        updatedPages = updateAccountPages(accountPages)
        (stored, checkpoints, delegateKeys) <- saveAccounts(updatedPages) flatTap cleanup
      } yield delegateKeys

      fetchAndStore.transform(
        identity,
        e => {
          val error = "I failed to fetch accounts from client and update them"
          logger.error(error, e)
          AccountsProcessingFailed(message = error, e)
        }
      )
    }
  }

  private object DelegatesProcessor {

    /* Fetches the data from the chain node and stores delegates into the data store.
     * @param ids a pre-filtered map of delegate hashes with latest block referring to them
     */
    def process(ids: Map[PublicKeyHash, BlockReference], onlyProcessLatest: Boolean = false)(
        implicit mat: ActorMaterializer
    ): Future[Done] = {
      import cats.Monoid
      import cats.instances.int._
      import cats.instances.option._
      import cats.instances.future._
      import cats.syntax.monoid._
      import cats.syntax.flatMap._

      def logWriteFailure: PartialFunction[Try[_], Unit] = {
        case Failure(e) =>
          logger.error(s"Could not write delegates to the database", e)
      }

      def logOutcome: PartialFunction[Try[Option[Int]], Unit] = {
        case Success(rows) =>
          logger.info("{} delegates were touched on the database.", rows.fold("The")(String.valueOf))
      }

      def processDelegatesPage(
          taggedDelegates: Seq[BlockTagged[Map[PublicKeyHash, Delegate]]]
      ): Future[Option[Int]] =
        db.run {
          for {
            delegateWrites <- TezosDb.writeDelegatesAndCopyContracts(taggedDelegates.toList)
            _ <- TezosDb.updateAccountsHistoryWithIsBakerDeactivated(taggedDelegates.toList)
          } yield delegateWrites
        }.andThen(logWriteFailure)

      def cleanup[T] = (_: T) => {
        //can fail with no real downsides
        val processed = Some(ids.keySet)
        logger.info("Cleaning {} processed delegates from the checkpoint...", ids.size)
        db.run(TezosDb.cleanDelegatesCheckpoint(processed))
          .map(cleaned => logger.info("Done cleaning {} delegates checkpoint rows.", cleaned))
      }

      //if needed, we get the stored levels and only keep updates that are more recent
      def prunedUpdates(): Future[Map[PublicKeyHash, BlockReference]] =
        if (onlyProcessLatest) db.run {
          TezosDb.getLevelsForDelegates(ids.keySet).map { currentlyStored =>
            ids.filterNot {
              case (PublicKeyHash(pkh), (_, updateLevel, _, _)) =>
                currentlyStored.exists {
                  case (storedPkh, storedLevel) => storedPkh == pkh && storedLevel > updateLevel
                }
            }
          }
        } else Future.successful(ids)

      logger.info("Ready to fetch updated delegates information from the chain")

      /* Streams the (unevaluated) incoming data, actually fetching the results.
       * We use combinators to keep the ongoing requests' flow under control, taking advantage of
       * akka-streams automatic backpressure control.
       * The results are grouped to optimize for database storage.
       * We do this to re-aggregate results from pages which are now based on single blocks,
       * which would lead to inefficient storage performances as-is.
       */
      val saveDelegates = (pages: LazyPages[tezosNodeOperator.DelegateFetchingResults]) =>
        Source
          .fromIterator(() => pages)
          .mapAsync(1)(identity) //extracts the future value as an element of the stream
          .mapConcat(identity) //concatenates the list of values as single-valued elements in the stream
          .grouped(batchingConf.blockPageSize) //re-arranges the process batching
          .mapAsync(1)(processDelegatesPage)
          .runFold(Monoid[Option[Int]].empty) { (processed, justDone) =>
            processed |+| justDone
          } andThen logOutcome

      val fetchAndStore = for {
        (delegatesPages, _) <- prunedUpdates().map(tezosNodeOperator.getDelegatesForBlocks)
        _ <- saveDelegates(delegatesPages) flatTap cleanup
      } yield Done

      fetchAndStore.transform(
        identity,
        e => {
          val error = "I failed to fetch delegates from client and update them"
          logger.error(error, e)
          DelegatesProcessingFailed(message = error, e)
        }
      )

    }
  }

  /** Keeps track of time passed between different partial checkpoints of some entity processing
    * Designed to be partially applied to set properties of the whole process once, and then only compute partial completion
    *
    * @param entityName a string that will be logged to identify what kind of resource is being processed
    * @param totalToProcess how many entities there were in the first place
    * @param processStartNanos a nano-time from jvm monotonic time, used to identify when the whole processing operation began
    * @param processed how many entities were processed at the current checkpoint
    */
  private[this] def logProcessingProgress(entityName: String, totalToProcess: Int, processStartNanos: Long)(
      processed: Int
  ): Unit = {
    val elapsed = System.nanoTime() - processStartNanos
    val progress = processed.toDouble / totalToProcess
    logger.info("================================== Progress Report ==================================")
    logger.info("Completed processing {}% of total requested {}s", "%.2f".format(progress * 100), entityName)

    val etaMins = Duration(scala.math.ceil(elapsed / progress) - elapsed, NANOSECONDS).toMinutes
    if (processed < totalToProcess && etaMins > 1) logger.info("Estimated time to finish is around {} minutes", etaMins)
    logger.info("=====================================================================================")
  }

}<|MERGE_RESOLUTION|>--- conflicted
+++ resolved
@@ -583,7 +583,6 @@
           taggedAccounts: List[BlockTagged[Map[AccountId, Account]]],
           taggedDelegateKeys: List[BlockTagged[DelegateKeys]]
       ): Future[(Option[Int], Option[Int], List[BlockTagged[DelegateKeys]])] = {
-<<<<<<< HEAD
         // we fetch active delegates per block so we can filter out current active bakers
         // at this point in time and put the information about it in the separate row
         // (there is no operation like bakers deactivation)
@@ -608,7 +607,9 @@
                 (accountWrites, delegateCheckpoints, taggedDelegateKeys)
             }
             .andThen(logWriteFailure)
-=======
+        }
+      }
+      ): Future[(Option[Int], Option[Int], List[BlockTagged[DelegateKeys]])] = {
         for {
           activatedOperations <- fetchActivationOperationsByLevel(taggedAccounts.map(_.blockLevel).distinct)
           activatedAccounts <- db.run(TezosDb.findActivatedAccountIds)
@@ -649,7 +650,6 @@
               TezosDb.fetchRecentOperationsHashByKind(Set("activate_account"), level).map(x => level -> x)
             }
           }.map(_.toMap)
->>>>>>> 135cc08c
         }
       }
 
