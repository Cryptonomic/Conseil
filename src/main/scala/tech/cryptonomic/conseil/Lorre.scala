--- conflicted
+++ resolved
@@ -80,23 +80,20 @@
     apiOperations
   )
 
-<<<<<<< HEAD
+  /** Inits registered tokens at startup */
+  import kantan.csv.generic._
+
+  val tokenRows: List[Tables.RegisteredTokensRow] =
+    ConfigUtil.Csv.readTableRowsFromCsv(Tables.RegisteredTokens, tezosConf.network, separator = '|')
+
+  db.run(TezosDb.writeRegisteredTokensRowsIfEmpty(tokenRows)) andThen {
+      case Success(_) => logger.info(s"Written ${tokenRows.size} registered token rows")
+      case Failure(e) => logger.error("Could not fill registered_tokens table", e)
+    }
   /** Inits tables with values from CSV files */
   import kantan.csv.generic._
   TezosDb.initTableFromCsv(Tables.RegisteredTokens, tezosConf.network, separator = '|')
   TezosDb.initTableFromCsv(Tables.KnownAddresses, tezosConf.network)
-=======
-  /** Inits registered tokens at startup */
-  import kantan.csv.generic._
-
-  val tokenRows: List[Tables.RegisteredTokensRow] =
-    ConfigUtil.Csv.readTableRowsFromCsv(Tables.RegisteredTokens, tezosConf.network, separator = '|')
-
-  db.run(TezosDb.writeRegisteredTokensRowsIfEmpty(tokenRows)) andThen {
-      case Success(_) => logger.info(s"Written ${tokenRows.size} registered token rows")
-      case Failure(e) => logger.error("Could not fill registered_tokens table", e)
-    }
->>>>>>> b6a21071
 
   /** Schedules method for fetching baking rights */
   system.scheduler.schedule(lorreConf.blockRightsFetching.initDelay, lorreConf.blockRightsFetching.interval)(
