package tech.cryptonomic.conseil

import akka.actor.ActorSystem
import akka.Done
import com.typesafe.scalalogging.LazyLogging
<<<<<<< HEAD
import tech.cryptonomic.conseil.tezos.{FeeOperations, ShutdownComplete, TezosErrors, TezosNodeInterface, TezosNodeOperator, TezosDatabaseOperations => TezosDb}
import tech.cryptonomic.conseil.tezos.TezosTypes.BlockAccounts
=======
import tech.cryptonomic.conseil.io.MainOutputs.LorreOutput
import tech.cryptonomic.conseil.tezos.{TezosTypes, FeeOperations, ShutdownComplete, TezosErrors, TezosNodeInterface, TezosNodeOperator, TezosDatabaseOperations => TezosDb}
>>>>>>> 718463a2
import tech.cryptonomic.conseil.util.DatabaseUtil
import tech.cryptonomic.conseil.config.{Custom, Everything, LorreAppConfig, Newest}
import tech.cryptonomic.conseil.config.Platforms

import scala.concurrent.duration._
import scala.annotation.tailrec
import scala.concurrent.{Await, Future}
import scala.concurrent.duration.Duration
import scala.util.{Failure, Success, Try}

/**
  * Entry point for synchronizing data between the Tezos blockchain and the Conseil database.
  */
object Lorre extends App with TezosErrors with LazyLogging with LorreAppConfig with LorreOutput {

  //reads all configuration upstart, will only complete if all values are found
  val config = loadApplicationConfiguration(args)

  //stop if conf is not available
  config.left.foreach { _ => sys.exit(1) }

  //unsafe call, will only be reached if loadedConf is a Right, otherwise the merge will fail
  val LorreAppConfig.CombinedConfiguration(lorreConf, tezosConf, callsConf, streamingClientConf, batchingConf, verbose) = config.merge
  val ignoreProcessFailures = sys.env.get(LORRE_FAILURE_IGNORE_VAR)

  //the dispatcher is visible for all async operations in the following code
  implicit val system: ActorSystem = ActorSystem("lorre-system")
  implicit val dispatcher = system.dispatcher

  //how long to wait for graceful shutdown of system components
  val shutdownWait = 10.seconds

  //whatever happens we try to clean up
  sys.addShutdownHook(shutdown())

  lazy val db = DatabaseUtil.db
  val tezosNodeOperator = new TezosNodeOperator(new TezosNodeInterface(tezosConf, callsConf, streamingClientConf), tezosConf.network, batchingConf)

  /** close resources for application stop */
  private[this] def shutdown(): Unit = {
    logger.info("Doing clean-up")
    db.close()
    val nodeShutdown =
      tezosNodeOperator.node
        .shutdown()
        .flatMap((_: ShutdownComplete) => system.terminate())

    Await.result(nodeShutdown, shutdownWait)
    logger.info("All things closed")
  }

  /** Tries to fetch blocks head to verify if connection with Tezos node was successfully established */
  @tailrec
  private[this] def checkTezosConnection(): Unit = {
    Try {
      Await.result(tezosNodeOperator.getBlockHead(), lorreConf.bootupConnectionCheckTimeout)
    } match {
      case Failure(e) =>
        logger.error("Could not make initial connection to Tezos", e)
        Thread.sleep(lorreConf.bootupRetryInterval.toMillis)
        checkTezosConnection()
      case Success(_) =>
        logger.info("Successfully made initial connection to Tezos")
    }
  }

  /** The regular loop, once connection with the node is established */
  @tailrec
  private[this] def mainLoop(iteration: Int): Unit = {
    val noOp = Future.successful(())
    val processing = for {
      _ <- processTezosBlocks()
      _ <- processTezosAccounts()
      _ <-
        if (iteration % lorreConf.feeUpdateInterval == 0)
          FeeOperations.processTezosAverageFees(lorreConf.numberOfFeesAveraged)
        else
          noOp
    } yield ()

    /* Won't stop Lorre on failure from processing the chain, unless overridden by the environment to halt.
     * Can be used to investigate issues on consistently failing block or account processing.
     * Otherwise, any error will make Lorre proceed as expected by default (stop or wait for next cycle)
     */
    val attemptedProcessing =
      if (ignoreProcessFailures.forall(ignore => ignore == "false" || ignore == "no"))
        processing
      else
        processing.recover {
          //swallow the error and proceed with the default behaviour
          case f@(AccountsProcessingFailed(_, _) | BlocksProcessingFailed(_, _)) =>
            logger.error("Failed processing but will keep on going next cycle", f)
        }

    Await.result(attemptedProcessing, atMost = Duration.Inf)

    tezosConf.depth match {
      case Newest =>
        logger.info("Taking a nap")
        Thread.sleep(lorreConf.sleepInterval.toMillis)
        mainLoop(iteration + 1)
      case _ =>
        logger.info("Synchronization is done")
    }
  }

  displayInfo(tezosConf)
  if (verbose.on) displayConfiguration(Platforms.Tezos, tezosConf, (LORRE_FAILURE_IGNORE_VAR, ignoreProcessFailures))

  try {
    checkTezosConnection()
    mainLoop(0)
  } finally {shutdown()}

  /**
    * Fetches all blocks not in the database from the Tezos network and adds them to the database.
    * Additionally stores account references that needs updating, too
    */
  private[this] def processTezosBlocks(): Future[Done] = {
    logger.info("Processing Tezos Blocks..")

    val blockPagesToSynchronize = tezosConf.depth match {
      case Newest => tezosNodeOperator.getBlocksNotInDatabase()
      case Everything => tezosNodeOperator.getLatestBlocks()
      case Custom(n) => tezosNodeOperator.getLatestBlocks(Some(n))
    }

    /* will store a single page of block results */
    def processBlocksPage(results: Future[tezosNodeOperator.BlockFetchingResults]): Future[Int] =
      results.flatMap {
        blocksWithAccounts =>

          def logBlockOutcome[A](outcome: Future[Option[A]]): Future[Option[A]] = outcome.andThen {
            case Success(accountsCount) =>
              logger.info("Wrote {} blocks to the database, checkpoint stored for{} account updates", blocksWithAccounts.size, accountsCount.fold("")(" " + _))
            case Failure(e) =>
              logger.error("Could not write blocks or accounts checkpoints to the database.", e)
          }

          def logVotingOutcome[A](outcome: Future[Option[A]]): Future[Option[A]] = outcome.andThen {
            case Success(votesCount) =>
              logger.info("Wrote{} voting data records to the database", votesCount.fold("")(" " + _))
            case Failure(e) =>
              logger.error("Could not write voting data to the database", e)
          }

          for {
            _ <- logBlockOutcome(db.run(TezosDb.writeBlocksAndCheckpointAccounts(blocksWithAccounts.toMap)))
            _ <- logVotingOutcome(processVotesForBlocks(blocksWithAccounts.map{case (block, _) => block}))
          } yield blocksWithAccounts.size

      }

    blockPagesToSynchronize.flatMap {
      // Fails the whole process if any page processing fails
      case (pages, total) => Future.fromTry(Try {
<<<<<<< HEAD
        val logProgress = logProcessingProgress(entityName = "block", totalToProcess = total, processStartNanos = System.nanoTime()) _
=======
        val start = System.nanoTime()

        def logProgress(processed: Int) = {
          val elapsed = System.nanoTime() - start
          val progress = processed.toDouble/total
          logger.info("Completed processing {}% of total requested blocks", "%.2f".format(progress * 100))

          val etaMins = Duration(scala.math.ceil(elapsed / progress) - elapsed, NANOSECONDS).toMinutes
          if (processed < total && etaMins > 1) logger.info("Estimated time to finish block fetching is around {} minutes", etaMins)

          processed
        }
>>>>>>> 718463a2

        /* Process in a strictly sequential way, to avoid opening an unbounded number of requests on the http-client.
        * The size and partition of results is driven by the NodeOperator itself, where each page contains a
        * "thunked" future of the result.
        * Such future will be actually started only as the page iterator is scanned, one element at the time
        */
        pages.foldLeft(0) {
          (processed, nextPage) =>
            //wait for each page to load, before looking at the next and implicitly start the new computation
            val justDone = Await.result(processBlocksPage(nextPage), atMost = 5 minutes)
            logProgress(processed + justDone)
        }
      })
    } transform {
      case Failure(e) =>
        val error = "Could not fetch blocks from client"
        logger.error(error, e)
        Failure(BlocksProcessingFailed(message = error, e))
      case Success(_) => Success(Done)
    }

  }

  /**
    * Fetches voting data for the blocks and stores any relevant
    * result into the appropriate database table
    */
  def processVotesForBlocks(blocks: List[TezosTypes.Block]): Future[Option[Int]] = {
    import cats.syntax.traverse._
    import cats.syntax.foldable._
    import cats.syntax.semigroup._
    import cats.instances.list._
    import cats.instances.option._
    import cats.instances.int._
    import slickeffect.implicits._


    tezosNodeOperator.getVotingDetails(blocks).flatMap {
      case (proposals, bakersBlocks, ballotsBlocks) =>
        //this is a single list
        val writeProposal = TezosDb.writeVotingProposals(proposals)
        //this is a nested list, each block with many baker rolls
        val writeBakers = bakersBlocks.traverse {
          case (block, bakers) => TezosDb.writeVotingBakers(bakers, block)
        }
        //this is a nested list, each block with many ballot votes
        val writeBallots = ballotsBlocks.traverse {
          case (block, ballots) => TezosDb.writeVotingBallots(ballots, block)
        }

        /* combineAll reduce List[Option[Int]] => Option[Int] by summing all ints present
        * |+| is shorthand syntax to sum Option[Int] together using Int's sums
         * Any None in the operands will make the whole operation collapse in a None result
         */
        for {
          storedProposals <- db.run(writeProposal)
          storedBakers <- db.run(writeBakers).map(_.combineAll)
          storedBallots <-  db.run(writeBallots).map(_.combineAll)
        } yield storedProposals |+| storedBakers |+| storedBallots
    }
  }

  /**
    * Fetches and stores all accounts from the latest blocks stored in the database.
    *
    * NOTE: as the call is now async, it won't stop the application on error as before, so
    * we should evaluate how to handle failed processing
    */
<<<<<<< HEAD
  def processTezosAccounts(): Future[Done] = {
    logger.info("Processing latest Tezos data for updated accounts...")

    def processAccountsPage(accountsInfo: Future[List[BlockAccounts]]): Future[Int] =
      accountsInfo.flatMap{
        info =>
          logOutcome(db.run(TezosDb.writeAccounts(info)))
      }
=======
  private[this] def processTezosAccounts(): Future[Done] = {
    logger.info("Processing latest Tezos accounts data... no estimate available.")
>>>>>>> 718463a2

    def logOutcome[A](outcome: Future[A]): Future[A] = outcome.andThen {
      case Success(rows) =>
        logger.info("{} accounts were touched on the database.", rows)
      case Failure(e) =>
        logger.error("Could not write accounts to the database")
    }

<<<<<<< HEAD
    val saveAccounts = db.run(TezosDb.getLatestAccountsFromCheckpoint) map {
      checkpoints =>
        logger.info("I loaded all stored account references and will proceed to fetch updated information from the chain")
        val (pages, total) = tezosNodeOperator.getAccountsForBlocks(tezosConf.network, checkpoints)
        val logProgress = logProcessingProgress(entityName = "account", totalToProcess = total, processStartNanos = System.nanoTime()) _

          /* Process in a strictly sequential way, to avoid opening an unbounded number of requests on the http-client.
          * The size and partition of results is driven by the NodeOperator itself, were each page contains a
          * "thunked" future of the result.
          * Such future will be actually started only as the page iterator is scanned, one element at the time
          */
          pages.foldLeft(0) {
          (processed, nextPage) =>
            logProgress(processed + Await.result(processAccountsPage(nextPage), atMost = 5 minutes))
        }
=======
    val saveAccounts = for {
      checkpoints <- db.run(TezosDb.getLatestAccountsFromCheckpoint)
      accountsInfo <- tezosNodeOperator.getAccountsForBlocks(checkpoints)
      _ <- logOutcome(db.run(TezosDb.writeAccounts(accountsInfo)))
    } yield checkpoints
>>>>>>> 718463a2

        checkpoints
    }

    logger.info("Selecting all accounts touched in the checkpoint table, this might take a while...")
    saveAccounts.andThen {
      //additional cleanup, that can fail with no downsides
      case Success(checkpoints) =>
        val processed = Some(checkpoints.keySet)
        db.run(TezosDb.cleanAccountsCheckpoint(processed))
      case _ =>
        ()
    }.transform {
      case Failure(e) =>
        val error = "I failed to fetch accounts from client and update them"
        logger.error(error, e)
        Failure(AccountsProcessingFailed(message = error, e))
      case success => Success(Done)
    }
  }

  /** Keeps track of time passed between different partial checkpoints of some entity processing
    * Designed to be partially applied to set properties of the whole process once, and then only compute partial completion
    *
    * @param entityName a string that will be logged to identify what kind of resource is being processed
    * @param totalToProcess how many entities there were in the first place
    * @param processStartNanos a nano-time from jvm monotonic time, used to identify when the whole processing operation began
    * @param processed how many entities were processed at the current checkpoint
    */
  private[this] def logProcessingProgress(entityName: String, totalToProcess: Int, processStartNanos: Long)(processed: Int) = {
    val elapsed = System.nanoTime() - processStartNanos
    val progress = processed.toDouble/totalToProcess
    logger.info("Completed processing {}% of total requested {}s", "%.2f".format(progress * 100), entityName)

    val etaMins = Duration(scala.math.ceil(elapsed / progress) - elapsed, NANOSECONDS).toMinutes
    if (processed < totalToProcess && etaMins > 1) logger.info("Estimated time to finish is around {} minutes", etaMins)

    processed
  }


}<|MERGE_RESOLUTION|>--- conflicted
+++ resolved
@@ -3,13 +3,9 @@
 import akka.actor.ActorSystem
 import akka.Done
 import com.typesafe.scalalogging.LazyLogging
-<<<<<<< HEAD
-import tech.cryptonomic.conseil.tezos.{FeeOperations, ShutdownComplete, TezosErrors, TezosNodeInterface, TezosNodeOperator, TezosDatabaseOperations => TezosDb}
+import tech.cryptonomic.conseil.tezos.{TezosTypes, FeeOperations, ShutdownComplete, TezosErrors, TezosNodeInterface, TezosNodeOperator, TezosDatabaseOperations => TezosDb}
 import tech.cryptonomic.conseil.tezos.TezosTypes.BlockAccounts
-=======
 import tech.cryptonomic.conseil.io.MainOutputs.LorreOutput
-import tech.cryptonomic.conseil.tezos.{TezosTypes, FeeOperations, ShutdownComplete, TezosErrors, TezosNodeInterface, TezosNodeOperator, TezosDatabaseOperations => TezosDb}
->>>>>>> 718463a2
 import tech.cryptonomic.conseil.util.DatabaseUtil
 import tech.cryptonomic.conseil.config.{Custom, Everything, LorreAppConfig, Newest}
 import tech.cryptonomic.conseil.config.Platforms
@@ -166,22 +162,7 @@
     blockPagesToSynchronize.flatMap {
       // Fails the whole process if any page processing fails
       case (pages, total) => Future.fromTry(Try {
-<<<<<<< HEAD
         val logProgress = logProcessingProgress(entityName = "block", totalToProcess = total, processStartNanos = System.nanoTime()) _
-=======
-        val start = System.nanoTime()
-
-        def logProgress(processed: Int) = {
-          val elapsed = System.nanoTime() - start
-          val progress = processed.toDouble/total
-          logger.info("Completed processing {}% of total requested blocks", "%.2f".format(progress * 100))
-
-          val etaMins = Duration(scala.math.ceil(elapsed / progress) - elapsed, NANOSECONDS).toMinutes
-          if (processed < total && etaMins > 1) logger.info("Estimated time to finish block fetching is around {} minutes", etaMins)
-
-          processed
-        }
->>>>>>> 718463a2
 
         /* Process in a strictly sequential way, to avoid opening an unbounded number of requests on the http-client.
         * The size and partition of results is driven by the NodeOperator itself, where each page contains a
@@ -250,8 +231,7 @@
     * NOTE: as the call is now async, it won't stop the application on error as before, so
     * we should evaluate how to handle failed processing
     */
-<<<<<<< HEAD
-  def processTezosAccounts(): Future[Done] = {
+  private[this] def processTezosAccounts(): Future[Done] = {
     logger.info("Processing latest Tezos data for updated accounts...")
 
     def processAccountsPage(accountsInfo: Future[List[BlockAccounts]]): Future[Int] =
@@ -259,10 +239,6 @@
         info =>
           logOutcome(db.run(TezosDb.writeAccounts(info)))
       }
-=======
-  private[this] def processTezosAccounts(): Future[Done] = {
-    logger.info("Processing latest Tezos accounts data... no estimate available.")
->>>>>>> 718463a2
 
     def logOutcome[A](outcome: Future[A]): Future[A] = outcome.andThen {
       case Success(rows) =>
@@ -271,11 +247,10 @@
         logger.error("Could not write accounts to the database")
     }
 
-<<<<<<< HEAD
     val saveAccounts = db.run(TezosDb.getLatestAccountsFromCheckpoint) map {
       checkpoints =>
         logger.info("I loaded all stored account references and will proceed to fetch updated information from the chain")
-        val (pages, total) = tezosNodeOperator.getAccountsForBlocks(tezosConf.network, checkpoints)
+        val (pages, total) = tezosNodeOperator.getAccountsForBlocks(checkpoints)
         val logProgress = logProcessingProgress(entityName = "account", totalToProcess = total, processStartNanos = System.nanoTime()) _
 
           /* Process in a strictly sequential way, to avoid opening an unbounded number of requests on the http-client.
@@ -287,13 +262,6 @@
           (processed, nextPage) =>
             logProgress(processed + Await.result(processAccountsPage(nextPage), atMost = 5 minutes))
         }
-=======
-    val saveAccounts = for {
-      checkpoints <- db.run(TezosDb.getLatestAccountsFromCheckpoint)
-      accountsInfo <- tezosNodeOperator.getAccountsForBlocks(checkpoints)
-      _ <- logOutcome(db.run(TezosDb.writeAccounts(accountsInfo)))
-    } yield checkpoints
->>>>>>> 718463a2
 
         checkpoints
     }
