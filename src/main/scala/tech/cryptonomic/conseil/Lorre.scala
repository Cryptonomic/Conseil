package tech.cryptonomic.conseil

import akka.actor.ActorSystem
import akka.Done
import com.typesafe.scalalogging.LazyLogging
import tech.cryptonomic.conseil.tezos.{FeeOperations, ShutdownComplete, TezosErrors, TezosNodeInterface, TezosNodeOperator, TezosDatabaseOperations => TezosDb}
import tech.cryptonomic.conseil.util.DatabaseUtil
import tech.cryptonomic.conseil.config.{Custom, Everything, LorreAppConfig, Newest}

import scala.concurrent.duration._
import scala.annotation.tailrec
import scala.concurrent.{Await, Future}
import scala.concurrent.duration.Duration
import scala.util.{Failure, Success, Try}

/**
  * Entry point for synchronizing data between the Tezos blockchain and the Conseil database.
  */
object Lorre extends App with TezosErrors with LazyLogging with LorreAppConfig {

  //reads all configuration upstart, will only complete if all values are found
  val config = loadApplicationConfiguration(args)

  //stop if conf is not available
  config.left.foreach { _ => sys.exit(1) }

  //unsafe call, will only be reached if loadedConf is a Right
  val LorreAppConfig.CombinedConfiguration(lorreConf, tezosConf, callsConf, streamingClientConf, batchingConf) = config.merge

  //the dispatcher is visible for all async operations in the following code
  implicit val system: ActorSystem = ActorSystem("lorre-system")
  implicit val dispatcher = system.dispatcher

  //how long to wait for graceful shutdown of system components
  val shutdownWait = 10.seconds

  //whatever happens we try to clean up
  sys.addShutdownHook(shutdown())

  lazy val db = DatabaseUtil.db
  val tezosNodeOperator = new TezosNodeOperator(new TezosNodeInterface(tezosConf, callsConf, streamingClientConf), batchingConf)

  private[this] def shutdown(): Unit = {
    logger.info("Doing clean-up")
    db.close()
    val nodeShutdown =
      tezosNodeOperator.node
        .shutdown()
        .flatMap((_: ShutdownComplete) => system.terminate())

    Await.result(nodeShutdown, shutdownWait)
    logger.info("All things closed")
  }

  @tailrec
  def mainLoop(iteration: Int): Unit = {
    val noOp = Future.successful(())
    val processing = for {
      _ <- processTezosBlocks()
      _ <- processTezosAccounts()
      _ <-
        if (iteration % lorreConf.feeUpdateInterval == 0)
          FeeOperations.processTezosAverageFees(lorreConf.numberOfFeesAveraged)
        else
          noOp
    } yield ()

    /* Won't stop Lorre on failure from processing the chain, unless overridden by the environment to halt.
     * Can be used to investigate issues on consistently failing block or account processing.
     * Otherwise, any error will make Lorre proceed as expected by default (stop or wait for next cycle)
     */
    val attemptedProcessing =
      if (sys.env.get("LORRE_FAILURE_IGNORE").forall(ignore => ignore == "false" || ignore == "no"))
        processing
      else
        processing.recover {
          //swallow the error and proceed with the default behaviour
          case f@(AccountsProcessingFailed(_, _) | BlocksProcessingFailed(_, _)) => ()
        }

    Await.result(attemptedProcessing, atMost = Duration.Inf)

    tezosConf.depth match {
      case Newest =>
        logger.info("Taking a nap")
        Thread.sleep(lorreConf.sleepInterval.toMillis)
        mainLoop(iteration + 1)
      case _ =>
        logger.info("Synchronization is done")
    }
  }

  logger.info("""
    | =========================***=========================
    |  Lorre v.{}
    |  {}
    | =========================***=========================
    |
    |  About to start processing data on the {} network
    |""".stripMargin,
    BuildInfo.version,
    BuildInfo.gitHeadCommit.fold("")(hash => s"[commit-hash: ${hash.take(7)}]"),
    tezosConf.network
  )

  try {mainLoop(0)} finally {shutdown()}

  /**
    * Fetches all blocks not in the database from the Tezos network and adds them to the database.
    * Additionally stores account references that needs updating, too
    */
  def processTezosBlocks(): Future[Done] = {
    logger.info("Processing Tezos Blocks..")

<<<<<<< HEAD
    val blocksToSynchronize = tezosConf.depth match {
=======
    val blockPagesToSynchronize = tezosConf.depth match {
>>>>>>> da75d1ca
      case Newest => tezosNodeOperator.getBlocksNotInDatabase(tezosConf.network)
      case Everything => tezosNodeOperator.getLatestBlocks(tezosConf.network)
      case Custom(n) => tezosNodeOperator.getLatestBlocks(tezosConf.network, Some(n))
    }

<<<<<<< HEAD
    blocksToSynchronize.flatMap {
      blocksWithAccounts =>

        def logOutcome[A](outcome: Future[Option[A]]): Future[Option[A]] = outcome.andThen {
          case Success(accountsCount) =>
            logger.info("Wrote {} blocks to the database, checkpoint stored for{} account updates", blocksWithAccounts.size, accountsCount.fold("")(" " + _))
          case Failure(e) =>
            logger.error(s"Could not write blocks or accounts checkpoints to the database because $e")
        }

        logOutcome(db.run(TezosDb.writeBlocksAndCheckpointAccounts(blocksWithAccounts.toMap)))
    }.transform {
      case Failure(e) =>
        val error = "Could not fetch blocks from client"
        logger.error(error, e)
        Failure(BlocksProcessingFailed(message = error, e))
=======
    /* will store a single page of block results */
    def processBlocksPage(results: Future[tezosNodeOperator.BlockFetchingResults]): Future[Int] =
      results.flatMap {
        blocksWithAccounts =>

          def logOutcome[A](outcome: Future[Option[A]]): Future[Option[A]] = outcome.andThen {
            case Success(accountsCount) =>
              logger.info("Wrote {} blocks to the database, checkpoint stored for{} account updates", blocksWithAccounts.size, accountsCount.fold("")(" " + _))
            case Failure(e) =>
              logger.error(s"Could not write blocks or accounts checkpoints to the database because $e")
          }

          logOutcome(db.run(TezosDb.writeBlocksAndCheckpointAccounts(blocksWithAccounts.toMap)))
            .map(_ => blocksWithAccounts.size)

        }


      blockPagesToSynchronize.flatMap {
        // Fails the whole process if any page processing fails
        case (pages, total) => Future.fromTry(Try {
          val start = System.nanoTime()

          def logProgress(processed: Int) = {
            val elapsed = System.nanoTime() - start
            val progress = processed.toDouble/total
            logger.info("Completed processing {}% of total requested blocks", "%.2f".format(progress * 100))

            val etaMins = Duration(scala.math.ceil(elapsed / progress), NANOSECONDS).toMinutes
            if (processed < total && etaMins > 1) logger.info("Estimated time to finish is around {} minutes", etaMins)

            processed
          }

          /* Process in a strictly sequential way, to avoid opening an unbounded number of requests on the http-client.
          * The size and partition of results is driven by the NodeOperator itself, were each page contains a
          * "thunked" future of the result.
          * Such future will be actually started only as the page iterator is scanned, one element at the time
          */
          pages.foldLeft(0) {
            (processed, nextPage) =>
              //wait for each page to load, before looking at the next and implicitly start the new computation
              logProgress(processed + Await.result(processBlocksPage(nextPage), atMost = 5 minutes))
          }
        })
    } transform {
      case Failure(e) =>
        val error = "I could not fetch all the requested blocks from the client"
        logger.error(error, e)
        Failure(e)
>>>>>>> da75d1ca
      case Success(_) => Success(Done)
    }

  }

  /**
    * Fetches and stores all accounts from the latest blocks stored in the database.
    *
    * NOTE: as the call is now async, it won't stop the application on error as before, so
    * we should evaluate how to handle failed processing
    */
  def processTezosAccounts(): Future[Done] = {
    logger.info("Processing latest Tezos accounts data... no estimate available.")

    def logOutcome[A](outcome: Future[A]): Future[A] = outcome.andThen {
      case Success(rows) =>
        logger.info("{} accounts were touched on the database.", rows)
      case Failure(e) =>
        logger.error("Could not write accounts to the database")
    }

    val saveAccounts = for {
      checkpoints <- db.run(TezosDb.getLatestAccountsFromCheckpoint)
      accountsInfo <- tezosNodeOperator.getAccountsForBlocks(tezosConf.network, checkpoints)
      _ <- logOutcome(db.run(TezosDb.writeAccounts(accountsInfo)))
    } yield checkpoints

    saveAccounts.andThen {
      //additional cleanup, that can fail with no downsides
      case Success(checkpoints) =>
        val processed = Some(checkpoints.keySet)
        db.run(TezosDb.cleanAccountsCheckpoint(processed))
      case _ =>
        ()
    }.transform {
      case Failure(e) =>
        val error = "I failed to fetch accounts from client and update them"
        logger.error(error, e)
        Failure(AccountsProcessingFailed(message = error, e))
      case success => Success(Done)
    }
  }

}<|MERGE_RESOLUTION|>--- conflicted
+++ resolved
@@ -112,34 +112,12 @@
   def processTezosBlocks(): Future[Done] = {
     logger.info("Processing Tezos Blocks..")
 
-<<<<<<< HEAD
-    val blocksToSynchronize = tezosConf.depth match {
-=======
     val blockPagesToSynchronize = tezosConf.depth match {
->>>>>>> da75d1ca
       case Newest => tezosNodeOperator.getBlocksNotInDatabase(tezosConf.network)
       case Everything => tezosNodeOperator.getLatestBlocks(tezosConf.network)
       case Custom(n) => tezosNodeOperator.getLatestBlocks(tezosConf.network, Some(n))
     }
 
-<<<<<<< HEAD
-    blocksToSynchronize.flatMap {
-      blocksWithAccounts =>
-
-        def logOutcome[A](outcome: Future[Option[A]]): Future[Option[A]] = outcome.andThen {
-          case Success(accountsCount) =>
-            logger.info("Wrote {} blocks to the database, checkpoint stored for{} account updates", blocksWithAccounts.size, accountsCount.fold("")(" " + _))
-          case Failure(e) =>
-            logger.error(s"Could not write blocks or accounts checkpoints to the database because $e")
-        }
-
-        logOutcome(db.run(TezosDb.writeBlocksAndCheckpointAccounts(blocksWithAccounts.toMap)))
-    }.transform {
-      case Failure(e) =>
-        val error = "Could not fetch blocks from client"
-        logger.error(error, e)
-        Failure(BlocksProcessingFailed(message = error, e))
-=======
     /* will store a single page of block results */
     def processBlocksPage(results: Future[tezosNodeOperator.BlockFetchingResults]): Future[Int] =
       results.flatMap {
@@ -155,42 +133,41 @@
           logOutcome(db.run(TezosDb.writeBlocksAndCheckpointAccounts(blocksWithAccounts.toMap)))
             .map(_ => blocksWithAccounts.size)
 
+      }
+
+
+    blockPagesToSynchronize.flatMap {
+      // Fails the whole process if any page processing fails
+      case (pages, total) => Future.fromTry(Try {
+        val start = System.nanoTime()
+
+        def logProgress(processed: Int) = {
+          val elapsed = System.nanoTime() - start
+          val progress = processed.toDouble/total
+          logger.info("Completed processing {}% of total requested blocks", "%.2f".format(progress * 100))
+
+          val etaMins = Duration(scala.math.ceil(elapsed / progress), NANOSECONDS).toMinutes
+          if (processed < total && etaMins > 1) logger.info("Estimated time to finish is around {} minutes", etaMins)
+
+          processed
         }
 
-
-      blockPagesToSynchronize.flatMap {
-        // Fails the whole process if any page processing fails
-        case (pages, total) => Future.fromTry(Try {
-          val start = System.nanoTime()
-
-          def logProgress(processed: Int) = {
-            val elapsed = System.nanoTime() - start
-            val progress = processed.toDouble/total
-            logger.info("Completed processing {}% of total requested blocks", "%.2f".format(progress * 100))
-
-            val etaMins = Duration(scala.math.ceil(elapsed / progress), NANOSECONDS).toMinutes
-            if (processed < total && etaMins > 1) logger.info("Estimated time to finish is around {} minutes", etaMins)
-
-            processed
-          }
-
-          /* Process in a strictly sequential way, to avoid opening an unbounded number of requests on the http-client.
-          * The size and partition of results is driven by the NodeOperator itself, were each page contains a
-          * "thunked" future of the result.
-          * Such future will be actually started only as the page iterator is scanned, one element at the time
-          */
-          pages.foldLeft(0) {
-            (processed, nextPage) =>
-              //wait for each page to load, before looking at the next and implicitly start the new computation
-              logProgress(processed + Await.result(processBlocksPage(nextPage), atMost = 5 minutes))
-          }
-        })
+        /* Process in a strictly sequential way, to avoid opening an unbounded number of requests on the http-client.
+        * The size and partition of results is driven by the NodeOperator itself, were each page contains a
+        * "thunked" future of the result.
+        * Such future will be actually started only as the page iterator is scanned, one element at the time
+        */
+        pages.foldLeft(0) {
+          (processed, nextPage) =>
+            //wait for each page to load, before looking at the next and implicitly start the new computation
+            logProgress(processed + Await.result(processBlocksPage(nextPage), atMost = 5 minutes))
+        }
+      })
     } transform {
       case Failure(e) =>
-        val error = "I could not fetch all the requested blocks from the client"
+        val error = "Could not fetch blocks from client"
         logger.error(error, e)
-        Failure(e)
->>>>>>> da75d1ca
+        Failure(BlocksProcessingFailed(message = error, e))
       case Success(_) => Success(Done)
     }
 
