--- conflicted
+++ resolved
@@ -9,11 +9,9 @@
 import akka.http.scaladsl.server.Directives._
 import akka.http.scaladsl.server.Route
 import akka.stream.ActorMaterializer
-<<<<<<< HEAD
+import cats.effect.{ContextShift, IO}
 import akka.stream.scaladsl.Sink
 import cats.effect.concurrent.MVar
-=======
->>>>>>> c9b2e893
 import cats.effect.{ContextShift, IO}
 import ch.megard.akka.http.cors.scaladsl.CorsDirectives._
 import com.typesafe.scalalogging.LazyLogging
@@ -21,17 +19,14 @@
 import tech.cryptonomic.conseil.config.ConseilAppConfig
 import tech.cryptonomic.conseil.directives.EnableCORSDirectives
 import tech.cryptonomic.conseil.io.MainOutputs.ConseilOutput
-<<<<<<< HEAD
+import tech.cryptonomic.conseil.metadata.{AttributeValuesCacheConfiguration, MetadataService, UnitTransformation}
+import tech.cryptonomic.conseil.io.MainOutputs.ConseilOutput
 import tech.cryptonomic.conseil.metadata.{MetadataService, UnitTransformation}
 import tech.cryptonomic.conseil.routes._
+import tech.cryptonomic.conseil.tezos.{ApiOperations, MetadataCaching, TezosPlatformDiscoveryOperations}
 import tech.cryptonomic.conseil.tezos.TezosPlatformDiscoveryOperations.{AttributesCache, EntitiesCache}
 import tech.cryptonomic.conseil.tezos.{ApiOperations, TezosPlatformDiscoveryOperations}
 import tech.cryptonomic.conseil.util.RouteUtil._
-=======
-import tech.cryptonomic.conseil.metadata.{AttributeValuesCacheConfiguration, MetadataService, UnitTransformation}
-import tech.cryptonomic.conseil.routes._
-import tech.cryptonomic.conseil.tezos.{ApiOperations, MetadataCaching, TezosPlatformDiscoveryOperations}
->>>>>>> c9b2e893
 
 import scala.concurrent.ExecutionContextExecutor
 import scala.util.{Failure, Success}
@@ -87,17 +82,12 @@
       lazy val platformDiscovery = PlatformDiscovery(metadataService)(tezosDispatcher)
       lazy val data = Data(platforms, metadataService, server)(tezosDispatcher)
 
-<<<<<<< HEAD
-
-
-      def route(inet: InetSocketAddress): Route = handleExceptions(loggingExceptionHandler) {
-        cors() {
+      val route = cors() {
           enableCORS {
             recordResponseValues(inet)(materializer) {
               validateApiKey { _ =>
                 logRequest("Conseil", Logging.DebugLevel) {
-                  tezos.route ~
-                    AppInfo.route
+                  AppInfo.route
                 } ~
                   logRequest("Metadata Route", Logging.DebugLevel) {
                     platformDiscovery.route
@@ -111,38 +101,6 @@
                   complete("Supported methods : GET and POST.")
                 }
             }
-
-          }
-        } ~
-          pathPrefix("docs") {
-            pathEndOrSingleSlash {
-              getFromResource("web/index.html")
-            }
-          } ~
-          pathPrefix("swagger-ui") {
-            getFromResourceDirectory("web/swagger-ui/")
-          } ~
-          Docs.route
-      }
-
-=======
-      val route = cors() {
-          enableCORS {
-            validateApiKey { _ =>
-              logRequest("Conseil", Logging.DebugLevel) {
-                AppInfo.route
-              } ~
-                logRequest("Metadata Route", Logging.DebugLevel) {
-                  platformDiscovery.route
-                } ~
-                logRequest("Data Route", Logging.DebugLevel) {
-                  data.getRoute ~ data.postRoute
-                }
-            } ~
-              options {
-                // Support for CORS pre-flight checks.
-                complete("Supported methods : GET and POST.")
-              }
           }
         } ~
             pathPrefix("docs") {
@@ -155,8 +113,6 @@
             } ~
             Docs.route
 
-      val bindingFuture = Http().bindAndHandle(route, server.hostname, server.port)
->>>>>>> c9b2e893
       displayInfo(server)
       if (verbose.on) displayConfiguration(platforms)
 
