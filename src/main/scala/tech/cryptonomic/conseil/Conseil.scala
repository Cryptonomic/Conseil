package tech.cryptonomic.conseil

import akka.actor.ActorSystem
import akka.event.Logging
import akka.http.scaladsl.Http
import akka.http.scaladsl.model.StatusCodes._
import akka.http.scaladsl.server.Directives._
import akka.stream.ActorMaterializer
import ch.megard.akka.http.cors.scaladsl.CorsDirectives._
import com.typesafe.scalalogging.LazyLogging
import tech.cryptonomic.conseil.directives.EnableCORSDirectives
<<<<<<< HEAD
import tech.cryptonomic.conseil.routes.{PlatformDiscovery, Tezos}
import tech.cryptonomic.conseil.tezos.ApiNetworkOperations
import tech.cryptonomic.conseil.util.SecurityUtil
=======
import tech.cryptonomic.conseil.config.ConseilAppConfig
import tech.cryptonomic.conseil.routes._
>>>>>>> 4e6f32bb

import scala.concurrent.ExecutionContextExecutor

object Conseil extends App with LazyLogging with EnableCORSDirectives with ConseilAppConfig {

  applicationConfiguration match {
    case Right((server, platforms, securityApi)) =>

      val validateApiKey = headerValueByName("apikey").tflatMap[Tuple1[String]] {
        case Tuple1(apiKey) if securityApi.validateApiKey(apiKey) =>
            provide(apiKey)
        case _ =>
            complete((Unauthorized, "Incorrect API key"))
      }

      implicit val system: ActorSystem = ActorSystem("conseil-system")
      implicit val materializer: ActorMaterializer = ActorMaterializer()
      implicit val executionContext: ExecutionContextExecutor = system.dispatcher

      val tezosDispatcher = system.dispatchers.lookup("akka.tezos-dispatcher")
      lazy val tezos = Tezos(tezosDispatcher)
      lazy val platformDiscovery = PlatformDiscovery(platforms)(tezosDispatcher)
      lazy val data = Data(platforms)(tezosDispatcher)

<<<<<<< HEAD
  val route = cors() {
    enableCORS {
      validateApiKey { _ =>
        val apiExecutionContext = system.dispatchers.lookup("akka.tezos-dispatcher")
        val apiNetworkOperations = ApiNetworkOperations(conf, apiExecutionContext)
        logRequest("Conseil", Logging.DebugLevel) {
          pathPrefix("tezos") {
            Tezos(apiNetworkOperations)(apiExecutionContext).route
          }
        } ~ logRequest("Service route", Logging.DebugLevel) {
          pathPrefix("metadata") {
            PlatformDiscovery(apiNetworkOperations, conf)(apiExecutionContext).route
=======
      val route = cors() {
        enableCORS {
          validateApiKey { _ =>
            logRequest("Conseil", Logging.DebugLevel) {
              pathPrefix("tezos") {
                tezos.route
              } ~
              pathPrefix("info") {
                AppInfo.route
              }
            }
          } ~ options {
            // Support for CORS pre-flight checks.
            complete("Supported methods : GET and POST.")
          }
        } ~ pathPrefix("v2") {
          logRequest("Metadata Route", Logging.DebugLevel) {
            pathPrefix("metadata") {
              platformDiscovery.route
            }
          } ~ logRequest("Data Route", Logging.DebugLevel) {
            pathPrefix("data") {
              data.getRoute ~ data.postRoute
            }
>>>>>>> 4e6f32bb
          }
        }
      }

      val bindingFuture = Http().bindAndHandle(route, server.hostname, server.port)
      logger.info("""
        | =========================***=========================
        |  Conseil v.{}
        |  {}
        | =========================***=========================
        |
        |  Bonjour...
        |""".stripMargin,
        BuildInfo.version,
        BuildInfo.gitHeadCommit.fold("")(hash => s"[commit-hash: ${hash.take(7)}]")
      )

      sys.addShutdownHook {
        bindingFuture
          .flatMap(_.unbind().andThen{ case _ => logger.info("Server stopped...")} )
          .flatMap( _ => system.terminate())
          .onComplete(_ => logger.info("We're done here, nothing else to see"))
      }

    case Left(errors) =>
      //nothing to do
  }
}<|MERGE_RESOLUTION|>--- conflicted
+++ resolved
@@ -9,14 +9,11 @@
 import ch.megard.akka.http.cors.scaladsl.CorsDirectives._
 import com.typesafe.scalalogging.LazyLogging
 import tech.cryptonomic.conseil.directives.EnableCORSDirectives
-<<<<<<< HEAD
 import tech.cryptonomic.conseil.routes.{PlatformDiscovery, Tezos}
 import tech.cryptonomic.conseil.tezos.ApiNetworkOperations
 import tech.cryptonomic.conseil.util.SecurityUtil
-=======
 import tech.cryptonomic.conseil.config.ConseilAppConfig
 import tech.cryptonomic.conseil.routes._
->>>>>>> 4e6f32bb
 
 import scala.concurrent.ExecutionContextExecutor
 
@@ -41,20 +38,6 @@
       lazy val platformDiscovery = PlatformDiscovery(platforms)(tezosDispatcher)
       lazy val data = Data(platforms)(tezosDispatcher)
 
-<<<<<<< HEAD
-  val route = cors() {
-    enableCORS {
-      validateApiKey { _ =>
-        val apiExecutionContext = system.dispatchers.lookup("akka.tezos-dispatcher")
-        val apiNetworkOperations = ApiNetworkOperations(conf, apiExecutionContext)
-        logRequest("Conseil", Logging.DebugLevel) {
-          pathPrefix("tezos") {
-            Tezos(apiNetworkOperations)(apiExecutionContext).route
-          }
-        } ~ logRequest("Service route", Logging.DebugLevel) {
-          pathPrefix("metadata") {
-            PlatformDiscovery(apiNetworkOperations, conf)(apiExecutionContext).route
-=======
       val route = cors() {
         enableCORS {
           validateApiKey { _ =>
@@ -79,7 +62,6 @@
             pathPrefix("data") {
               data.getRoute ~ data.postRoute
             }
->>>>>>> 4e6f32bb
           }
         }
       }
