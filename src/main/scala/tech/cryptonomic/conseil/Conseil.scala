package tech.cryptonomic.conseil

import akka.actor.ActorSystem
import akka.event.Logging
import akka.http.scaladsl.Http
import akka.http.scaladsl.model.StatusCodes._
import akka.http.scaladsl.server.Directives._
import akka.stream.ActorMaterializer
import cats.effect.concurrent.MVar
import cats.effect.{ContextShift, IO}
import ch.megard.akka.http.cors.scaladsl.CorsDirectives._
import com.typesafe.scalalogging.LazyLogging
import de.heikoseeberger.akkahttpcirce.FailFastCirceSupport
import tech.cryptonomic.conseil.config.ConseilAppConfig
import tech.cryptonomic.conseil.directives.EnableCORSDirectives
import tech.cryptonomic.conseil.io.MainOutputs.ConseilOutput
import tech.cryptonomic.conseil.metadata.{AttributeValuesCacheConfiguration, MetadataService, UnitTransformation}
import tech.cryptonomic.conseil.routes._
import tech.cryptonomic.conseil.tezos.MetadataCaching._
import tech.cryptonomic.conseil.tezos.{ApiOperations, MetadataCaching, TezosPlatformDiscoveryOperations}

import scala.concurrent.ExecutionContextExecutor
import scala.util.{Failure, Success}

object Conseil extends App with LazyLogging with EnableCORSDirectives with ConseilAppConfig with FailFastCirceSupport with ConseilOutput {

  loadApplicationConfiguration(args) match {
    case Right((server, platforms, securityApi, verbose, metadataOverrides)) =>

      val validateApiKey = headerValueByName("apikey").tflatMap[Tuple1[String]] {
        case Tuple1(apiKey) if securityApi.validateApiKey(apiKey) =>
          provide(apiKey)
        case _ =>
          complete((Unauthorized, "Incorrect API key"))
      }

      implicit val system: ActorSystem = ActorSystem("conseil-system")
      implicit val materializer: ActorMaterializer = ActorMaterializer()
      implicit val executionContext: ExecutionContextExecutor = system.dispatcher

      val tezosDispatcher = system.dispatchers.lookup("akka.tezos-dispatcher")

      // This part is a temporary middle ground between current implementation and moving code to use IO
      implicit val contextShift: ContextShift[IO] = IO.contextShift(executionContext)
      val metadataCaching = {
        for {
          cachingStatus <- MVar[IO].of[CachingStatus](NotStarted)
          attributesCache <- MVar[IO].empty[AttributesCache]
          entitiesCache <- MVar[IO].empty[EntitiesCache]
          attributeValuesCache <- MVar[IO].empty[AttributeValuesCache]
        } yield new MetadataCaching[IO](cachingStatus, attributesCache, entitiesCache, attributeValuesCache)
      }.unsafeRunSync()

      lazy val transformation = new UnitTransformation(metadataOverrides)
      lazy val cacheOverrides = new AttributeValuesCacheConfiguration(metadataOverrides)

      lazy val tezosPlatformDiscoveryOperations =
        TezosPlatformDiscoveryOperations(ApiOperations, metadataCaching, cacheOverrides, server.cacheTTL)(executionContext)

      tezosPlatformDiscoveryOperations.init().onComplete {
        case Failure(exception) => logger.error("Pre-caching metadata failed", exception)
        case Success(_) => logger.info("Pre-caching successful!")
      }

      lazy val metadataService = new MetadataService(platforms, transformation, cacheOverrides, tezosPlatformDiscoveryOperations)
      lazy val platformDiscovery = PlatformDiscovery(metadataService)(tezosDispatcher)
      lazy val data = Data(platforms, tezosPlatformDiscoveryOperations, server)(tezosDispatcher)

      val route = cors() {
        enableCORS {
          validateApiKey { _ =>
            logRequest("Conseil", Logging.DebugLevel) {
<<<<<<< HEAD
              tezos.route ~
                AppInfo.route
=======
              AppInfo.route
            } ~
            logRequest("Metadata Route", Logging.DebugLevel) {
              platformDiscovery.route
>>>>>>> 31885c47
            } ~
              logRequest("Metadata Route", Logging.DebugLevel) {
                platformDiscovery.route
              } ~
              logRequest("Data Route", Logging.DebugLevel) {
                data.getRoute ~ data.postRoute
              }
          } ~
            options {
              // Support for CORS pre-flight checks.
              complete("Supported methods : GET and POST.")
            }
        }
      } ~
        pathPrefix("docs") {
          pathEndOrSingleSlash {
            getFromResource("web/index.html")
          }
        } ~
        pathPrefix("swagger-ui") {
          getFromResourceDirectory("web/swagger-ui/")
        } ~
        Docs.route

      val bindingFuture = Http().bindAndHandle(route, server.hostname, server.port)
      displayInfo(server)
      if (verbose.on) displayConfiguration(platforms)

      sys.addShutdownHook {
        bindingFuture
          .flatMap(_.unbind().andThen { case _ => logger.info("Server stopped...") })
          .flatMap(_ => system.terminate())
          .onComplete(_ => logger.info("We're done here, nothing else to see"))
      }

    case Left(errors)
    =>
    //nothing to do
  }

}<|MERGE_RESOLUTION|>--- conflicted
+++ resolved
@@ -70,15 +70,7 @@
         enableCORS {
           validateApiKey { _ =>
             logRequest("Conseil", Logging.DebugLevel) {
-<<<<<<< HEAD
-              tezos.route ~
-                AppInfo.route
-=======
               AppInfo.route
-            } ~
-            logRequest("Metadata Route", Logging.DebugLevel) {
-              platformDiscovery.route
->>>>>>> 31885c47
             } ~
               logRequest("Metadata Route", Logging.DebugLevel) {
                 platformDiscovery.route
