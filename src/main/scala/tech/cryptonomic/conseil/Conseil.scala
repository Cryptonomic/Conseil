package tech.cryptonomic.conseil

import java.net.InetSocketAddress

import akka.actor.ActorSystem
import akka.event.Logging
import akka.http.scaladsl.Http
import akka.http.scaladsl.model.{HttpEntity, HttpResponse, StatusCode}
import akka.http.scaladsl.model.StatusCodes._
import akka.http.scaladsl.server.{Directive, Directive0, ExceptionHandler, RouteResult}
import akka.http.scaladsl.server.Directives._
import akka.http.scaladsl.server.directives.BasicDirectives
import akka.stream.ActorMaterializer
import akka.stream.scaladsl.Sink
import cats.effect.concurrent.MVar
import cats.effect.{ContextShift, IO}
import ch.megard.akka.http.cors.scaladsl.CorsDirectives._
import com.typesafe.scalalogging.LazyLogging
import de.heikoseeberger.akkahttpcirce.FailFastCirceSupport
import org.slf4j.{LoggerFactory, MDC}
import tech.cryptonomic.conseil.config.ConseilAppConfig
import tech.cryptonomic.conseil.directives.EnableCORSDirectives
import tech.cryptonomic.conseil.io.MainOutputs.ConseilOutput
import tech.cryptonomic.conseil.routes._
import tech.cryptonomic.conseil.tezos.TezosPlatformDiscoveryOperations.{AttributesCache, EntitiesCache}
import tech.cryptonomic.conseil.tezos.{ApiOperations, TezosPlatformDiscoveryOperations}

import scala.concurrent.{ExecutionContextExecutor, duration}
import scala.util.{Failure, Success, Try}

object Conseil extends App with LazyLogging with EnableCORSDirectives with ConseilAppConfig with FailFastCirceSupport with ConseilOutput {

  loadApplicationConfiguration(args) match {
    case Right((server, platforms, securityApi, verbose)) =>

      val validateApiKey = headerValueByName("apikey").tflatMap[Tuple1[String]] {
        case Tuple1(apiKey) if securityApi.validateApiKey(apiKey) =>
          provide(apiKey)
        case _ =>
          complete((Unauthorized, "Incorrect API key"))
      }

      implicit val system: ActorSystem = ActorSystem("conseil-system")
      implicit val materializer: ActorMaterializer = ActorMaterializer()
      implicit val executionContext: ExecutionContextExecutor = system.dispatcher

      val tezosDispatcher = system.dispatchers.lookup("akka.tezos-dispatcher")
      lazy val tezos = Tezos(tezosDispatcher)

      // This part is a temporary middle ground between current implementation and moving code to use IO
      implicit val contextShift: ContextShift[IO] = IO.contextShift(executionContext)
      val attributesCache = MVar[IO].empty[AttributesCache].unsafeRunSync()
      val entitiesCache = MVar[IO].empty[EntitiesCache].unsafeRunSync()
      lazy val tezosPlatformDiscoveryOperations =
        TezosPlatformDiscoveryOperations(ApiOperations, attributesCache, entitiesCache, server.cacheTTL)(executionContext)

      tezosPlatformDiscoveryOperations.init().onComplete {
        case Failure(exception) => logger.error("Pre-caching metadata failed", exception)
        case Success(_) => logger.info("Pre-caching successful!")
      }
      lazy val platformDiscovery = PlatformDiscovery(platforms, tezosPlatformDiscoveryOperations)(tezosDispatcher)
      lazy val data = Data(platforms, tezosPlatformDiscoveryOperations)(tezosDispatcher)

      val asyncLogger = LoggerFactory.getLogger("ASYNC_LOGGER")

      def recordResponseValues(inet: InetSocketAddress): Directive[Unit] =
        BasicDirectives.extractRequestContext.flatMap { ctx =>
          import scala.concurrent.duration._
          val apiVersion = if (ctx.request.uri.path.toString().startsWith("/v2")) "v2" else "v1"
          MDC.put("httpMethod", ctx.request.method.value)
          MDC.put("requestBody", ctx.request.entity.toStrict(1000.millis).value.get.get.data.utf8String)
          MDC.put("clientIp", inet.getAddress.getHostAddress)
          MDC.put("path", ctx.request.uri.path.toString())
          MDC.put("apiVersion", apiVersion)
          MDC.put("apiKey", ctx.request.headers.find(_.is("apikey")).map(_.value()).getOrElse(""))
          val requestStartTime = System.currentTimeMillis()
          MDC.put("tmpStartTime", requestStartTime.toString)

          val response = BasicDirectives.mapResponse { resp =>
            val requestEndTime = System.currentTimeMillis()
            val responseTime = requestEndTime - requestStartTime
            MDC.remove("tmpStartTime")
            MDC.put("responseTime", responseTime.toString)
            MDC.put("responseCode", resp.status.value)
            asyncLogger.info("HTTP request")
            MDC.clear()
            resp
          }
          response
        }

      def myExceptionHandler: ExceptionHandler =
        ExceptionHandler {
          case e: Throwable =>
            val responseTime = Try(System.currentTimeMillis() - MDC.get("tmpStartTime").toLong).getOrElse(0)
            MDC.remove("tmpStartTime")
            MDC.put("responseTime", responseTime.toString)
            MDC.put("responseCode", "500")
            asyncLogger.info("HTTP request")
            MDC.clear()
            e.printStackTrace()
            complete(HttpResponse(InternalServerError))
        }
<<<<<<< HEAD

      def route(inet: InetSocketAddress) = handleExceptions(myExceptionHandler) {
        cors() {
          enableCORS {
            recordResponseValues(inet) {
              validateApiKey { _ =>
                logRequest("Conseil", Logging.DebugLevel) {
                  tezos.route ~
                    AppInfo.route
                } ~
                  logRequest("Metadata Route", Logging.DebugLevel) {
                    platformDiscovery.route
                  } ~
                  logRequest("Data Route", Logging.DebugLevel) {
                    data.getRoute ~ data.postRoute
                  }
              } ~
                options {
                  // Support for CORS pre-flight checks.
                  complete("Supported methods : GET and POST.")
                }
            }

          }
        } ~
          pathPrefix("docs") {
            pathEndOrSingleSlash {
              getFromResource("web/index.html")
            }
          } ~
          pathPrefix("swagger-ui") {
            getFromResourceDirectory("web/swagger-ui/")
          } ~
          path("openapi.json") {
            complete(OpenApiDoc.openapiJson)
          }
      }
=======
      } ~
      pathPrefix("swagger-ui") {
        getFromResourceDirectory("web/swagger-ui/")
      } ~
      Docs.route
>>>>>>> 1de4531b

      displayInfo(server)
      if (verbose.on) displayConfiguration(platforms)

      // https://stackoverflow.com/questions/40132262/obtaining-the-client-ip-in-akka-http
      Http().bind(server.hostname, server.port).runWith(Sink.foreach { conn =>
        val address = conn.remoteAddress

        conn.handleWith(route(address))
      })


      sys.addShutdownHook {

        Http()
          .shutdownAllConnectionPools()
          .map(_ => logger.info("Server stopped..."))
          .flatMap(_ => system.terminate())
          .onComplete(_ => logger.info("We're done here, nothing else to see"))
      }

    case Left(errors)
    =>
    //nothing to do
  }

}<|MERGE_RESOLUTION|>--- conflicted
+++ resolved
@@ -101,7 +101,6 @@
             e.printStackTrace()
             complete(HttpResponse(InternalServerError))
         }
-<<<<<<< HEAD
 
       def route(inet: InetSocketAddress) = handleExceptions(myExceptionHandler) {
         cors() {
@@ -139,13 +138,6 @@
             complete(OpenApiDoc.openapiJson)
           }
       }
-=======
-      } ~
-      pathPrefix("swagger-ui") {
-        getFromResourceDirectory("web/swagger-ui/")
-      } ~
-      Docs.route
->>>>>>> 1de4531b
 
       displayInfo(server)
       if (verbose.on) displayConfiguration(platforms)
