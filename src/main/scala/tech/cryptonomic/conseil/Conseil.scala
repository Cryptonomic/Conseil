--- conflicted
+++ resolved
@@ -89,13 +89,8 @@
       // this val is not lazy to force to fetch metadata and trigger logging at the start of the application
       val metadataService =
         new MetadataService(platforms, transformation, cacheOverrides, tezosPlatformDiscoveryOperations)
-<<<<<<< HEAD
       lazy val platformDiscovery = PlatformDiscovery(metadataService)(tezosDispatcher)
       lazy val data = Data(platforms, metadataService, server, metadataOverrides)(tezosDispatcher)
-=======
-      lazy val platformDiscovery = PlatformDiscovery(metadataService)
-      lazy val data = Data(metadataService, server)(tezosDispatcher)
->>>>>>> 1ea7b27c
 
       val route = concat(
         pathPrefix("docs") {
