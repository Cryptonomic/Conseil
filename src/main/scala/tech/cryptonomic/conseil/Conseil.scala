package tech.cryptonomic.conseil

import akka.actor.ActorSystem
import akka.event.Logging
import akka.http.scaladsl.Http
import akka.http.scaladsl.model.StatusCodes._
import akka.http.scaladsl.server.Directives._
import akka.stream.ActorMaterializer
import ch.megard.akka.http.cors.scaladsl.CorsDirectives._
import com.typesafe.scalalogging.LazyLogging
import tech.cryptonomic.conseil.directives.EnableCORSDirectives
import tech.cryptonomic.conseil.routes.{PlatformDiscovery, Tezos}
import tech.cryptonomic.conseil.config.ConseilAppConfig
import tech.cryptonomic.conseil.generic.chain.ApiNetworkOperations
import tech.cryptonomic.conseil.routes._

import scala.concurrent.ExecutionContextExecutor

object Conseil extends App with LazyLogging with EnableCORSDirectives with ConseilAppConfig {

  applicationConfiguration match {
    case Right((server, platforms, securityApi, caching)) =>

      val validateApiKey = headerValueByName("apikey").tflatMap[Tuple1[String]] {
        case Tuple1(apiKey) if securityApi.validateApiKey(apiKey) =>
            provide(apiKey)
        case _ =>
            complete((Unauthorized, "Incorrect API key"))
      }

      implicit val system: ActorSystem = ActorSystem("conseil-system")
      implicit val materializer: ActorMaterializer = ActorMaterializer()
      implicit val executionContext: ExecutionContextExecutor = system.dispatcher

      val tezosDispatcher = system.dispatchers.lookup("akka.tezos-dispatcher")
<<<<<<< HEAD
      val apiNetworkOperations = ApiNetworkOperations(platforms, tezosDispatcher)
      lazy val tezos = Tezos(apiNetworkOperations)
      lazy val platformDiscovery = PlatformDiscovery(apiNetworkOperations, platforms)(tezosDispatcher)
      lazy val data = Data(platforms, apiNetworkOperations)(tezosDispatcher)
=======
      lazy val tezos = Tezos(tezosDispatcher)
      lazy val platformDiscovery = PlatformDiscovery(platforms, caching)(tezosDispatcher)
      lazy val data = Data(platforms)(tezosDispatcher)
>>>>>>> cda4e17c

      val route = cors() {
        enableCORS {
          validateApiKey { _ =>
            logRequest("Conseil", Logging.DebugLevel) {
              pathPrefix("tezos") {
                tezos.route
              } ~
              pathPrefix("info") {
                AppInfo.route
              }
            }
          } ~ options {
            // Support for CORS pre-flight checks.
            complete("Supported methods : GET and POST.")
          }
        } ~ pathPrefix("v2") {
          logRequest("Metadata Route", Logging.DebugLevel) {
            pathPrefix("metadata") {
              platformDiscovery.route
            }
          } ~ logRequest("Data Route", Logging.DebugLevel) {
            pathPrefix("data") {
              data.getRoute ~ data.postRoute
            }
          }
        }
      }

      val bindingFuture = Http().bindAndHandle(route, server.hostname, server.port)
      logger.info("""
        | =========================***=========================
        |  Conseil v.{}
        |  {}
        | =========================***=========================
        |
        |  Bonjour...
        |""".stripMargin,
        BuildInfo.version,
        BuildInfo.gitHeadCommit.fold("")(hash => s"[commit-hash: ${hash.take(7)}]")
      )

      sys.addShutdownHook {
        bindingFuture
          .flatMap(_.unbind().andThen{ case _ => logger.info("Server stopped...")} )
          .flatMap( _ => system.terminate())
          .onComplete(_ => logger.info("We're done here, nothing else to see"))
      }

    case Left(errors) =>
      //nothing to do
  }
}<|MERGE_RESOLUTION|>--- conflicted
+++ resolved
@@ -33,16 +33,10 @@
       implicit val executionContext: ExecutionContextExecutor = system.dispatcher
 
       val tezosDispatcher = system.dispatchers.lookup("akka.tezos-dispatcher")
-<<<<<<< HEAD
       val apiNetworkOperations = ApiNetworkOperations(platforms, tezosDispatcher)
       lazy val tezos = Tezos(apiNetworkOperations)
-      lazy val platformDiscovery = PlatformDiscovery(apiNetworkOperations, platforms)(tezosDispatcher)
+      lazy val platformDiscovery = PlatformDiscovery(platforms, caching)(tezosDispatcher)
       lazy val data = Data(platforms, apiNetworkOperations)(tezosDispatcher)
-=======
-      lazy val tezos = Tezos(tezosDispatcher)
-      lazy val platformDiscovery = PlatformDiscovery(platforms, caching)(tezosDispatcher)
-      lazy val data = Data(platforms)(tezosDispatcher)
->>>>>>> cda4e17c
 
       val route = cors() {
         enableCORS {
