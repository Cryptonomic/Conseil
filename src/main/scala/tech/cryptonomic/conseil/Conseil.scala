--- conflicted
+++ resolved
@@ -24,13 +24,8 @@
 
 object Conseil extends App with LazyLogging with EnableCORSDirectives with ConseilAppConfig with FailFastCirceSupport with ConseilOutput {
 
-<<<<<<< HEAD
-  applicationConfiguration match {
-    case Right((server, platforms, securityApi)) =>
-=======
   loadApplicationConfiguration(args) match {
-    case Right((server, platforms, securityApi, caching, verbose)) =>
->>>>>>> 9b3b570b
+    case Right((server, platforms, securityApi, verbose)) =>
 
       val validateApiKey = headerValueByName("apikey").tflatMap[Tuple1[String]] {
         case Tuple1(apiKey) if securityApi.validateApiKey(apiKey) =>
