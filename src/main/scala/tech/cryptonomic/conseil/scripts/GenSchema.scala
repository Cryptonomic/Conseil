--- conflicted
+++ resolved
@@ -14,12 +14,12 @@
     def password: String
   }
 
-<<<<<<< HEAD
   final case class PostgresConfig(databaseName: String, user: String, password: String) extends DatabaseConfig {
     lazy val url = s"jdbc:postgresql://localhost/${databaseName}"
     lazy val jdbcDriver = "org.postgresql.Driver"
     lazy val slickProfile = "slick.jdbc.PostgresProfile"
     lazy val `package` = "tech.cryptonomic.conseil.tezos"
+    lazy val dest = "/tmp/slick"
   }
 
   //applies convention to uses CamelCase when reading config fields
@@ -29,15 +29,16 @@
 
   conseilDbConf.foreach {
     cfg =>
+      println(s"Generating database Tables source file under ${cfg.dest}, in package ${cfg.`package`}")
       slick.codegen.SourceCodeGenerator.main(
         Array(
           cfg.slickProfile,
           cfg.jdbcDriver,
           cfg.url,
-          "/tmp/slick",
+          cfg.dest,
           cfg.`package`,
-          s"${cfg.user}",
-          s"${cfg.password}"
+          cfg.user,
+          cfg.password
         )
       )
   }
@@ -47,19 +48,4 @@
       sys.error(failures.toList.mkString("\n"))
   }
 
-=======
-  val database = conf.getString("conseildb.properties.databaseName")
-  val user = conf.getString("conseildb.properties.user")
-  val password = conf.getString("conseildb.properties.password")
-  val url = s"jdbc:postgresql://localhost/${database}" // connection info
-  val jdbcDriver = "org.postgresql.Driver"
-  val slickDriver = "slick.jdbc.PostgresProfile"
-  val pkg = "tech.cryptonomic.conseil.tezos"
-  val dest = "/tmp/slick"
-
-  println(s"Generating database Tables source file under $dest, in package $pkg")
-  slick.codegen.SourceCodeGenerator.main(
-    Array(slickDriver, jdbcDriver, url, dest, pkg, s"${user}", s"${password}")
-  )
->>>>>>> 6f116368
 }