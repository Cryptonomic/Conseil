--- conflicted
+++ resolved
@@ -7,11 +7,7 @@
 import com.typesafe.scalalogging.LazyLogging
 import tech.cryptonomic.conseil.tezos.ApiOperations
 import tech.cryptonomic.conseil.tezos.ApiOperations.Filter
-<<<<<<< HEAD
 import tech.cryptonomic.conseil.tezos.TezosTypes.BlockHash
-import tech.cryptonomic.conseil.util.{DatabaseUtil, JsonUtil}
-=======
->>>>>>> 6d3757e5
 import tech.cryptonomic.conseil.util.CryptoUtil.KeyStore
 import tech.cryptonomic.conseil.util.JsonUtil
 
@@ -22,14 +18,6 @@
   */
 object Tezos extends LazyLogging {
 
-<<<<<<< HEAD
-  val dbHandle = DatabaseUtil.db
-
-  implicit val tezosDispatcher = TezosNodeInterface.system.dispatchers.lookup("akka.tezos-dispatcher")
-  val nodeOp: TezosNodeOperator = new TezosNodeOperator(TezosNodeInterface)
-
-=======
->>>>>>> 6d3757e5
   // Directive for extracting out filter parameters for most GET operations.
   val gatherConseilFilter: Directive[Tuple1[Filter]] = parameters(
     "limit".as[Int].?,
@@ -69,7 +57,7 @@
 
   /**
     * expose filtered results through rest endpoints
-    * @param ec an [[ExectutionContext]] is required to compose async operations 
+    * @param ec an [[ExectutionContext]] is required to compose async operations
     *           on the  underlying Api implementation
     */
   def route(implicit ec: ExecutionContext): Route = pathPrefix(Segment) { network =>
@@ -80,15 +68,9 @@
             pathEnd {
               complete(ApiOperations.fetchBlocks(filter))
             } ~ path("head") {
-<<<<<<< HEAD
                 complete(ApiOperations.fetchLatestBlock())
             } ~ path(Segment).as(BlockHash.apply) { blockId =>
                 complete(ApiOperations.fetchBlock(blockId))
-=======
-              complete(ApiOperations.fetchLatestBlock())
-            } ~ path(Segment) { blockId =>
-              complete(ApiOperations.fetchBlock(blockId))
->>>>>>> 6d3757e5
             }
           } ~ pathPrefix("accounts") {
             pathEnd {
