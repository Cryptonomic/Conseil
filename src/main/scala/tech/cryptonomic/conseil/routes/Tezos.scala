--- conflicted
+++ resolved
@@ -19,7 +19,6 @@
   val dbHandle = DatabaseUtil.db
 
   implicit val tezosDispatcher = TezosNodeInterface.system.dispatchers.lookup("akka.tezos-dispatcher")
-
   val nodeOp: TezosNodeOperator = new TezosNodeOperator(TezosNodeInterface)
 
   // Directive for extracting out filter parameters for most GET operations.
@@ -39,29 +38,7 @@
     "account_delegate".as[String].*,
     "sort_by".as[String].?,
     "order".as[String].?
-<<<<<<< HEAD
   ).as(Filter.readParams)
-=======
-  ).tflatMap{
-    case (limit, block_ids, block_levels, block_chainIDs, block_protocols, op_ids, op_sources, op_destinations, op_participants, account_ids, account_managers, account_delegates, operation_kind, sort_by, order) =>
-    val filter: Filter = Filter(
-      limit = limit,
-      blockIDs = Some(block_ids.toSet),
-      levels = Some(block_levels.toSet),
-      chainIDs = Some(block_chainIDs.toSet),
-      protocols = Some(block_protocols.toSet),
-      operationGroupIDs = Some(op_ids.toSet),
-      operationSources = Some(op_sources.toSet),
-      operationDestinations = Some(op_destinations.toSet),
-      operationParticipants = Some(op_participants.toSet),
-      operationKinds = Some(operation_kind.toSet),
-      accountIDs = Some(account_ids.toSet),
-      accountManagers = Some(account_managers.toSet),
-      accountDelegates = Some(account_delegates.toSet),
-      sortBy = sort_by, order = order)
-    provide(filter)
-  }
->>>>>>> 07ee25d8
 
   // Directive for gathering account information for most POST operations.
   val gatherKeyInfo: Directive[Tuple1[KeyStore]] = parameters(
