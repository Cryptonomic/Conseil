package tech.cryptonomic.conseil.routes

import akka.http.scaladsl.marshalling.{PredefinedToEntityMarshallers, ToEntityMarshaller}
import akka.http.scaladsl.model.MediaTypes
import akka.http.scaladsl.server.{Directive, Route}
import akka.http.scaladsl.server.Directives._
import com.typesafe.scalalogging.LazyLogging
<<<<<<< HEAD
import tech.cryptonomic.conseil.tezos._
import tech.cryptonomic.conseil.tezos.ApiOperations.Filter
import tech.cryptonomic.conseil.db.DatabaseApiFiltering
import tech.cryptonomic.conseil.util.{DatabaseUtil, JsonUtil}
=======
import tech.cryptonomic.conseil.tezos.ApiOperations
import tech.cryptonomic.conseil.tezos.ApiOperations.Filter
>>>>>>> 6d3757e5
import tech.cryptonomic.conseil.util.CryptoUtil.KeyStore
import tech.cryptonomic.conseil.util.JsonUtil

import scala.concurrent.ExecutionContext

/**
  * Tezos-specific routes.
  * The mixed-in [[DatabaseApiFiltering]] trait provides the
  * instances of filtering execution implkicitly needed by
  * several Api Operations, based on database querying
  */
object Tezos extends LazyLogging with DatabaseApiFiltering {

<<<<<<< HEAD
  val dbHandle = DatabaseUtil.db

  implicit val tezosDispatcher = TezosNodeInterface.system.dispatchers.lookup("akka.tezos-dispatcher")
  override val asyncApiFiltersExecutionContext = tezosDispatcher

  val nodeOp: TezosNodeOperator = new TezosNodeOperator(TezosNodeInterface)

=======
>>>>>>> 6d3757e5
  // Directive for extracting out filter parameters for most GET operations.
  val gatherConseilFilter: Directive[Tuple1[Filter]] = parameters(
    "limit".as[Int].?,
    "block_id".as[String].*,
    "block_level".as[Int].*,
    "block_netid".as[String].*,
    "block_protocol".as[String].*,
    "operation_id".as[String].*,
    "operation_source".as[String].*,
    "operation_destination".as[String].*,
    "operation_participant".as[String].*,
    "account_id".as[String].*,
    "account_manager".as[String].*,
    "account_delegate".as[String].*,
    "operation_kind".as[String].*,
    "sort_by".as[String].?,
    "order".as[String].?
  ).tflatMap{
    case (limit, block_ids, block_levels, block_chainIDs, block_protocols, op_ids, op_sources, op_destinations, op_participants, account_ids, account_managers, account_delegates, operation_kind, sort_by, order) =>
    val filter: Filter = Filter(
      limit = limit,
      blockIDs = Some(block_ids.toSet),
      levels = Some(block_levels.toSet),
      chainIDs = Some(block_chainIDs.toSet),
      protocols = Some(block_protocols.toSet),
      operationGroupIDs = Some(op_ids.toSet),
      operationSources = Some(op_sources.toSet),
      operationDestinations = Some(op_destinations.toSet),
      operationParticipants = Some(op_participants.toSet),
      operationKinds = Some(operation_kind.toSet),
      accountIDs = Some(account_ids.toSet),
      accountManagers = Some(account_managers.toSet),
      accountDelegates = Some(account_delegates.toSet),
      sortBy = sort_by, order = order)
    provide(filter)
  }

  // Directive for gathering account information for most POST operations.
  val gatherKeyInfo: Directive[Tuple1[KeyStore]] = parameters(
    "publicKey".as[String],
    "privateKey".as[String],
    "publicKeyHash".as[String]
  ).tflatMap{
    case (publicKey, privateKey, publicKeyHash) =>
    val keyStore = KeyStore(publicKey = publicKey, privateKey = privateKey, publicKeyHash = publicKeyHash)
    provide(keyStore)
  }

  //this automatically accepts any type `T` as content for calling [[RequestContext.complete]]
  //converts to json string via JsonUtil adding the correct content-type to the response entity
  implicit def jsonStringMarshaller[T]: ToEntityMarshaller[T] =
    PredefinedToEntityMarshallers.StringMarshaller
      .compose(JsonUtil.toJson[T])
      .wrap(MediaTypes.`application/json`)(identity)

  /**
    * expose filtered results through rest endpoints
    * @param ec an [[ExectutionContext]] is required to compose async operations 
    *           on the  underlying Api implementation
    */
  def route(implicit ec: ExecutionContext): Route = pathPrefix(Segment) { network =>
    get {
      gatherConseilFilter{ filter =>
        validate(filter.limit.forall(_ <= 10000), s"Cannot ask for more than 10000 entries") {
          pathPrefix("blocks") {
            pathEnd {
              complete(ApiOperations.fetchBlocks(filter))
            } ~ path("head") {
              complete(ApiOperations.fetchLatestBlock())
            } ~ path(Segment) { blockId =>
              complete(ApiOperations.fetchBlock(blockId))
            }
          } ~ pathPrefix("accounts") {
            pathEnd {
              complete(ApiOperations.fetchAccounts(filter))
            } ~ path(Segment) { accountId =>
              complete(ApiOperations.fetchAccount(accountId))
            }
          } ~ pathPrefix("operation_groups") {
            pathEnd {
              complete(ApiOperations.fetchOperationGroups(filter))
            } ~ path(Segment) { operationGroupId =>
              complete(ApiOperations.fetchOperationGroup(operationGroupId))
            }
          } ~ pathPrefix("operations") {
            path("avgFees") {
                complete(ApiOperations.fetchAverageFees(filter))
            } ~ pathEnd {
                complete(ApiOperations.fetchOperations(filter))
            }
          }
        }

      }
    }
  }
}<|MERGE_RESOLUTION|>--- conflicted
+++ resolved
@@ -5,38 +5,20 @@
 import akka.http.scaladsl.server.{Directive, Route}
 import akka.http.scaladsl.server.Directives._
 import com.typesafe.scalalogging.LazyLogging
-<<<<<<< HEAD
 import tech.cryptonomic.conseil.tezos._
 import tech.cryptonomic.conseil.tezos.ApiOperations.Filter
 import tech.cryptonomic.conseil.db.DatabaseApiFiltering
-import tech.cryptonomic.conseil.util.{DatabaseUtil, JsonUtil}
-=======
-import tech.cryptonomic.conseil.tezos.ApiOperations
-import tech.cryptonomic.conseil.tezos.ApiOperations.Filter
->>>>>>> 6d3757e5
+import tech.cryptonomic.conseil.util.JsonUtil
 import tech.cryptonomic.conseil.util.CryptoUtil.KeyStore
 import tech.cryptonomic.conseil.util.JsonUtil
 
 import scala.concurrent.ExecutionContext
 
-/**
-  * Tezos-specific routes.
-  * The mixed-in [[DatabaseApiFiltering]] trait provides the
-  * instances of filtering execution implkicitly needed by
-  * several Api Operations, based on database querying
-  */
-object Tezos extends LazyLogging with DatabaseApiFiltering {
+/** Provides useful route and directive definitions */
+object Tezos {
 
-<<<<<<< HEAD
-  val dbHandle = DatabaseUtil.db
+  def apply(implicit apiExecutionContext: ExecutionContext) = new Tezos
 
-  implicit val tezosDispatcher = TezosNodeInterface.system.dispatchers.lookup("akka.tezos-dispatcher")
-  override val asyncApiFiltersExecutionContext = tezosDispatcher
-
-  val nodeOp: TezosNodeOperator = new TezosNodeOperator(TezosNodeInterface)
-
-=======
->>>>>>> 6d3757e5
   // Directive for extracting out filter parameters for most GET operations.
   val gatherConseilFilter: Directive[Tuple1[Filter]] = parameters(
     "limit".as[Int].?,
@@ -85,6 +67,24 @@
     provide(keyStore)
   }
 
+}
+
+/**
+  * Tezos-specific routes.
+  * The mixed-in [[DatabaseApiFiltering]] trait provides the
+  * instances of filtering execution implicitly needed by
+  * several Api Operations, based on database querying
+  * @param apiExecutionContext is used to call the async operations exposed by the api service
+  */
+class Tezos(implicit apiExecutionContext: ExecutionContext) extends LazyLogging with DatabaseApiFiltering {
+
+  import Tezos._
+
+  /* reuse the same context as the one for ApiOperations calls
+   * as long as it doesn't create issues or performance degradation
+   */
+  override val asyncApiFiltersExecutionContext = apiExecutionContext
+
   //this automatically accepts any type `T` as content for calling [[RequestContext.complete]]
   //converts to json string via JsonUtil adding the correct content-type to the response entity
   implicit def jsonStringMarshaller[T]: ToEntityMarshaller[T] =
@@ -92,12 +92,8 @@
       .compose(JsonUtil.toJson[T])
       .wrap(MediaTypes.`application/json`)(identity)
 
-  /**
-    * expose filtered results through rest endpoints
-    * @param ec an [[ExectutionContext]] is required to compose async operations 
-    *           on the  underlying Api implementation
-    */
-  def route(implicit ec: ExecutionContext): Route = pathPrefix(Segment) { network =>
+  /** expose filtered results through rest endpoints */
+  val route: Route = pathPrefix(Segment) { network =>
     get {
       gatherConseilFilter{ filter =>
         validate(filter.limit.forall(_ <= 10000), s"Cannot ask for more than 10000 entries") {
