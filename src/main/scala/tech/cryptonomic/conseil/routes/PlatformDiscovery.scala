--- conflicted
+++ resolved
@@ -33,8 +33,7 @@
             } ~ pathPrefix(Segment) { entity =>
               pathPrefix("attributes") {
                 pathEnd {
-<<<<<<< HEAD
-                  completeWithJson(PlatformDiscoveryOperations.tableAttributes(entity))
+                  completeWithJson(PlatformDiscoveryOperations.getTableAttributes(entity))
                 } ~ pathPrefix(Segment) { attribute =>
                   pathEnd {
                     complete(
@@ -47,9 +46,6 @@
                       }
                     }
                   }
-=======
-                  completeWithJson(PlatformDiscoveryOperations.getTableAttributes(entity))
->>>>>>> e7a48bc0
                 }
               }
             }
