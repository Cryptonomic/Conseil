--- conflicted
+++ resolved
@@ -3,13 +3,10 @@
 import akka.http.scaladsl.server.Directives._
 import akka.http.scaladsl.server.Route
 import com.typesafe.scalalogging.LazyLogging
-<<<<<<< HEAD
 import tech.cryptonomic.conseil.generic.chain.NetworkConfigOperations
 import tech.cryptonomic.conseil.tezos.{ApiNetworkOperations, PlatformDiscoveryOperations}
-=======
 import tech.cryptonomic.conseil.config.Platforms.PlatformsConfiguration
 import tech.cryptonomic.conseil.tezos.TezosPlatformDiscoveryOperations
->>>>>>> 4e6f32bb
 import tech.cryptonomic.conseil.util.JsonUtil._
 import tech.cryptonomic.conseil.util.{ConfigUtil, RouteHandling}
 
@@ -17,52 +14,19 @@
 
 /** Companion object providing apply implementation */
 object PlatformDiscovery {
-<<<<<<< HEAD
-  def apply(apiNetworkOperations: ApiNetworkOperations, config: Config)(implicit apiExecutionContext: ExecutionContext): PlatformDiscovery =
+  def apply(apiNetworkOperations: ApiNetworkOperations, config: PlatformsConfiguration)(implicit apiExecutionContext: ExecutionContext): PlatformDiscovery =
     new PlatformDiscovery(apiNetworkOperations, config)
-=======
-  def apply(config:  PlatformsConfiguration)(implicit apiExecutionContext: ExecutionContext): PlatformDiscovery = new PlatformDiscovery(config)
->>>>>>> 4e6f32bb
 }
 
 /**
   * Platform discovery routes.
-<<<<<<< HEAD
   * @param apiNetworkOperations ApiNetworkOperations object
   * @param config configuration object
   * @param apiExecutionContext is used to call the async operations exposed by the api service
   */
-class PlatformDiscovery(apiNetworkOperations: ApiNetworkOperations, config: Config)
+class PlatformDiscovery(apiNetworkOperations: ApiNetworkOperations, config: PlatformsConfiguration)
   (implicit apiExecutionContext: ExecutionContext) extends LazyLogging with RouteHandling {
   import apiNetworkOperations._
-  val route: Route =
-    get {
-      pathPrefix("networks") {
-        pathEnd {
-          complete(toJson(NetworkConfigOperations.getNetworks(config)))
-        } ~ pathPrefix(Segment) { network =>
-          getApiOperations("tezos", network) { apiOperations =>
-            val platformDiscoveryOperations = PlatformDiscoveryOperations(apiOperations)
-            pathPrefix("entities") {
-              pathEnd {
-                completeWithJson(platformDiscoveryOperations.getEntities(network))
-              } ~ pathPrefix(Segment) { entity =>
-                pathPrefix("attributes") {
-                  pathEnd {
-                    completeWithJson(platformDiscoveryOperations.getTableAttributes(entity))
-                  } ~ pathPrefix(Segment) { attribute =>
-                    pathEnd {
-                      completeWithJson(platformDiscoveryOperations.listAttributeValues(entity, attribute))
-                    } ~ pathPrefix("filter") {
-                      pathPrefix(Segment) { filter =>
-                        pathEnd {
-                          completeWithJson(platformDiscoveryOperations.listAttributeValues(entity, attribute, Some(filter)))
-=======
-  *
-  * @param config              configuration object
-  * @param apiExecutionContext is used to call the async operations exposed by the api service
-  */
-class PlatformDiscovery(config: PlatformsConfiguration)(implicit apiExecutionContext: ExecutionContext) extends LazyLogging with RouteHandling {
   val route: Route =
     get {
       pathPrefix("platforms") {
@@ -75,24 +39,26 @@
             }
           } ~ pathPrefix(Segment) { network =>
             validatePlatformAndNetwork(config, platform, network) {
-              pathPrefix("entities") {
-                pathEnd {
-                  completeWithJson(TezosPlatformDiscoveryOperations.getEntities(network))
-                }
-              } ~ pathPrefix(Segment) { entity =>
-                validateEntity(entity) {
-                  pathPrefix("attributes") {
-                    pathEnd {
-                      completeWithJson(TezosPlatformDiscoveryOperations.getTableAttributes(entity))
-                    }
-                  } ~ pathPrefix(Segment) { attribute =>
-                    validateAttributes(entity, attribute) {
+              getApiOperations("tezos", network) { apiOperations =>
+                val platformDiscoveryOperations = PlatformDiscoveryOperations(apiOperations)
+                pathPrefix("entities") {
+                  pathEnd {
+                    completeWithJson(platformDiscoveryOperations.getEntities(network))
+                  }
+                } ~ pathPrefix(Segment) { entity =>
+                  validateEntity(entity) {
+                    pathPrefix("attributes") {
                       pathEnd {
-                        completeWithJson(TezosPlatformDiscoveryOperations.listAttributeValues(entity, attribute))
-                      } ~ pathPrefix(Segment) { filter =>
+                        completeWithJson(platformDiscoveryOperations.getTableAttributes(entity))
+                      }
+                    } ~ pathPrefix(Segment) { attribute =>
+                      validateAttributes(entity, attribute) {
                         pathEnd {
-                          completeWithJson(TezosPlatformDiscoveryOperations.listAttributeValues(entity, attribute, Some(filter)))
->>>>>>> 4e6f32bb
+                          completeWithJson(platformDiscoveryOperations.listAttributeValues(entity, attribute))
+                        } ~ pathPrefix(Segment) { filter =>
+                          pathEnd {
+                            completeWithJson(platformDiscoveryOperations.listAttributeValues(entity, attribute, Some(filter)))
+                          }
                         }
                       }
                     }
