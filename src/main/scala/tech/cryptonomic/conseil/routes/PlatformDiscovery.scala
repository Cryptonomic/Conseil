--- conflicted
+++ resolved
@@ -8,11 +8,7 @@
 import akka.http.scaladsl.server.directives.CachingDirectives._
 import akka.http.scaladsl.server.{RequestContext, Route, RouteResult}
 import com.typesafe.scalalogging.LazyLogging
-<<<<<<< HEAD
-=======
-import tech.cryptonomic.conseil.config.HttpCacheConfiguration
 import tech.cryptonomic.conseil.config.Platforms.PlatformsConfiguration
->>>>>>> cda4e17c
 import tech.cryptonomic.conseil.tezos.TezosPlatformDiscoveryOperations
 import tech.cryptonomic.conseil.config.Platforms.PlatformsConfiguration
 import tech.cryptonomic.conseil.generic.chain.ApiNetworkOperations
@@ -23,13 +19,8 @@
 
 /** Companion object providing apply implementation */
 object PlatformDiscovery {
-<<<<<<< HEAD
-  def apply(apiNetworkOperations: ApiNetworkOperations, config: PlatformsConfiguration)(implicit apiExecutionContext: ExecutionContext): PlatformDiscovery =
-    new PlatformDiscovery(apiNetworkOperations, config)
-=======
-  def apply(platforms: PlatformsConfiguration, caching: HttpCacheConfiguration)(implicit apiExecutionContext: ExecutionContext): PlatformDiscovery =
-    new PlatformDiscovery(platforms, caching)(apiExecutionContext)
->>>>>>> cda4e17c
+  def apply(apiNetworkOperations: ApiNetworkOperations, config:  PlatformsConfiguration)(implicit apiExecutionContext: ExecutionContext): PlatformDiscovery =
+    new PlatformDiscovery(apiNetworkOperations: ApiNetworkOperations, config)
 }
 
 /**
@@ -38,29 +29,8 @@
   * @param config configuration object
   * @param apiExecutionContext is used to call the async operations exposed by the api service
   */
-<<<<<<< HEAD
-class PlatformDiscovery(apiNetworkOperations: ApiNetworkOperations, config: PlatformsConfiguration)
-  (implicit apiExecutionContext: ExecutionContext) extends LazyLogging with RouteHandling {
+class PlatformDiscovery(apiNetworkOperations: ApiNetworkOperations, config: PlatformsConfiguration, caching: HttpCacheConfiguration)(implicit apiExecutionContext: ExecutionContext) extends LazyLogging with RouteHandling {
   import apiNetworkOperations._
-  val route: Route =
-    get {
-      pathPrefix("platforms") {
-        complete(toJson(ConfigUtil.getPlatforms(config)))
-      } ~
-        pathPrefix(Segment) { platform =>
-          pathPrefix("networks") {
-            pathEnd {
-              complete(toJson(ConfigUtil.getNetworks(config, platform)))
-            }
-          } ~ pathPrefix(Segment) { network =>
-            validatePlatformAndNetwork(config, platform, network) {
-              getApiOperations("tezos", network) { apiOperations =>
-                val platformDiscoveryOperations = TezosPlatformDiscoveryOperations(apiOperations)
-                pathPrefix("entities") {
-                  pathEnd {
-                    completeWithJson(platformDiscoveryOperations.getEntities(network))
-=======
-class PlatformDiscovery(config: PlatformsConfiguration, caching: HttpCacheConfiguration)(implicit apiExecutionContext: ExecutionContext) extends LazyLogging with RouteHandling {
 
   /** default caching settings*/
   private val defaultCachingSettings: CachingSettings = CachingSettings(caching.cacheConfig)
@@ -84,42 +54,35 @@
         pathPrefix("platforms") {
           complete(toJson(ConfigUtil.getPlatforms(config)))
         } ~
-          pathPrefix(Segment) { platform =>
-            pathPrefix("networks") {
-              pathEnd {
-                complete(toJson(ConfigUtil.getNetworks(config, platform)))
-              }
-            } ~ pathPrefix(Segment) { network =>
-              validatePlatformAndNetwork(config, platform, network) {
+      pathPrefix("platforms") {
+        complete(toJson(ConfigUtil.getPlatforms(config)))
+      } ~
+        pathPrefix(Segment) { platform =>
+          pathPrefix("networks") {
+            pathEnd {
+              complete(toJson(ConfigUtil.getNetworks(config, platform)))
+            }
+          } ~ pathPrefix(Segment) { network =>
+            validatePlatformAndNetwork(config, platform, network) {
+              getApiOperations("tezos", network) { apiOperations =>
+                val platformDiscoveryOperations = TezosPlatformDiscoveryOperations(apiOperations)
                 pathPrefix("entities") {
                   pathEnd {
-                    completeWithJson(TezosPlatformDiscoveryOperations.getEntities(network))
->>>>>>> cda4e17c
+                    completeWithJson(platformDiscoveryOperations.getEntities(network))
                   }
                 } ~ pathPrefix(Segment) { entity =>
                   validateEntity(entity) {
                     pathPrefix("attributes") {
                       pathEnd {
-<<<<<<< HEAD
                         completeWithJson(platformDiscoveryOperations.getTableAttributes(entity))
-=======
-                        completeWithJson(TezosPlatformDiscoveryOperations.getTableAttributes(entity))
->>>>>>> cda4e17c
                       }
                     } ~ pathPrefix(Segment) { attribute =>
                       validateAttributes(entity, attribute) {
                         pathEnd {
-<<<<<<< HEAD
                           completeWithJson(platformDiscoveryOperations.listAttributeValues(entity, attribute))
                         } ~ pathPrefix(Segment) { filter =>
                           pathEnd {
                             completeWithJson(platformDiscoveryOperations.listAttributeValues(entity, attribute, Some(filter)))
-=======
-                          completeWithJson(TezosPlatformDiscoveryOperations.listAttributeValues(entity, attribute))
-                        } ~ pathPrefix(Segment) { filter =>
-                          pathEnd {
-                            completeWithJson(TezosPlatformDiscoveryOperations.listAttributeValues(entity, attribute, Some(filter)))
->>>>>>> cda4e17c
                           }
                         }
                       }
@@ -129,6 +92,7 @@
               }
             }
           }
+        }
       }
     }
 }