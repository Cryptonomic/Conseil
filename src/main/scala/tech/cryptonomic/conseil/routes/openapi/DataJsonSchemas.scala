--- conflicted
+++ resolved
@@ -33,8 +33,6 @@
   implicit lazy val queryOutputSchema: JsonSchema[OutputType.Value] =
     enumeration(OutputType.values.toSeq)(_.toString)
 
-<<<<<<< HEAD
-=======
   /** Query aggregation schema */
   implicit lazy val queryAggregationSchema: JsonSchema[Aggregation] =
     genericJsonSchema[Aggregation]
@@ -47,15 +45,13 @@
   implicit lazy val queryAggregationTypeSchema: JsonSchema[AggregationType.Value] =
     enumeration(AggregationType.values.toSeq)(_.toString)
 
->>>>>>> c8842426
   /** Timestamp schema */
-  implicit lazy val timestampSchema: JsonSchema[java.sql.Timestamp] = {
+  implicit lazy val timestampSchema: JsonSchema[java.sql.Timestamp] =
     xmapJsonSchema[Long, java.sql.Timestamp](
       implicitly[JsonSchema[Long]],
       millisFromEpoch => new java.sql.Timestamp(millisFromEpoch),
       ts => ts.getTime
     )
-  }
 
   /** Blocks row schema */
   implicit lazy val blocksRowSchema: JsonSchema[BlocksRow] =
