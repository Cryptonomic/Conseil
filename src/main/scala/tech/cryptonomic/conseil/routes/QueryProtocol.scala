--- conflicted
+++ resolved
@@ -26,21 +26,12 @@
 
   val route: Route =
     get {
-<<<<<<< HEAD
-      pathPrefix(Segment) { network =>
-        pathPrefix(Segment) { ent =>
-          pathEnd {
-            entity(as[Query]) { fieldQuery: Query =>
-              validateQueryOrBadRequest(fieldQuery) { validatedQuery =>
-                completeWithJson(platformDiscoveryOps.queryWithPredicates(ent, validatedQuery))
-=======
       pathPrefix(Segment) { platform =>
         pathPrefix(Segment) { ent =>
           pathEnd {
             entity(as[Query]) { query: Query =>
               validateQueryOrBadRequest(query) { validatedQuery =>
                 completeWithJsonOrNotFound(queryProtocolPlatform.queryWithPredicates(platform, ent, validatedQuery))
->>>>>>> 945d229d
               }
             }
           }
