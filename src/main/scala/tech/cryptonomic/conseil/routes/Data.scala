package tech.cryptonomic.conseil.routes

import akka.http.scaladsl.server.Directives._
import akka.http.scaladsl.server.Route
import com.typesafe.scalalogging.LazyLogging
import tech.cryptonomic.conseil.config.Platforms.PlatformsConfiguration
import tech.cryptonomic.conseil.db.DatabaseApiFiltering
import tech.cryptonomic.conseil.generic.chain.DataPlatform
<<<<<<< HEAD
import tech.cryptonomic.conseil.tezos.{ApiOperations, TezosPlatformDiscoveryOperations}
=======
import tech.cryptonomic.conseil.generic.chain.DataTypes.QueryResponseWithOutput
import tech.cryptonomic.conseil.tezos.ApiOperations
>>>>>>> 9b3b570b
import tech.cryptonomic.conseil.tezos.TezosTypes.{AccountId, BlockHash}
import tech.cryptonomic.conseil.util.ConfigUtil

import scala.concurrent.{ExecutionContext, Future}

/** Companion object providing apply implementation */
object Data {
  def apply(config: PlatformsConfiguration, tezosPlatformDiscoveryOperations: TezosPlatformDiscoveryOperations)(implicit ec: ExecutionContext): Data =
    new Data(config, DataPlatform(), tezosPlatformDiscoveryOperations)
}

/**
  * Platform discovery routes.
  *
  * @param queryProtocolPlatform QueryProtocolPlatform object which checks if platform exists and executes query
  * @param apiExecutionContext   is used to call the async operations exposed by the api service
  */
class Data(config: PlatformsConfiguration, queryProtocolPlatform: DataPlatform, tezosPlatformDiscoveryOperations: TezosPlatformDiscoveryOperations)
  (implicit apiExecutionContext: ExecutionContext) extends LazyLogging with DatabaseApiFiltering with DataHelpers {

  import cats.instances.either._
  import cats.instances.future._
  import cats.instances.option._
  import cats.syntax.bitraverse._
  import cats.syntax.traverse._

  /*
   * reuse the same context as the one for ApiOperations calls
   * as long as it doesn't create issues or performance degradation
   */
  override val asyncApiFiltersExecutionContext: ExecutionContext = apiExecutionContext
  /** V2 Route implementation for query endpoint */
  val postRoute: Route = queryEndpoint.implementedByAsync {
    case ((platform, network, entity), apiQuery, _) =>
<<<<<<< HEAD
      apiQuery.validate(entity, tezosPlatformDiscoveryOperations).flatMap { validationResult =>
        validationResult.map { validQuery =>
          platformNetworkValidation(platform, network) {
            queryProtocolPlatform.queryWithPredicates(platform, entity, validQuery)
          }
        }.left.map(Future.successful).bisequence.map(eitherOptionOps)
      }
=======
      apiQuery.validate(entity).map { validQuery =>
        platformNetworkValidation(platform, network) {
          queryProtocolPlatform.queryWithPredicates(platform, entity, validQuery).map { queryResponseOpt =>
            queryResponseOpt.map { queryResponses =>
              QueryResponseWithOutput(
                queryResponses,
                validQuery.output
              )
            }
          }
        }
      }.left.map(Future.successful).bisequence.map(eitherOptionOps)
>>>>>>> 9b3b570b
  }

  /** V2 Route implementation for blocks endpoint */
  val blocksRoute: Route = blocksEndpoint.implementedByAsync {
    case ((platform, network, filter), _) =>
      platformNetworkValidation(platform, network) {
        queryProtocolPlatform.queryWithPredicates(platform, "blocks", filter.toQuery)
      }
  }

  /** V2 Route implementation for blocks head endpoint */
  val blocksHeadRoute: Route = blocksHeadEndpoint.implementedByAsync {
    case (platform, network, _) =>
      platformNetworkValidation(platform, network) {
        ApiOperations.fetchLatestBlock()
      }
  }

  /** V2 Route implementation for blocks by hash endpoint */
  val blockByHashRoute: Route = blockByHashEndpoint.implementedByAsync {
    case ((platform, network, hash), _) =>
      platformNetworkValidation(platform, network) {
        ApiOperations.fetchBlock(BlockHash(hash))
      }
  }

  /** V2 Route implementation for accounts endpoint */
  val accountsRoute: Route = accountsEndpoint.implementedByAsync {
    case ((platform, network, filter), _) =>
      platformNetworkValidation(platform, network) {
        queryProtocolPlatform.queryWithPredicates(platform, "accounts", filter.toQuery)
      }
  }

  /** V2 Route implementation for account by ID endpoint */
  val accountByIdRoute: Route = accountByIdEndpoint.implementedByAsync {
    case ((platform, network, accountId), _) =>
      platformNetworkValidation(platform, network) {
        ApiOperations.fetchAccount(AccountId(accountId))
      }
  }

  /** V2 Route implementation for operation groups endpoint */
  val operationGroupsRoute: Route = operationGroupsEndpoint.implementedByAsync {
    case ((platform, network, filter), _) =>
      platformNetworkValidation(platform, network) {
        queryProtocolPlatform.queryWithPredicates(platform, "operation_groups", filter.toQuery)
      }
  }

  /** V2 Route implementation for operation group by ID endpoint */
  val operationGroupByIdRoute: Route = operationGroupByIdEndpoint.implementedByAsync {
    case ((platform, network, operationGroupId), _) =>
      platformNetworkValidation(platform, network) {
        ApiOperations.fetchOperationGroup(operationGroupId)
      }
  }

  /** V2 Route implementation for average fees endpoint */
  val avgFeesRoute: Route = avgFeesEndpoint.implementedByAsync {
    case ((platform, network, filter), _) =>
      platformNetworkValidation(platform, network) {
        ApiOperations.fetchAverageFees(filter)
      }
  }

  /** V2 Route implementation for operations endpoint */
  val operationsRoute: Route = operationsEndpoint.implementedByAsync {
    case ((platform, network, filter), _) =>
      platformNetworkValidation(platform, network) {
        queryProtocolPlatform.queryWithPredicates(platform, "operations", filter.toQuery)
      }
  }

  /** V2 concatenated routes */
  val getRoute: Route = concat(
    blocksHeadRoute,
    blockByHashRoute,
    blocksRoute,
    accountByIdRoute,
    accountsRoute,
    operationGroupByIdRoute,
    operationGroupsRoute,
    avgFeesRoute,
    operationsRoute
  )

  /** Function for validation of the platform and network with flatten */
  private def platformNetworkValidation[A](platform: String, network: String)(operation: => Future[Option[A]]): Future[Option[A]] = {
    ConfigUtil.getNetworks(config, platform).find(_.network == network).map { _ =>
      operation
    }.sequence.map(_.flatten)
  }
}<|MERGE_RESOLUTION|>--- conflicted
+++ resolved
@@ -6,12 +6,9 @@
 import tech.cryptonomic.conseil.config.Platforms.PlatformsConfiguration
 import tech.cryptonomic.conseil.db.DatabaseApiFiltering
 import tech.cryptonomic.conseil.generic.chain.DataPlatform
-<<<<<<< HEAD
 import tech.cryptonomic.conseil.tezos.{ApiOperations, TezosPlatformDiscoveryOperations}
-=======
 import tech.cryptonomic.conseil.generic.chain.DataTypes.QueryResponseWithOutput
 import tech.cryptonomic.conseil.tezos.ApiOperations
->>>>>>> 9b3b570b
 import tech.cryptonomic.conseil.tezos.TezosTypes.{AccountId, BlockHash}
 import tech.cryptonomic.conseil.util.ConfigUtil
 
@@ -46,15 +43,6 @@
   /** V2 Route implementation for query endpoint */
   val postRoute: Route = queryEndpoint.implementedByAsync {
     case ((platform, network, entity), apiQuery, _) =>
-<<<<<<< HEAD
-      apiQuery.validate(entity, tezosPlatformDiscoveryOperations).flatMap { validationResult =>
-        validationResult.map { validQuery =>
-          platformNetworkValidation(platform, network) {
-            queryProtocolPlatform.queryWithPredicates(platform, entity, validQuery)
-          }
-        }.left.map(Future.successful).bisequence.map(eitherOptionOps)
-      }
-=======
       apiQuery.validate(entity).map { validQuery =>
         platformNetworkValidation(platform, network) {
           queryProtocolPlatform.queryWithPredicates(platform, entity, validQuery).map { queryResponseOpt =>
@@ -67,7 +55,6 @@
           }
         }
       }.left.map(Future.successful).bisequence.map(eitherOptionOps)
->>>>>>> 9b3b570b
   }
 
   /** V2 Route implementation for blocks endpoint */
