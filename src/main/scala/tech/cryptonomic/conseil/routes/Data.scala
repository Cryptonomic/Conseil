--- conflicted
+++ resolved
@@ -15,17 +15,10 @@
 
 /** Companion object providing apply implementation */
 object Data {
-<<<<<<< HEAD
   def apply(config: PlatformsConfiguration, metadataService: MetadataService, server: ServerConfiguration, apiOperations: ApiOperations)(
       implicit ec: ExecutionContext
   ): Data =
     new Data(config, DataPlatform(apiOperations, server.maxQueryResultSize), metadataService, apiOperations)
-=======
-  def apply(metadataService: MetadataService, server: ServerConfiguration)(
-      implicit ec: ExecutionContext
-  ): Data =
-    new Data(DataPlatform(server.maxQueryResultSize), metadataService)
->>>>>>> 544f7fb6
 }
 
 /**
@@ -34,11 +27,7 @@
   * @param queryProtocolPlatform QueryProtocolPlatform object which checks if platform exists and executes query
   * @param apiExecutionContext   is used to call the async operations exposed by the api service
   */
-<<<<<<< HEAD
 class Data(config: PlatformsConfiguration, queryProtocolPlatform: DataPlatform, metadataService: MetadataService, apiOperations: ApiOperations)(
-=======
-class Data(queryProtocolPlatform: DataPlatform, metadataService: MetadataService)(
->>>>>>> 544f7fb6
     implicit apiExecutionContext: ExecutionContext
 ) extends LazyLogging
     with DataHelpers {
