--- conflicted
+++ resolved
@@ -346,9 +346,6 @@
         log_index {
           visible: true
         }
-        log_index {
-          visible: true
-        }
         from_address {
           data-type: "accountAddress"
           visible: true
@@ -412,7 +409,6 @@
           data-format: "YYYY MMM DD, HH:mm"
         }
         balance {
-<<<<<<< HEAD
           visible: true
           scale: 18
           data-type: "currency"
@@ -458,61 +454,11 @@
           temporal-column: true
         }
         balance {
-=======
->>>>>>> d635701b
           visible: true
           scale: 18
           data-type: "currency"
           currency-symbol-code: 926
         }
-<<<<<<< HEAD
-=======
-        bytecode {
-          visible: true
-        }
-        bytecode_hash {
-          visible: true
-          data-type: "hash"
-        }
-        token_standard {
-          visible: true
-        }
-        name {
-          visible: true
-        }
-        symbol {
-          visible: true
-        }
-        decimals {
-          visible: true
-        }
-        total_supply {
-          visible: true
-        }
-      }
-    }
-    accounts_history {
-      visible: true,
-      temporal-partition: "address"
-      attributes {
-        address {
-          data-type: "accountAddress"
-          visible: true
-        }
-        block_hash {
-          visible: true
-        }
-        block_number {
-          visible: true
-          temporal-column: true
-        }
-        balance {
-          visible: true
-          scale: 18
-          data-type: "currency"
-          currency-symbol-code: 926
-        }
->>>>>>> d635701b
         asof {
           visible: true
           data-format: "YYYY MMM DD, HH:mm"
