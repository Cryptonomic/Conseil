--- conflicted
+++ resolved
@@ -85,8 +85,9 @@
             key: "hash"
           }
         }
-        block_height {
-          visible: true
+        block_level {
+          visible: true
+          display-name: "Block height"
         }
         hash {
           visible: true
@@ -114,13 +115,6 @@
           visible: true
           data-format: "YYYY MMM DD, HH:mm"
         }
-<<<<<<< HEAD
-=======
-        time {
-          visible: true
-          data-format: "YYYY MMM DD, HH:mm"
-        }
->>>>>>> ea9bb141
       }
     }
     inputs {
@@ -133,16 +127,17 @@
             key: "txid"
           }
         }
-        blockhash {
-          visible: true
-          data-type: "hash"
-          reference: {
-            entity: "blocks"
-            key: "hash"
-          }
-        }
-        block_height {
-          visible: true
+        block_hash {
+          visible: true
+          data-type: "hash"
+          reference: {
+            entity: "blocks"
+            key: "hash"
+          }
+        }
+        block_level {
+          visible: true
+          display-name: "Block height"
         }
         block_time {
           visible: true
@@ -181,16 +176,17 @@
             key: "txid"
           }
         }
-        blockhash {
-          visible: true
-          data-type: "hash"
-          reference: {
-            entity: "blocks"
-            key: "hash"
-          }
-        }
-        block_height {
-          visible: true
+        block_hash {
+          visible: true
+          data-type: "hash"
+          reference: {
+            entity: "blocks"
+            key: "hash"
+          }
+        }
+        block_level {
+          visible: true
+          display-name: "Block height"
         }
         block_time {
           visible: true
