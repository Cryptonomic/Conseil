--- conflicted
+++ resolved
@@ -2068,7 +2068,6 @@
             "KT19JYndHaesXpvUfiwgg8BtE41HKkjjGMRC": "Rocket Tokens"
             "KT1H5KJDxuM9DURSfttepebb6Cn7GbvAAT45": "MAG Token"
             "KT1FVbyctinHvVJNyMWeueCzXFFX2MCqsYDj": "tzPunks NFT"
-<<<<<<< HEAD
             "KT1KEa8z6vWXDJrVqtMrAeDVzsvxat3kHaCE": "fxhash GENTK"
             "KT1Xo5B7PNBAeynZPmca4bRh6LQow4og1Zb9": "fxhash Market"
             "KT1LjmAdYQCLBjwv4S2oFkEzyHVkomAf5MrW": "Versum Items"
@@ -2092,8 +2091,6 @@
             "tz1MtU1ZH9cLSRjyrZXstEGxJcbRfvX4E9Ga": "Smartlink Treasury"
             "KT1Xphnv7A1sUgRwZsecmAGFWm7WNxJz76ax": "Tez Dozen NFT"
             "KT1D2fZiUNo6RPj3zKofH8DqDDgoV7KoyEbb": "Rarible Fill Storage"
-=======
->>>>>>> dd2ef9ab
           }
         }
         fee: {
@@ -2391,7 +2388,6 @@
             "KT19JYndHaesXpvUfiwgg8BtE41HKkjjGMRC": "Rocket Tokens"
             "KT1H5KJDxuM9DURSfttepebb6Cn7GbvAAT45": "MAG Token"
             "KT1FVbyctinHvVJNyMWeueCzXFFX2MCqsYDj": "tzPunks NFT"
-<<<<<<< HEAD
             "KT1KEa8z6vWXDJrVqtMrAeDVzsvxat3kHaCE": "fxhash GENTK"
             "KT1Xo5B7PNBAeynZPmca4bRh6LQow4og1Zb9": "fxhash Market"
             "KT1LjmAdYQCLBjwv4S2oFkEzyHVkomAf5MrW": "Versum Items"
@@ -2415,8 +2411,6 @@
             "tz1MtU1ZH9cLSRjyrZXstEGxJcbRfvX4E9Ga": "Smartlink Treasury"
             "KT1Xphnv7A1sUgRwZsecmAGFWm7WNxJz76ax": "Tez Dozen NFT"
             "KT1D2fZiUNo6RPj3zKofH8DqDDgoV7KoyEbb": "Rarible Fill Storage"
-=======
->>>>>>> dd2ef9ab
           }
         }
         parameters: {
