package tech.cryptonomic.conseil.api.routes.platform.discovery

import cats.effect.IO
import com.rklaehn.radixtree.RadixTree
import slick.dbio.{DBIO, DBIOAction}
import slick.jdbc.meta.{MColumn, MIndexInfo, MPrimaryKey, MTable}
import tech.cryptonomic.conseil.api.metadata.AttributeValuesCacheConfiguration
import tech.cryptonomic.conseil.api.routes.platform.Sanitizer
import tech.cryptonomic.conseil.api.sql.DefaultDatabaseOperations._
import tech.cryptonomic.conseil.common.cache.MetadataCaching
import tech.cryptonomic.conseil.common.generic.chain.DataTypes.{
  AttributesValidationError,
  HighCardinalityAttribute,
  InvalidAttributeDataType,
  InvalidAttributeFilterLength
}
import tech.cryptonomic.conseil.common.generic.chain.PlatformDiscoveryTypes.DataType.DataType
import tech.cryptonomic.conseil.common.generic.chain.PlatformDiscoveryTypes._
import tech.cryptonomic.conseil.common.generic.chain.{DBIORunner, PlatformDiscoveryOperations}
import tech.cryptonomic.conseil.common.metadata._

import scala.concurrent.duration.FiniteDuration
import scala.concurrent.{ExecutionContext, Future}
import cats.effect.unsafe.implicits.global
import tech.cryptonomic.conseil.common.io.Logging.ConseilLogSupport

/** Companion object providing apply method implementation */
object GenericPlatformDiscoveryOperations {

  def apply(
      dbRunners: Map[(String, String), DBIORunner],
      caching: MetadataCaching[IO],
      cacheOverrides: AttributeValuesCacheConfiguration,
      cacheTTL: FiniteDuration,
      highCardinalityLimit: Int
  )(implicit executionContext: ExecutionContext): GenericPlatformDiscoveryOperations =
    new GenericPlatformDiscoveryOperations(dbRunners, caching, cacheOverrides, cacheTTL, highCardinalityLimit)
}

/** Class providing the implementation of the metadata calls with caching */
class GenericPlatformDiscoveryOperations(
    dbRunners: Map[(String, String), DBIORunner],
    caching: MetadataCaching[IO],
    cacheOverrides: AttributeValuesCacheConfiguration,
    cacheTTL: FiniteDuration,
    highCardinalityLimit: Int
)(implicit executionContext: ExecutionContext)
    extends PlatformDiscoveryOperations
    with ConseilLogSupport {

  import MetadataCaching._
  import cats.effect._
  import cats.implicits._

  /** Method for initializing values of the cache */
  def init(config: List[(Platform, Network)]): Future[Unit] = {
    val entities = preCacheEntities(config)
    val attributes = preCacheAttributes(config)

    (
      entities flatMap caching.fillEntitiesCache,
      attributes flatMap caching.fillAttributesCache
    ).tupled.void.unsafeToFuture
  }

  /** Pre-caching attributes from slick without cardinality for multiple platforms
    *
    * @param  xs list of platform-network pairs for which we want to fetch attributes
    * @return  attributes to be cached
    */
  private def preCacheAttributes(xs: List[(Platform, Network)]): IO[AttributesCache] =
    xs.map { case (platform, network) =>
      IO.fromFuture(IO(dbRunners(platform.name, network.name).runQuery(preCacheAttributes(platform, network))))
    }.sequence.map(_.reduce(_ ++ _))

  /** Pre-caching attributes from slick without cardinality
    *
    * @param  platform platform for which we want to fetch attributes
    * @param network  network for which we want to fetch entities within specific platform
    * @return database action with attributes to be cached
    */
  private def preCacheAttributes(platform: Platform, network: Network): DBIO[AttributesCache] = {
    val result = for {
      tables <- MTable.getTables(Some(""), Some(platform.name), Some(""), Some(Seq("TABLE", "VIEW")))
      columns <- getColumns(tables)
      indexes <- getIndexes(tables)
      primaryKeys <- getPrimaryKeys(tables)
    } yield for {
      cols <- columns
      head <- cols.headOption.toVector
      key = AttributesCacheKey(platform.name, network.name, head.table.name)
      entry = CacheEntry(0L, cols.map(c => makeAttributes(c, primaryKeys, indexes)).toList)
    } yield key -> entry

    result.map(_.toMap)
  }

  /** MTable query for getting columns from the DB */
  private def getColumns(tables: Vector[MTable]): DBIO[Vector[Vector[MColumn]]] =
    DBIOAction.sequence {
      tables.map { table =>
        table.getColumns
      }
    }

  /** MTable query for getting indexes from the DB */
  private def getIndexes(tables: Vector[MTable]): DBIO[Vector[Vector[MIndexInfo]]] =
    DBIOAction.sequence {
      tables.map { table =>
        table.getIndexInfo()
      }
    }

  /** MTable query for getting primary keys from the DB */
  private def getPrimaryKeys(tables: Vector[MTable]): DBIO[Vector[Vector[MPrimaryKey]]] =
    DBIOAction.sequence {
      tables.map { table =>
        table.getPrimaryKeys
      }
    }

  /** Makes attributes out of parameters */
  private def makeAttributes(
      col: MColumn,
      primaryKeys: Vector[Vector[MPrimaryKey]],
      indexes: Vector[Vector[MIndexInfo]]
  ): Attribute =
    Attribute(
      name = col.name,
      displayName = makeDisplayName(col.name),
      dataType = mapDataType(col.typeName),
      cardinality = if (canQueryType(mapDataType(col.typeName))) Some(0) else None,
      keyType = if (isIndex(col, indexes) || isKey(col, primaryKeys)) KeyType.UniqueKey else KeyType.NonKey,
      entity = col.table.name
    )

  /** Checks if given MColumn has primary key */
  private def isKey(column: MColumn, keys: Vector[Vector[MPrimaryKey]]): Boolean =
    keys
      .filter(_.forall(_.table == column.table))
      .flatten
      .exists(_.column == column.name)

  /** Checks if given MColumn has index */
  private def isIndex(column: MColumn, index: Vector[Vector[MIndexInfo]]): Boolean =
    index
      .filter(_.forall(_.table == column.table))
      .flatten
      .exists(_.column.contains(column.name))

  /** Pre-caching attribute values from slick for multiple platforms
    *
    * @param  xs list of platform-network pairs for which we want to fetch attribute values
    * @return database action with attribute values to be cached
    */
<<<<<<< HEAD
  def initAttributeValuesCache(xs: List[(Platform, Network)]): Future[AttributeValuesCache] =
    xs.map { case (platform, network) =>
      IO.fromFuture(IO(dbRunners(platform.name, network.name).runQuery(preCacheAttributeValues(platform, network))))
    }.sequence
      .map(_.reduce(_ ++ _))
      .unsafeToFuture()
=======
  def initAttributeValuesCache(xs: List[(Platform, Network)]): Future[Boolean] = {
    xs.map { case (platform, network) =>
      IO.fromFuture(IO(dbRunners(platform.name, network.name).runQuery(preCacheAttributeValues(platform, network))))
    }.sequence.map(_.reduce(_ ++ _)).flatMap(caching.fillAttributeValuesCache)
  }.unsafeToFuture()
>>>>>>> 196e4f83

  /** Pre-caching attribute values from slick for specific platform
    *
    * @param  platform platform for which we want to fetch attribute values
    * @return database action with attribute values to be cached
    */
  private def preCacheAttributeValues(platform: Platform, network: Network): DBIO[AttributeValuesCache] =
    DBIO.sequence {
      cacheOverrides.getAttributesToCache.collect {
        case (schema, network.name, table, column) if schema == platform.name =>
          logger.info(s"Precaching attribute values $platform $network")
          selectDistinct(platform.name, table, column).map { values =>
            val radixTree = RadixTree(values.map(x => x.toLowerCase -> x): _*)
            logger.info(s"Precaching attribute values finished $platform $network")
            AttributeValuesCacheKey(platform.name, network.name, table, column) -> CacheEntry(now, radixTree)
          }
      }
    }.map(_.toMap)

  /**
    * Extracts entities in the DB for the given network
    *
    * @return list of entities as a Future
    */
  override def getEntities(networkPath: NetworkPath): Future[List[Entity]] = {
    val key = EntitiesCacheKey(networkPath.up.platform, networkPath.network)
    val result = for {
      entities <- caching.getEntities(key)
      res <- entities.traverse { case CacheEntry(last, ent) =>
        if (!cacheExpired(last)) {
          IO.pure(ent)
        } else {
          logger.info(s"GE Cache expired $networkPath")
          (for {
            _ <- caching.putEntities(key, ent)
            updatedEntities <- IO.fromFuture(
              IO(
                dbRunners((networkPath.up.platform, networkPath.network))
                  .runQuery(preCacheEntities(networkPath.up.platform, networkPath.network))
              )
            )
            _ <- caching.putEntities(key, updatedEntities(key).value)
          } yield ()).unsafeRunAndForget()
          IO.pure(ent)
        }
      }
    } yield res.toList.flatten
    result.unsafeToFuture()
  }

  /** Pre-caching entities values from slick for multiple platform-network pairs
    *
    * @param xs list of platform-network pairs for which we want to fetch entities
    * @return entities to be cached
    */
  private def preCacheEntities(xs: List[(Platform, Network)]): IO[EntitiesCache] =
    xs.map { case (platform, network) =>
      IO.fromFuture(
        IO(dbRunners((platform.name, network.name)).runQuery(preCacheEntities(platform.name, network.name)))
      )
    }.sequence.map(_.reduce(_ ++ _))

  /** Pre-caching entities values from slick for specific platform-network pair
    *
    * @param platform platform for which we want to fetch entities
    * @param network  network for which we want to fetch entities within specific platform
    * @return database action with entities to be cached
    */
  private def preCacheEntities(platform: String, network: String): DBIO[EntitiesCache] = {
    val result = for {
      tables <- MTable.getTables(Some(""), Some(platform), Some(""), Some(Seq("TABLE", "VIEW")))
      counts <- getTablesCount(platform, tables)
    } yield now -> (tables.map(_.name.name) zip counts).map { case (name, count) =>
      Entity(name, makeDisplayName(name), count)
    }.toList
    result.map(value => Map(EntitiesCacheKey(platform, network) -> CacheEntry(value._1, value._2)))
  }

  /** Makes displayName out of name */
  private def makeDisplayName(name: String): String =
    name.capitalize.replace("_", " ")

  /** Query for counting rows in the table */
  private def getTablesCount(platform: String, tables: Vector[MTable]): DBIO[Vector[Int]] =
    DBIOAction.sequence {
      tables.map { table =>
        countRows(platform, table.name.name)
      }
    }

  /** Makes list of possible string values of the attributes
    *
    * @param  attributePath         path of the attribute to extract caching config
    * @param  withFilter            optional parameter which can filter attributes
    * @param  attributesCacheConfig optional parameter available when attribute needs to be cached
    * @return Either list of attributes or list of errors
    */
  override def listAttributeValues(
      attributePath: AttributePath,
      withFilter: Option[String] = None,
      attributesCacheConfig: Option[AttributeCacheConfiguration] = None
  ): Future[Either[List[AttributesValidationError], List[String]]] =
    getTableAttributesWithoutUpdatingCache(attributePath.up) map (_.flatMap(
      _.find(_.name == attributePath.attribute)
    )) flatMap { attrOpt =>
      val res = (attributesCacheConfig, withFilter) match {
        case (Some(AttributeCacheConfiguration(cached, minMatchLength, maxResultLength)), Some(attributeFilter))
            if cached =>
          Either.cond(
            test = attributeFilter.length >= minMatchLength,
            right = getAttributeValuesFromCache(
              attributePath.up.up.up.platform,
              attributePath.up.up.network,
              attributePath.up.entity,
              attributePath.attribute,
              attributeFilter,
              maxResultLength
            ),
            left = Future.successful(List(InvalidAttributeFilterLength(attributePath.attribute, minMatchLength)))
          )
        case (Some(AttributeCacheConfiguration(cached, _, maxResultLength)), None) if cached =>
          Right(
            getAttributeValuesFromCache(
              attributePath.up.up.up.platform,
              attributePath.up.up.network,
              attributePath.up.entity,
              attributePath.attribute,
              "",
              maxResultLength
            )
          )
        case _ =>
          val invalidDataTypeValidationResult =
            if (!attrOpt.exists(attr => canQueryType(attr.dataType)))
              Some(InvalidAttributeDataType(attributePath.attribute))
            else None
          val highCardinalityValidationResult =
            if (!isLowCardinality(attrOpt.flatMap(_.cardinality)))
              Some(HighCardinalityAttribute(attributePath.attribute))
            else None
          val validationErrors = List(invalidDataTypeValidationResult, highCardinalityValidationResult).flatten
          Either.cond(
            test = validationErrors.isEmpty,
            right = attrOpt
              .map(attr =>
                makeAttributesQuery(
                  attributePath.up.up.up.platform,
                  attributePath.up.up.network,
                  attributePath.up.entity,
                  attr.name,
                  withFilter
                )
              )
              .toList
              .sequence
              .map(_.flatten),
            left = Future.successful(validationErrors)
          )
      }
      res.bisequence
    }

  /** Gets attribute values from cache and updates them if necessary */
  private def getAttributeValuesFromCache(
      platform: String,
      network: String,
      tableName: String,
      columnName: String,
      attributeFilter: String,
      maxResultLength: Int
  ): Future[List[String]] =
    caching
      .getAttributeValues(AttributeValuesCacheKey(platform, network, tableName, columnName))
      .flatMap {
        case Some(CacheEntry(last, radixTree)) if !cacheExpired(last) =>
          IO.pure(radixTree.filterPrefix(attributeFilter.toLowerCase).values.take(maxResultLength).toList)
        case Some(CacheEntry(_, oldRadixTree)) =>
          logger.info(s"Attribute values cache expired $platform $network $tableName $columnName $attributeFilter")
          (for {
            _ <- caching.putAttributeValues(
              AttributeValuesCacheKey(platform, network, tableName, columnName),
              oldRadixTree
            )
            attributeValues <- IO.fromFuture(IO(makeAttributesQuery(platform, network, tableName, columnName, None)))
            radixTree = RadixTree(attributeValues.map(x => x.toLowerCase -> x): _*)
            _ <- caching.putAttributeValues(
              AttributeValuesCacheKey(platform, network, tableName, columnName),
              radixTree
            )
            _ = logger.info(
              s"Attribute values cache updated $platform $network $tableName $columnName $attributeFilter"
            )
          } yield ()).unsafeRunAndForget()
          IO.pure(oldRadixTree.filterPrefix(attributeFilter).values.take(maxResultLength).toList)
        case None =>
          IO.pure(List.empty)
      }
      .unsafeToFuture()

  /** Makes list of possible string values of the attributes
    *
    * @param  platform name of the schema
    * @param  tableName  name of the table from which we extract attributes
    * @param  column     name of the attribute
    * @param  withFilter optional parameter which can filter attributes
    * @return list of attributes
    */
  private def makeAttributesQuery(
      platform: String,
      network: String,
      tableName: String,
      column: String,
      withFilter: Option[String]
  ): Future[List[String]] =
    withFilter match {
      case Some(filter) =>
        dbRunners((platform, network)).runQuery(
          selectDistinctLike(platform, tableName, column, Sanitizer.sanitizeForSql(filter))
        )
      case None =>
        dbRunners((platform, network)).runQuery(selectDistinct(platform, tableName, column))
    }

  /**
    * Extracts attributes in the DB for the given platform and table name
    *
    * @param  entityPath path to the table from which we extract attributes
    * @return list of attributes as a Future
    */
  override def getTableAttributes(entityPath: EntityPath): Future[Option[List[Attribute]]] =
    caching.getCachingStatus.map { status =>
      if (status == Finished) {
        val key = AttributesCacheKey(entityPath.up.up.platform, entityPath.up.network, entityPath.entity)
        caching
          .getAttributes(key)
          .flatMap { attributesOpt =>
            attributesOpt.map { case CacheEntry(last, attributes) =>
              if (!cacheExpired(last)) {
                IO.pure(attributes)
              } else {
                logger.info(s"GTA Cache expired $entityPath")
                (for {
                  _ <- caching.putAttributes(key, attributes)
                  updatedAttributes <- IO.fromFuture(IO(getUpdatedAttributes(entityPath, attributes)))
                  _ <- caching.putAttributes(key, updatedAttributes)
                } yield ()).unsafeRunAndForget()
                IO.pure(attributes)
              }
            }.sequence
          }
          .unsafeToFuture()
      } else {
        // if caching is not finished cardinality should be set to None
        logger.info(s"GTA Caching did not finish $entityPath")
        getTableAttributesWithoutUpdatingCache(entityPath).map(_.map(_.map(_.copy(cardinality = None))))
      }
    }.unsafeToFuture().flatten

  /** Checks if cache expired */
  private def cacheExpired(lastUpdated: LastUpdated): Boolean =
    lastUpdated + cacheTTL.toNanos < now

  /**
    * Extracts attributes in the DB for the given table name without updating counts
    *
    * @param  entityPath path of the table from which we extract attributes
    * @return list of attributes as a Future
    */
  override def getTableAttributesWithoutUpdatingCache(entityPath: EntityPath): Future[Option[List[Attribute]]] = {
    logger.info(s"Getting attributes cache without updating $entityPath")
    caching
      .getAttributes(AttributesCacheKey(entityPath.up.up.platform, entityPath.up.network, entityPath.entity))
      .map { attrOpt =>
        attrOpt.map(_.value)
      }
      .unsafeToFuture()
  }

  /** Runs query and attributes with updated counts */
  private def getUpdatedAttributes(entityPath: EntityPath, columns: List[Attribute]): Future[List[Attribute]] =
    dbRunners((entityPath.up.up.platform, entityPath.up.network))
      .runQuery(getUpdatedAttributesQuery(entityPath, columns))

  /** Query for returning partial attributes with updated counts */
  private def getUpdatedAttributesQuery(entityPath: EntityPath, columns: List[Attribute]): DBIO[List[Attribute]] =
    DBIOAction.sequence {
      columns.map { column =>
        val attributePath = AttributePath(column.name, entityPath)
        val cardinalityHint = cacheOverrides.getCardinalityHint(attributePath)
        if (cardinalityHint.exists(_ > highCardinalityLimit)) {
          DBIOAction.successful(column.copy(cardinality = cardinalityHint))
        } else if (canQueryType(column.dataType) && isLowCardinality(column.cardinality)) {
          countDistinct(entityPath.up.up.platform, entityPath.entity, column.name).map { count =>
            column.copy(cardinality = Some(count))
          }
        } else {
          DBIOAction.successful(column)
        }
      }
    }

  /** Checks the data types if cannot be queried by */
  private def canQueryType(dt: DataType): Boolean = {
    // values described in the ticket #183
    val cantQuery = Set(DataType.Date, DataType.DateTime, DataType.Int, DataType.LargeInt, DataType.Decimal)
    !cantQuery(dt)
  }

  /** Checks if cardinality of the column is not too high so it should not be queried */
  private def isLowCardinality(distinctCount: Option[Int]): Boolean = {
    // reasonable value which I thought of for now
    val maxCount = 1000
    distinctCount.getOrElse(maxCount) < maxCount
  }

  /** Starts initialization of attributes count cache */
  def initAttributesCache(config: List[(Platform, Network)]): Future[Unit] = {
    def initSingleCacheEntry(platform: Platform, network: Network): IO[Unit] =
      for {
        entCache <- caching.getEntities(EntitiesCacheKey(platform.name, network.name))
        attrCache <- entCache.toList
          .map(_.value.map(e => AttributesCacheKey(platform.name, network.name, e.name)).toSet)
          .map(keys => caching.getAllAttributesByKeys(keys))
          .sequence
          .map(_.reduce(_ ++ _))
        updatedAttributes <- entCache.foldMapM((entC: CacheEntry[List[Entity]]) =>
          getAllUpdatedAttributes(platform.name, network.name, entC.value, attrCache)
        )
        _ <- updatedAttributes.traverse { case (tableName, attr) =>
          caching.putAttributes(AttributesCacheKey(platform.name, network.name, tableName), attr)
        }
      } yield ()

    for {
      _ <- caching.updateCachingStatus(InProgress)
      _ <- config.map(c => initSingleCacheEntry(c._1, c._2)).sequence.void
      _ <- caching.updateCachingStatus(Finished)
    } yield ()

  }.unsafeToFuture()

  /** Helper method for updating */
  private def getAllUpdatedAttributes(
      platform: String,
      network: String,
      entities: List[Entity],
      attributes: AttributesCache
  ): IO[List[(String, List[Attribute])]] = {
    val queries = attributes.filterKeys { cacheKey =>
      entities.map(_.name).toSet(cacheKey.key)
    }.mapValues { case CacheEntry(_, attrs) =>
      attrs
    }.map { case (entityName, attrs) =>
      // dummy entity path because at this level network and platform are not checked
      val entityPath = EntityPath(entityName.key, NetworkPath(network, PlatformPath(platform)))
      getUpdatedAttributesQuery(entityPath, attrs).map(entityName.key -> _)
    }
    val action = DBIO.sequence(queries).map(_.toList)
    IO.fromFuture(IO(dbRunners((platform, network)).runQuery(action)))
  }

}<|MERGE_RESOLUTION|>--- conflicted
+++ resolved
@@ -153,20 +153,11 @@
     * @param  xs list of platform-network pairs for which we want to fetch attribute values
     * @return database action with attribute values to be cached
     */
-<<<<<<< HEAD
-  def initAttributeValuesCache(xs: List[(Platform, Network)]): Future[AttributeValuesCache] =
-    xs.map { case (platform, network) =>
-      IO.fromFuture(IO(dbRunners(platform.name, network.name).runQuery(preCacheAttributeValues(platform, network))))
-    }.sequence
-      .map(_.reduce(_ ++ _))
-      .unsafeToFuture()
-=======
   def initAttributeValuesCache(xs: List[(Platform, Network)]): Future[Boolean] = {
     xs.map { case (platform, network) =>
       IO.fromFuture(IO(dbRunners(platform.name, network.name).runQuery(preCacheAttributeValues(platform, network))))
     }.sequence.map(_.reduce(_ ++ _)).flatMap(caching.fillAttributeValuesCache)
   }.unsafeToFuture()
->>>>>>> 196e4f83
 
   /** Pre-caching attribute values from slick for specific platform
     *
