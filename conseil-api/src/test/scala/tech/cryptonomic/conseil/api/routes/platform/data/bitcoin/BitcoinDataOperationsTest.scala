--- conflicted
+++ resolved
@@ -173,12 +173,8 @@
       block =>
         TransactionsRow(
           txid = "0",
-<<<<<<< HEAD
           blockHash = block.hash,
-=======
-          blockhash = block.hash,
-          blockHeight = block.height,
->>>>>>> ea9bb141
+          blockLevel = block.level,
           hash = "txhash0",
           hex = "hex",
           size = block.size,
@@ -197,8 +193,8 @@
       block =>
         InputsRow(
           txid = "0",
-          blockhash = block.hash,
-          blockHeight = block.height,
+          blockHash = block.hash,
+          blockLevel = block.level,
           blockTime = block.time,
           sequence = 0,
           vOut = Some(0),
@@ -213,8 +209,8 @@
       block =>
         OutputsRow(
           txid = "0",
-          blockhash = block.hash,
-          blockHeight = block.height,
+          blockHash = block.hash,
+          blockLevel = block.level,
           blockTime = block.time,
           value = Some(0L),
           n = 0,
