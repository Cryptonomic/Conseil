name := "Conseil"
scalaVersion := "2.12.8"

val akkaHttpVersion = "10.1.0"
val akkaVersion = "2.5.11"
val slickVersion = "3.2.1"

scapegoatVersion in ThisBuild := "1.3.8"
parallelExecution in Test := false
scapegoatIgnoredFiles := Seq(".*/tech/cryptonomic/conseil/tezos/Tables.scala")

libraryDependencies  ++=  Seq(
<<<<<<< HEAD
  "ch.qos.logback" % "logback-classic" % "1.2.3",
  "com.typesafe.akka" %% "akka-http" % akkaHttpVersion,
  "com.typesafe.akka" %% "akka-stream" % akkaVersion,
  "com.typesafe.akka" %% "akka-actor" % akkaVersion,
  "com.typesafe" % "config" % "1.3.1",
  "com.typesafe.scala-logging" %% "scala-logging" % "3.7.2",
  "org.scalaj" % "scalaj-http_2.12" % "2.3.0",
  "org.scalatest" %% "scalatest" % "3.0.4" % Test,
  "com.fasterxml.jackson.core" % "jackson-databind" % "2.9.0",
  "com.fasterxml.jackson.module" %% "jackson-module-scala" % "2.9.0",
  "com.typesafe.slick" %% "slick" % slickVersion,
  "com.typesafe.slick" %% "slick-hikaricp" % slickVersion,
  "org.postgresql" % "postgresql" % "42.1.4",
  "com.typesafe.slick" %% "slick-codegen" % slickVersion,
  "org.scalamock" %% "scalamock" % "4.0.0" % Test,
  "com.madgag.spongycastle" % "core" % "1.58.0.0",
  "org.scorexfoundation" %% "scrypto" % "2.0.0",
  "com.muquit.libsodiumjna" % "libsodium-jna" % "1.0.4" exclude("org.slf4j", "slf4j-log4j12"),
  "com.github.alanverbner" %% "bip39" % "0.1",
  "ch.megard" %% "akka-http-cors" % "0.3.0",
  "com.github.scopt" %% "scopt" % "3.7.1",
  "ru.yandex.qatools.embed" % "postgresql-embedded" % "2.10" % Test,
  "com.stephenn" %% "scalatest-json-jsonassert" % "0.0.3" % Test
=======
  "ch.qos.logback"                   % "logback-classic"           % "1.2.3",
  "com.typesafe"                     % "config"                    % "1.3.2",
  "com.typesafe.scala-logging"      %% "scala-logging"             % "3.7.2",
  "com.typesafe.akka"               %% "akka-http"                 % akkaHttpVersion exclude("com.typesafe", "config"),
  "com.typesafe.akka"               %% "akka-stream"               % akkaVersion exclude("com.typesafe", "config"),
  "com.typesafe.akka"               %% "akka-actor"                % akkaVersion exclude("com.typesafe", "config"),
  "com.github.pureconfig"           %% "pureconfig"                % "0.10.1",
  "org.scalaj"                      %% "scalaj-http"               % "2.3.0",
  "org.scalatest"                   %% "scalatest"                 % "3.0.4" % Test,
  "com.fasterxml.jackson.core"       % "jackson-databind"          % "2.9.0",
  "com.fasterxml.jackson.module"    %% "jackson-module-scala"      % "2.9.0",
  "com.typesafe.slick"              %% "slick"                     % slickVersion exclude("org.reactivestreams", "reactive-streams") exclude("com.typesafe", "config") exclude("org.slf4j", "slf4j-api"),
  "com.typesafe.slick"              %% "slick-hikaricp"            % slickVersion exclude("org.slf4j", "slf4j-api"),
  "com.typesafe.slick"              %% "slick-codegen"             % slickVersion,
  "org.postgresql"                   % "postgresql"                % "42.1.4",
  "org.scalamock"                   %% "scalamock"                 % "4.0.0" % Test,
  "com.madgag.spongycastle"          % "core"                      % "1.58.0.0",
  "org.scorexfoundation"            %% "scrypto"                   % "2.0.0",
  "com.muquit.libsodiumjna"          % "libsodium-jna"             % "1.0.4" exclude("org.slf4j", "slf4j-log4j12") exclude("org.slf4j", "slf4j-api"),
  "com.github.alanverbner"          %% "bip39"                     % "0.1",
  "ch.megard"                       %% "akka-http-cors"            % "0.3.0",
  "ru.yandex.qatools.embed"          % "postgresql-embedded"       % "2.10" % Test,
  "com.typesafe.akka"               %% "akka-http-testkit"         % akkaHttpVersion % Test exclude("com.typesafe", "config"),
  "com.stephenn"                    %% "scalatest-json-jsonassert" % "0.0.3" % Test
>>>>>>> 3bba1c22
)

excludeDependencies ++= Seq(
  "org.consensusresearch" %% "scrypto"
)

assemblyOutputPath in assembly := file("/tmp/conseil.jar")

scalacOptions ++= ScalacOptions.common

import complete.DefaultParsers._

lazy val runConseil = inputKey[Unit]("A conseil run task.")
fork in runConseil := true
javaOptions in runConseil ++= Seq("-Xms512M", "-Xmx4096M", "-Xss1M", "-XX:+CMSClassUnloadingEnabled")
runConseil := Def.inputTaskDyn {
  val args = spaceDelimited("").parsed
  runInputTask(Runtime, "tech.cryptonomic.conseil.Conseil", args:_*).toTask("")
}.evaluated

lazy val runLorre = inputKey[Unit]("A lorre run task.")
fork in runLorre := true
javaOptions ++= Seq("-Xmx512M", "-Xss1M", "-XX:+CMSClassUnloadingEnabled")
runLorre := Def.inputTaskDyn {
  val args = spaceDelimited("").parsed
  runInputTask(Runtime, "tech.cryptonomic.conseil.Lorre", args:_*).toTask("")
}.evaluated

lazy val genSchema = taskKey[Unit]("A schema generating task.")
fullRunTask(genSchema, Runtime, "tech.cryptonomic.conseil.scripts.GenSchema")

//add build information as an object in code
enablePlugins(BuildInfoPlugin)
buildInfoKeys := Seq[BuildInfoKey](name, version, scalaVersion, sbtVersion)
buildInfoPackage := "tech.cryptonomic.conseil"

//uses git tags to generate the project version
//see https://github.com/sbt/sbt-git#versioning-with-git
enablePlugins(GitVersioning)

/* The versioning scheme is
 *  - use a major number as the platform version
 *  - add a date reference in form of yyww (year + week in year)
 *  - use the latest git tag formatted as "ci-release-<xyz>" and take the numbers from xyz, increasing it
 * Compose the three separated by "dots" to have the version that will be released
 * The Git plugin will add a trailing "-SNAPSHOT" if there are locally uncommitted changes
 */
val majorVersion = 0

/* This allows to extract versions from past tags, not directly applied to
 * the current commit
 */
git.useGitDescribe := true

//defines how to extract the version from git tagging
git.gitTagToVersionNumber := { tag: String =>
  if(Versioning.releasePattern.findAllIn(tag).nonEmpty)
    Some(Versioning.generate(major = majorVersion, date = java.time.LocalDate.now, tag = tag))
  else
    None
}

//custom task to create a new release tag
lazy val prepareReleaseTag = taskKey[String]("Use the current version to define a git-tag for a new release")
prepareReleaseTag := Versioning.prepareReleaseTagDef.value

/* A command to call the "git tag" commands (from sbt-git) with custom args.
 * Allows any automated environment (e.g. jenkins, travis) to call
 * "sbt gitTag" when a new release has been just published, thus bumping the versioning
 * tag and pushing to git
 * In turn, sbt will pick it up for the new version definition
 */
lazy val gitTagCommand = Command.command("gitTag") { state =>
  val extracted = Project.extract(state)
  val (state2, tag) = extracted.runTask(prepareReleaseTag, state)
  //we might want to check out only for non-snapshots?
  println(s"About to tag the new release as '$tag'")
  //we might want to read the message from the env or from a local file
  val command = s"""git tag -a -m "release tagged using sbt gitTag" $tag"""
  Command.process(command, state2)
}

ThisBuild / commands += gitTagCommand

useGpg := true

//sonatype publishing keys
sonatypeProfileName := "tech.cryptonomic"

organization := "tech.cryptonomic"
organizationName := "Cryptomonic"
organizationHomepage := Some(url("https://cryptonomic.tech/"))

scmInfo := Some(
  ScmInfo(
    url("https://github.com/Cryptonomic/Conseil"),
    "scm:git@github.com:Cryptonomic/Conseil.git"
  )
)
//should fill this up with whoever needs to appear there
developers := List(
  Developer(
    id = "Cryptonomic",
    name = "Cryptonomic Inc",
    email = "developers@cryptonomic.tech",
    url = url("https://cryptonomic.tech/")
  )
)

description := "Query API for the Tezos blockchain."
licenses := List("gpl-3.0" -> new URL("https://www.gnu.org/licenses/gpl-3.0.txt"))
homepage := Some(url("https://cryptonomic.tech/"))

// Remove all additional repository other than Maven Central from POM
pomIncludeRepository := { _ => false }
publishMavenStyle := true
publishTo := sonatypePublishTo.value<|MERGE_RESOLUTION|>--- conflicted
+++ resolved
@@ -10,31 +10,6 @@
 scapegoatIgnoredFiles := Seq(".*/tech/cryptonomic/conseil/tezos/Tables.scala")
 
 libraryDependencies  ++=  Seq(
-<<<<<<< HEAD
-  "ch.qos.logback" % "logback-classic" % "1.2.3",
-  "com.typesafe.akka" %% "akka-http" % akkaHttpVersion,
-  "com.typesafe.akka" %% "akka-stream" % akkaVersion,
-  "com.typesafe.akka" %% "akka-actor" % akkaVersion,
-  "com.typesafe" % "config" % "1.3.1",
-  "com.typesafe.scala-logging" %% "scala-logging" % "3.7.2",
-  "org.scalaj" % "scalaj-http_2.12" % "2.3.0",
-  "org.scalatest" %% "scalatest" % "3.0.4" % Test,
-  "com.fasterxml.jackson.core" % "jackson-databind" % "2.9.0",
-  "com.fasterxml.jackson.module" %% "jackson-module-scala" % "2.9.0",
-  "com.typesafe.slick" %% "slick" % slickVersion,
-  "com.typesafe.slick" %% "slick-hikaricp" % slickVersion,
-  "org.postgresql" % "postgresql" % "42.1.4",
-  "com.typesafe.slick" %% "slick-codegen" % slickVersion,
-  "org.scalamock" %% "scalamock" % "4.0.0" % Test,
-  "com.madgag.spongycastle" % "core" % "1.58.0.0",
-  "org.scorexfoundation" %% "scrypto" % "2.0.0",
-  "com.muquit.libsodiumjna" % "libsodium-jna" % "1.0.4" exclude("org.slf4j", "slf4j-log4j12"),
-  "com.github.alanverbner" %% "bip39" % "0.1",
-  "ch.megard" %% "akka-http-cors" % "0.3.0",
-  "com.github.scopt" %% "scopt" % "3.7.1",
-  "ru.yandex.qatools.embed" % "postgresql-embedded" % "2.10" % Test,
-  "com.stephenn" %% "scalatest-json-jsonassert" % "0.0.3" % Test
-=======
   "ch.qos.logback"                   % "logback-classic"           % "1.2.3",
   "com.typesafe"                     % "config"                    % "1.3.2",
   "com.typesafe.scala-logging"      %% "scala-logging"             % "3.7.2",
@@ -58,8 +33,8 @@
   "ch.megard"                       %% "akka-http-cors"            % "0.3.0",
   "ru.yandex.qatools.embed"          % "postgresql-embedded"       % "2.10" % Test,
   "com.typesafe.akka"               %% "akka-http-testkit"         % akkaHttpVersion % Test exclude("com.typesafe", "config"),
-  "com.stephenn"                    %% "scalatest-json-jsonassert" % "0.0.3" % Test
->>>>>>> 3bba1c22
+  "com.stephenn"                    %% "scalatest-json-jsonassert" % "0.0.3" % Test,
+  "com.github.scopt"                %% "scopt"                     % "3.7.1"
 )
 
 excludeDependencies ++= Seq(
