--- conflicted
+++ resolved
@@ -5,12 +5,8 @@
 val akkaVersion = "2.5.11"
 val slickVersion = "3.2.1"
 
-<<<<<<< HEAD
 ThisBuild / scapegoatVersion := "1.3.8"
-=======
-scapegoatVersion in ThisBuild := "1.3.8"
-parallelExecution in Test := false
->>>>>>> 8c4e72c3
+Test / parallelExecution := false
 scapegoatIgnoredFiles := Seq(".*/tech/cryptonomic/conseil/tezos/Tables.scala")
 
 libraryDependencies  ++=  Seq(
@@ -24,13 +20,8 @@
   "org.scalatest" %% "scalatest" % "3.0.4" % Test,
   "com.fasterxml.jackson.core" % "jackson-databind" % "2.9.0",
   "com.fasterxml.jackson.module" %% "jackson-module-scala" % "2.9.0",
-<<<<<<< HEAD
-  "com.typesafe.slick" %% "slick" % "3.2.1" exclude("org.reactivestreams", "reactive-streams") exclude("com.typesafe", "config") exclude("org.slf4j", "slf4j-api"),
-  "com.typesafe.slick" %% "slick-hikaricp" % "3.2.1" exclude("org.slf4j", "slf4j-api"),
-=======
-  "com.typesafe.slick" %% "slick" % slickVersion,
-  "com.typesafe.slick" %% "slick-hikaricp" % slickVersion,
->>>>>>> 8c4e72c3
+  "com.typesafe.slick" %% "slick" % slickVersion exclude("org.reactivestreams", "reactive-streams") exclude("com.typesafe", "config") exclude("org.slf4j", "slf4j-api"),
+  "com.typesafe.slick" %% "slick-hikaricp" % slickVersion exclude("org.slf4j", "slf4j-api"),
   "org.postgresql" % "postgresql" % "42.1.4",
   "com.typesafe.slick" %% "slick-codegen" % slickVersion,
   "org.scalamock" %% "scalamock" % "4.0.0" % Test,
@@ -39,12 +30,8 @@
   "com.muquit.libsodiumjna" % "libsodium-jna" % "1.0.4" exclude("org.slf4j", "slf4j-log4j12") exclude("org.slf4j", "slf4j-api"),
   "com.github.alanverbner" %% "bip39" % "0.1",
   "ch.megard" %% "akka-http-cors" % "0.3.0",
-<<<<<<< HEAD
-  "com.h2database" % "h2" % "1.4.197" % Test,
   "com.typesafe.akka" %% "akka-http-testkit" % akkaHttpVersion % Test exclude("com.typesafe", "config"),
-=======
   "ru.yandex.qatools.embed" % "postgresql-embedded" % "2.10" % Test
->>>>>>> 8c4e72c3
 )
 
 excludeDependencies ++= Seq(
