name := "Conseil"
version := "0.0.1"
scalaVersion := "2.12.4"

val akkaHttpVersion = "10.1.0"
val akkaVersion = "2.5.11"
val slickVersion = "3.2.1"

scapegoatVersion in ThisBuild := "1.3.8"
parallelExecution in Test := false
scapegoatIgnoredFiles := Seq(".*/tech/cryptonomic/conseil/tezos/Tables.scala")

libraryDependencies  ++=  Seq(
<<<<<<< HEAD
  "ch.qos.logback"                   % "logback-classic"      % "1.2.3",
  "com.typesafe.akka"               %% "akka-http"            % akkaHttpVersion,
  "com.typesafe.akka"               %% "akka-stream"          % akkaVersion,
  "com.typesafe.akka"               %% "akka-actor"           % akkaVersion,
  "com.typesafe"                     % "config"               % "1.3.1",
  "com.typesafe.scala-logging"      %% "scala-logging"        % "3.7.2",
  "com.github.pureconfig"           %% "pureconfig"           % "0.9.2",
  "org.scalaj"                      %% "scalaj-http"          % "2.3.0",
  "org.scalatest"                   %% "scalatest"            % "3.0.4" % Test,
  "com.fasterxml.jackson.core"       % "jackson-databind"     % "2.9.0",
  "com.fasterxml.jackson.module"    %% "jackson-module-scala" % "2.9.0",
  "com.typesafe.slick"              %% "slick"                % slickVersion,
  "com.typesafe.slick"              %% "slick-hikaricp"       % slickVersion,
  "com.typesafe.slick"              %% "slick-codegen"        % slickVersion,
  "org.postgresql"                   % "postgresql"           % "42.1.4",
  "org.scalamock"                   %% "scalamock"            % "4.0.0" % Test,
  "com.madgag.spongycastle"          % "core"                 % "1.58.0.0",
  "org.scorexfoundation"            %% "scrypto"              % "2.0.0",
  "com.muquit.libsodiumjna"          % "libsodium-jna"        % "1.0.4" exclude("org.slf4j", "slf4j-log4j12"),
  "com.github.alanverbner"          %% "bip39"                % "0.1",
  "ch.megard"                       %% "akka-http-cors"       % "0.3.0",
  "com.h2database"                   % "h2" % "1.4.197"       % Test
=======
  "ch.qos.logback" % "logback-classic" % "1.2.3",
  "com.typesafe.akka" %% "akka-http" % akkaHttpVersion,
  "com.typesafe.akka" %% "akka-stream" % akkaVersion,
  "com.typesafe.akka" %% "akka-actor" % akkaVersion,
  "com.typesafe" % "config" % "1.3.1",
  "com.typesafe.scala-logging" %% "scala-logging" % "3.7.2",
  "org.scalaj" % "scalaj-http_2.12" % "2.3.0",
  "org.scalatest" %% "scalatest" % "3.0.4" % Test,
  "com.fasterxml.jackson.core" % "jackson-databind" % "2.9.0",
  "com.fasterxml.jackson.module" %% "jackson-module-scala" % "2.9.0",
  "com.typesafe.slick" %% "slick" % slickVersion,
  "com.typesafe.slick" %% "slick-hikaricp" % slickVersion,
  "org.postgresql" % "postgresql" % "42.1.4",
  "com.typesafe.slick" %% "slick-codegen" % slickVersion,
  "org.scalamock" %% "scalamock" % "4.0.0" % Test,
  "com.madgag.spongycastle" % "core" % "1.58.0.0",
  "org.scorexfoundation" %% "scrypto" % "2.0.0",
  "com.muquit.libsodiumjna" % "libsodium-jna" % "1.0.4" exclude("org.slf4j", "slf4j-log4j12"),
  "com.github.alanverbner" %% "bip39" % "0.1",
  "ch.megard" %% "akka-http-cors" % "0.3.0",
  "ru.yandex.qatools.embed" % "postgresql-embedded" % "2.10" % Test
>>>>>>> 6f116368
)

excludeDependencies ++= Seq(
  "org.consensusresearch" %% "scrypto"
)

assemblyOutputPath in assembly := file("/tmp/conseil.jar")

scalacOptions ++= ScalacOptions.common

import complete.DefaultParsers._

lazy val runConseil = inputKey[Unit]("A conseil run task.")
fork in runConseil := true
javaOptions in runConseil ++= Seq("-Xms512M", "-Xmx4096M", "-Xss1M", "-XX:+CMSClassUnloadingEnabled")
runConseil := Def.inputTaskDyn {
  val args = spaceDelimited("").parsed
  runInputTask(Runtime, "tech.cryptonomic.conseil.Conseil", args:_*).toTask("")
}.evaluated

lazy val runLorre = inputKey[Unit]("A lorre run task.")
fork in runLorre := true
javaOptions ++= Seq("-Xmx512M", "-Xss1M", "-XX:+CMSClassUnloadingEnabled")
runLorre := Def.inputTaskDyn {
  val args = spaceDelimited("").parsed
  runInputTask(Runtime, "tech.cryptonomic.conseil.Lorre", args:_*).toTask("")
}.evaluated

lazy val genSchema = taskKey[Unit]("A schema generating task.")
fullRunTask(genSchema, Runtime, "tech.cryptonomic.conseil.scripts.GenSchema")<|MERGE_RESOLUTION|>--- conflicted
+++ resolved
@@ -11,7 +11,6 @@
 scapegoatIgnoredFiles := Seq(".*/tech/cryptonomic/conseil/tezos/Tables.scala")
 
 libraryDependencies  ++=  Seq(
-<<<<<<< HEAD
   "ch.qos.logback"                   % "logback-classic"      % "1.2.3",
   "com.typesafe.akka"               %% "akka-http"            % akkaHttpVersion,
   "com.typesafe.akka"               %% "akka-stream"          % akkaVersion,
@@ -33,30 +32,7 @@
   "com.muquit.libsodiumjna"          % "libsodium-jna"        % "1.0.4" exclude("org.slf4j", "slf4j-log4j12"),
   "com.github.alanverbner"          %% "bip39"                % "0.1",
   "ch.megard"                       %% "akka-http-cors"       % "0.3.0",
-  "com.h2database"                   % "h2" % "1.4.197"       % Test
-=======
-  "ch.qos.logback" % "logback-classic" % "1.2.3",
-  "com.typesafe.akka" %% "akka-http" % akkaHttpVersion,
-  "com.typesafe.akka" %% "akka-stream" % akkaVersion,
-  "com.typesafe.akka" %% "akka-actor" % akkaVersion,
-  "com.typesafe" % "config" % "1.3.1",
-  "com.typesafe.scala-logging" %% "scala-logging" % "3.7.2",
-  "org.scalaj" % "scalaj-http_2.12" % "2.3.0",
-  "org.scalatest" %% "scalatest" % "3.0.4" % Test,
-  "com.fasterxml.jackson.core" % "jackson-databind" % "2.9.0",
-  "com.fasterxml.jackson.module" %% "jackson-module-scala" % "2.9.0",
-  "com.typesafe.slick" %% "slick" % slickVersion,
-  "com.typesafe.slick" %% "slick-hikaricp" % slickVersion,
-  "org.postgresql" % "postgresql" % "42.1.4",
-  "com.typesafe.slick" %% "slick-codegen" % slickVersion,
-  "org.scalamock" %% "scalamock" % "4.0.0" % Test,
-  "com.madgag.spongycastle" % "core" % "1.58.0.0",
-  "org.scorexfoundation" %% "scrypto" % "2.0.0",
-  "com.muquit.libsodiumjna" % "libsodium-jna" % "1.0.4" exclude("org.slf4j", "slf4j-log4j12"),
-  "com.github.alanverbner" %% "bip39" % "0.1",
-  "ch.megard" %% "akka-http-cors" % "0.3.0",
-  "ru.yandex.qatools.embed" % "postgresql-embedded" % "2.10" % Test
->>>>>>> 6f116368
+  "ru.yandex.qatools.embed"          % "postgresql-embedded"  % "2.10" % Test
 )
 
 excludeDependencies ++= Seq(
