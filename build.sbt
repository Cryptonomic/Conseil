name := "Conseil"
version := "0.0.1"
scalaVersion := "2.12.4"

val akkaHttpVersion = "10.1.0"
val akkaVersion = "2.5.11"

scapegoatVersion in ThisBuild := "1.3.8"
parallelExecution in Test := false
scapegoatIgnoredFiles := Seq(".*/tech/cryptonomic/conseil/tezos/Tables.scala")

libraryDependencies  ++=  Seq(
  "ch.qos.logback" % "logback-classic" % "1.2.3",
  "com.typesafe.akka" %% "akka-http" % akkaHttpVersion,
  "com.typesafe.akka" %% "akka-stream" % akkaVersion,
  "com.typesafe.akka" %% "akka-actor" % akkaVersion,
  "com.typesafe" % "config" % "1.3.1",
  "com.typesafe.scala-logging" %% "scala-logging" % "3.7.2",
  "org.scalaj" % "scalaj-http_2.12" % "2.3.0",
  "org.scalatest" %% "scalatest" % "3.0.4" % "test",
  "com.fasterxml.jackson.core" % "jackson-databind" % "2.9.0",
  "com.fasterxml.jackson.module" %% "jackson-module-scala" % "2.9.0",
  "com.typesafe.slick" %% "slick" % "3.2.1",
  "com.typesafe.slick" %% "slick-hikaricp" % "3.2.1",
  "org.postgresql" % "postgresql" % "42.1.4",
  "com.typesafe.slick" %% "slick-codegen" % "3.2.1",
  "org.scalamock" %% "scalamock" % "4.0.0" % Test,
  "com.madgag.spongycastle" % "core" % "1.58.0.0",
  "org.scorexfoundation" %% "scrypto" % "2.0.0",
  "com.muquit.libsodiumjna" % "libsodium-jna" % "1.0.4" exclude("org.slf4j", "slf4j-log4j12"),
  "com.github.alanverbner" %% "bip39" % "0.1",
  "ch.megard" %% "akka-http-cors" % "0.3.0",
  "com.h2database" % "h2" % "1.4.197" % "test"
)

excludeDependencies ++= Seq(
  "org.consensusresearch" %% "scrypto"
)

assemblyOutputPath in assembly := file("/tmp/conseil.jar")

scalacOptions ++= ScalacOptions.common

import complete.DefaultParsers._

<<<<<<< HEAD
fork in runConseil := true
lazy val runConseil = inputKey[Unit]("A conseil run task.")
=======
lazy val runConseil = inputKey[Unit]("A conseil run task.")
fork in runConseil := true
>>>>>>> e7a48bc0
javaOptions in runConseil ++= Seq("-Xms512M", "-Xmx4096M", "-Xss1M", "-XX:+CMSClassUnloadingEnabled")
runConseil := Def.inputTaskDyn {
  val args = spaceDelimited("").parsed
  runInputTask(Runtime, "tech.cryptonomic.conseil.Conseil", args:_*).toTask("")
}.evaluated

<<<<<<< HEAD
fork in runLorre := true
lazy val runLorre = inputKey[Unit]("A lorre run task.")
=======
lazy val runLorre = inputKey[Unit]("A lorre run task.")
fork in runLorre := true
>>>>>>> e7a48bc0
javaOptions ++= Seq("-Xmx512M", "-Xss1M", "-XX:+CMSClassUnloadingEnabled")
runLorre := Def.inputTaskDyn {
  val args = spaceDelimited("").parsed
  runInputTask(Runtime, "tech.cryptonomic.conseil.Lorre", args:_*).toTask("")
}.evaluated

lazy val genSchema = taskKey[Unit]("A schema generating task.")
fullRunTask(genSchema, Runtime, "tech.cryptonomic.conseil.scripts.GenSchema")<|MERGE_RESOLUTION|>--- conflicted
+++ resolved
@@ -43,26 +43,16 @@
 
 import complete.DefaultParsers._
 
-<<<<<<< HEAD
-fork in runConseil := true
-lazy val runConseil = inputKey[Unit]("A conseil run task.")
-=======
 lazy val runConseil = inputKey[Unit]("A conseil run task.")
 fork in runConseil := true
->>>>>>> e7a48bc0
 javaOptions in runConseil ++= Seq("-Xms512M", "-Xmx4096M", "-Xss1M", "-XX:+CMSClassUnloadingEnabled")
 runConseil := Def.inputTaskDyn {
   val args = spaceDelimited("").parsed
   runInputTask(Runtime, "tech.cryptonomic.conseil.Conseil", args:_*).toTask("")
 }.evaluated
 
-<<<<<<< HEAD
-fork in runLorre := true
-lazy val runLorre = inputKey[Unit]("A lorre run task.")
-=======
 lazy val runLorre = inputKey[Unit]("A lorre run task.")
 fork in runLorre := true
->>>>>>> e7a48bc0
 javaOptions ++= Seq("-Xmx512M", "-Xss1M", "-XX:+CMSClassUnloadingEnabled")
 runLorre := Def.inputTaskDyn {
   val args = spaceDelimited("").parsed
