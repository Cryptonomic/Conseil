--- conflicted
+++ resolved
@@ -71,11 +71,8 @@
     block_level numeric DEFAULT '-1'::integer NOT NULL,
     delegate_value char varying, -- retro-compat from protocol 5+
     asof timestamp without time zone NOT NULL,
-<<<<<<< HEAD
+    is_baker boolean NOT NULL DEFAULT false
     cycle integer
-=======
-    is_baker boolean NOT NULL DEFAULT false
->>>>>>> 20e0a161
 );
 
 --
