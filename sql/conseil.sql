--
-- PostgreSQL database dump
--

-- Dumped from database version 11.4
-- Dumped by pg_dump version 11.4

SET statement_timeout = 0;
SET lock_timeout = 0;
SET idle_in_transaction_session_timeout = 0;
SET client_encoding = 'UTF8';
SET standard_conforming_strings = on;
SELECT pg_catalog.set_config('search_path', '', false);
SET check_function_bodies = false;
SET xmloption = content;
SET client_min_messages = warning;
SET row_security = off;

--
-- Name: tezos; Type: SCHEMA; Schema: -; Owner: -
--

CREATE SCHEMA tezos;


--
-- Name: truncate_tables(character varying); Type: FUNCTION; Schema: tezos; Owner: -
--

CREATE FUNCTION tezos.truncate_tables(username character varying) RETURNS void
    LANGUAGE plpgsql
    AS $$
DECLARE
    statements CURSOR FOR
        SELECT tablename FROM pg_tables
        WHERE tableowner = username AND schemaname = 'tezos';
BEGIN
    FOR stmt IN statements LOOP
        EXECUTE 'TRUNCATE TABLE ' || quote_ident(stmt.tablename) || ' CASCADE;';
    END LOOP;
END;
$$;


SET default_tablespace = '';

SET default_with_oids = false;

CREATE TABLE tezos.processed_chain_events (
    event_level numeric,
    event_type char varying,
    PRIMARY KEY (event_level, event_type)
);

--
-- Name: accounts; Type: TABLE; Schema: tezos; Owner: -
--

CREATE TABLE tezos.accounts (
    account_id character varying NOT NULL,
    block_id character varying NOT NULL,
    counter integer,
    script character varying,
    storage character varying,
    balance numeric NOT NULL,
    block_level numeric DEFAULT '-1'::integer NOT NULL,
    manager character varying, -- retro-compat from protocol 5+
    spendable boolean, -- retro-compat from protocol 5+
    delegate_setable boolean, -- retro-compat from protocol 5+
    delegate_value char varying, -- retro-compat from protocol 5+
    is_baker boolean NOT NULL DEFAULT false
);


CREATE TABLE tezos.accounts_history (
    account_id character varying NOT NULL,
    block_id character varying NOT NULL,
    counter integer,
    storage character varying,
    balance numeric NOT NULL,
    block_level numeric DEFAULT '-1'::integer NOT NULL,
    delegate_value char varying, -- retro-compat from protocol 5+
    asof timestamp without time zone NOT NULL,
    is_baker boolean NOT NULL DEFAULT false,
    cycle integer
);

--
-- Name: accounts_checkpoint; Type: TABLE; Schema: tezos; Owner: -
--

CREATE TABLE tezos.accounts_checkpoint (
    account_id character varying NOT NULL,
    block_id character varying NOT NULL,
    block_level integer DEFAULT '-1'::integer NOT NULL,
    asof timestamp with time zone NOT NULL,
    cycle integer
);


--
-- Name: baking_rights; Type: TABLE; Schema: tezos; Owner: -
--

CREATE TABLE tezos.baking_rights (
    block_hash character varying NOT NULL,
    level integer NOT NULL,
    delegate character varying NOT NULL,
    priority integer NOT NULL,
    estimated_time timestamp without time zone NOT NULL,
    cycle integer,
    governance_period integer
);


--
-- Name: balance_updates; Type: TABLE; Schema: tezos; Owner: -
--

CREATE TABLE tezos.balance_updates (
    id integer NOT NULL,
    source character varying NOT NULL,
    source_id integer,
    source_hash character varying,
    kind character varying NOT NULL,
    contract character varying,
    change numeric NOT NULL,
    level numeric,
    delegate character varying,
    category character varying,
    operation_group_hash character varying
);


--
-- Name: balance_updates_id_seq; Type: SEQUENCE; Schema: tezos; Owner: -
--

CREATE SEQUENCE tezos.balance_updates_id_seq
    START WITH 1
    INCREMENT BY 1
    NO MINVALUE
    NO MAXVALUE
    CACHE 1;


--
-- Name: balance_updates_id_seq; Type: SEQUENCE OWNED BY; Schema: tezos; Owner: -
--

ALTER SEQUENCE tezos.balance_updates_id_seq OWNED BY tezos.balance_updates.id;


--
-- Name: blocks; Type: TABLE; Schema: tezos; Owner: -
--

CREATE TABLE tezos.blocks (
    level integer NOT NULL,
    proto integer NOT NULL,
    predecessor character varying NOT NULL,
    "timestamp" timestamp without time zone NOT NULL,
    validation_pass integer NOT NULL,
    fitness character varying NOT NULL,
    context character varying,
    signature character varying,
    protocol character varying NOT NULL,
    chain_id character varying,
    hash character varying NOT NULL,
    operations_hash character varying,
    period_kind character varying,
    current_expected_quorum integer,
    active_proposal character varying,
    baker character varying,
    nonce_hash character varying,
    consumed_gas numeric,
    meta_level integer,
    meta_level_position integer,
    meta_cycle integer,
    meta_cycle_position integer,
    meta_voting_period integer,
    meta_voting_period_position integer,
    expected_commitment boolean,
    priority integer
);


--
-- Name: votes; Type: TABLE; Schema: tezos; Owner: -
--

CREATE TABLE tezos.votes (
    "timestamp" timestamp without time zone NOT NULL,
    cycle integer,
    level integer,
    proposal_hash character varying NOT NULL,
    yay_count integer,
    nay_count integer,
    pass_count integer,
    yay_stake numeric,
    nay_stake numeric,
    pass_stake numeric,
    total_stake numeric
);


--
-- Name: governance; Type: TABLE; Schema: tezos; Owner: -
--

CREATE TABLE tezos.governance (
    "timestamp" timestamp without time zone NOT NULL,
    cycle integer,
    level integer,
    proposal_hash character varying NOT NULL,
    yay_count integer,
    nay_count integer,
    pass_count integer,
    yay_stake numeric,
    nay_stake numeric,
    pass_stake numeric,
    total_stake numeric,
    period_kind character varying NOT NULL,
    period_index integer NOT NULL
);


--
-- Name: delegates; Type: TABLE; Schema: tezos; Owner: -
--

CREATE TABLE tezos.delegates (
    pkh character varying NOT NULL,
    block_id character varying NOT NULL,
    balance numeric,
    frozen_balance numeric,
    staking_balance numeric,
    delegated_balance numeric,
    deactivated boolean NOT NULL,
    grace_period integer NOT NULL,
    block_level integer DEFAULT '-1'::integer NOT NULL
);


--
-- Name: delegates_checkpoint; Type: TABLE; Schema: tezos; Owner: -
--

CREATE TABLE tezos.delegates_checkpoint (
    delegate_pkh character varying NOT NULL,
    block_id character varying NOT NULL,
    block_level integer DEFAULT '-1'::integer NOT NULL
);


--
-- Name: endorsing_rights; Type: TABLE; Schema: tezos; Owner: -
--

CREATE TABLE tezos.endorsing_rights (
    block_hash character varying NOT NULL,
    level integer NOT NULL,
    delegate character varying NOT NULL,
    slot integer NOT NULL,
    estimated_time timestamp without time zone NOT NULL,
    cycle integer,
    governance_period integer
);


--
-- Name: fees; Type: TABLE; Schema: tezos; Owner: -
--

CREATE TABLE tezos.fees (
    low integer NOT NULL,
    medium integer NOT NULL,
    high integer NOT NULL,
    "timestamp" timestamp without time zone NOT NULL,
    kind character varying NOT NULL,
    cycle integer,
    level integer
);


--
-- Name: operation_groups; Type: TABLE; Schema: tezos; Owner: -
--

CREATE TABLE tezos.operation_groups (
    protocol character varying NOT NULL,
    chain_id character varying,
    hash character varying NOT NULL,
    branch character varying NOT NULL,
    signature character varying,
    block_id character varying NOT NULL,
    block_level integer NOT NULL
);


--
-- Name: operations; Type: TABLE; Schema: tezos; Owner: -
--

CREATE TABLE tezos.operations (
    branch character varying,
    number_of_slots integer,
    cycle integer,
    operation_id integer NOT NULL,
    operation_group_hash character varying NOT NULL,
    kind character varying NOT NULL,
    level integer,
    delegate character varying,
    slots character varying,
    nonce character varying,
    pkh character varying,
    secret character varying,
    source character varying,
    fee numeric,
    counter numeric,
    gas_limit numeric,
    storage_limit numeric,
    public_key character varying,
    amount numeric,
    destination character varying,
    parameters character varying,
    manager_pubkey character varying,
    balance numeric,
    proposal character varying,
    spendable boolean,
    delegatable boolean,
    script character varying,
    storage character varying,
    status character varying,
    consumed_gas numeric,
    storage_size numeric,
    paid_storage_size_diff numeric,
    originated_contracts character varying,
    block_hash character varying NOT NULL,
    block_level integer NOT NULL,
    ballot character varying,
    internal boolean NOT NULL,
    period integer,
    "timestamp" timestamp without time zone NOT NULL
);


--
-- Name: operations_operation_id_seq; Type: SEQUENCE; Schema: tezos; Owner: -
--

CREATE SEQUENCE tezos.operations_operation_id_seq
    START WITH 1
    INCREMENT BY 1
    NO MINVALUE
    NO MAXVALUE
    CACHE 1;


--
-- Name: operations_operation_id_seq; Type: SEQUENCE OWNED BY; Schema: tezos; Owner: -
--

ALTER SEQUENCE tezos.operations_operation_id_seq OWNED BY tezos.operations.operation_id;


--
-- Name: rolls; Type: TABLE; Schema: tezos; Owner: -
--

CREATE TABLE tezos.rolls (
    pkh character varying NOT NULL,
    rolls integer NOT NULL,
    block_id character varying NOT NULL,
    block_level integer NOT NULL
);


--
-- Name: balance_updates id; Type: DEFAULT; Schema: tezos; Owner: -
--

ALTER TABLE ONLY tezos.balance_updates ALTER COLUMN id SET DEFAULT nextval('tezos.balance_updates_id_seq'::regclass);


--
-- Name: operations operation_id; Type: DEFAULT; Schema: tezos; Owner: -
--

ALTER TABLE ONLY tezos.operations ALTER COLUMN operation_id SET DEFAULT nextval('tezos.operations_operation_id_seq'::regclass);


--
-- Name: operation_groups OperationGroups_pkey; Type: CONSTRAINT; Schema: tezos; Owner: -
--

ALTER TABLE ONLY tezos.operation_groups
    ADD CONSTRAINT "OperationGroups_pkey" PRIMARY KEY (block_id, hash);


--
-- Name: accounts accounts_pkey; Type: CONSTRAINT; Schema: tezos; Owner: -
--

ALTER TABLE ONLY tezos.accounts
    ADD CONSTRAINT accounts_pkey PRIMARY KEY (account_id);


--
-- Name: baking_rights baking_rights_pkey; Type: CONSTRAINT; Schema: tezos; Owner: -
--

ALTER TABLE ONLY tezos.baking_rights
    ADD CONSTRAINT baking_rights_pkey PRIMARY KEY (level, delegate);


--
-- Name: balance_updates balance_updates_key; Type: CONSTRAINT; Schema: tezos; Owner: -
--

ALTER TABLE ONLY tezos.balance_updates
    ADD CONSTRAINT balance_updates_key PRIMARY KEY (id);


--
-- Name: blocks blocks_hash_key; Type: CONSTRAINT; Schema: tezos; Owner: -
--

ALTER TABLE ONLY tezos.blocks
    ADD CONSTRAINT blocks_hash_key UNIQUE (hash);


--
-- Name: delegates delegates_pkey; Type: CONSTRAINT; Schema: tezos; Owner: -
--

ALTER TABLE ONLY tezos.delegates
    ADD CONSTRAINT delegates_pkey PRIMARY KEY (pkh);


--
-- Name: endorsing_rights endorsing_rights_pkey; Type: CONSTRAINT; Schema: tezos; Owner: -
--

ALTER TABLE ONLY tezos.endorsing_rights
    ADD CONSTRAINT endorsing_rights_pkey PRIMARY KEY (level, delegate, slot);


--
-- Name: operations operationId; Type: CONSTRAINT; Schema: tezos; Owner: -
--

ALTER TABLE ONLY tezos.operations
    ADD CONSTRAINT "operationId" PRIMARY KEY (operation_id);


--
-- Name: baking_rights_level_idx; Type: INDEX; Schema: tezos; Owner: -
--

CREATE INDEX baking_rights_level_idx ON tezos.baking_rights USING btree (level);


--
-- Name: endorsing_rights_level_idx; Type: INDEX; Schema: tezos; Owner: -
--

CREATE INDEX endorsing_rights_level_idx ON tezos.endorsing_rights USING btree (level);


--
-- Name: fki_block; Type: INDEX; Schema: tezos; Owner: -
--

CREATE INDEX fki_block ON tezos.operation_groups USING btree (block_id);


--
-- Name: fki_fk_block_hash; Type: INDEX; Schema: tezos; Owner: -
--

CREATE INDEX fki_fk_block_hash ON tezos.baking_rights USING btree (block_hash);


--
-- Name: fki_fk_block_hash2; Type: INDEX; Schema: tezos; Owner: -
--

CREATE INDEX fki_fk_block_hash2 ON tezos.endorsing_rights USING btree (block_hash);


--
-- Name: fki_fk_blockhashes; Type: INDEX; Schema: tezos; Owner: -
--

CREATE INDEX fki_fk_blockhashes ON tezos.operations USING btree (block_hash);


--
<<<<<<< HEAD
-- Name: proposal_hash_ix; Type: INDEX; Schema: tezos; Owner: -
--

CREATE INDEX proposal_hash_ix ON tezos.governance USING btree (proposal_hash);


--
-- TOC entry 2083 (class 1259 OID 99702)
=======
>>>>>>> d4a3c108
-- Name: ix_accounts_block_level; Type: INDEX; Schema: tezos; Owner: -
--

CREATE INDEX ix_accounts_block_level ON tezos.accounts USING btree (block_level);


--
-- Name: ix_accounts_checkpoint_account_id; Type: INDEX; Schema: tezos; Owner: -
--

CREATE INDEX ix_accounts_checkpoint_account_id ON tezos.accounts_checkpoint USING btree (account_id);


--
-- Name: ix_accounts_checkpoint_block_level; Type: INDEX; Schema: tezos; Owner: -
--

CREATE INDEX ix_accounts_checkpoint_block_level ON tezos.accounts_checkpoint USING btree (block_level);


--
-- Name: ix_accounts_manager; Type: INDEX; Schema: tezos; Owner: -
--

CREATE INDEX ix_accounts_manager ON tezos.accounts USING btree (manager);


--
-- Name: ix_blocks_level; Type: INDEX; Schema: tezos; Owner: -
--

CREATE INDEX ix_blocks_level ON tezos.blocks USING btree (level);


--
-- Name: ix_delegates_checkpoint_block_level; Type: INDEX; Schema: tezos; Owner: -
--

CREATE INDEX ix_delegates_checkpoint_block_level ON tezos.delegates_checkpoint USING btree (block_level);


--
-- Name: ix_operation_groups_block_level; Type: INDEX; Schema: tezos; Owner: -
--

CREATE INDEX ix_operation_groups_block_level ON tezos.operation_groups USING btree (block_level);


--
-- Name: ix_operations_block_level; Type: INDEX; Schema: tezos; Owner: -
--

CREATE INDEX ix_operations_block_level ON tezos.operations USING btree (block_level);


--
-- Name: ix_operations_delegate; Type: INDEX; Schema: tezos; Owner: -
--

CREATE INDEX ix_operations_delegate ON tezos.operations USING btree (delegate);


--
-- Name: ix_operations_destination; Type: INDEX; Schema: tezos; Owner: -
--

CREATE INDEX ix_operations_destination ON tezos.operations USING btree (destination);


--
-- Name: ix_operations_source; Type: INDEX; Schema: tezos; Owner: -
--

CREATE INDEX ix_operations_source ON tezos.operations USING btree (source);


--
-- Name: ix_operations_timestamp; Type: INDEX; Schema: tezos; Owner: -
--

CREATE INDEX ix_operations_timestamp ON tezos.operations USING btree ("timestamp");


--
-- Name: ix_rolls_block_id; Type: INDEX; Schema: tezos; Owner: -
--

CREATE INDEX ix_rolls_block_id ON tezos.rolls USING btree (block_id);


--
-- Name: ix_rolls_block_level; Type: INDEX; Schema: tezos; Owner: -
--

CREATE INDEX ix_rolls_block_level ON tezos.rolls USING btree (block_level);


--
-- Name: accounts accounts_block_id_fkey; Type: FK CONSTRAINT; Schema: tezos; Owner: -
--

ALTER TABLE ONLY tezos.accounts
    ADD CONSTRAINT accounts_block_id_fkey FOREIGN KEY (block_id) REFERENCES tezos.blocks(hash);


--
-- Name: operation_groups block; Type: FK CONSTRAINT; Schema: tezos; Owner: -
--

ALTER TABLE ONLY tezos.operation_groups
    ADD CONSTRAINT block FOREIGN KEY (block_id) REFERENCES tezos.blocks(hash);


--
-- TOC entry 2119 (class 2606 OID 99741)
-- Name: delegates_checkpoint delegate_checkpoint_block_id_fkey; Type: FK CONSTRAINT; Schema: tezos; Owner: -
--

ALTER TABLE ONLY tezos.delegates_checkpoint
    ADD CONSTRAINT delegate_checkpoint_block_id_fkey FOREIGN KEY (block_id) REFERENCES tezos.blocks(hash);


--
-- Name: delegates delegates_block_id_fkey; Type: FK CONSTRAINT; Schema: tezos; Owner: -
--

ALTER TABLE ONLY tezos.delegates
    ADD CONSTRAINT delegates_block_id_fkey FOREIGN KEY (block_id) REFERENCES tezos.blocks(hash);


--
-- Name: baking_rights fk_block_hash; Type: FK CONSTRAINT; Schema: tezos; Owner: -
--

ALTER TABLE ONLY tezos.baking_rights
    ADD CONSTRAINT fk_block_hash FOREIGN KEY (block_hash) REFERENCES tezos.blocks(hash) NOT VALID;


--
-- Name: endorsing_rights fk_block_hash; Type: FK CONSTRAINT; Schema: tezos; Owner: -
--

ALTER TABLE ONLY tezos.endorsing_rights
    ADD CONSTRAINT fk_block_hash FOREIGN KEY (block_hash) REFERENCES tezos.blocks(hash) NOT VALID;


--
-- Name: operations fk_blockhashes; Type: FK CONSTRAINT; Schema: tezos; Owner: -
--

ALTER TABLE ONLY tezos.operations
    ADD CONSTRAINT fk_blockhashes FOREIGN KEY (block_hash) REFERENCES tezos.blocks(hash);


--
-- Name: operations fk_opgroups; Type: FK CONSTRAINT; Schema: tezos; Owner: -
--

ALTER TABLE ONLY tezos.operations
    ADD CONSTRAINT fk_opgroups FOREIGN KEY (operation_group_hash, block_hash) REFERENCES tezos.operation_groups(hash, block_id);


--
-- Name: rolls rolls_block_id_fkey; Type: FK CONSTRAINT; Schema: tezos; Owner: -
--

ALTER TABLE ONLY tezos.rolls
    ADD CONSTRAINT rolls_block_id_fkey FOREIGN KEY (block_id) REFERENCES tezos.blocks(hash);


--
-- PostgreSQL database dump complete
--
<|MERGE_RESOLUTION|>--- conflicted
+++ resolved
@@ -497,7 +497,6 @@
 
 
 --
-<<<<<<< HEAD
 -- Name: proposal_hash_ix; Type: INDEX; Schema: tezos; Owner: -
 --
 
@@ -505,9 +504,6 @@
 
 
 --
--- TOC entry 2083 (class 1259 OID 99702)
-=======
->>>>>>> d4a3c108
 -- Name: ix_accounts_block_level; Type: INDEX; Schema: tezos; Owner: -
 --
 
