--- conflicted
+++ resolved
@@ -82,11 +82,8 @@
     delegate_value char varying, -- retro-compat from protocol 5+
     asof timestamp without time zone NOT NULL,
     is_baker boolean NOT NULL DEFAULT false,
-<<<<<<< HEAD
+    cycle integer
     is_baker_deactivated boolean
-=======
-    cycle integer
->>>>>>> 01a3cc3a
 );
 
 --
