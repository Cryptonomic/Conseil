--
-- PostgreSQL database dump
--

-- Dumped from database version 11.4
-- Dumped by pg_dump version 11.4

SET statement_timeout = 0;
SET lock_timeout = 0;
SET idle_in_transaction_session_timeout = 0;
SET client_encoding = 'UTF8';
SET standard_conforming_strings = on;
SELECT pg_catalog.set_config('search_path', '', false);
SET check_function_bodies = false;
SET xmloption = content;
SET client_min_messages = warning;
SET row_security = off;

--
-- Name: tezos; Type: SCHEMA; Schema: -; Owner: -
--

CREATE SCHEMA tezos;


--
-- Name: truncate_tables(character varying); Type: FUNCTION; Schema: tezos; Owner: -
--

CREATE FUNCTION tezos.truncate_tables(username character varying) RETURNS void
    LANGUAGE plpgsql
    AS $$
DECLARE
    statements CURSOR FOR
        SELECT tablename FROM pg_tables
        WHERE tableowner = username AND schemaname = 'tezos';
BEGIN
    FOR stmt IN statements LOOP
        EXECUTE 'TRUNCATE TABLE ' || quote_ident(stmt.tablename) || ' CASCADE;';
    END LOOP;
END;
$$;

SET default_tablespace = '';

SET default_with_oids = false;



CREATE TABLE tezos.baker_registry (
    name character varying NOT NULL,
    is_accepting_delegation boolean,
    external_data_url character varying,
    split numeric,
    payment_accounts character varying,
    minimum_delegation integer,
    payout_delay integer,
    payout_frequency integer,
    minimum_payout integer,
    is_cheap boolean,
    pay_for_own_blocks boolean,
    pay_for_endorsements boolean,
    pay_gained_fees boolean,
    pay_for_accusation_gains boolean,
    subtract_lost_deposits_when_accused boolean,
    subtract_lost_rewards_when_accused boolean,
    subtract_lost_fees_when_accused boolean,
    pay_for_revelation boolean,
    subtract_lost_rewards_when_miss_revelation boolean,
    subtract_lost_fees_when_miss_revelation boolean,
    compensate_missed_blocks boolean,
    pay_for_stolen_blocks boolean,
    compensate_missed_endorsements boolean,
    compensate_low_priority_endorsement_loss boolean,
    overdelegation_threshold integer,
    subtract_rewards_from_uninvited_delegation boolean,
    record_manager character varying,
    "timestamp" timestamp without time zone NOT NULL
);

CREATE TABLE tezos.known_addresses (
    address character varying NOT NULL,
    alias character varying NOT NULL
);

CREATE TABLE tezos.governance (
    voting_period integer NOT NULL,
    voting_period_kind character varying NOT NULL,
    cycle integer,
    level bigint,
    block_hash character varying NOT NULL,
    proposal_hash character varying NOT NULL,
    yay_count integer,
    nay_count integer,
    pass_count integer,
    yay_rolls numeric,
    nay_rolls numeric,
    pass_rolls numeric,
    total_rolls numeric,
    block_yay_count integer,
    block_nay_count integer,
    block_pass_count integer,
    block_yay_rolls numeric,
    block_nay_rolls numeric,
    block_pass_rolls numeric,
    invalidated_asof timestamp,
    fork_id character varying NOT NULL,
    PRIMARY KEY (block_hash, proposal_hash, voting_period_kind, fork_id)
);

CREATE INDEX governance_block_hash_idx ON tezos.governance USING btree (block_hash);
CREATE INDEX governance_proposal_hash_idx ON tezos.governance USING btree (proposal_hash);



CREATE TABLE tezos.processed_chain_events (
    event_level bigint,
    event_type char varying,
    PRIMARY KEY (event_level, event_type)
);

--
-- Name: registered_tokens; Type: TABLE; Schema: tezos; Owner: -
--

CREATE TABLE tezos.registered_tokens (
    name text NOT NULL,
<<<<<<< HEAD
    symbol text NOT NULL,
    decimals integer NOT NULL,
    interfaces text NOT NULL,
    address text NOT NULL,
    token_index integer,
    balance_map integer NOT NULL,
    balance_key_type text NOT NULL,
    balance_path text NOT NULL,
    markets text NOT NULL,
    farms text NOT NULL
=======
    contract_type text NOT NULL,
    account_id text NOT NULL,
    scale integer NOT NULL,
    interfaces text NOT NULL,
    is_tzip16 boolean NOT NULL,
    is_nft boolean NOT NULL,
    metadata_type text NOT NULL,
    metadata_big_map_id integer NOT NULL,
    metadata_big_map_type text NOT NULL,
    metadata_path text NOT NULL
);

CREATE TABLE tezos.metadata (
    address text NOT NULL,
    raw_metadata text NOT NULL,
    name text NOT NULL,
    description text,
    last_updated timestamp,
    PRIMARY KEY(address, name)
);

CREATE TABLE tezos.nfts (
    contract_address text NOT NULL,
    op_group_hash text NOT NULL,
    block_level bigint NOT NULL,
    timestamp timestamp NOT NULL,
    contract_name text NOT NULL,
    asset_type text NOT NULL,
    asset_location text NOT NULL,
    raw_metadata text NOT NULL
>>>>>>> 70409796
);

CREATE TABLE tezos.token_balances (
    token_address text,
    address text NOT NULL,
    balance numeric NOT NULL,
    block_id character varying NOT NULL,
    block_level bigint DEFAULT '-1'::integer NOT NULL,
    asof timestamp without time zone NOT NULL,
    invalidated_asof timestamp,
    fork_id character varying NOT NULL,
    PRIMARY KEY (token_address, address, block_level, fork_id)
);

CREATE TABLE tezos.tezos_names (
    name character varying PRIMARY KEY,
    owner character varying,
    resolver character varying,
    registered_at timestamp,
    registration_period integer,
    modified boolean
);

CREATE INDEX tezos_names_resolver_idx ON tezos.tezos_names USING btree (resolver);
CREATE INDEX tezos_names_owner_idx ON tezos.tezos_names USING btree (owner);

--
-- Name: accounts; Type: TABLE; Schema: tezos; Owner: -
--

CREATE TABLE tezos.accounts (
    account_id character varying NOT NULL,
    block_id character varying NOT NULL,
    counter integer,
    script character varying,
    storage character varying,
    balance numeric NOT NULL,
    block_level bigint DEFAULT '-1'::integer NOT NULL,
    manager character varying, -- retro-compat from protocol 5+
    spendable boolean, -- retro-compat from protocol 5+
    delegate_setable boolean, -- retro-compat from protocol 5+
    delegate_value char varying, -- retro-compat from protocol 5+
    is_baker boolean NOT NULL DEFAULT false,
    is_activated boolean NOT NULL DEFAULT false,
    invalidated_asof timestamp,
    fork_id character varying NOT NULL,
    script_hash character varying,
    PRIMARY KEY (account_id, fork_id)
);


CREATE TABLE tezos.accounts_history (
    account_id character varying NOT NULL,
    block_id character varying NOT NULL,
    counter integer,
    storage character varying,
    balance numeric NOT NULL,
    block_level bigint DEFAULT '-1'::integer NOT NULL,
    delegate_value char varying, -- retro-compat from protocol 5+
    asof timestamp without time zone NOT NULL,
    is_baker boolean NOT NULL DEFAULT false,
    cycle integer,
    is_activated boolean NOT NULL DEFAULT false,
    is_active_baker boolean,
    invalidated_asof timestamp,
    fork_id character varying NOT NULL,
    script_hash character varying
);

CREATE INDEX ix_account_id ON tezos.accounts_history USING btree (account_id);

--
-- Name: accounts_checkpoint; Type: TABLE; Schema: tezos; Owner: -
--

CREATE TABLE tezos.accounts_checkpoint (
    account_id character varying NOT NULL,
    block_id character varying NOT NULL,
    block_level bigint DEFAULT '-1'::integer NOT NULL,
    asof timestamp with time zone NOT NULL,
    cycle integer
);


--
-- Name: baking_rights; Type: TABLE; Schema: tezos; Owner: -
--

CREATE TABLE tezos.baking_rights (
    block_hash character varying,
    block_level bigint NOT NULL,
    delegate character varying NOT NULL,
    priority integer NOT NULL,
    estimated_time timestamp without time zone,
    cycle integer,
    governance_period integer,
    invalidated_asof timestamp,
    fork_id character varying NOT NULL,
    PRIMARY KEY (block_level, delegate, fork_id)
);


--
-- Name: balance_updates; Type: TABLE; Schema: tezos; Owner: -
--

CREATE TABLE tezos.balance_updates (
    id integer NOT NULL,
    source character varying NOT NULL,
    source_id integer,
    source_hash character varying,
    kind character varying NOT NULL,
    account_id character varying NOT NULL,
    change numeric NOT NULL,
    level bigint,
    category character varying,
    operation_group_hash character varying,
    block_id character varying NOT NULL,
    block_level bigint NOT NULL,
    cycle integer,
    period integer,
    invalidated_asof timestamp,
    fork_id character varying NOT NULL,
    PRIMARY KEY (id, fork_id)
);

--
-- Name: balance_updates_id_seq; Type: SEQUENCE; Schema: tezos; Owner: -
--

CREATE SEQUENCE tezos.balance_updates_id_seq
    START WITH 1
    INCREMENT BY 1
    NO MINVALUE
    NO MAXVALUE
    CACHE 1;


--
-- Name: balance_updates_id_seq; Type: SEQUENCE OWNED BY; Schema: tezos; Owner: -
--

ALTER SEQUENCE tezos.balance_updates_id_seq OWNED BY tezos.balance_updates.id;


--
-- Name: blocks; Type: TABLE; Schema: tezos; Owner: -
--

CREATE TABLE tezos.blocks (
    level bigint NOT NULL,
    proto integer NOT NULL,
    predecessor character varying NOT NULL,
    "timestamp" timestamp without time zone NOT NULL,
    fitness character varying NOT NULL,
    context character varying,
    signature character varying,
    protocol character varying NOT NULL,
    chain_id character varying,
    hash character varying NOT NULL,
    operations_hash character varying,
    period_kind character varying,
    current_expected_quorum integer,
    active_proposal character varying,
    baker character varying,
    consumed_gas numeric,
    meta_level bigint,
    meta_level_position integer,
    meta_cycle integer,
    meta_cycle_position integer,
    meta_voting_period integer,
    meta_voting_period_position integer,
    priority integer,
    utc_year integer NOT NULL,
    utc_month integer NOT NULL,
    utc_day integer NOT NULL,
    utc_time character varying NOT NULL,
    invalidated_asof timestamp,
    fork_id character varying NOT NULL,
    UNIQUE (hash, fork_id)
);

--
-- Name: bakers; Type: TABLE; Schema: tezos; Owner: -
--

CREATE TABLE tezos.bakers (
    pkh character varying NOT NULL,
    block_id character varying NOT NULL,
    balance numeric,
    frozen_balance numeric,
    staking_balance numeric,
    delegated_balance numeric,
    rolls integer DEFAULT 0 NOT NULL,
    deactivated boolean NOT NULL,
    grace_period integer NOT NULL,
    block_level bigint DEFAULT '-1'::integer NOT NULL,
    cycle integer,
    period integer,
    invalidated_asof timestamp,
    fork_id character varying NOT NULL,
    PRIMARY KEY (pkh, fork_id)
);

--
-- Name: bakers_history; Type: TABLE; Schema: tezos; Owner: -
--

CREATE TABLE tezos.bakers_history (
    pkh character varying NOT NULL,
    block_id character varying NOT NULL,
    balance numeric,
    frozen_balance numeric,
    staking_balance numeric,
    delegated_balance numeric,
    rolls integer DEFAULT 0 NOT NULL,
    deactivated boolean NOT NULL,
    grace_period integer NOT NULL,
    block_level bigint DEFAULT '-1'::integer NOT NULL,
    cycle integer,
    period integer,
    asof timestamp without time zone NOT NULL,
    invalidated_asof timestamp,
    fork_id character varying NOT NULL
);

--
-- Name: bakers_checkpoint; Type: TABLE; Schema: tezos; Owner: -
--

CREATE TABLE tezos.bakers_checkpoint (
    delegate_pkh character varying NOT NULL,
    block_id character varying NOT NULL,
    block_level bigint DEFAULT '-1'::integer NOT NULL,
    cycle integer,
    period integer
);


--
-- Name: endorsing_rights; Type: TABLE; Schema: tezos; Owner: -
--

CREATE TABLE tezos.endorsing_rights (
    block_hash character varying,
    block_level bigint NOT NULL,
    delegate character varying NOT NULL,
    slot integer NOT NULL,
    estimated_time timestamp without time zone,
    cycle integer,
    governance_period integer,
    endorsed_block bigint,
    invalidated_asof timestamp,
    fork_id character varying NOT NULL,
    PRIMARY KEY (block_level, delegate, slot, fork_id)
);

--
-- Name: fees; Type: TABLE; Schema: tezos; Owner: -
--

CREATE TABLE tezos.fees (
    low integer NOT NULL,
    medium integer NOT NULL,
    high integer NOT NULL,
    "timestamp" timestamp without time zone NOT NULL,
    kind character varying NOT NULL,
    cycle integer,
    level bigint,
    invalidated_asof timestamp,
    fork_id character varying NOT NULL
);


--
-- Name: operation_groups; Type: TABLE; Schema: tezos; Owner: -
--

CREATE TABLE tezos.operation_groups (
    protocol character varying NOT NULL,
    chain_id character varying,
    hash character varying NOT NULL,
    branch character varying NOT NULL,
    signature character varying,
    block_id character varying NOT NULL,
    block_level bigint NOT NULL,
    invalidated_asof timestamp,
    fork_id character varying NOT NULL,
    PRIMARY KEY (block_id, hash, fork_id)
);

--
-- Name: operations; Type: TABLE; Schema: tezos; Owner: -
--

CREATE TABLE tezos.operations (
    branch character varying,
    number_of_slots integer,
    cycle integer,
    operation_id integer NOT NULL,
    operation_group_hash character varying NOT NULL,
    kind character varying NOT NULL,
    level bigint ,
    delegate character varying,
    slots character varying,
    nonce character varying,
    pkh character varying,
    secret character varying,
    source character varying,
    fee numeric,
    counter numeric,
    gas_limit numeric,
    storage_limit numeric,
    public_key character varying,
    amount numeric,
    destination character varying,
    parameters character varying,
    parameters_entrypoints character varying,
    parameters_micheline character varying,
    manager_pubkey character varying,
    balance numeric,
    proposal character varying,
    spendable boolean,
    delegatable boolean,
    script character varying,
    storage character varying,
    storage_micheline character varying,
    status character varying,
    consumed_gas numeric,
    storage_size numeric,
    paid_storage_size_diff numeric,
    originated_contracts character varying,
    block_hash character varying NOT NULL,
    block_level bigint NOT NULL,
    ballot character varying,
    internal boolean NOT NULL,
    period integer,
    ballot_period integer,
    "timestamp" timestamp without time zone NOT NULL,
    errors character varying,
    utc_year integer NOT NULL,
    utc_month integer NOT NULL,
    utc_day integer NOT NULL,
    utc_time character varying NOT NULL,
    invalidated_asof timestamp,
    fork_id character varying NOT NULL,
    PRIMARY KEY (operation_id, fork_id)
);

 CREATE INDEX ix_manager_pubkey ON tezos.operations USING btree (manager_pubkey);
 CREATE INDEX ix_operation_group_hash ON tezos.operations USING btree (operation_group_hash);
 CREATE INDEX ix_originated_contracts ON tezos.operations USING btree (originated_contracts);
--
-- Name: operations_operation_id_seq; Type: SEQUENCE; Schema: tezos; Owner: -
--

CREATE SEQUENCE tezos.operations_operation_id_seq
    START WITH 1
    INCREMENT BY 1
    NO MINVALUE
    NO MAXVALUE
    CACHE 1;


--
-- Name: operations_operation_id_seq; Type: SEQUENCE OWNED BY; Schema: tezos; Owner: -
--

ALTER SEQUENCE tezos.operations_operation_id_seq OWNED BY tezos.operations.operation_id;

CREATE TABLE tezos.big_maps (
    big_map_id numeric PRIMARY KEY,
    key_type character varying,
    value_type character varying
);

CREATE TABLE tezos.big_map_contents (
    big_map_id numeric NOT NULL,
    key character varying,
    key_hash character varying,
    operation_group_id character varying,
    value character varying,
    value_micheline character varying,
    block_level bigint,
    "timestamp" timestamp without time zone,
    cycle integer,
    period integer,
    PRIMARY KEY (big_map_id, key)
);

CREATE TABLE tezos.big_map_contents_history (
    big_map_id numeric NOT NULL,
    key character varying NOT NULL,
    key_hash character varying,
    operation_group_id character varying,
    value character varying,
    block_level bigint,
    "timestamp" timestamp without time zone,
    cycle integer,
    period integer
);

CREATE INDEX big_map_id_idx ON tezos.big_map_contents USING btree (big_map_id);
CREATE INDEX operation_group_id_idx ON tezos.big_map_contents USING btree (operation_group_id);
CREATE INDEX combined_big_map_operation_group_ids_idx ON tezos.big_map_contents USING btree (big_map_id, operation_group_id);

CREATE TABLE tezos.originated_account_maps (
    big_map_id numeric,
    account_id character varying,
    PRIMARY KEY (big_map_id, account_id)
);

CREATE INDEX accounts_maps_idx ON tezos.originated_account_maps USING btree (account_id);

CREATE TABLE tezos.forks (
    fork_id character varying PRIMARY KEY,
    fork_level bigint NOT NULL,
    fork_hash character varying NOT NULL,
    head_level bigint NOT NULL,
    "timestamp" timestamp without time zone NOT NULL
);
--
-- Name: balance_updates id; Type: DEFAULT; Schema: tezos; Owner: -
--

ALTER TABLE ONLY tezos.balance_updates ALTER COLUMN id SET DEFAULT nextval('tezos.balance_updates_id_seq'::regclass);


--
-- Name: operations operation_id; Type: DEFAULT; Schema: tezos; Owner: -
--

ALTER TABLE ONLY tezos.operations ALTER COLUMN operation_id SET DEFAULT nextval('tezos.operations_operation_id_seq'::regclass);

--
-- Name: baking_rights_level_idx; Type: INDEX; Schema: tezos; Owner: -
--

CREATE INDEX baking_rights_level_idx ON tezos.baking_rights USING btree (block_level);

CREATE INDEX baking_rights_delegate_idx ON tezos.baking_rights USING btree (delegate);

CREATE INDEX ix_delegate_priority ON tezos.baking_rights USING btree (delegate, priority);

CREATE INDEX ix_cycle ON tezos.baking_rights USING btree (cycle ASC NULLS LAST);

CREATE INDEX ix_delegate_priority_cycle ON tezos.baking_rights USING btree
    (delegate ASC NULLS LAST, priority ASC NULLS LAST, cycle ASC NULLS LAST);

--
-- Name: endorsing_rights_level_idx; Type: INDEX; Schema: tezos; Owner: -
--

CREATE INDEX endorsing_rights_level_idx ON tezos.endorsing_rights USING btree (block_level);

CREATE INDEX endorsing_rights_delegate_idx ON tezos.endorsing_rights USING btree (delegate);

CREATE INDEX ix_delegate_slot ON tezos.endorsing_rights USING btree (delegate, slot);

CREATE INDEX ix_delegate_block_level ON tezos.endorsing_rights USING btree
    (delegate ASC NULLS LAST, block_level ASC NULLS LAST);

--
-- Name: fki_block; Type: INDEX; Schema: tezos; Owner: -
--

CREATE INDEX fki_block ON tezos.operation_groups USING btree (block_id);


--
-- Name: fki_fk_block_hash; Type: INDEX; Schema: tezos; Owner: -
--

CREATE INDEX fki_fk_block_hash ON tezos.baking_rights USING btree (block_hash);


--
-- Name: fki_fk_block_hash2; Type: INDEX; Schema: tezos; Owner: -
--

CREATE INDEX fki_fk_block_hash2 ON tezos.endorsing_rights USING btree (block_hash);


--
-- Name: fki_fk_blockhashes; Type: INDEX; Schema: tezos; Owner: -
--

CREATE INDEX fki_fk_blockhashes ON tezos.operations USING btree (block_hash);


--
-- Name: ix_accounts_block_level; Type: INDEX; Schema: tezos; Owner: -
--

CREATE INDEX ix_accounts_block_level ON tezos.accounts USING btree (block_level);

--
-- Name: ix_accounts_is_activated; Type: INDEX; Schema: tezos; Owner: -
--

CREATE INDEX ix_accounts_is_activated ON tezos.accounts USING btree (is_activated);

--
-- Name: ix_accounts_checkpoint_account_id; Type: INDEX; Schema: tezos; Owner: -
--

CREATE INDEX ix_accounts_checkpoint_account_id ON tezos.accounts_checkpoint USING btree (account_id);


--
-- Name: ix_accounts_checkpoint_block_level; Type: INDEX; Schema: tezos; Owner: -
--

CREATE INDEX ix_accounts_checkpoint_block_level ON tezos.accounts_checkpoint USING btree (block_level);


--
-- Name: ix_accounts_manager; Type: INDEX; Schema: tezos; Owner: -
--

CREATE INDEX ix_accounts_manager ON tezos.accounts USING btree (manager);

CREATE INDEX ix_accounts_block_id ON tezos.accounts USING btree (block_id);

CREATE INDEX ix_accounts_history_block_id ON tezos.accounts_history USING btree (block_id);

--
-- Name: ix_blocks_level; Type: INDEX; Schema: tezos; Owner: -
--

CREATE INDEX ix_blocks_level ON tezos.blocks USING btree (level);


--
-- Name: ix_delegates_checkpoint_block_level; Type: INDEX; Schema: tezos; Owner: -
--

CREATE INDEX ix_bakers_checkpoint_block_level ON tezos.bakers_checkpoint USING btree (block_level);


--
-- Name: ix_operation_groups_block_level; Type: INDEX; Schema: tezos; Owner: -
--

CREATE INDEX ix_operation_groups_block_level ON tezos.operation_groups USING btree (block_level);


--
-- Name: ix_operations_block_level; Type: INDEX; Schema: tezos; Owner: -
--

CREATE INDEX ix_operations_block_level ON tezos.operations USING btree (block_level);


--
-- Name: ix_operations_delegate; Type: INDEX; Schema: tezos; Owner: -
--

CREATE INDEX ix_operations_delegate ON tezos.operations USING btree (delegate);


--
-- Name: ix_operations_destination; Type: INDEX; Schema: tezos; Owner: -
--

CREATE INDEX ix_operations_destination ON tezos.operations USING btree (destination);


--
-- Name: ix_operations_source; Type: INDEX; Schema: tezos; Owner: -
--

CREATE INDEX ix_operations_source ON tezos.operations USING btree (source);


--
-- Name: ix_operations_timestamp; Type: INDEX; Schema: tezos; Owner: -
--

CREATE INDEX ix_operations_timestamp ON tezos.operations USING btree ("timestamp");

CREATE INDEX ix_operations_cycle ON tezos.operations USING btree("cycle");

CREATE INDEX ix_operations_kind ON tezos.operations USING btree("kind");

CREATE INDEX ix_balance_updates_op_group_hash ON tezos.balance_updates USING btree (operation_group_hash);

CREATE INDEX ix_balance_updates_account_id ON tezos.balance_updates USING btree (account_id);

CREATE INDEX ix_balance_updates_block_level ON tezos.balance_updates USING btree (block_level);

-- Index: ix_operations_block_level_delegate

CREATE INDEX ix_operations_block_level_delegate
    ON tezos.operations USING btree
    (level ASC NULLS LAST, delegate COLLATE pg_catalog."default" ASC NULLS LAST)
    TABLESPACE pg_default;

--
-- Name: accounts accounts_block_id_fkey; Type: FK CONSTRAINT; Schema: tezos; Owner: -
--

ALTER TABLE ONLY tezos.accounts
    ADD CONSTRAINT accounts_block_id_fkey
    FOREIGN KEY (block_id, fork_id)
    REFERENCES tezos.blocks(hash, fork_id)
    DEFERRABLE INITIALLY IMMEDIATE;


--
-- Name: operation_groups block; Type: FK CONSTRAINT; Schema: tezos; Owner: -
--

ALTER TABLE ONLY tezos.operation_groups
    ADD CONSTRAINT block
    FOREIGN KEY (block_id, fork_id)
    REFERENCES tezos.blocks(hash, fork_id)
    DEFERRABLE INITIALLY IMMEDIATE;

--
-- Name: delegates delegates_block_id_fkey; Type: FK CONSTRAINT; Schema: tezos; Owner: -
--

ALTER TABLE ONLY tezos.bakers
    ADD CONSTRAINT bakers_block_id_fkey
    FOREIGN KEY (block_id, fork_id)
    REFERENCES tezos.blocks(hash, fork_id)
    DEFERRABLE INITIALLY IMMEDIATE;


--
-- Name: baking_rights fk_block_hash; Type: FK CONSTRAINT; Schema: tezos; Owner: -
--

ALTER TABLE ONLY tezos.baking_rights
    ADD CONSTRAINT bake_rights_block_fkey
    FOREIGN KEY (block_hash, fork_id)
    REFERENCES tezos.blocks(hash, fork_id)
    NOT VALID
    DEFERRABLE INITIALLY IMMEDIATE;


--
-- Name: endorsing_rights fk_block_hash; Type: FK CONSTRAINT; Schema: tezos; Owner: -
--

ALTER TABLE ONLY tezos.endorsing_rights
    ADD CONSTRAINT endorse_rights_block_fkey
    FOREIGN KEY (block_hash, fork_id)
    REFERENCES tezos.blocks(hash, fork_id)
    NOT VALID
    DEFERRABLE INITIALLY IMMEDIATE;


--
-- Name: operations fk_blockhashes; Type: FK CONSTRAINT; Schema: tezos; Owner: -
--

ALTER TABLE ONLY tezos.operations
    ADD CONSTRAINT fk_blockhashes
    FOREIGN KEY (block_hash, fork_id)
    REFERENCES tezos.blocks(hash, fork_id)
    DEFERRABLE INITIALLY IMMEDIATE;


--
-- Name: operations fk_opgroups; Type: FK CONSTRAINT; Schema: tezos; Owner: -
--

ALTER TABLE ONLY tezos.operations
    ADD CONSTRAINT fk_opgroups
    FOREIGN KEY (operation_group_hash, block_hash, fork_id)
    REFERENCES tezos.operation_groups(hash, block_id, fork_id)
    DEFERRABLE INITIALLY IMMEDIATE;

--
-- PostgreSQL database dump complete
--

CREATE SCHEMA bitcoin;

-- https://developer.bitcoin.org/reference/rpc/getblock.html
CREATE TABLE bitcoin.blocks (
  hash text NOT NULL PRIMARY KEY,
  size integer NOT NULL,
  stripped_size integer NOT NULL,
  weight integer NOT NULL,
  level integer NOT NULL, -- height
  version integer NOT NULL,
  version_hex text NOT NULL,
  merkle_root text NOT NULL,
  nonce bigint NOT NULL,
  bits text NOT NULL,
  difficulty numeric NOT NULL,
  chain_work text NOT NULL,
  n_tx integer NOT NULL,
  previous_block_hash text,
  next_block_hash text,
  median_time timestamp without time zone NOT NULL,
  time timestamp without time zone NOT NULL
);

CREATE INDEX ix_block_hash ON bitcoin.blocks USING btree (hash);
CREATE INDEX ix_block_level ON bitcoin.blocks USING btree (level);
CREATE INDEX ix_block_time ON bitcoin.blocks USING btree (time);

-- https://developer.bitcoin.org/reference/rpc/getrawtransaction.html
CREATE TABLE bitcoin.transactions (
  txid text NOT NULL PRIMARY KEY,
  block_hash text NOT NULL,
  block_level integer NOT NULL,
  hash text NOT NULL,
  hex text NOT NULL,
  size integer NOT NULL,
  vsize integer NOT NULL,
  weight integer NOT NULL,
  version bigint NOT NULL,
  lock_time timestamp without time zone NOT NULL,
  block_time timestamp without time zone NOT NULL
);

ALTER TABLE ONLY bitcoin.transactions
  ADD CONSTRAINT bitcoin_transactions_block_hash_fkey FOREIGN KEY (block_hash) REFERENCES bitcoin.blocks(hash);

CREATE INDEX ix_transactions_txid ON bitcoin.transactions USING btree (txid);
CREATE INDEX ix_transactions_block_hash ON bitcoin.transactions USING btree (block_hash);
CREATE INDEX ix_transactions_block_level ON bitcoin.transactions USING btree (block_level);

CREATE TABLE bitcoin.inputs (
  txid text NOT NULL,
  block_hash text NOT NULL,
  block_level integer NOT NULL,
  block_time timestamp without time zone NOT NULL,
  output_txid text, -- output id this input spends
  v_out integer,
  script_sig_asm text,
  script_sig_hex text,
  sequence bigint NOT NULL,
  coinbase text,
  tx_in_witness text
);

ALTER TABLE ONLY bitcoin.inputs
  ADD CONSTRAINT bitcoin_inputs_txid_fkey FOREIGN KEY (txid) REFERENCES bitcoin.transactions(txid);

CREATE INDEX ix_inputs_txid ON bitcoin.inputs USING btree (txid);
CREATE INDEX ix_inputs_block_hash ON bitcoin.inputs USING btree (block_hash);
CREATE INDEX ix_inputs_block_level ON bitcoin.inputs USING btree (block_level);

CREATE TABLE bitcoin.outputs (
  txid text NOT NULL,
  block_hash text NOT NULL,
  block_level integer NOT NULL,
  block_time timestamp without time zone NOT NULL,
  value numeric,
  n integer NOT NULL,
  script_pub_key_asm text NOT NULL,
  script_pub_key_hex text NOT NULL,
  script_pub_key_req_sigs integer,
  script_pub_key_type text NOT NULL,
  script_pub_key_addresses text
);

ALTER TABLE ONLY bitcoin.outputs
  ADD CONSTRAINT bitcoin_outputs_txid_fkey FOREIGN KEY (txid) REFERENCES bitcoin.transactions(txid);

CREATE INDEX ix_outputs_txid ON bitcoin.outputs USING btree (txid);
CREATE INDEX ix_outputs_block_hash ON bitcoin.outputs USING btree (block_hash);
CREATE INDEX ix_outputs_block_level ON bitcoin.outputs USING btree (block_level);

CREATE OR REPLACE VIEW bitcoin.accounts AS
SELECT
  script_pub_key_addresses AS address,
  SUM(
    CASE WHEN bitcoin.inputs.output_txid IS NULL THEN
      value
    ELSE
      0
    END) AS value
FROM
  bitcoin.outputs
  LEFT JOIN bitcoin.inputs ON bitcoin.outputs.txid = bitcoin.inputs.output_txid
    AND bitcoin.outputs.n = bitcoin.inputs.v_out
  GROUP BY
    bitcoin.outputs.script_pub_key_addresses;

CREATE SCHEMA ethereum;

-- Table is based on eth_getBlockByHash from https://eth.wiki/json-rpc/API
CREATE TABLE ethereum.blocks (
  hash text NOT NULL PRIMARY KEY,
  level integer NOT NULL, -- number
  difficulty numeric NOT NULL,
  extra_data text NOT NULL,
  gas_limit numeric NOT NULL,
  gas_used numeric NOT NULL,
  logs_bloom text NOT NULL,
  miner text NOT NULL,
  mix_hash text NOT NULL,
  nonce text NOT NULL,
  parent_hash text,
  receipts_root text NOT NULL,
  sha3_uncles text NOT NULL,
  size integer NOT NULL,
  state_root text NOT NULL,
  total_difficulty numeric NOT NULL,
  transactions_root text NOT NULL,
  uncles text,
  timestamp timestamp without time zone NOT NULL
);

-- Table is based on eth_getTransactionByHash from https://eth.wiki/json-rpc/API
CREATE TABLE ethereum.transactions (
  hash text NOT NULL PRIMARY KEY,
  block_hash text NOT NULL,
  block_level integer NOT NULL,
  timestamp timestamp without time zone,
  source text NOT NULL, -- from
  gas numeric NOT NULL,
  gas_price numeric NOT NULL,
  input text NOT NULL,
  nonce text NOT NULL,
  destination text, -- to
  transaction_index integer NOT NULL,
  amount numeric NOT NULL, -- value in wei
  v text NOT NULL,
  r text NOT NULL,
  s text NOT NULL
);

ALTER TABLE ONLY ethereum.transactions
  ADD CONSTRAINT ethereum_transactions_block_hash_fkey FOREIGN KEY (block_hash) REFERENCES ethereum.blocks(hash);

-- Table is based on eth_getTransactionReceipt from https://eth.wiki/json-rpc/API
CREATE TABLE ethereum.receipts (
  transaction_hash text NOT NULL,
  transaction_index integer NOT NULL,
  block_hash text NOT NULL,
  block_level integer NOT NULL,
  timestamp timestamp without time zone,
  contract_address text,
  cumulative_gas_used numeric NOT NULL,
  gas_used numeric NOT NULL,
  logs_bloom text NOT NULL,
  status text,
  root text
);

-- Table is based on eth_getLogs from https://eth.wiki/json-rpc/API
CREATE TABLE ethereum.logs (
  address text NOT NULL,
  block_hash text NOT NULL,
  block_level integer NOT NULL,
  timestamp timestamp without time zone,
  data text NOT NULL,
  log_index integer NOT NULL,
  removed boolean NOT NULL,
  topics text NOT NULL,
  transaction_hash text NOT NULL,
  transaction_index integer NOT NULL
);

ALTER TABLE ONLY ethereum.logs
  ADD CONSTRAINT ethereum_logs_block_hash_fkey FOREIGN KEY (block_hash) REFERENCES ethereum.blocks(hash);

CREATE TABLE ethereum.token_transfers (
  token_address text NOT NULL,
  block_hash text NOT NULL,
  block_level integer NOT NULL,
  timestamp timestamp without time zone,
  transaction_hash text NOT NULL,
  log_index integer NOT NULL,
  from_address text NOT NULL,
  to_address text NOT NULL,
  value numeric NOT NULL
);

CREATE TABLE ethereum.tokens_history (
  account_address text NOT NULL,
  block_hash text NOT NULL,
  block_level integer NOT NULL,
  transaction_hash text NOT NULL,
  token_address text NOT NULL,
  value numeric NOT NULL,
  asof timestamp without time zone NOT NULL
);

CREATE TABLE ethereum.accounts (
  address text NOT NULL,
  block_hash text NOT NULL,
  block_level integer NOT NULL,
  timestamp timestamp without time zone,
  balance numeric NOT NULL,
  bytecode text,
  bytecode_hash text,
  token_standard text,
  name text,
  symbol text,
  decimals integer,
  total_supply numeric,
  PRIMARY KEY (address)
);

CREATE TABLE ethereum.accounts_history (
  address text NOT NULL,
  block_hash text NOT NULL,
  block_level integer NOT NULL,
  balance numeric NOT NULL,
  asof timestamp without time zone NOT NULL,
  PRIMARY KEY (address, block_level)
);

CREATE OR REPLACE VIEW ethereum.tokens AS
SELECT
  address,
  block_hash,
  block_level,
  timestamp,
  name,
  symbol,
  decimals,
  total_supply
FROM
  ethereum.accounts
WHERE
  token_standard IS NOT NULL
;

CREATE OR REPLACE VIEW ethereum.contracts AS
SELECT
  address,
  block_hash,
  block_level,
  timestamp,
  bytecode,
  bytecode_hash,
  token_standard
FROM
  ethereum.accounts
WHERE
  bytecode IS NOT NULL
;

CREATE INDEX ix_blocks_hash ON ethereum.blocks USING btree (hash);
CREATE INDEX ix_blocks_level ON ethereum.blocks USING btree (level);
CREATE INDEX ix_blocks_timestamp ON ethereum.blocks USING btree (timestamp);

CREATE INDEX ix_transactions_hash ON ethereum.transactions USING btree (hash);
CREATE INDEX ix_transactions_block_level ON ethereum.transactions USING btree (block_level);
CREATE INDEX ix_transactions_source ON ethereum.transactions USING btree (source);
CREATE INDEX ix_transactions_destination ON ethereum.transactions USING btree (destination);

CREATE INDEX ix_receipts_hash ON ethereum.receipts USING btree (transaction_hash);
CREATE INDEX ix_receipts_block_level ON ethereum.receipts USING btree (block_level);

CREATE INDEX ix_logs_address ON ethereum.logs USING btree (address);
CREATE INDEX ix_logs_hash ON ethereum.logs USING btree (transaction_hash);
CREATE INDEX ix_logs_block_level ON ethereum.logs USING btree (block_level);

CREATE INDEX ix_accounts_address ON ethereum.accounts USING btree (address);
CREATE INDEX ix_accounts_token_standard ON ethereum.accounts USING btree (token_standard);

CREATE INDEX ix_accounts_history_address ON ethereum.accounts_history USING btree (address);
CREATE INDEX ix_accounts_history_block_level ON ethereum.accounts_history USING btree (block_level);

CREATE INDEX ix_token_transfers_address ON ethereum.token_transfers USING btree (token_address);
CREATE INDEX ix_token_transfers_block_level ON ethereum.token_transfers USING btree (block_level);
CREATE INDEX ix_token_transfers_from ON ethereum.token_transfers USING btree (from_address);
CREATE INDEX ix_token_transfers_to ON ethereum.token_transfers USING btree (to_address);

CREATE INDEX ix_tokens_history_account_address ON ethereum.tokens_history USING btree (account_address);
CREATE INDEX ix_tokens_history_token_address ON ethereum.tokens_history USING btree (token_address);
CREATE INDEX ix_tokens_history_block_level ON ethereum.tokens_history USING btree (block_level);

-- The schema for Quorum is duplicated from Ethereum.
-- TODO: This is a temporary solution, in the future we intend to generate the schema automatically to avoid duplication,
--       but it requires changes to the whole Conseil project.
CREATE SCHEMA quorum;

-- Table is based on eth_getBlockByHash from https://eth.wiki/json-rpc/API
CREATE TABLE quorum.blocks (
  hash text NOT NULL PRIMARY KEY,
  number integer NOT NULL,
  difficulty text NOT NULL,
  extra_data text NOT NULL,
  gas_limit text NOT NULL,
  gas_used text NOT NULL,
  logs_bloom text NOT NULL,
  miner text NOT NULL,
  mix_hash text NOT NULL,
  nonce text NOT NULL,
  parent_hash text,
  receipts_root text NOT NULL,
  sha3_uncles text NOT NULL,
  size text NOT NULL,
  state_root text NOT NULL,
  total_difficulty text NOT NULL,
  transactions_root text NOT NULL,
  uncles text,
  timestamp timestamp without time zone NOT NULL
);

-- Table is based on eth_getTransactionByHash from https://eth.wiki/json-rpc/API
CREATE TABLE quorum.transactions (
  hash text NOT NULL PRIMARY KEY,
  block_hash text NOT NULL,
  block_number integer NOT NULL,
  "from" text NOT NULL,
  gas text NOT NULL,
  gas_price text NOT NULL,
  input text NOT NULL,
  nonce text NOT NULL,
  "to" text,
  transaction_index text NOT NULL,
  value numeric NOT NULL, -- value in wei
  v text NOT NULL,
  r text NOT NULL,
  s text NOT NULL
);

ALTER TABLE ONLY quorum.transactions
  ADD CONSTRAINT quorum_transactions_block_hash_fkey FOREIGN KEY (block_hash) REFERENCES quorum.blocks(hash);

-- Table is based on eth_getTransactionReceipt from https://eth.wiki/json-rpc/API
CREATE TABLE quorum.receipts (
  transaction_hash text NOT NULL,
  transaction_index text NOT NULL,
  block_hash text NOT NULL,
  block_number integer NOT NULL,
  contract_address text,
  cumulative_gas_used text NOT NULL,
  gas_used text NOT NULL,
  logs_bloom text NOT NULL,
  status text,
  root text
);

-- Table is based on eth_getLogs from https://eth.wiki/json-rpc/API
CREATE TABLE quorum.logs (
  address text NOT NULL,
  block_hash text NOT NULL,
  block_number integer NOT NULL,
  data text NOT NULL,
  log_index text NOT NULL,
  removed boolean NOT NULL,
  topics text NOT NULL,
  transaction_hash text NOT NULL,
  transaction_index text NOT NULL
);

ALTER TABLE ONLY quorum.logs
  ADD CONSTRAINT quorum_logs_block_hash_fkey FOREIGN KEY (block_hash) REFERENCES quorum.blocks(hash);

CREATE TABLE quorum.contracts (
  address text NOT NULL,
  block_hash text NOT NULL,
  block_number integer NOT NULL,
  bytecode text NOT NULL,
  is_erc20 boolean NOT NULL DEFAULT false,
  is_erc721 boolean NOT NULL DEFAULT false
);

CREATE TABLE quorum.tokens (
  address text NOT NULL,
  block_hash text NOT NULL,
  block_number integer NOT NULL,
  name text NOT NULL,
  symbol text NOT NULL,
  decimals text NOT NULL,
  total_supply text NOT NULL
);

CREATE TABLE quorum.token_transfers (
  block_number integer NOT NULL,
  transaction_hash text NOT NULL,
  from_address text NOT NULL,
  to_address text NOT NULL,
  value numeric NOT NULL
);

CREATE OR REPLACE VIEW quorum.accounts AS
SELECT
  "to" AS address,
  SUM(value) AS value
FROM
  quorum.transactions
GROUP BY
  "to";<|MERGE_RESOLUTION|>--- conflicted
+++ resolved
@@ -125,7 +125,6 @@
 
 CREATE TABLE tezos.registered_tokens (
     name text NOT NULL,
-<<<<<<< HEAD
     symbol text NOT NULL,
     decimals integer NOT NULL,
     interfaces text NOT NULL,
@@ -136,7 +135,6 @@
     balance_path text NOT NULL,
     markets text NOT NULL,
     farms text NOT NULL
-=======
     contract_type text NOT NULL,
     account_id text NOT NULL,
     scale integer NOT NULL,
@@ -167,7 +165,6 @@
     asset_type text NOT NULL,
     asset_location text NOT NULL,
     raw_metadata text NOT NULL
->>>>>>> 70409796
 );
 
 CREATE TABLE tezos.token_balances (
