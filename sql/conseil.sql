--- conflicted
+++ resolved
@@ -84,11 +84,8 @@
     asof timestamp without time zone NOT NULL,
     is_baker boolean NOT NULL DEFAULT false,
     cycle integer,
-<<<<<<< HEAD
+    is_activated boolean NOT NULL DEFAULT false
     is_baker_deactivated boolean
-=======
-    is_activated boolean NOT NULL DEFAULT false
->>>>>>> 135cc08c
 );
 
 --
